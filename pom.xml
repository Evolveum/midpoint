<?xml version="1.0" encoding="UTF-8"?>
<!--
  ~ Copyright (C) 2010-2023 Evolveum and contributors
  ~
  ~ This work is dual-licensed under the Apache License 2.0
  ~ and European Union Public License. See LICENSE file for details.
  -->

<project xmlns="http://maven.apache.org/POM/4.0.0" xmlns:xsi="http://www.w3.org/2001/XMLSchema-instance"
        xsi:schemaLocation="http://maven.apache.org/POM/4.0.0 https://maven.apache.org/xsd/maven-4.0.0.xsd">
    <modelVersion>4.0.0</modelVersion>

    <!--
    Notes:
    - See https://maven.apache.org/developers/conventions/code.html for recommended element order.
    - Most information is inherited from this parent, no need to repeat license, organization, etc.
    - Some JAR modules are pure-test, no main sources - deploy/install is skipped for these, otherwise it fails with:
    "The packaging for this project did not assign a file to the build artifact"
    - Some modules have explicit maven.test.skip=true to disable test plugins coming from parents.
    Use this only for modules without any test sources!
    If you need to skip test execution for some profile, use skipTests property instead.
    - Maven's failsafe plugin is declared in build/plugin only in modules that need it.
    This by default uses testng-integration.xml suite file, but see property integrationTestSuite
    for other possibilities (mostly to make build faster by running only most important int-tests).
    - Test JARs of some modules are created, installed/deployed and used downstream (search for test-jar).

    VARIOUS MVN COMMANDS (with rough times on average notebook)

    Quick developer's run without any tests, skipping distribution and documentation build (~5m):
    mvn clean install -P -dist -DskipTests
    After this, it's possible to run midPoint JAR with: java -jar gui/midpoint-jar/target/midpoint.jar

    Quick build of distribution without running tests, skipping documentation (~6m):
    mvn clean install -P -docs -DskipTests
    Generated distribution archives (ZIP and tar.gz) are under dist/target.

    Quick build of everything without tests, not often useful, javadoc + apidocs add quite a lot of time (~9m):
    mvn clean install -DskipTests

    "Quick" build with unit tests only and checkstyle (~30m):
    mvn clean install -P -dist -DskipITs

    "Quick" build with smaller/faster set of integration test (~1h20m):
    mvn clean install -P -dist -DintegrationTestSuite=fast

    Default build - creates distribution package, runs all tests except "extra" tests ():
    mvn clean install

    Extra test use custom JVM args (mostly more memory) which are set in the "extratest" profile,
    runs just under 900 tests, skips distribution and any common unit/IT tests (~1h50m):
    mvn clean install -P extratest,-dist
    (Skipping of default tests is also managed by "extratest" profile.)
    To use with Native repository, just add this to the command line:
    -Dtest.config.file=test-config-new-repo.xml

    Extra test run for a single module, -D property matches the module in -pl:
    mvn clean install -DskipConnTests=false -pl testing/conntest

    Running a single IT test class in one module from the "extra" set with output to stdout:
    mvn integration-test -DskipConnTests=false -DredirectTestOutputToFile=false -pl testing/conntest -Dit.test=TestAdLdapChimera
    Note usage of "it.test" property (for failsafe), not just "test" (for surefire).

    Full build with extra tests for a single module, "-DskipTests" suppresses other default tests:
    mvn clean install -P -dist -DskipTests -DskipStoryTests=false
    See "extratest" profile in testing/pom.xml for all individual properties enabling extra tests.

    Running a single IT test class from story tests with remote debugger:
    mvn integration-test -DskipStoryTests=false -DredirectTestOutputToFile=false \
      -Dmaven.failsafe.debug="-agentlib:jdwp=transport=dt_socket,server=y,suspend=n,address=*:5005" \
      -pl testing/story -Dit.test=TestSystemPerformance
    Note the "maven.failsafe.debug", it is possible to use "maven.surefire.debug" (with -Dtest) too.
    Change to "suspend=y" for the test to wait for the debugger (e.g. debugging the startup).
    See: https://maven.apache.org/surefire/maven-surefire-plugin/examples/debugging.html
    and https://maven.apache.org/surefire/maven-failsafe-plugin/examples/debugging.html

    Running unit+IT tests of a selected module (-pl) with output to stdout:
    mvn clean install -DredirectTestOutputToFile=false -pl model/model-intest

    DB SPECIFIC/TESTING:
    - Use profile "dbtest" to run additional tests intended for other than H2 databases.
    These tests are integration tests named in additional suite XML called "testng-db-specific.xml".
    Tests from main "testng-integration.xml" are run too.
    - Use profile "sqale" to switch from old Generic repo tests (disables test execution for repo-sql-impl-test)
    to the new Native repository tests (enables tests in repo-sqale module).
    Combine it with "dbtest" profile if additional tests (often taking longer) are desirable.
    Also see the warning about overriding failsafe/surefire.args above.
    - Note, that both "sqale" and "extratest" profiles specify failsafe/surefire.args, so it's better to use
    just "extratest" (memory settings, etc.) and specifying the Native test config like so:
    mvn clean install -P extratest,-dist -Dtest.config.file=test-config-new-repo.xml
    - To run tests against new Native repository in the IDE, just use this VM option
    in the run configuration: -Dtest.config.file=test-config-new-repo.xml
    - Tests using old repository support option -Dconfig=db-specific.properties to override default
    repository test setup (config.xml).
    This is not supported by new repository, but standard config.xml override mechanism can be used,
    e.g. -Dmidpoint.repository.jdbcUrl=... and other properties.

    CODE SIGNING:
    - There is a profile `jar-signing` that causes `midpoint.jar` to be signed, as described in `midpoint-jar/pom.xml`.
    -->

    <parent>
        <groupId>org.springframework.boot</groupId>
        <artifactId>spring-boot-dependencies</artifactId>
        <version>3.3.0</version>
        <!-- This parent also declares dependencies listed here:
        https://docs.spring.io/spring-boot/docs/3.3.0/reference/html/dependency-versions.html#dependency-versions
        Or for current version of Spring Boot:
        https://docs.spring.io/spring-boot/docs/current/reference/html/appendix-dependency-versions.html
        -->
    </parent>

    <groupId>com.evolveum.midpoint</groupId>
    <artifactId>midpoint</artifactId>
    <version>4.9-SNAPSHOT</version>
    <packaging>pom</packaging>

    <name>midPoint Project</name>
    <description>Main parent Maven module for all midPoint sub-modules.</description>
    <organization>
        <name>evolveum</name>
        <url>https://www.evolveum.com</url>
    </organization>
    <licenses>
        <license>
            <name>Apache License v2.0</name>
            <url>https://www.apache.org/licenses/LICENSE-2.0.txt</url>
            <distribution>repo</distribution>
        </license>
        <license>
            <name>European Union Public License</name>
            <url>https://joinup.ec.europa.eu/collection/eupl/eupl-text-11-12</url>
            <distribution>repo</distribution>
        </license>
    </licenses>

    <modules>
        <module>tools</module>
        <module>infra</module>
        <module>repo</module>
        <module>provisioning</module>
        <module>model</module>
        <module>custom</module>
        <module>gui</module>
        <module>icf-connectors</module>
        <module>testing</module>
    </modules>

    <scm>
        <connection>https://github.com/Evolveum/midpoint.git</connection>
        <developerConnection>git@github.com:Evolveum/midpoint.git</developerConnection>
        <url>https://github.com/Evolveum/midpoint.git</url>
    </scm>
    <issueManagement>
        <system>OpenProject</system>
        <url>https://support.evolveum.com/</url>
    </issueManagement>

    <distributionManagement>
        <repository>
            <id>evolveum-nexus</id>
            <name>Internal Releases</name>
            <url>https://nexus.evolveum.com/nexus/content/repositories/releases/</url>
        </repository>
        <snapshotRepository>
            <id>evolveum-nexus</id>
            <name>Internal Snapshots</name>
            <url>https://nexus.evolveum.com/nexus/content/repositories/snapshots/</url>
        </snapshotRepository>
    </distributionManagement>

    <properties>
        <!-- Build system options -->
        <!-- Encoding for both sources and resources -->
        <project.build.sourceEncoding>UTF-8</project.build.sourceEncoding>
        <!-- JDK level also affects midPoint Studio, which depends on JDK used by minimum supported IDEA version. -->
        <project.source.version>17</project.source.version>
        <project.build.locale>en_US</project.build.locale>
        <ansi.color>true</ansi.color>
        <verbose.jaxb2>false</verbose.jaxb2>
        <verbose.jaxws>false</verbose.jaxws>

        <!--suppress UnresolvedMavenProperty (for IDE development) -->
        <git.describe>${describe}</git.describe>
        <timestamp>${maven.build.timestamp}</timestamp>
        <maven.build.timestamp.format>EEE, d MMM yyyy HH:mm:ss Z</maven.build.timestamp.format>

        <!--
        JVM args for testing plugins, can be used to add profiling, etc.
        Option add-exports is added because OpenDJ on JDK 17 uses some recently hidden API.
        -->
        <surefire.args>-Xms1024m -Xmx4096m --add-exports java.management/sun.management=ALL-UNNAMED</surefire.args>
        <failsafe.args>-Xms1024m -Xmx4096m -Duser.language=en --add-exports java.management/sun.management=ALL-UNNAMED</failsafe.args>
        <!--
        Some modules support "full" or "fast" suite for integration tests.
        This can be used as command line switch for mvn: -DintegrationTestSuite=fast
        See model/model-intest for example, how to do it.
        -->
        <integrationTestSuite>full</integrationTestSuite>
        <!-- Controls both surefire and failsafe config/redirectTestOutputToFile setting. -->
        <redirectTestOutputToFile>true</redirectTestOutputToFile>

        <!-- For now, both versions are aligned, but this may change in the future. -->
        <prism.version>${project.version}</prism.version>

        <!-- Dependencies global versions -->
        <httpclient.version>4.5.14</httpclient.version>

        <commons.io.version>2.13.0</commons.io.version>
        <commons.cli>1.5.0</commons.cli>
        <cxf.version>4.0.1</cxf.version>
        <cxf-xjc.version>3.3.1</cxf-xjc.version>
        <wss4j.version>2.3.3</wss4j.version>
        <opendj.version>2.6.2</opendj.version>
        <quartz.version>2.3.2.e3</quartz.version>
        <opensaml.version>4.1.1</opensaml.version>
        <cache2k.version>2.0.0.Final</cache2k.version>
        <testng.version>7.8.0</testng.version>
        <xml.resolver.version>1.2</xml.resolver.version>
        <xmlunit.version>2.9.1</xmlunit.version>
        <!-- hibernate.version>5.5.3.Final</hibernate.version -->
        <!--
        Default Spring Boot 2.7.3 uses H2 2.1.x, which is a big step from our current.
        Every upgrade after v193 up to 1.4.200 had issues for use, some are probably fixed like this NPE bug
        https://github.com/h2database/h2database/issues/1808, but we don't know how many changes to expect.
        Sometimes occurs on heavy concurrent test, e.g. on TestDummyParallelism, but also during app run.
        This bug was introduced in 1.4.198, which was major version that also changed queries in OrgClosureManager.
        Between 1.4.197 and 198 changes of OrgClosureManager and around MVCC must be made (see commit history).
        With 1.4.200 TestObjectLifecycleApprovalGlobal fails consistently.
        197 is the last version that does not require code changes, but self-corrupts DB sometimes (MID-6510).
        193 was used for 4 years with few problems, so it's still here to stay.
        -->
        <h2.version>1.4.193</h2.version>
        <!-- Spring Boot parent declares most fresh versions for JDBC drivers for all our servers. -->

        <!-- START of Spring Boot dependencies overrides (temporary/security fixes, revise regularly!) -->
        <!-- END of Spring Boot dependencies overrides -->

        <wicket.version>10.0.0</wicket.version>
        <wicketstuff.version>9.12.0</wicketstuff.version>
<<<<<<< HEAD
        <wicket.chartjs.version>0.5</wicket.chartjs.version>
        <!-- Groovy 4.0.21 is also default for Spring Boot 3.3.0 -->
        <groovy.version>4.0.21</groovy.version>
=======
        <wicket.chartjs.version>0.6-SNAPSHOT</wicket.chartjs.version>
        <!-- Groovy 4.0.11 is also default for Spring Boot 3.0.6 -->
        <groovy.version>4.0.11</groovy.version>
>>>>>>> e35abda3
        <xmlsec.version>2.2.6</xmlsec.version>
        <!-- NOTE: also update the version number in TestConnectorManager -->
        <connid.version>1.5.3.0-M1</connid.version>
        <derby.version>10.16.1.1</derby.version>
        <poi.version>5.2.3</poi.version>
        <!-- Version for classgraph must the one declared in Prism -->
        <classgraph.version>4.8.162</classgraph.version>
        <guava.version>32.1.2-jre</guava.version>
        <jcommander.version>1.82</jcommander.version>
        <qpid-broker.version>8.0.4</qpid-broker.version>
        <artemis.version>2.33.0</artemis.version> <!-- name matches property from Boot parent -->
        <asm.version>9.5</asm.version>
        <geronimo-ws-metadata_2.0_spec.version>1.1.3</geronimo-ws-metadata_2.0_spec.version>
        <checkstyle.version>3.1.2</checkstyle.version>
        <xerces.version>2.12.2</xerces.version>
        <commons.csv.version>1.10.0</commons.csv.version>
        <j2html.version>1.4.0</j2html.version>
        <bouncycastle.version>1.70</bouncycastle.version>
        <javax.persistence.version>2.2</javax.persistence.version>
        <keycloak.version>23.0.7</keycloak.version>

        <maven.api.version>3.8.5</maven.api.version>
        <!-- With M6 we get [WARNING] Corrupted channel by directly writing to native stream in forked JVM 1,
        but M5 doesn't work for us anymore either (failing test initialization). -->
        <surefire.version>3.1.2</surefire.version>
        <failsafe.version>3.1.2</failsafe.version>

        <asciidoclet.version>1.5.6</asciidoclet.version>
    </properties>

    <dependencyManagement>
        <dependencies>

            <!-- Prism libraries with versions pre-declared (no need to use versions in other POMs) -->
            <dependency>
                <groupId>com.evolveum.commons</groupId>
                <artifactId>util</artifactId>
                <version>${prism.version}</version>
                <exclusions>
                    <exclusion>
                        <groupId>javax.xml.bind</groupId>
                        <artifactId>jaxb-api</artifactId>
                    </exclusion>
                </exclusions>
            </dependency>
            <dependency>
                <groupId>com.evolveum.commons</groupId>
                <artifactId>concepts</artifactId>
                <version>${prism.version}</version>
            </dependency>
            <dependency>
                <groupId>com.evolveum.prism</groupId>
                <artifactId>prism-api</artifactId>
                <version>${prism.version}</version>
                <exclusions>
                    <!-- superset jakarta.activation:jakarta.activation comes from other deps -->
                    <exclusion>
                        <groupId>jakarta.activation</groupId>
                        <artifactId>jakarta.activation-api</artifactId>
                    </exclusion>
                    <exclusion>
                        <groupId>javax.xml.bind</groupId>
                        <artifactId>jaxb-api</artifactId>
                    </exclusion>
                </exclusions>
            </dependency>
            <dependency>
                <groupId>com.evolveum.prism</groupId>
                <artifactId>prism-impl</artifactId>
                <version>${prism.version}</version>
                <exclusions>
                    <exclusion>
                        <groupId>javax.xml.bind</groupId>
                        <artifactId>jaxb-api</artifactId>
                    </exclusion>
                </exclusions>
            </dependency>
            <dependency>
                <groupId>com.evolveum.axiom</groupId>
                <artifactId>axiom</artifactId>
                <version>${prism.version}</version>
            </dependency>

            <!-- TODO: Upgrade to Java 11 -->
            <dependency>
                <groupId>org.apache.geronimo.specs</groupId>
                <artifactId>geronimo-ws-metadata_2.0_spec</artifactId>
                <version>${geronimo-ws-metadata_2.0_spec.version}</version>
            </dependency>

            <dependency>
                <groupId>org.apache.wicket</groupId>
                <artifactId>wicket-core</artifactId>
                <version>${wicket.version}</version>
            </dependency>
            <dependency>
                <groupId>org.apache.wicket</groupId>
                <artifactId>wicket-request</artifactId>
                <version>${wicket.version}</version>
            </dependency>
            <dependency>
                <groupId>org.apache.wicket</groupId>
                <artifactId>wicket-ioc</artifactId>
                <version>${wicket.version}</version>
                <exclusions>
                    <exclusion> <!-- Conflicting version with CXF -->
                        <groupId>org.ow2.asm</groupId>
                        <artifactId>asm</artifactId>
                    </exclusion>
                    <exclusion>
                        <groupId>org.apache.ant</groupId>
                        <artifactId>ant</artifactId>
                    </exclusion>
                </exclusions>
            </dependency>
            <dependency>
                <groupId>org.apache.wicket</groupId>
                <artifactId>wicket-util</artifactId>
                <version>${wicket.version}</version>
            </dependency>
            <dependency>
                <groupId>org.apache.wicket</groupId>
                <artifactId>wicket-devutils</artifactId>
                <version>${wicket.version}</version>
            </dependency>
            <dependency>
                <groupId>org.apache.wicket</groupId>
                <artifactId>wicket-auth-roles</artifactId>
                <version>${wicket.version}</version>
            </dependency>
            <dependency>
                <groupId>org.apache.wicket</groupId>
                <artifactId>wicket-spring</artifactId>
                <version>${wicket.version}</version>
                <exclusions>
                    <exclusion>
                        <groupId>org.springframework</groupId>
                        <artifactId>*</artifactId>
                    </exclusion>
                </exclusions>
            </dependency>
            <dependency>
                <groupId>org.apache.wicket</groupId>
                <artifactId>wicket-extensions</artifactId>
                <version>${wicket.version}</version>
            </dependency>
            <dependency>
                <groupId>org.wicketstuff</groupId>
                <artifactId>wicketstuff-select2</artifactId>
                <version>${wicketstuff.version}</version>
            </dependency>
            <dependency>
                <groupId>com.evolveum.chartjs</groupId>
                <artifactId>wicket-chartjs-core</artifactId>
                <version>${wicket.chartjs.version}</version>
            </dependency>
            <dependency>
                <groupId>org.ow2.asm</groupId>
                <artifactId>asm</artifactId>
                <version>${asm.version}</version>
            </dependency>
            <dependency>
                <groupId>org.apache.groovy</groupId>
                <artifactId>groovy-all</artifactId>
                <version>${groovy.version}</version>
                <type>pom</type>
                <exclusions>
                    <exclusion>
                        <groupId>org.apache.groovy</groupId>
                        <artifactId>groovy-ant</artifactId>
                    </exclusion>
                    <exclusion>
                        <groupId>org.apache.groovy</groupId>
                        <artifactId>groovy-test-junit5</artifactId>
                    </exclusion>
                    <exclusion>
                        <groupId>org.apache.groovy</groupId>
                        <artifactId>groovy-test</artifactId>
                    </exclusion>
                    <exclusion>
                        <groupId>org.apache.groovy</groupId>
                        <artifactId>groovy-testng</artifactId>
                    </exclusion>
                </exclusions>
            </dependency>
            <dependency>
                <groupId>org.apache.groovy</groupId>
                <artifactId>groovy</artifactId>
                <version>${groovy.version}</version>
            </dependency>
            <dependency>
                <groupId>org.hibernate</groupId>
                <artifactId>hibernate-core</artifactId>
                <!-- Version defined in Spring Boot parent/BOM. -->
                <version>${hibernate.version}</version>
                <exclusions>
                    <exclusion>
                        <groupId>javax.annotation</groupId>
                        <artifactId>jsr250-api</artifactId>
                    </exclusion>
                    <exclusion>
                        <groupId>javax.activation</groupId>
                        <artifactId>javax.activation-api</artifactId>
                    </exclusion>
                    <exclusion>
                        <groupId>javax.annotation</groupId>
                        <artifactId>javax.annotation-api</artifactId>
                    </exclusion>
                    <exclusion>
                        <groupId>javax.xml.bind</groupId>
                        <artifactId>jaxb-api</artifactId>
                    </exclusion>
                </exclusions>
            </dependency>
            <dependency>
                <groupId>javax.persistence</groupId>
                <artifactId>javax.persistence-api</artifactId>
                <version>${javax.persistence.version}</version>
            </dependency>
            <dependency>
                <groupId>org.javassist</groupId>
                <artifactId>javassist</artifactId>
                <!-- Version compatible with JDK 11+. Transitive dependency from hibernate. Hibernate has older version. -->
                <version>3.28.0-GA</version>
            </dependency>
            <dependency>
                <groupId>com.zaxxer</groupId>
                <artifactId>HikariCP</artifactId>
                <version>4.0.3</version>
            </dependency>
            <dependency>
                <groupId>org.slf4j</groupId>
                <artifactId>jul-to-slf4j</artifactId>
                <version>${slf4j.version}</version>
            </dependency>
            <dependency>
                <groupId>ch.qos.logback</groupId>
                <artifactId>logback-classic</artifactId>
                <version>${logback.version}</version>
            </dependency>
            <dependency>
                <groupId>ch.qos.logback</groupId>
                <artifactId>logback-core</artifactId>
                <version>${logback.version}</version>
            </dependency>
            <dependency>
                <groupId>org.codehaus.janino</groupId>
                <artifactId>janino</artifactId>
                <version>3.1.4</version>
            </dependency>
            <!-- Needed for OpenDJ in tests -->
            <dependency>
                <groupId>com.sleepycat</groupId>
                <artifactId>je</artifactId>
                <version>5.0.103</version>
                <!-- upgrade to 18.x is not possible with currently used OpenDJ -->
                <!--<version>18.3.12</version>-->
            </dependency>

            <!--
            TODO: Originally in jdk-11 profile, consolidate, now, when JDK 8 is not needed anymore.
            In JDK 11 we want to get rid of xml-apis, that are covered by Java 9+.
            Comes with xerces/xalan, overrides many classes from other APIs (StAX, SAX) or JDK.
            But it contains DOM classes like org.w3c.dom.ElementTraversal that are available
            from JDK 9+, so we still need it with JDK 8, among others in schemadist-prism.
            BTW: 1.4 (from 2009) is NEWER version than 2.0.2 (2002)... what can you say...
            -->
            <dependency>
                <groupId>xerces</groupId>
                <artifactId>xercesImpl</artifactId>
                <version>${xerces.version}</version>
                <exclusions>
                    <exclusion>
                        <groupId>xml-apis</groupId>
                        <artifactId>xml-apis</artifactId>
                    </exclusion>
                </exclusions>
            </dependency>
            <dependency>
                <groupId>org.codehaus.staxmate</groupId>
                <artifactId>staxmate</artifactId>
                <version>2.0.1</version>
                <exclusions>
                    <exclusion>
                        <groupId>stax</groupId>
                        <artifactId>stax-api</artifactId>
                    </exclusion>
                </exclusions>
            </dependency>
            <dependency>
                <groupId>net.sourceforge.ccxjc</groupId>
                <artifactId>cc-xjc-plugin</artifactId>
                <version>2.0.1</version>
            </dependency>
            <dependency>
                <groupId>commons-validator</groupId>
                <artifactId>commons-validator</artifactId>
                <version>1.7</version>
                <exclusions>
                    <!-- replaced by org.slf4j:jcl-over-slf4j -->
                    <exclusion>
                        <groupId>commons-logging</groupId>
                        <artifactId>commons-logging</artifactId>
                    </exclusion>
                    <!-- Use org.apache.commons:commons-collections4 instead, not required by our usages of validator. -->
                    <exclusion>
                        <groupId>commons-collections</groupId>
                        <artifactId>commons-collections</artifactId>
                    </exclusion>
                    <exclusion>
                        <groupId>commons-digester</groupId>
                        <artifactId>commons-digester</artifactId>
                    </exclusion>
                </exclusions>
            </dependency>
            <dependency>
                <groupId>commons-beanutils</groupId>
                <artifactId>commons-beanutils</artifactId>
                <version>1.9.4</version>
                <exclusions>
                    <!-- replaced by org.slf4j:jcl-over-slf4j -->
                    <exclusion>
                        <groupId>commons-logging</groupId>
                        <artifactId>commons-logging</artifactId>
                    </exclusion>
                </exclusions>
            </dependency>
            <!-- TODO: We want to get rid of this, which requires removal of beanutils as well. -->
            <dependency>
                <groupId>commons-collections</groupId>
                <artifactId>commons-collections</artifactId>
                <version>3.2.2</version>
                <scope>runtime</scope>
            </dependency>
            <dependency>
                <groupId>commons-codec</groupId>
                <artifactId>commons-codec</artifactId>
                <version>1.15</version>
            </dependency>
            <dependency>
                <groupId>org.apache.commons</groupId>
                <artifactId>commons-configuration2</artifactId>
                <version>2.8.0</version>
                <exclusions>
                    <!-- replaced by org.slf4j:jcl-over-slf4j -->
                    <exclusion>
                        <groupId>commons-logging</groupId>
                        <artifactId>commons-logging</artifactId>
                    </exclusion>
                    <!-- just to avoid dep-convergence failure for lib we don't even use -->
                    <exclusion>
                        <groupId>javax.servlet</groupId>
                        <artifactId>servlet-api</artifactId>
                    </exclusion>
                </exclusions>
            </dependency>
            <dependency>
                <groupId>org.apache.commons</groupId>
                <artifactId>commons-text</artifactId>
                <version>1.10.0</version>
            </dependency>
            <!-- experimental -->
            <dependency>
                <groupId>com.google.code.findbugs</groupId>
                <artifactId>jsr305</artifactId>
                <version>3.0.2</version>
            </dependency>
            <dependency>
                <groupId>commons-io</groupId>
                <artifactId>commons-io</artifactId>
                <version>${commons.io.version}</version>
            </dependency>
            <dependency>
                <groupId>commons-pool</groupId>
                <artifactId>commons-pool</artifactId>
                <version>1.6</version>
            </dependency>
            <dependency>
                <groupId>commons-javaflow</groupId>
                <artifactId>commons-javaflow</artifactId>
                <version>20060411</version>
            </dependency>
            <dependency>
                <groupId>org.jetbrains</groupId>
                <artifactId>annotations</artifactId>
                <version>21.0.1</version>
            </dependency>
            <dependency>
                <groupId>javax.annotation</groupId>
                <artifactId>jsr250-api</artifactId>
                <version>1.0</version>
            </dependency>
            <dependency>
                <groupId>javax.jws</groupId>
                <artifactId>jsr181-api</artifactId>
                <version>1.0-MR1</version>
            </dependency>
            <dependency>
                <groupId>javax.inject</groupId>
                <artifactId>javax.inject</artifactId>
                <version>1</version>
            </dependency>
            <dependency>
                <groupId>javax.persistence</groupId>
                <artifactId>persistence-api</artifactId>
                <version>1.0.2</version>
                <optional>true</optional>
            </dependency>
            <dependency>
                <groupId>jakarta.servlet</groupId>
                <artifactId>jakarta.servlet-api</artifactId>
                <version>${jakarta-servlet.version}</version>
                <scope>provided</scope>
            </dependency>
            <dependency>
                <groupId>javax.ws.rs</groupId>
                <artifactId>javax.ws.rs-api</artifactId>
                <version>2.1.1</version>
            </dependency>
            <dependency>
                <groupId>org.apache.httpcomponents</groupId>
                <artifactId>httpclient</artifactId>
                <version>${httpclient.version}</version>
                <exclusions>
                    <!-- replaced by org.slf4j:jcl-over-slf4j -->
                    <exclusion>
                        <groupId>commons-logging</groupId>
                        <artifactId>commons-logging</artifactId>
                    </exclusion>
                </exclusions>
            </dependency>
            <dependency>
                <groupId>org.apache.httpcomponents</groupId>
                <artifactId>httpcore</artifactId>
                <version>4.4.14</version>
            </dependency>
            <dependency>
                <groupId>org.apache.cxf</groupId>
                <artifactId>cxf-rt-core</artifactId>
                <version>${cxf.version}</version>
                <!-- as per http://www.jroller.com/melix/entry/apache_cxf_maven_javamail_awful,
                https://jira.springsource.org/browse/SPR-7914 -->
                <exclusions>
                    <exclusion>
                        <groupId>org.apache.geronimo.specs</groupId>
                        <artifactId>geronimo-javamail_1.4_spec</artifactId>
                    </exclusion>
                    <exclusion>
                        <groupId>org.apache.geronimo.specs</groupId>
                        <artifactId>geronimo-activation_1.1_spec</artifactId>
                    </exclusion>
                    <exclusion>
                        <groupId>javax.activation</groupId>
                        <artifactId>activation</artifactId>
                    </exclusion>
                </exclusions>
            </dependency>
            <dependency>
                <groupId>org.apache.cxf</groupId>
                <artifactId>cxf-core</artifactId>
                <version>${cxf.version}</version>
                <exclusions>
                    <exclusion>
                        <groupId>org.jvnet.staxex</groupId>
                        <artifactId>stax-ex</artifactId>
                    </exclusion>
                    <exclusion>
                        <groupId>javax.xml.soap</groupId>
                        <artifactId>javax.xml.soap-api</artifactId>
                    </exclusion>
                    <!-- This should be safe to exclude, if we don't generate from WSDL. -->
                    <exclusion>
                        <groupId>org.glassfish.jaxb</groupId>
                        <artifactId>jaxb-xjc</artifactId>
                    </exclusion>
                    <!-- in favor of Jakarta version -->
                    <exclusion>
                        <groupId>javax.annotation</groupId>
                        <artifactId>javax.annotation-api</artifactId>
                    </exclusion>
                    <exclusion>
                        <groupId>com.sun.activation</groupId>
                        <artifactId>javax.activation</artifactId>
                    </exclusion>
                    <!-- in favor of wss4j version -->
                    <exclusion>
                        <groupId>com.fasterxml.woodstox</groupId>
                        <artifactId>woodstox-core</artifactId>
                    </exclusion>
                </exclusions>
            </dependency>
            <dependency>
                <groupId>org.apache.cxf</groupId>
                <artifactId>cxf-rt-wsdl</artifactId>
                <version>${cxf.version}</version>
                <exclusions>
                    <exclusion>
                        <groupId>javax.activation</groupId>
                        <artifactId>activation</artifactId>
                    </exclusion>
                </exclusions>
            </dependency>
            <dependency>
                <groupId>org.apache.cxf</groupId>
                <artifactId>cxf-tools-common</artifactId>
                <version>${cxf.version}</version>
                <exclusions>
                    <exclusion>
                        <groupId>org.jvnet.staxex</groupId>
                        <artifactId>stax-ex</artifactId>
                    </exclusion>
                    <exclusion>
                        <groupId>javax.xml.soap</groupId>
                        <artifactId>javax.xml.soap-api</artifactId>
                    </exclusion>
                </exclusions>
            </dependency>
            <dependency>
                <groupId>org.apache.cxf</groupId>
                <artifactId>cxf-rt-transports-local</artifactId>
                <version>${cxf.version}</version>
                <exclusions>
                    <!-- in favor of Jakarta version -->
                    <exclusion>
                        <groupId>com.sun.activation</groupId>
                        <artifactId>javax.activation</artifactId>
                    </exclusion>
                </exclusions>
            </dependency>
            <dependency>
                <groupId>org.apache.cxf</groupId>
                <artifactId>cxf-rt-transports-http</artifactId>
                <version>${cxf.version}</version>
                <exclusions>
                    <exclusion>
                        <!-- use custom version -->
                        <groupId>org.apache.httpcomponents</groupId>
                        <artifactId>httpclient</artifactId>
                    </exclusion>
                    <exclusion>
                        <!-- use custom version -->
                        <groupId>org.apache.httpcomponents</groupId>
                        <artifactId>httpcore</artifactId>
                    </exclusion>
                    <!-- in favor of Jakarta version -->
                    <exclusion>
                        <groupId>javax.annotation</groupId>
                        <artifactId>javax.annotation-api</artifactId>
                    </exclusion>
                    <exclusion>
                        <groupId>com.sun.activation</groupId>
                        <artifactId>javax.activation</artifactId>
                    </exclusion>
                </exclusions>
            </dependency>
            <dependency>
                <groupId>org.apache.cxf</groupId>
                <artifactId>cxf-rt-transports-http-jetty</artifactId>
                <version>${cxf.version}</version>
                <exclusions>
                    <!-- in favor of Jakarta version -->
                    <exclusion>
                        <groupId>com.sun.activation</groupId>
                        <artifactId>javax.activation</artifactId>
                    </exclusion>
                </exclusions>
            </dependency>
            <dependency>
                <groupId>org.apache.cxf</groupId>
                <artifactId>cxf-rt-transports-jms</artifactId>
                <version>${cxf.version}</version>
            </dependency>
            <dependency>
                <groupId>org.apache.cxf</groupId>
                <artifactId>cxf-rt-management</artifactId>
                <version>${cxf.version}</version>
            </dependency>
            <dependency>
                <groupId>org.apache.cxf</groupId>
                <artifactId>cxf-rt-ws-security</artifactId>
                <version>${cxf.version}</version>
                <exclusions>
                    <exclusion> <!-- Version in dependency of org.apache.neethi:neethi conflicts with cxf-core -->
                        <groupId>org.codehaus.woodstox</groupId>
                        <artifactId>woodstox-core-asl</artifactId>
                    </exclusion>
                </exclusions>
            </dependency>
            <dependency>
                <groupId>org.apache.cxf</groupId>
                <artifactId>cxf-rt-frontend-jaxrs</artifactId>
                <version>${cxf.version}</version>
                <exclusions>
                    <exclusion>
                        <groupId>jakarta.ws.rs</groupId>
                        <artifactId>jakarta.ws.rs-api</artifactId>
                    </exclusion>
                    <!-- in favor of Jakarta version -->
                    <exclusion>
                        <groupId>javax.annotation</groupId>
                        <artifactId>javax.annotation-api</artifactId>
                    </exclusion>
                    <exclusion>
                        <groupId>com.sun.activation</groupId>
                        <artifactId>javax.activation</artifactId>
                    </exclusion>
                </exclusions>
            </dependency>
            <dependency>
                <groupId>org.apache.cxf</groupId>
                <artifactId>cxf-rt-rs-client</artifactId>
                <version>${cxf.version}</version>
                <exclusions>
                    <exclusion>
                        <groupId>org.jvnet.staxex</groupId>
                        <artifactId>stax-ex</artifactId>
                    </exclusion>
                    <exclusion>
                        <groupId>javax.xml.soap</groupId>
                        <artifactId>javax.xml.soap-api</artifactId>
                    </exclusion>
                    <!-- in favor of Jakarta version -->
                    <exclusion>
                        <groupId>javax.annotation</groupId>
                        <artifactId>javax.annotation-api</artifactId>
                    </exclusion>
                    <exclusion>
                        <groupId>com.sun.activation</groupId>
                        <artifactId>javax.activation</artifactId>
                    </exclusion>
                </exclusions>
            </dependency>
            <dependency>
                <groupId>org.apache.cxf</groupId>
                <artifactId>cxf-rt-rs-extension-providers</artifactId>
                <version>${cxf.version}</version>
                <exclusions>
                    <!-- in favor of Jakarta version -->
                    <exclusion>
                        <groupId>javax.annotation</groupId>
                        <artifactId>javax.annotation-api</artifactId>
                    </exclusion>
                    <exclusion>
                        <groupId>com.sun.activation</groupId>
                        <artifactId>javax.activation</artifactId>
                    </exclusion>
                </exclusions>
            </dependency>
            <dependency>
                <groupId>org.apache.cxf.xjc-utils</groupId>
                <artifactId>cxf-xjc-runtime</artifactId>
                <version>${cxf-xjc.version}</version>
                <exclusions>
                    <exclusion>
                        <groupId>javax.activation</groupId>
                        <artifactId>activation</artifactId>
                    </exclusion>
                </exclusions>
            </dependency>
            <dependency>
                <groupId>org.apache.wss4j</groupId>
                <artifactId>wss4j-ws-security-common</artifactId>
                <version>${wss4j.version}</version>
                <exclusions>
                    <exclusion> <!-- conflict with javax.mail:mail -->
                        <groupId>org.apache.geronimo.javamail</groupId>
                        <artifactId>geronimo-javamail_1.4_mail</artifactId>
                    </exclusion>
                    <exclusion>
                        <groupId>net.shibboleth.utilities</groupId>
                        <artifactId>java-support</artifactId>
                    </exclusion>
                </exclusions>
            </dependency>
            <dependency>
                <groupId>com.google.guava</groupId>
                <artifactId>guava</artifactId>
                <version>${guava.version}</version>
            </dependency>
            <dependency>
                <groupId>org.apache.wss4j</groupId>
                <artifactId>wss4j-ws-security-dom</artifactId>
                <version>${wss4j.version}</version>
                <exclusions>
                    <exclusion>
                        <groupId>net.shibboleth.utilities</groupId>
                        <artifactId>java-support</artifactId>
                    </exclusion>
                </exclusions>
            </dependency>
            <dependency>
                <!-- make this dependency explicit to detect conflicts with older versions -->
                <groupId>org.codehaus.woodstox</groupId>
                <artifactId>stax2-api</artifactId>
                <version>4.2.1</version>
            </dependency>
            <dependency>
                <groupId>org.forgerock.opendj</groupId>
                <artifactId>opendj</artifactId>
                <version>${opendj.version}</version>
            </dependency>
            <!-- Identity connectors -->
            <dependency>
                <groupId>net.tirasa.connid</groupId>
                <artifactId>connector-framework</artifactId>
                <version>${connid.version}</version>
            </dependency>
            <dependency>
                <groupId>net.tirasa.connid</groupId>
                <artifactId>connector-framework-internal</artifactId>
                <version>${connid.version}</version>
            </dependency>
            <dependency>
                <groupId>com.evolveum.polygon</groupId>
                <artifactId>connector-databasetable</artifactId>
                <version>1.5.2.0-M1</version>
                <exclusions>
                    <!-- Connectors may have dependencies on various versions of connector-common,
                         as they can be built against various versions of polygon.
                         However, this will make dependency convergence enforcement really unhappy.
                         Therefore, we will exclude the dependency from all connectors, except for LDAP connector.
                         The LDAP connector is usually the newest one, bringing the newest version of connector-common.
                         Excluding in Maven reactor should not do much anyway.
                         MidPoint/ConnId are loading the connectors in their own way, anyway. -->
                    <exclusion>
                        <groupId>com.evolveum.polygon</groupId>
                        <artifactId>connector-common</artifactId>
                    </exclusion>
                </exclusions>
            </dependency>
            <dependency>
                <groupId>com.evolveum.polygon</groupId>
                <artifactId>connector-csv</artifactId>
                <version>2.8-M1</version>
                <exclusions>
                    <!-- Connectors may have dependencies on various versions of connector-common,
                         as they can be built against various versions of polygon.
                         However, this will make dependency convergence enforcement really unhappy.
                         Therefore, we will exclude the dependency from all connectors, except for LDAP connector.
                         The LDAP connector is usually the newest one, bringing the newest version of connector-common.
                         Excluding in Maven reactor should not do much anyway.
                         MidPoint/ConnId are loading the connectors in their own way, anyway. -->
                    <exclusion>
                        <groupId>com.evolveum.polygon</groupId>
                        <artifactId>connector-common</artifactId>
                    </exclusion>
                </exclusions>
            </dependency>
            <dependency>
                <groupId>com.evolveum.polygon</groupId>
                <artifactId>connector-ldap</artifactId>
                <!-- Do not forget to update provisioning/ucf-impl-connid/src/test/resources/connector-ldap.xml when changing connector version. -->
                <version>3.8-M1</version>
                <exclusions>
                    <!-- Needed otherwise the JDK14 SLF4J binding can override the midpoint's logback binding -->
                    <exclusion>
                        <groupId>org.slf4j</groupId>
                        <artifactId>slf4j-jdk14</artifactId>
                    </exclusion>
                </exclusions>
            </dependency>
            <dependency>
                <groupId>com.evolveum.polygon</groupId>
                <artifactId>connector-ssh</artifactId>
                <version>1.0</version>
                <exclusions>
                    <!-- Connectors may have dependencies on various versions of connector-common,
                         as they can be built against various versions of polygon.
                         However, this will make dependency convergence enforcement really unhappy.
                         Therefore, we will exclude the dependency from all connectors, except for LDAP connector.
                         The LDAP connector is usually the newest one, bringing the newest version of connector-common.
                         Excluding in Maven reactor should not do much anyway.
                         MidPoint/ConnId are loading the connectors in their own way, anyway. -->
                    <exclusion>
                        <groupId>com.evolveum.polygon</groupId>
                        <artifactId>connector-common</artifactId>
                    </exclusion>
                </exclusions>
            </dependency>
            <!-- End connectors -->

            <dependency>
                <!-- this replaces commons-logging and spring-jcl (or other JARs with org.apache.commons.logging.Log) -->
                <groupId>org.slf4j</groupId>
                <artifactId>jcl-over-slf4j</artifactId>
                <version>${slf4j.version}</version>
            </dependency>
            <dependency>
                <groupId>org.slf4j</groupId>
                <artifactId>log4j-over-slf4j</artifactId>
                <version>${slf4j.version}</version>
            </dependency>
            <dependency>
                <groupId>org.slf4j</groupId>
                <artifactId>slf4j-api</artifactId>
                <version>${slf4j.version}</version>
            </dependency>
            <dependency>
                <groupId>org.quartz-scheduler</groupId>
                <artifactId>quartz</artifactId>
                <version>${quartz.version}</version>
                <exclusions>
                    <exclusion>
                        <groupId>com.mchange</groupId>
                        <artifactId>c3p0</artifactId>
                    </exclusion>
                    <exclusion>
                        <groupId>com.mchange</groupId>
                        <artifactId>mchange-commons-java</artifactId>
                    </exclusion>
                    <exclusion>
                        <groupId>com.zaxxer</groupId>
                        <artifactId>*</artifactId>
                    </exclusion>
                </exclusions>
            </dependency>
            <dependency>
                <!-- Need to explicitly specify this, because there seems to be three different xmlsec
                     dependencies in CXF (three versions). Once the CXF is gone, xmlsec can go as well. MID-5714 -->
                <groupId>org.apache.santuario</groupId>
                <artifactId>xmlsec</artifactId>
                <version>${xmlsec.version}</version>
                <exclusions>
                    <exclusion>
                        <groupId>javax.xml.stream</groupId> <!-- Other packages use stax:stax-api -->
                        <artifactId>stax-api</artifactId>
                    </exclusion>
                    <exclusion> <!-- Duplicate with woodstox-core -->
                        <groupId>org.codehaus.woodstox</groupId>
                        <artifactId>woodstox-core-asl</artifactId>
                    </exclusion>
                </exclusions>
            </dependency>
            <dependency>
                <groupId>org.springframework</groupId>
                <artifactId>spring-core</artifactId>
                <version>${spring-framework.version}</version>
                <exclusions>
                    <!-- replaced with jcl-over-slf4j -->
                    <exclusion>
                        <groupId>org.springframework</groupId>
                        <artifactId>spring-jcl</artifactId>
                    </exclusion>
                </exclusions>
            </dependency>
            <dependency>
                <groupId>org.opensaml</groupId>
                <artifactId>opensaml-core</artifactId>
                <version>${opensaml.version}</version>
            </dependency>
            <dependency>
                <groupId>org.opensaml</groupId>
                <artifactId>opensaml-saml-impl</artifactId>
                <version>${opensaml.version}</version>
            </dependency>
            <dependency>
                <groupId>org.opensaml</groupId>
                <artifactId>opensaml-saml-api</artifactId>
                <version>${opensaml.version}</version>
            </dependency>
            <dependency>
                <groupId>org.opensaml</groupId>
                <artifactId>opensaml-security-api</artifactId>
                <version>${opensaml.version}</version>
            </dependency>
            <dependency>
                <groupId>org.opensaml</groupId>
                <artifactId>opensaml-xmlsec-api</artifactId>
                <version>${opensaml.version}</version>
            </dependency>
            <dependency>
                <groupId>net.shibboleth.utilities</groupId>
                <artifactId>java-support</artifactId>
                <version>8.0.0</version>
            </dependency>
            <dependency>
                <groupId>org.cache2k</groupId>
                <artifactId>cache2k-api</artifactId>
                <version>${cache2k.version}</version>
            </dependency>
            <dependency>
                <groupId>org.cache2k</groupId>
                <artifactId>cache2k-core</artifactId>
                <version>${cache2k.version}</version>
            </dependency>
            <dependency>
                <groupId>com.nimbusds</groupId>
                <artifactId>nimbus-jose-jwt</artifactId>
                <version>9.37.3</version>
            </dependency>
            <dependency>
                <groupId>net.minidev</groupId>
                <artifactId>json-smart</artifactId>
                <version>2.5.1</version>
            </dependency>

            <dependency>
                <groupId>org.xmlunit</groupId>
                <artifactId>xmlunit-core</artifactId>
                <version>${xmlunit.version}</version>
            </dependency>
            <dependency>
                <groupId>org.xmlunit</groupId>
                <artifactId>xmlunit-legacy</artifactId>
                <version>${xmlunit.version}</version>
            </dependency>
            <dependency>
                <groupId>xml-resolver</groupId>
                <artifactId>xml-resolver</artifactId>
                <version>${xml.resolver.version}</version>
            </dependency>
            <dependency>
                <groupId>commons-cli</groupId>
                <artifactId>commons-cli</artifactId>
                <version>${commons.cli}</version>
            </dependency>
            <dependency>
                <groupId>org.forgerock.opendj</groupId>
                <artifactId>opendj-ldap-sdk</artifactId>
                <version>${opendj.version}</version>
            </dependency>
            <dependency>
                <groupId>org.apache.velocity</groupId>
                <artifactId>velocity-engine-core</artifactId>
                <version>2.3</version>
            </dependency>
            <dependency>
                <groupId>org.apache.derby</groupId>
                <artifactId>derby</artifactId>
                <version>${derby.version}</version>
            </dependency>
            <dependency>
                <groupId>org.apache.derby</groupId>
                <artifactId>derbynet</artifactId>
                <version>${derby.version}</version>
            </dependency>
            <dependency>
                <groupId>org.apache.derby</groupId>
                <artifactId>derbyclient</artifactId>
                <version>${derby.version}</version>
            </dependency>
            <dependency>
                <groupId>org.apache.derby</groupId>
                <artifactId>derbytools</artifactId>
                <version>${derby.version}</version>
            </dependency>
            <dependency>
                <groupId>com.github.inamik.text.tables</groupId>
                <artifactId>inamik-text-tables</artifactId>
                <version>0.8</version>
            </dependency>

            <!-- report dependency (needed for Microsoft Office formats) -->
            <dependency>
                <groupId>org.apache.poi</groupId>
                <artifactId>poi</artifactId>
                <version>${poi.version}</version>
            </dependency>

            <!-- Used by cxf-core, can go away with CXF -->
            <dependency>
                <groupId>org.apache.ws.xmlschema</groupId>
                <artifactId>xmlschema-core</artifactId>
                <version>2.2.5</version>
            </dependency>
            <dependency>
                <groupId>org.jvnet.jaxb2_commons</groupId>
                <artifactId>jaxb2-basics-runtime</artifactId>
                <version>1.11.1</version>
            </dependency>
            <dependency>
                <groupId>org.apache.commons</groupId>
                <artifactId>commons-csv</artifactId>
                <version>${commons.csv.version}</version>
            </dependency>
            <dependency>
                <groupId>com.j2html</groupId>
                <artifactId>j2html</artifactId>
                <version>${j2html.version}</version>
            </dependency>

            <!-- Version convergence setup; RECONSIDER after major upgrades of Boot, Maven... -->
            <dependency>
                <groupId>org.osgi</groupId>
                <artifactId>org.osgi.core</artifactId>
                <version>6.0.0</version>
            </dependency>
            <dependency>
                <groupId>com.google.errorprone</groupId>
                <artifactId>error_prone_annotations</artifactId>
                <version>2.10.0</version>
            </dependency>
            <dependency>
                <groupId>com.google.errorprone</groupId>
                <artifactId>error_prone_core</artifactId>
                <version>2.10.0</version>
            </dependency>
            <dependency>
                <groupId>org.checkerframework</groupId>
                <artifactId>checker-qual</artifactId>
                <version>3.19.0</version>
            </dependency>
            <dependency>
                <groupId>javax.el</groupId>
                <artifactId>javax.el-api</artifactId>
                <version>3.0.1-b06</version>
            </dependency>

            <!-- Maven plugins -->
            <dependency>
                <groupId>org.apache.maven</groupId>
                <artifactId>maven-plugin-api</artifactId>
                <version>${maven.api.version}</version>
                <exclusions>
                    <exclusion>
                        <groupId>org.codehaus.plexus</groupId>
                        <artifactId>plexus-component-annotations</artifactId>
                    </exclusion>
                    <exclusion>
                        <groupId>org.codehaus.plexus</groupId>
                        <artifactId>plexus-classworlds</artifactId>
                    </exclusion>
                </exclusions>
            </dependency>
            <dependency>
                <groupId>org.apache.maven</groupId>
                <artifactId>maven-model</artifactId>
                <version>${maven.api.version}</version>
            </dependency>
            <dependency>
                <groupId>org.apache.maven</groupId>
                <artifactId>maven-artifact</artifactId>
                <version>${maven.api.version}</version>
            </dependency>
            <dependency>
                <groupId>org.apache.maven</groupId>
                <artifactId>maven-core</artifactId>
                <version>${maven.api.version}</version>
            </dependency>
            <dependency>
                <groupId>org.apache.maven</groupId>
                <artifactId>maven-archiver</artifactId>
                <version>3.5.1</version>
                <exclusions>
                    <exclusion>
                        <groupId>org.codehaus.plexus</groupId>
                        <artifactId>plexus-container-default</artifactId>
                    </exclusion>
                    <exclusion>
                        <groupId>org.codehaus.plexus</groupId>
                        <artifactId>plexus-component-annotations</artifactId>
                    </exclusion>
                    <exclusion>
                        <groupId>org.slf4j</groupId> <!-- We do not want multiple SLF4J implementations -->
                        <artifactId>slf4j-jdk14</artifactId>
                    </exclusion>
                    <exclusion>
                        <groupId>org.apache.maven.shared</groupId>
                        <artifactId>maven-shared-utils</artifactId>
                    </exclusion>
                    <exclusion>
                        <groupId>org.codehaus.plexus</groupId>
                        <artifactId>plexus-interpolation</artifactId>
                    </exclusion>
                </exclusions>
            </dependency>
            <dependency>
                <groupId>org.codehaus.plexus</groupId>
                <artifactId>plexus-archiver</artifactId>
                <version>4.8.0</version>
                <exclusions>
                    <exclusion>
                        <groupId>org.slf4j</groupId> <!-- We do not want multiple SLF4J implementations -->
                        <artifactId>slf4j-jdk14</artifactId>
                    </exclusion>
                </exclusions>
            </dependency>
            <!-- Used by maven-plugin-api in schema-dist-maven-plugin -->
            <dependency>
                <groupId>org.codehaus.plexus</groupId>
                <artifactId>plexus-utils</artifactId>
                <version>3.3.0</version>
            </dependency>
            <dependency>
                <groupId>org.codehaus.plexus</groupId>
                <artifactId>plexus-io</artifactId>
                <version>3.2.0</version>
            </dependency>
            <dependency>
                <groupId>org.codehaus.plexus</groupId>
                <artifactId>plexus-interactivity-api</artifactId>
                <version>1.0</version>
                <exclusions>
                    <exclusion>
                        <groupId>org.codehaus.plexus</groupId>
                        <artifactId>plexus-classworlds</artifactId>
                    </exclusion>
                </exclusions>
            </dependency>

            <!-- This is also used by WRO, but we want to use current version. -->
            <dependency>
                <groupId>io.github.classgraph</groupId>
                <artifactId>classgraph</artifactId>
                <version>${classgraph.version}</version>
            </dependency>
            <!-- TODO: Seriously should go away! Let's get rid of this. -->
            <dependency>
                <groupId>joda-time</groupId>
                <artifactId>joda-time</artifactId>
                <version>2.10.14</version>
            </dependency>
            <dependency>
                <groupId>org.apache.commons</groupId>
                <artifactId>commons-collections4</artifactId>
                <version>4.4</version>
            </dependency>
            <dependency>
                <groupId>org.apache.directory.api</groupId>
                <artifactId>api-all</artifactId>
                <version>2.0.2</version>
                <exclusions>
                    <exclusion>
                        <artifactId>slf4j-api</artifactId>
                        <groupId>org.slf4j</groupId>
                    </exclusion>
                </exclusions>
            </dependency>
            <!-- TODO this should go away with WSDLs -->
            <dependency>
                <groupId>javax.xml.ws</groupId>
                <artifactId>jaxws-api</artifactId>
                <version>${javax-jaxws.version}</version>
                <exclusions>
                    <!-- in favor of Jakarta version -->
                    <exclusion>
                        <groupId>javax.annotation</groupId>
                        <artifactId>javax.annotation-api</artifactId>
                    </exclusion>
                    <exclusion>
                        <groupId>javax.xml.bind</groupId>
                        <artifactId>jaxb-api</artifactId>
                    </exclusion>
                </exclusions>
            </dependency>
            <dependency>
                <groupId>javax.mail</groupId>
                <artifactId>mail-api</artifactId>
                <version>1.6.2</version>
            </dependency>
            <dependency>
                <groupId>com.github.openjson</groupId>
                <artifactId>openjson</artifactId>
                <version>1.0.12</version>
            </dependency>
            <dependency>
                <groupId>org.opensaml</groupId>
                <artifactId>opensaml-security-impl</artifactId>
                <version>${opensaml.version}</version>
                <exclusions>
                    <exclusion>
                        <groupId>org.bouncycastle</groupId>
                        <artifactId>bcprov-jdk15on</artifactId>
                    </exclusion>
                </exclusions>
            </dependency>
            <dependency>
                <groupId>org.bouncycastle</groupId>
                <artifactId>bcpkix-jdk15on</artifactId>
                <version>${bouncycastle.version}</version>
            </dependency>
            <dependency>
                <groupId>org.bouncycastle</groupId>
                <artifactId>bcprov-jdk15on</artifactId>
                <version>${bouncycastle.version}</version>
            </dependency>

            <!-- webjars -->
            <dependency>
                <groupId>org.webjars</groupId>
                <artifactId>jquery</artifactId>
                <version>3.6.0</version>
            </dependency>

            <dependency>
                <groupId>com.beust</groupId>
                <artifactId>jcommander</artifactId>
                <version>${jcommander.version}</version>
            </dependency>

            <dependency>
                <groupId>org.eclipse.jetty</groupId>
                <artifactId>jetty-server</artifactId>
                <version>${jetty.version}</version>
            </dependency>
            <dependency>
                <groupId>org.eclipse.jetty</groupId>
                <artifactId>jetty-http</artifactId>
                <version>${jetty.version}</version>
            </dependency>
            <dependency>
                <groupId>org.eclipse.jetty</groupId>
                <artifactId>jetty-io</artifactId>
                <version>${jetty.version}</version>
            </dependency>
            <dependency>
                <groupId>org.eclipse.jetty</groupId>
                <artifactId>jetty-util</artifactId>
                <version>${jetty.version}</version>
            </dependency>
            <dependency>
                <groupId>org.apache.qpid</groupId>
                <artifactId>qpid-broker-core</artifactId>
                <version>${qpid-broker.version}</version>
            </dependency>
            <dependency>
                <groupId>org.apache.qpid</groupId>
                <artifactId>qpid-broker-plugins-amqp-0-8-protocol</artifactId>
                <version>${qpid-broker.version}</version>
            </dependency>
            <dependency>
                <groupId>org.apache.qpid</groupId>
                <artifactId>qpid-broker-plugins-memory-store</artifactId>
                <version>${qpid-broker.version}</version>
            </dependency>
            <dependency>
                <groupId>org.apache.activemq</groupId>
                <artifactId>artemis-server</artifactId>
                <version>${artemis.version}</version>
                <exclusions>
                    <exclusion>
                        <groupId>org.jboss.logmanager</groupId>
                        <artifactId>jboss-logmanager</artifactId>
                    </exclusion>
                </exclusions>
            </dependency>
            <dependency>
                <groupId>org.apache.activemq</groupId>
                <artifactId>artemis-jms-client</artifactId>
                <version>${artemis.version}</version>
            </dependency>
            <dependency>
                <groupId>org.apache.activemq</groupId>
                <artifactId>artemis-core-client</artifactId>
                <version>${artemis.version}</version>
            </dependency>
            <dependency>
                <groupId>org.apache.activemq</groupId>
                <artifactId>artemis-commons</artifactId>
                <version>${artemis.version}</version>
            </dependency>

            <dependency>
                <groupId>io.netty</groupId>
                <artifactId>netty-all</artifactId>
                <version>4.1.65.Final</version>
                <exclusions>
                    <exclusion>
                        <groupId>ch.qos.logback</groupId>
                        <artifactId>*</artifactId>
                    </exclusion>
                </exclusions>
            </dependency>
            <dependency>
                <groupId>dnsjava</groupId>
                <artifactId>dnsjava</artifactId>
                <version>3.4.0</version>
            </dependency>

            <!-- Test support dependencies -->
            <dependency>
                <groupId>org.testng</groupId>
                <artifactId>testng</artifactId>
                <version>${testng.version}</version>
            </dependency>

            <dependency>
                <groupId>com.evolveum.commons</groupId>
                <artifactId>test-ng</artifactId>
                <version>${prism.version}</version>
            </dependency>

            <dependency>
                <groupId>com.evolveum.midpoint.infra</groupId>
                <artifactId>test-util</artifactId>
                <version>${project.version}</version>
            </dependency>
            <dependency>
                <groupId>org.antlr</groupId>
                <artifactId>antlr4-runtime</artifactId>
                <version>4.10.1</version>
            </dependency>
            <dependency>
                <groupId>net.ttddyy</groupId>
                <artifactId>datasource-proxy</artifactId>
                <version>1.7</version>
            </dependency>
            <dependency>
                <groupId>org.javabits.jgrapht</groupId>
                <artifactId>jgrapht-core</artifactId>
                <version>0.9.3</version>
                <scope>test</scope>
            </dependency>
            <dependency>
                <groupId>colt</groupId>
                <artifactId>colt</artifactId>
                <version>1.2.0</version>
                <scope>test</scope>
            </dependency>

            <dependency>
               <groupId>net.bytebuddy</groupId>
               <artifactId>byte-buddy</artifactId>
               <version>1.14.9</version>
            </dependency>
            <dependency>
                <groupId>jakarta.xml.ws</groupId>
                <artifactId>jakarta.xml.ws-api</artifactId>
                <version>3.0.1</version>
                <scope>runtime</scope>
            </dependency>
            <dependency>
                <groupId>jakarta.jws</groupId>
                <artifactId>jakarta.jws-api</artifactId>
                <version>3.0.0</version>
                <scope>runtime</scope>
            </dependency>

            <!-- Version from Spring Boot, but with checker-qual exclusion. -->
            <dependency>
                <groupId>org.postgresql</groupId>
                <artifactId>postgresql</artifactId>
                <version>${postgresql.version}</version>
                <exclusions>
                    <!-- in favor of com.google.guava:guava -->
                    <exclusion>
                        <groupId>org.checkerframework</groupId>
                        <artifactId>checker-qual</artifactId>
                    </exclusion>
                </exclusions>
            </dependency>

            <dependency>
                <groupId>org.keycloak</groupId>
                <artifactId>keycloak-authz-client</artifactId>
                <version>${keycloak.version}</version>
                <scope>test</scope>
            </dependency>
            <dependency>
                <groupId>org.keycloak</groupId>
                <artifactId>keycloak-core</artifactId>
                <version>${keycloak.version}</version>
                <scope>test</scope>
            </dependency>
        </dependencies>
    </dependencyManagement>

    <!-- We don't want any dependencies in parent POM. -->

    <repositories>
        <repository>
            <id>evolveum</id>
            <name>Evolveum Public Releases</name>
            <url>https://nexus.evolveum.com/nexus/content/groups/public/</url>
            <snapshots>
                <enabled>false</enabled>
            </snapshots>
        </repository>
        <repository>
            <id>evolveum-snapshots</id>
            <name>Evolveum Snapshots</name>
            <url>https://nexus.evolveum.com/nexus/content/repositories/snapshots/</url>
            <releases>
                <enabled>false</enabled>
            </releases>
        </repository>

        <!--
        We need this for Opensaml, version 4.1.0+ is not in Maven central repository.
        So we need Shibboleth's repo too.
        -->
        <repository>
            <id>shibboleth</id>
            <name>Shibboleth Repository</name>
            <url>https://build.shibboleth.net/nexus/content/repositories/releases/</url>
            <snapshots>
                <enabled>false</enabled>
            </snapshots>
        </repository>

        <!--
        We need this for Sleepycat JE, version 5.0.73 is released OK, but newer versions
        (like 5.0.103) is in Maven central plugin repository, which is obviously wrong.
        So we need Oracle's repo too.
        -->
        <repository>
            <id>oracle</id>
            <name>Oracle</name>
            <url>https://download.oracle.com/maven/</url>
            <snapshots>
                <enabled>false</enabled>
            </snapshots>
        </repository>
    </repositories>
    <pluginRepositories>
        <pluginRepository>
            <id>evolveum-nexus</id>
            <name>Plugin Snapshots</name>
            <url>https://nexus.evolveum.com/nexus/content/repositories/snapshots/</url>
        </pluginRepository>
        <pluginRepository>
            <id>evolveum</id>
            <name>Evolveum</name>
            <url>https://nexus.evolveum.com/nexus/content/groups/public/</url>
        </pluginRepository>
    </pluginRepositories>

    <build>
        <plugins>
            <plugin>
                <groupId>org.apache.maven.plugins</groupId>
                <artifactId>maven-source-plugin</artifactId>
                <version>3.1.0</version>
                <executions>
                    <execution>
                        <id>attach-sources</id>
                        <phase>package</phase>
                        <goals>
                            <goal>jar</goal>
                        </goals>
                    </execution>
                </executions>
            </plugin>
            <plugin>
                <groupId>com.lukegb.mojo</groupId>
                <artifactId>gitdescribe-maven-plugin</artifactId>
                <version>3.0</version>
                <executions>
                    <execution>
                        <goals>
                            <goal>gitdescribe</goal>
                        </goals>
                        <id>git-describe</id>
                        <phase>initialize</phase>
                        <configuration>
                            <outputPrefix></outputPrefix>
                        </configuration>
                    </execution>
                </executions>
            </plugin>
            <plugin>
                <groupId>org.apache.maven.plugins</groupId>
                <artifactId>maven-jar-plugin</artifactId>
                <configuration>
                    <skipIfEmpty>true</skipIfEmpty>
                    <archive>
                        <manifestEntries>
                            <Version-Number>${project.version}</Version-Number>
                            <SCM-Revision>${git.describe}</SCM-Revision>
                            <Organization>Evolveum</Organization>
                            <Organization-URL>https://www.evolveum.com</Organization-URL>
                            <Bugtracking-System>https://support.evolveum.com</Bugtracking-System>
                            <License>dual-licensed under the Apache License 2.0 and European Union Public License</License>
                            <License-URL>https://www.apache.org/licenses/LICENSE-2.0.txt and https://joinup.ec.europa.eu/collection/eupl/eupl-text-11-12</License-URL>
                        </manifestEntries>
                    </archive>
                </configuration>
            </plugin>

            <plugin>
                <groupId>org.apache.maven.plugins</groupId>
                <artifactId>maven-shade-plugin</artifactId>
                <version>2.3</version>
            </plugin>
            <plugin>
                <groupId>org.apache.maven.plugins</groupId>
                <artifactId>maven-enforcer-plugin</artifactId>
                <executions>
                    <execution>
                        <id>enforce</id>
                        <configuration>
                            <rules>
                                <requireMavenVersion>
                                    <version>3.6</version>
                                </requireMavenVersion>
                                <dependencyConvergence/>
                                <bannedDependencies>
                                    <excludes>
                                        <!-- both replaced by org.slf4j:jcl-over-slf4j -->
                                        <exclude>commons-logging:commons-logging</exclude>
                                        <exclude>org.springframework:spring-jcl</exclude>
                                        <!--
                                        jaxb-core replaced by Glassfish jaxb-runtime + txw2
                                        jaxb-xjc replaced by Glassfish jaxb-xjc + xsom + codemodel
                                        -->
                                        <exclude>com.sun.xml.bind:*</exclude>
                                        <!-- in favor of jakarta.xml.bind:jakarta.xml.bind-api -->
                                        <exclude>javax.xml.bind:jaxb-api</exclude>
                                        <!-- in favor of jakarta.activation:jakarta.activation-api -->
                                        <exclude>javax.activation:javax.activation-api</exclude>
                                        <!-- in favor of com.sun.activation:jakarta.activation -->
                                        <exclude>com.sun.activation:javax.activation</exclude>
                                        <exclude>javax.activation:activation</exclude>
                                        <!-- in favor of jakarta.annotation:jakarta.annotation-api -->
                                        <exclude>javax.annotation:javax.annotation-api</exclude>
                                        <!-- package with multiple XML APIs, conflicts assured
                                        (WE CAN'T YET see todo at the xalan/xerces dep declarations above) -->
                                        <!--<exclude>xml-apis:xml-apis</exclude>-->
                                    </excludes>
                                </bannedDependencies>
                            </rules>
                        </configuration>
                        <goals>
                            <goal>enforce</goal>
                        </goals>
                    </execution>
                </executions>
            </plugin>
            <plugin>
                <groupId>org.apache.maven.plugins</groupId>
                <artifactId>maven-dependency-plugin</artifactId>
                <version>3.3.0</version>
                <dependencies>
                    <dependency>
                        <groupId>org.ow2.asm</groupId>
                        <artifactId>asm</artifactId>
                        <version>9.1</version>
                    </dependency>
                </dependencies>
                <executions>
                    <execution>
                        <id>analyze</id>
                        <goals>
                            <goal>analyze-only</goal>
                        </goals>
                        <configuration>
                            <failOnWarning>true</failOnWarning>
                            <ignoreNonCompile>true</ignoreNonCompile>
                            <ignoredUnusedDeclaredDependencies>
                                <!--
                                We don't want anything here, except for test support...
                                In case of false report, check that the dependency is not used only in unused imports.
                                -->
                                <ignoredUnusedDeclaredDependency>org.assertj:assertj-core</ignoredUnusedDeclaredDependency>

                                <!--dependency contains bug when dependency is used only in annotation, we use it in authentication-impl -->
                                <ignoredUnusedDeclaredDependency>org.springframework.boot:spring-boot-autoconfigure</ignoredUnusedDeclaredDependency>

                                <!--  Since generated code depends on prism-impl, it needs sometime to be runtime/compile
                                      but report can not detect this uses (and if you change scope, it can not compile target project -->
                                <ignoredUsedUndeclaredDependency>com.evolveum.prism:prism-impl</ignoredUsedUndeclaredDependency>
                            </ignoredUnusedDeclaredDependencies>
                            <ignoredUsedUndeclaredDependencies>
                                <!--
                                Anything from midPoint is in one version, no conflict should occur and there is no real
                                need to declare transitive dependencies (e.g. *-impl implying *-api, etc.).
                                -->
                                <ignoredUsedUndeclaredDependency>com.evolveum.midpoint.*:*</ignoredUsedUndeclaredDependency>

                                <!-- Testing dependencies are not troubling us from. -->
                                <ignoredUsedUndeclaredDependency>org.testng:testng</ignoredUsedUndeclaredDependency>
                                <ignoredUsedUndeclaredDependency>org.assertj:assertj-core</ignoredUsedUndeclaredDependency>
                                <ignoredUsedUndeclaredDependency>org.javasimon:javasimon-core</ignoredUsedUndeclaredDependency>

                                <!-- Unreliable detection -->
                                <ignoredUsedUndeclaredDependency>javax.xml.bind:jaxb-api</ignoredUsedUndeclaredDependency>

                                <!-- the latter is superset of API and this totally confuses dep analyzer-->
                                <ignoredUsedUndeclaredDependency>jakarta.activation:jakarta.activation-api</ignoredUsedUndeclaredDependency>
                                <ignoredUsedUndeclaredDependency>com.sun.activation:jakarta.activation</ignoredUsedUndeclaredDependency>

                                <!-- needs too many exclusions, used by apache-cxf (xjc plugin, prism-impl, schema, ..) -->
                                <ignoredUsedUndeclaredDependency>jakarta.xml.bind:jakarta.xml.bind-api</ignoredUsedUndeclaredDependency>
                                <ignoredUsedUndeclaredDependency>org.glassfish.jaxb:xsom</ignoredUsedUndeclaredDependency>
                                <ignoredUsedUndeclaredDependency>org.glassfish.jaxb:jaxb-runtime</ignoredUsedUndeclaredDependency>

                                <!-- Falsely reported, not used explicitly, only transient dependency. -->
                                <ignoredUsedUndeclaredDependency>org.slf4j:jcl-over-slf4j</ignoredUsedUndeclaredDependency>
                                <ignoredUsedUndeclaredDependency>org.slf4j:slf4j-api</ignoredUsedUndeclaredDependency>
                                <ignoredUsedUndeclaredDependency>org.danekja:jdk-serializable-functional</ignoredUsedUndeclaredDependency>
                                <ignoredUsedUndeclaredDependency>org.apache.tomcat.embed:tomcat-embed-core</ignoredUsedUndeclaredDependency>
                            </ignoredUsedUndeclaredDependencies>
                            <ignoredNonTestScopedDependencies>
                                <ignoredNonTestScopedDependency>com.evolveum.midpoint.*:*</ignoredNonTestScopedDependency>
                                <ignoredNonTestScopedDependency>org.slf4j:slf4j-api</ignoredNonTestScopedDependency>
                                <!--  Since generated code depends on prism-impl, it needs sometime to be runtime/compile
                                      but report can not detect this uses (and if you change scope, it can not compile target project -->
                                <ignoredNonTestScopedDependency>com.evolveum.prism:prism-impl</ignoredNonTestScopedDependency>
                                <ignoredNonTestScopedDependency>com.evolveum.commons:concepts</ignoredNonTestScopedDependency>
                                <ignoredNonTestScopedDependency>org.springframework:spring-beans</ignoredNonTestScopedDependency>

                                <!-- Testing dependencies are not troubling us from. -->
                                <ignoredUsedUndeclaredDependency>org.testng:testng</ignoredUsedUndeclaredDependency>
                                <ignoredUsedUndeclaredDependency>org.assertj:assertj-core</ignoredUsedUndeclaredDependency>
                                <ignoredUsedUndeclaredDependency>org.javasimon:javasimon-core</ignoredUsedUndeclaredDependency>
                                <ignoredUsedUndeclaredDependency>jakarta.xml.bind:jakarta.xml.bind-api</ignoredUsedUndeclaredDependency>
                                <ignoredUsedUndeclaredDependency>jakarta.annotation:jakarta.annotation-api</ignoredUsedUndeclaredDependency>

                            </ignoredNonTestScopedDependencies>
                        </configuration>
                    </execution>
                </executions>
            </plugin>
            <plugin>
                <groupId>org.apache.maven.plugins</groupId>
                <artifactId>maven-checkstyle-plugin</artifactId>
                <version>${checkstyle.version}</version>
                <dependencies>
                    <dependency>
                        <groupId>com.puppycrawl.tools</groupId>
                        <artifactId>checkstyle</artifactId>
                        <version>8.43</version>
                    </dependency>
                </dependencies>
                <configuration>
                    <!--suppress MavenModelInspection: provided by mvn(w)/IDE/Jenkins -->
                    <configLocation>${maven.multiModuleProjectDirectory}/config/checkstyle/checkstyle.xml</configLocation>
                    <!--suppress MavenModelInspection: provided by mvn(w)/IDE/Jenkins -->
                    <suppressionsLocation>${maven.multiModuleProjectDirectory}/config/checkstyle/checkstyle-suppressions.xml</suppressionsLocation>
                    <encoding>UTF-8</encoding>
                    <consoleOutput>true</consoleOutput>
                    <failsOnError>true</failsOnError>
                    <linkXRef>false</linkXRef>
                    <includes>**/*.java</includes>
                    <!-- Also need to add suffixes to checkstyle.xml -->
                    <resourceIncludes>**/*.properties,**/*.xml,**/*.xsd,**/*.wsdl,**/*.json,**/*.yaml,**/*.yml</resourceIncludes>
                </configuration>
                <executions>
                    <execution>
                        <id>validate</id>
                        <phase>validate</phase>
                        <goals>
                            <goal>check</goal>
                        </goals>
                    </execution>
                </executions>
            </plugin>
        </plugins>

        <pluginManagement>
            <plugins>
                <plugin>
                    <groupId>org.apache.maven.plugins</groupId>
                    <artifactId>maven-compiler-plugin</artifactId>
                    <version>3.11.0</version>
                    <configuration>
                        <source>${project.source.version}</source>
                        <target>${project.source.version}</target>
                    </configuration>
                </plugin>
                <plugin>
                    <groupId>org.apache.maven.plugins</groupId>
                    <artifactId>maven-resources-plugin</artifactId>
                    <version>3.1.0</version>
                </plugin>
                <plugin>
                    <groupId>com.rimerosolutions.maven.plugins</groupId>
                    <artifactId>wrapper-maven-plugin</artifactId>
                    <version>0.0.4</version>
                </plugin>
                <plugin>
                    <groupId>org.apache.maven.plugins</groupId>
                    <artifactId>maven-plugin-plugin</artifactId>
                    <version>3.6.1</version>
                </plugin>
                <plugin>
                    <groupId>org.apache.maven.plugins</groupId>
                    <artifactId>maven-deploy-plugin</artifactId>
                    <version>2.8.2</version>
                    <!--
                    With 3.0.0-M1 javadoc module fails with:
                    The packaging plugin for this project did not assign a main file to the project but it has attachments. Change packaging to 'pom'.
                    -->
                    <!--<version>3.0.0-M1</version>-->
                    <configuration>
                        <deployAtEnd>true</deployAtEnd>
                    </configuration>
                </plugin>
                <plugin>
                    <groupId>org.apache.maven.plugins</groupId>
                    <artifactId>maven-surefire-plugin</artifactId>
                    <version>${surefire.version}</version>
                    <executions>
                        <execution>
                            <id>default-test</id> <!-- unit tests -->
                            <phase>test</phase>
                            <goals>
                                <goal>test</goal>
                            </goals>
                        </execution>
                    </executions>
                    <configuration>
                        <!--<parallel>false</parallel>-->
                        <forkCount>1</forkCount>
                        <reuseForks>true</reuseForks>
                        <redirectTestOutputToFile>${redirectTestOutputToFile}</redirectTestOutputToFile>
                        <trimStackTrace>false</trimStackTrace>
                        <!-- See https://issues.apache.org/jira/browse/SUREFIRE-1588 -->
                        <useSystemClassLoader>false</useSystemClassLoader>
                        <systemPropertyVariables>
                            <javax.net.ssl.trustStore>src/test/resources/truststore.jks</javax.net.ssl.trustStore>
                            <midpoint.home>target/midpoint-home</midpoint.home>
                            <java.util.logging.config.file>${project.build.directory}/test-classes/logging.properties</java.util.logging.config.file>
                        </systemPropertyVariables>
                        <argLine>${surefire.args}</argLine>
                        <suiteXmlFiles>
                            <suiteXmlFile>testng-unit.xml</suiteXmlFile>
                        </suiteXmlFiles>
                        <properties>
                            <property>
                                <name>suitename</name>
                                <value>Unit</value>
                            </property>
                            <property>
                                <name>listener</name>
                                <value>
                                    com.evolveum.midpoint.tools.testng.TestListener,com.evolveum.midpoint.tools.testng.RetryListener
                                </value>
                            </property>
                        </properties>
                    </configuration>
                    <dependencies>
                        <dependency>
                            <groupId>org.apache.maven.surefire</groupId>
                            <artifactId>surefire-testng</artifactId>
                            <version>${surefire.version}</version>
                        </dependency>
                    </dependencies>
                </plugin>
                <plugin>
                    <groupId>org.apache.maven.plugins</groupId>
                    <artifactId>maven-failsafe-plugin</artifactId>
                    <version>${failsafe.version}</version>
                    <executions>
                        <execution>
                            <id>integration-test</id>
                            <phase>integration-test</phase>
                            <goals>
                                <goal>integration-test</goal>
                                <goal>verify</goal>
                            </goals>
                        </execution>
                    </executions>
                    <configuration>
                        <redirectTestOutputToFile>${redirectTestOutputToFile}</redirectTestOutputToFile>
                        <environmentVariables>
                            <!-- env variable to test environment variables provider, it's not used anywhere for login/encryption -->
                            <MP_USER_PASSWORD>qwe123</MP_USER_PASSWORD>
                        </environmentVariables>
                        <systemPropertyVariables>
                            <javax.net.ssl.trustStore>src/test/resources/truststore.jks</javax.net.ssl.trustStore>
                            <midpoint.home>target/midpoint-home</midpoint.home>
                            <java.util.logging.config.file>${project.build.directory}/test-classes/logging.properties</java.util.logging.config.file>
                        </systemPropertyVariables>
                        <argLine>${failsafe.args}</argLine>
                        <suiteXmlFiles>
                            <suiteXmlFile>testng-integration.xml</suiteXmlFile>
                        </suiteXmlFiles>
                        <properties>
                            <property>
                                <name>suitename</name>
                                <value>Integration</value>
                            </property>
                            <property>
                                <name>listener</name>
                                <value>com.evolveum.midpoint.tools.testng.TestListener,com.evolveum.midpoint.tools.testng.RetryListener</value>
                            </property>
                        </properties>
                    </configuration>
                </plugin>

                <plugin>
                    <groupId>org.codehaus.mojo</groupId>
                    <artifactId>findbugs-maven-plugin</artifactId>
                    <version>3.0.5</version>
                    <configuration>
                        <effort>Max</effort>
                        <threshold>Low</threshold>
                        <xmlOutput>true</xmlOutput>
                        <onlyAnalyze>com.evolveum.midpoint.*</onlyAnalyze>
                    </configuration>
                </plugin>
                <plugin>
                    <artifactId>maven-assembly-plugin</artifactId>
                    <version>3.6.0</version>
                </plugin>
                <plugin>
                    <groupId>pl.project13.maven</groupId>
                    <artifactId>git-commit-id-plugin</artifactId>
                    <version>4.9.10</version>
                </plugin>
                <plugin>
                    <groupId>org.owasp</groupId>
                    <artifactId>dependency-check-maven</artifactId>
                    <version>8.2.1</version>
                    <configuration>
                      <suppressionFile>config/false-positives.xml</suppressionFile>
                      <formats>HTML,JENKINS,XML,JSON</formats>
                      <assemblyAnalyzerEnabled>false</assemblyAnalyzerEnabled>
                    </configuration>
                </plugin>
            </plugins>
        </pluginManagement>
    </build>

    <reporting>
        <plugins>
            <plugin>
                <groupId>org.codehaus.mojo</groupId>
                <artifactId>findbugs-maven-plugin</artifactId>
            </plugin>
            <plugin>
                <groupId>org.apache.maven.plugins</groupId>
                <artifactId>maven-checkstyle-plugin</artifactId>
                <!-- TODO: unify with other checkstyle setup in pluginManagement? -->
                <version>${checkstyle.version}</version>
                <configuration>
                    <!--suppress MavenModelInspection: provided by mvn(w)/IDE/Jenkins -->
                    <configLocation>${maven.multiModuleProjectDirectory}/build-system/checkstyle-configs/checkstyle.xml</configLocation>
                    <!-- TODO: what about suppressions? without them and with failsOnError true it must fail, or not? -->
                    <encoding>UTF-8</encoding>
                    <consoleOutput>true</consoleOutput>
                    <failsOnError>true</failsOnError>
                    <linkXRef>false</linkXRef>
                </configuration>
                <reportSets>
                    <reportSet>
                        <reports>
                            <report>checkstyle</report>
                        </reports>
                    </reportSet>
                </reportSets>
            </plugin>
        </plugins>
    </reporting>

    <profiles>
        <profile>
            <id>dist</id>
            <activation>
                <activeByDefault>true</activeByDefault>
            </activation>
            <modules>
                <module>dist</module>
            </modules>
        </profile>

        <!--
        Activating extra tests (tests under testing module), skipping other tests.
        Often we want to combine with disabling dist: -P extratest,-dist
        See testing/pom.xml for more on "extra" tests, but we need to skip tests here to disable
        the default unit/integration tests covered by default "mvn clean install" build.
        -->
        <profile>
            <id>extratest</id>
            <properties>
                <skipTests>true</skipTests>
                <!-- Long/Story tests require more memory: -->
                <surefire.args>-Xmx8g --add-exports java.management/sun.management=ALL-UNNAMED</surefire.args>
                <failsafe.args>-Xmx8g --add-exports java.management/sun.management=ALL-UNNAMED -Duser.language=en</failsafe.args>
            </properties>
        </profile>

        <!--
        See Maven modules using this profile, e.g. schema or repo-impl-sql-test.
        The profile is NOT active by default and typically configures this:
        - Declares the right plugin (surefire or failsafe) depending on the one normally used in the module.
          Technically, even both can be used, but go with the one used in that POM.
        - Test testing plugin says skipTests=false (that is to run the tests).
        - It defines system property mp.perf.report.prefix=target/PERF (without it CSV goes to stdout).
        - It defines suiteXmlFile=testng-perf.xml - suite file is different from normally used ones.
          Typically, perf test classes are ONLY in perf suite as they would slow down default builds.
        -->
        <profile>
            <id>perftest</id>
            <properties>
                <skipTests>true</skipTests>
            </properties>
        </profile>

        <profile>
            <id>sqale</id>
            <properties>
                <!-- Switches test config.xml to the one declaring "sqale" repository. -->
                <surefire.args>-Xmx4g --add-exports java.management/sun.management=ALL-UNNAMED -Dtest.config.file=test-config-new-repo.xml</surefire.args>
                <failsafe.args>-Xmx4g --add-exports java.management/sun.management=ALL-UNNAMED -Duser.language=en -Dtest.config.file=test-config-new-repo.xml</failsafe.args>
            </properties>
        </profile>
    </profiles>
</project><|MERGE_RESOLUTION|>--- conflicted
+++ resolved
@@ -237,15 +237,9 @@
 
         <wicket.version>10.0.0</wicket.version>
         <wicketstuff.version>9.12.0</wicketstuff.version>
-<<<<<<< HEAD
-        <wicket.chartjs.version>0.5</wicket.chartjs.version>
+        <wicket.chartjs.version>0.6-SNAPSHOT</wicket.chartjs.version>
         <!-- Groovy 4.0.21 is also default for Spring Boot 3.3.0 -->
         <groovy.version>4.0.21</groovy.version>
-=======
-        <wicket.chartjs.version>0.6-SNAPSHOT</wicket.chartjs.version>
-        <!-- Groovy 4.0.11 is also default for Spring Boot 3.0.6 -->
-        <groovy.version>4.0.11</groovy.version>
->>>>>>> e35abda3
         <xmlsec.version>2.2.6</xmlsec.version>
         <!-- NOTE: also update the version number in TestConnectorManager -->
         <connid.version>1.5.3.0-M1</connid.version>

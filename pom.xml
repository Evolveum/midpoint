--- conflicted
+++ resolved
@@ -63,11 +63,7 @@
 			<plugin>
 				<groupId>org.apache.maven.plugins</groupId>
 				<artifactId>maven-compiler-plugin</artifactId>
-<<<<<<< HEAD
 				<version>3.8.0</version>
-=======
-				<version>3.7.0</version>
->>>>>>> 8fe1ed63
 				<configuration>
 					<source>${project.source.version}</source>
 					<target>${project.source.version}</target>
@@ -95,11 +91,7 @@
 				<plugin>
 					<groupId>org.apache.maven.plugins</groupId>
 					<artifactId>maven-plugin-plugin</artifactId>
-<<<<<<< HEAD
 					<version>3.6.0</version>		<!-- 3.2 does not work because of some internal error; 3.4+ probably because of some misconfiguration -->
-=======
-					<version>3.5.2</version>		<!-- 3.2 does not work because of some internal error; 3.4+ probably because of some misconfiguration -->
->>>>>>> 8fe1ed63
 				</plugin>
 				<plugin>
 					<groupId>org.apache.maven.plugins</groupId>

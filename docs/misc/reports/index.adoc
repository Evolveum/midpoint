--- conflicted
+++ resolved
@@ -1,12 +1,8 @@
-<<<<<<< HEAD
-= MidPoint Reports
-=======
 ---
 midpoint-feature: reporting
 doc-type: intro
 ---
-= Reports Configuration
->>>>>>> 85633442
+= MidPoint Reports
 :page-nav-title: Reports
 :page-wiki-name: Reporting
 :page-wiki-id: 655423

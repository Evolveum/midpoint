= Metrics
:page-toc: top
:page-since: "4.7"

Metrics are numeric values attached to individual processed objects or their aggregations.

Currently, there are three types of metrics:

.Metrics types
[%autowidth]
|===
| Metric type | Description | Example | Values | Searchable | Customizable

| Built-in
| Metrics that are automatically evaluated, without any need to define them.
| `added`, `deleted`, `modified`
| 0 or 1
| yes
| no

| Event mark-based
| Bound to the presence of given event mark.
| `Focus activated`, `Projection renamed`
| 0 or 1
| yes
| yes

| Explicit
| Explicitly defined by the engineer or administrator
| `number-of-modifications`
| any number (integer or non-integer)
| no
| yes
|===

Notes:

. By "searchable" we mean whether it is possible to select processed objects with a specific value of given metric using midPoint query.
Built-in and event mark-based metrics are searchable in this respect.
Explicit ones are currently not.
(However, they are still automatically fully processable in external tools after being exported in the form of a xref:../reports/objects-with-metrics.adoc[report].)
. By "customizable" we mean whether it is possible to change the definitions of individual metrics (event marks or explicit ones), as well as whether it is possible to enable or disable processing of these metrics for individual simulation runs.
Built-in metrics cannot be customized; they are required for correct functioning of the midPoint GUI.

== Built-in Metrics

There are the following built-in metrics.
Each corresponds to a single value of `SimulationResultProcessedObjectType.state` property.

.Built-in metrics types
[%autowidth]
|===
| Metric | Description | State property value

| `added`
| 1 if the object would be added, 0 otherwise
| `added`

| `deleted`
| 1 if the object would be deleted, 0 otherwise
| `deleted`

| `modified`
| 1 if the object would be modified, 0 otherwise
| `modified`
|===

When searching for an object with given built-in metric set to 1, the query on the `state` property should be used.
(This metric is not recorded on individual processed objects explicitly.)

== Event Mark-based Metrics

Each xref:../../concepts/mark/event-marks.adoc[event mark] present in the configuration is considered to be a simulation metric.
Values of such metric are either 1 (mark is present) or 0 (mark is not present).

There is a set of default event marks present among midPoint initial objects.
You can fully customize these, remove those that are not needed, and add your own ones.

Individual event marks can be enabled and disabled in a xref:definition.adoc[simulation result definition].

After simulation is run, it is possible to select individual processed objects carrying given event mark(s) by querying the `SimulationResultProcessedObjectType.eventMarkRef` item.

== Explicit Metrics

It is possible to define any metrics over the set of processed objects.

For example, if we want to report on a number of modified resource object attributes, the following custom metric may be defined:

[#_attribute_modifications_metric]
.Listing 1. Custom metric example
[source, xml]
----
<metric>
    <identifier>attribute-modifications</identifier>
    <computation>
        <domain>
            <expression>
                <script>
                    <code>processedObject.shadow</code> <!--1-->
                </script>
            </expression>
        </domain>
        <valueExpression>
            <script>
                <code>processedObject.attributeModificationsCount</code> <!--2-->
            </script>
        </valueExpression>
    </computation>
</metric>
----
<1> Tells midPoint to apply this metric only to shadows (resource object).
<2> Computes the value by calling built-in `getAttributeModificationsCount()` method on `ProcessedObject` instance.
This method counts the number of attribute modifications that would be applied to the given resource object.
Please see the Java documentation and/or the source code of `ProcessedObject` class to learn more.

== Metric Definition

The metric definition has the following items:

.Metric definition items
[%autowidth]
|===
| Item | Description | Default

| `identifier`
| Identifier of the metric.
| required

| `description`
| User-level description of the metric.
| -

| `documentation`
| Technical documentation of the metric.
| -

| `display`
| Display style of the metric.
| -

| `displayOrder`
| An order in which this metric should be displayed relative to other metrics within the same context.
| at the end

| `enabledByDefault`
| Is this metric enabled by default?
| `true`

| `computation`
| How is the metric value computed for individual "processed objects"?
| required, unless this metric is computed from a different (source) object-level metric

| `aggregation`
| How are the metric values xref:#_aggregation[aggregated]?
| plain summation
|===

The `computation` element has the following items:

.Metric computation definition items
[%autowidth]
|===
| Item | Description | Default

| `domain`
| Domain of the metric.
It denotes objects that should be considered by the metric.
| all objects

| `selection`
| A xref:#_predicate[predicate] that determines whether the object is "selected" by the metric.
| if `valueExpression` is present: true` if computed value is greater than 0, `false` otherwise

| `valueExpression`
| An expression providing the value for the metric.
(See xref:#_value_expression[below] for detailed description.)
| if selection criteria are present: 1 if the object matches the criteria, 0 otherwise
|===

=== Metric Domain and Selected Objects
There are two relevant object sets for each metric:

. _Domain_ of the metric.
These are all objects on which it makes sense to compute the metric value.
Any objects outside the domain are simply ignored by the metric.

. Objects _selected_ by the metric.
The default interpretation is that these objects have above-zero value of the metric.
However, you can modify the selection criteria to create custom xref:#_aggregation[aggregations] over simple metrics, like "the number of VIP users with more than 5 modifications".

[#_value_expression]
=== Metric Value Expression

The `valueExpression` is any midPoint expression - typically, a Groovy script - that computes the value of the metric for given object.

There are the following input variables:

.Value expression input variables
[%autowidth]
|===
| Variable | Description

| `processedObject`
| Instance of `ProcessedObject` type.

| `modelElementContext`
| Instance of `ModelElementContext` object after the (simulated) processing.
Normally, it does not need to be used.
But it can provide some extra information if needed.
|===

Please see the Java documentation and/or the source code of `ProcessedObject` class to learn more about what information it can provide and how to access it.

The expression should return a numeric value - e.g. integer, float, double, up to `BigDecimal`.

If it returns nothing, the value of the selection predicate is used to determine the result.
If the selection predicate is not defined or returns nothing as well, the object is considered to be out of the domain of this metric.

[#_predicate]
=== Simulation Objects Predicates

MidPoint allows to specify metric domain and selection (and their further restrictions) by using so-called _simulation object predicates_.

A predicate contains any or all of the following:

.Simulation object predicate components
[%autowidth]
|===
| Item | Description

| `filter`
| A filter over `SimulationResultProcessedObjectType` objects that denotes the matching ones.

| `expression`
| An expression evaluated on `ProcessedObject` instances that denotes the matching ones.
|===

An example of the filter-based predicate that is used to specify the domain of a metric as the set of all users:

.Listing 2. Specifying domain using filter
[source, xml]
----
<domain>
    <filter>
<<<<<<< HEAD
        <q:equal>
            <q:text>type = "c:UserType"</q:text>
        </q:equal>
=======
        <q:text>type = "UserType"</q:text>
>>>>>>> 52b91f05
    </filter>
</domain>
----

.Listing 3. Specifying domain using expression
[source, xml]
----
<domain>
    <expression>
        <script>
            <code>
                import com.evolveum.midpoint.xml.ns._public.common.common_3.UserType
                processedObject.isOfType(UserType.class)
            </code>
        </script>
    </expression>
</domain>
----

Currently, there is only a single variable available:

.Selection expression input variables
[%autowidth]
|===
| Variable | Description

| `processedObject`
| Instance of `ProcessedObject` type.
|===

[#_aggregation]
=== Metric Values Aggregation

Values computed for individual processed objects are _aggregated_ into a form that can be presented for the simulation result as a whole.
The default aggregation is a plain summation: the resulting value is a sum of values for individual objects.
However, there are other aggregation functions.
They refer to the following basic elements.

.Elements for aggregation functions
[%autowidth]
|===
| Element | Description

| `selectionSize`
| Number of objects selected by this metric.

| `selectionTotalValue`
| Sum of metric values for all objects selected by this metric.

| `domainSize`
| Number of objects in the domain of this metric.

| `domainTotalValue`
| Sum of metric values for all objects in the domain of this metric.
|===

And the aggregation functions are:

.Aggregation functions
[%autowidth]
|===
| Function | Value is computed as

| `none`
| The metric should not be aggregated.

| `selectionSize`
| `selectionSize`

| `selectionTotalValue`
| `selectionTotalValue`

| `domainSize`
| `domainSize`

| `domainTotalValue`
| `domainTotalValue`

| `domainTotalValueToDomainSize`
| `domainTotalValue` / `domainSize`

| `selectionTotalValueToDomainSize`
| `selectionTotalValue` / `domainSize`

| `selectionTotalValueToSelectionSize`
| `selectionTotalValue` / `selectionSize`

| `selectionSizeToDomainSize`
| `selectionSize` / `domainSize`

| `selectionTotalValueToDomainTotalValue`
| `selectionTotalValue` / `domainTotalValue`

| `domainMinValue`
| minimal metric value in the domain

| `selectionMinValue`
| minimal metric value in the selection

| `domainMaxValue`
| maximum metric value in the domain

| `selectionMaxValue`
| maximum metric value in the selection
|===

==== Definition of Metric Aggregation

.Metric aggregation definition items
[%autowidth]
|===
| Item | Description | Default

| `aggregationFunction`
| An aggregation function used to compute the (aggregated) metric value.
| `selectionTotalValue`

| `source`
| Source metric that is to be aggregated.
The metric must be present on individual processed objects, i.e. it is not possible to aggregate the aggregation-only metric.
| The metric being defined, i.e. by default, we are defining an aggregation for the current metric being defined.

| `domainRestriction`
| Restriction of the domain of original metric.
We may focus the aggregation on a subset of original objects.
| original domain is not changed

| `selectionRestriction`
| Restriction of the object selection of original metric.
| original selection is not changed
|===

==== Examples

This is how we would compute the average number of attribute modifications per single shadow seen by the simulation activity.
We refer to the `attribute-modifications` metric defined in xref:#_attribute_modifications_metric[] above.

.Listing 4. Computation of average number of attribute modifications per account seen
[source,xml]
----
<metric>
    <identifier>avg-modifications-per-account-seen</identifier>
    <aggregation>
        <aggregationFunction>domainTotalValueToDomainSize</aggregationFunction>
        <source>
            <identifier>attribute-modifications</identifier>
        </source>
    </aggregation>
</metric>
----

However, we might be interested in the average number of modifications per shadows that were modified.
We may now utilize the fact that shadows modified are, in fact, the objects selected by the source `attribute-modifications` metric.

.Listing 5. Computation of average number of attribute modifications per account modified
[source,xml]
----
<metric>
    <identifier>avg-modifications-per-account-modified</identifier>
    <aggregation>
        <aggregationFunction>domainTotalValueToSelectionSize</aggregationFunction>
        <source>
            <identifier>attribute-modifications</identifier>
        </source>
    </aggregation>
</metric>
----

Imagine now that we are interested in total number of changes in accounts in 'Security services' department.
We can restrict the selection (or domain) of the original metric to cover only selected shadows.

.Listing 6. Computation of total number of attribute modifications in Security services department
[source,xml]
----
<metric>
    <identifier>modifications-of-security-services-accounts</identifier>
    <aggregation>
        <aggregationFunction>selectionTotalValue</aggregationFunction>
        <source>
            <identifier>attribute-modifications</identifier>
        </source>
        <selectionRestriction>
            <filter>
                <q:text>after/attributes/ri:department = "Security services"</q:text>   <!--1-->
            </filter>
        </selectionRestriction>
    </aggregation>
</metric>
----
<1> The `after` item represents the object state after the operation.
(Note that if the `department` attribute itself is modified to a value other than "Security services", this change is not seen by this simple filter.)

Let's explore how to configure the system to determine whether any changes have occurred to
a specific attribute such as `employeeNumber`.

.Listing 7. Computation of attribute modifications for specific item path
[source,xml]
----
<metric>
    <identifier>attribute-modifications-employee-number</identifier>
    <computation>
        <domain>
            <expression>
                <script>
                    <code>processedObject.isShadow()</code>
                </script>
            </expression>
        </domain>
        <valueExpression>
            <script>
                <code>
                    import com.evolveum.midpoint.prism.path.ItemPath;
                    def itemPath = ItemPath.create('attributes','employeeNumber');<!--1-->

                    return processedObject.getItemModificationsCount(itemPath);<!--2-->
                </code>
            </script>
        </valueExpression>
    </computation>
</metric>
----
<1> Define the item path for 'employeeNumber'. The item path must exactly match the configuration.
<2> Compute the count of modifications for the specified item path.
To include sub-item modifications, use `getItemModificationsCount(itemPath, true)`.<|MERGE_RESOLUTION|>--- conflicted
+++ resolved
@@ -242,13 +242,7 @@
 ----
 <domain>
     <filter>
-<<<<<<< HEAD
-        <q:equal>
-            <q:text>type = "c:UserType"</q:text>
-        </q:equal>
-=======
         <q:text>type = "UserType"</q:text>
->>>>>>> 52b91f05
     </filter>
 </domain>
 ----

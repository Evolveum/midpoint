--- conflicted
+++ resolved
@@ -1,75 +1,71 @@
-<?xml version="1.0" encoding="UTF-8"?>
-<!--
-  ~ Copyright (c) 2010-2018 Evolveum
-  ~
-  ~ Licensed under the Apache License, Version 2.0 (the "License");
-  ~ you may not use this file except in compliance with the License.
-  ~ You may obtain a copy of the License at
-  ~
-  ~     http://www.apache.org/licenses/LICENSE-2.0
-  ~
-  ~ Unless required by applicable law or agreed to in writing, software
-  ~ distributed under the License is distributed on an "AS IS" BASIS,
-  ~ WITHOUT WARRANTIES OR CONDITIONS OF ANY KIND, either express or implied.
-  ~ See the License for the specific language governing permissions and
-  ~ limitations under the License.
-  -->
-<!DOCTYPE suite SYSTEM "http://testng.org/testng-1.0.dtd">
-<suite name="unit" parallel="false">
-<listeners>
-		<listener class-name="com.evolveum.midpoint.tools.testng.AlphabeticalMethodInterceptor"/>
-	</listeners>
-	
-    <test name="Story" parallel="false" verbose="10" enabled="true">
-        <classes>
-            <class name="com.evolveum.midpoint.testing.story.TestTrafo"/>
-            <class name="com.evolveum.midpoint.testing.story.TestOrgSync"/>
-            <class name="com.evolveum.midpoint.testing.story.TestVillage"/>
-            <class name="com.evolveum.midpoint.testing.story.TestScience"/>
-            <class name="com.evolveum.midpoint.testing.story.TestUniversity"/>
-            <class name="com.evolveum.midpoint.testing.story.TestUnix"/>
-            <class name="com.evolveum.midpoint.testing.story.TestUnixTolerantAux"/>
-            <class name="com.evolveum.midpoint.testing.story.uuid.TestUuidClient"/>
-            <class name="com.evolveum.midpoint.testing.story.uuid.TestUuidExtension"/>
-            <class name="com.evolveum.midpoint.testing.story.ldaphierarchy.TestLdapFlat"/>
-            <class name="com.evolveum.midpoint.testing.story.ldaphierarchy.TestLdapNested"/>
-            <class name="com.evolveum.midpoint.testing.story.ldaphierarchy.TestLdapHierarchical"/>
-            <class name="com.evolveum.midpoint.testing.story.ldaphierarchy.TestLdapDeeplyHierarchical"/>
-            <class name="com.evolveum.midpoint.testing.story.TestRetirement"/>
-            <class name="com.evolveum.midpoint.testing.story.TestNullAttribute"/>
-            <class name="com.evolveum.midpoint.testing.story.TestMachineIntelligence"/>
-            <class name="com.evolveum.midpoint.testing.story.TestLdapDependency"/>
-            <class name="com.evolveum.midpoint.testing.story.TestEntertainment"/>
-            <class name="com.evolveum.midpoint.testing.story.TestStrings"/>
-            <class name="com.evolveum.midpoint.testing.story.TestDependencyRename"/>
-            <class name="com.evolveum.midpoint.testing.story.TestPlentyOfAssignments"/>
-            <class name="com.evolveum.midpoint.testing.story.notorious.TestNotoriousRole"/>
-            <class name="com.evolveum.midpoint.testing.story.notorious.TestNotoriousOrg"/>
-            <class name="com.evolveum.midpoint.testing.story.TestDelivery"/>
-            <class name="com.evolveum.midpoint.testing.story.TestLdapVirtualGroup"/>
-            <class name="com.evolveum.midpoint.testing.story.TestMapleLeaf"/>
-            <class name="com.evolveum.midpoint.testing.story.TestNormalizers"/>
-            <class name="com.evolveum.midpoint.testing.story.TestOperationPerf"/>
-            <class name="com.evolveum.midpoint.testing.story.TestReconNullValue"/>
-            <class name="com.evolveum.midpoint.testing.story.TestExistentialIssues"/>
-            <class name="com.evolveum.midpoint.testing.story.TestServiceAccounts"/>
-            <class name="com.evolveum.midpoint.testing.story.TestLimitedResources"/>
-            <!-- MID-3353 <class name="com.evolveum.midpoint.testing.story.TestConsistencyMechanism"/>  -->
-            <class name="com.evolveum.midpoint.testing.story.TestDelayedEnable"/>
-            <class name="com.evolveum.midpoint.testing.story.TestMisbehavingResources"/>
-            <class name="com.evolveum.midpoint.testing.story.TestInboundOutboundAssociation"/>
-<<<<<<< HEAD
-            <class name="com.evolveum.midpoint.testing.story.TestThresholdsReconSimulate"/>
-            <class name="com.evolveum.midpoint.testing.story.TestThresholdsReconFull"/>
-            <class name="com.evolveum.midpoint.testing.story.TestThresholdsLiveSyncSimulate"/>
-            <class name="com.evolveum.midpoint.testing.story.TestThresholdsLiveSyncFull"/>
-=======
-            <class name="com.evolveum.midpoint.testing.story.TestThresholds"/>
-            <class name="com.evolveum.midpoint.testing.story.TestLdapSyncMassive"/>
->>>>>>> 7fbc3312
-            <class name="com.evolveum.midpoint.testing.story.security.TestPrivacy"/>
-            <class name="com.evolveum.midpoint.testing.story.security.TestRoleMembers"/>
-        </classes>
-    </test>
-</suite>
-
+<?xml version="1.0" encoding="UTF-8"?>
+<!--
+  ~ Copyright (c) 2010-2018 Evolveum
+  ~
+  ~ Licensed under the Apache License, Version 2.0 (the "License");
+  ~ you may not use this file except in compliance with the License.
+  ~ You may obtain a copy of the License at
+  ~
+  ~     http://www.apache.org/licenses/LICENSE-2.0
+  ~
+  ~ Unless required by applicable law or agreed to in writing, software
+  ~ distributed under the License is distributed on an "AS IS" BASIS,
+  ~ WITHOUT WARRANTIES OR CONDITIONS OF ANY KIND, either express or implied.
+  ~ See the License for the specific language governing permissions and
+  ~ limitations under the License.
+  -->
+<!DOCTYPE suite SYSTEM "http://testng.org/testng-1.0.dtd">
+<suite name="unit" parallel="false">
+<listeners>
+		<listener class-name="com.evolveum.midpoint.tools.testng.AlphabeticalMethodInterceptor"/>
+	</listeners>
+	
+    <test name="Story" parallel="false" verbose="10" enabled="true">
+        <classes>
+            <class name="com.evolveum.midpoint.testing.story.TestTrafo"/>
+            <class name="com.evolveum.midpoint.testing.story.TestOrgSync"/>
+            <class name="com.evolveum.midpoint.testing.story.TestVillage"/>
+            <class name="com.evolveum.midpoint.testing.story.TestScience"/>
+            <class name="com.evolveum.midpoint.testing.story.TestUniversity"/>
+            <class name="com.evolveum.midpoint.testing.story.TestUnix"/>
+            <class name="com.evolveum.midpoint.testing.story.TestUnixTolerantAux"/>
+            <class name="com.evolveum.midpoint.testing.story.uuid.TestUuidClient"/>
+            <class name="com.evolveum.midpoint.testing.story.uuid.TestUuidExtension"/>
+            <class name="com.evolveum.midpoint.testing.story.ldaphierarchy.TestLdapFlat"/>
+            <class name="com.evolveum.midpoint.testing.story.ldaphierarchy.TestLdapNested"/>
+            <class name="com.evolveum.midpoint.testing.story.ldaphierarchy.TestLdapHierarchical"/>
+            <class name="com.evolveum.midpoint.testing.story.ldaphierarchy.TestLdapDeeplyHierarchical"/>
+            <class name="com.evolveum.midpoint.testing.story.TestRetirement"/>
+            <class name="com.evolveum.midpoint.testing.story.TestNullAttribute"/>
+            <class name="com.evolveum.midpoint.testing.story.TestMachineIntelligence"/>
+            <class name="com.evolveum.midpoint.testing.story.TestLdapDependency"/>
+            <class name="com.evolveum.midpoint.testing.story.TestEntertainment"/>
+            <class name="com.evolveum.midpoint.testing.story.TestStrings"/>
+            <class name="com.evolveum.midpoint.testing.story.TestDependencyRename"/>
+            <class name="com.evolveum.midpoint.testing.story.TestPlentyOfAssignments"/>
+            <class name="com.evolveum.midpoint.testing.story.notorious.TestNotoriousRole"/>
+            <class name="com.evolveum.midpoint.testing.story.notorious.TestNotoriousOrg"/>
+            <class name="com.evolveum.midpoint.testing.story.TestDelivery"/>
+            <class name="com.evolveum.midpoint.testing.story.TestLdapVirtualGroup"/>
+            <class name="com.evolveum.midpoint.testing.story.TestMapleLeaf"/>
+            <class name="com.evolveum.midpoint.testing.story.TestNormalizers"/>
+            <class name="com.evolveum.midpoint.testing.story.TestOperationPerf"/>
+            <class name="com.evolveum.midpoint.testing.story.TestReconNullValue"/>
+            <class name="com.evolveum.midpoint.testing.story.TestExistentialIssues"/>
+            <class name="com.evolveum.midpoint.testing.story.TestServiceAccounts"/>
+            <class name="com.evolveum.midpoint.testing.story.TestLimitedResources"/>
+            <!-- MID-3353 <class name="com.evolveum.midpoint.testing.story.TestConsistencyMechanism"/>  -->
+            <class name="com.evolveum.midpoint.testing.story.TestDelayedEnable"/>
+            <class name="com.evolveum.midpoint.testing.story.TestMisbehavingResources"/>
+            <class name="com.evolveum.midpoint.testing.story.TestInboundOutboundAssociation"/>
+            <class name="com.evolveum.midpoint.testing.story.TestThresholdsReconSimulate"/>
+            <class name="com.evolveum.midpoint.testing.story.TestThresholdsReconFull"/>
+            <class name="com.evolveum.midpoint.testing.story.TestThresholdsLiveSyncSimulate"/>
+            <class name="com.evolveum.midpoint.testing.story.TestThresholdsLiveSyncFull"/>
+            <class name="com.evolveum.midpoint.testing.story.TestLdapSyncMassive"/>
+            <class name="com.evolveum.midpoint.testing.story.security.TestPrivacy"/>
+            <class name="com.evolveum.midpoint.testing.story.security.TestRoleMembers"/>
+        </classes>
+    </test>
+</suite>
+
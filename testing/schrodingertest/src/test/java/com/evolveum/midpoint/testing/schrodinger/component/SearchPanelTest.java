--- conflicted
+++ resolved
@@ -14,14 +14,10 @@
 
 import com.evolveum.midpoint.schrodinger.component.DateTimePanel;
 
-<<<<<<< HEAD
 import com.evolveum.midpoint.schrodinger.component.org.MemberPanel;
 import com.evolveum.midpoint.schrodinger.component.org.MemberTable;
 import com.evolveum.midpoint.schrodinger.component.org.OrgRootTab;
 
-import org.testng.Assert;
-=======
->>>>>>> e57afdc4
 import org.testng.annotations.Test;
 
 import com.evolveum.midpoint.schrodinger.component.common.search.Search;
@@ -119,7 +115,7 @@
         RolesPageTable table = basicPage.listRoles().table();
         Search<RolesPageTable> search = (Search<RolesPageTable>) table.search();
         search.addSearchItemByAddButtonClick(REQUESTABLE_ATTRIBUTE)
-                .assertTextInputPanelByItemNameExist(REQUESTABLE_ATTRIBUTE, false);
+                .assertExistSearchItem(REQUESTABLE_ATTRIBUTE);
     }
 
     @Test
@@ -128,7 +124,7 @@
         Search<ServicesPageTable> search = (Search<ServicesPageTable>) table.search();
         search
                 .addSearchItemByNameLinkClick(ROLE_MEMBERSHIP_ATTRIBUTE)
-                .assertTextInputPanelByItemNameExist(ROLE_MEMBERSHIP_ATTRIBUTE, false);
+                .assertExistSearchItem(ROLE_MEMBERSHIP_ATTRIBUTE);
     }
 
     @Test
@@ -176,7 +172,7 @@
         search.referencePanelByItemName(ROLE_MEMBERSHIP_ATTRIBUTE)
                 .inputRefType("Organization")
                 .updateSearch();
-        table.assertTableObjectsCountEquals(1);
+        table.assertTableObjectsCountEquals(2);
         table.assertTableContainsLinkTextPartially("testUserWithRoleMembershipSearchByType");
     }
 

---
layout: release
release-version: '4.9.1'
visibility: hidden
---
= MidPoint 4.9.1 "Verne" - Update 1
:release-version: 4.9.1
:page-visibility: hidden
:page-liquid:
:page-toc: top

Release {release-version} is a TODO midPoint release, code-named _Verne_.
The {release-version} release brings improvements TODO and miscellaneous bugfixes.

++++
{% include release-data.html %}
++++

++++
{% capture dedicationContent %}
<p>
<a href="https://en.wikipedia.org/wiki/Jules_Verne">Jules Gabriel Verne</a> (1828-1905) was a French novelist, poet, and playwright.
His best-selling novels, always well-researched according to the scientific knowledge then available, taking into account the technological advances of the time.
Verne, considered to be one of the fathers of science-fiction genre, inspired several generations of readers.
</p>
<p>
Similarly to Verne's novels, midPoint 4.9 brings several technological advancements, bringing them from the drawing board to real life.
Shadow caching and value metadata were prototyped a long time ago, they became production-quality reality in midPoint 4.9.
Improvements in role mining and brand-new outlier detection functionality are reaching up to the boundaries of science fiction.
The new access certification look and feel is reminiscent of the colorful worlds that Verne has described.
Other features and improvements of this release make midPoint more complete, easier to use and much more sophisticated.
Overall, midPoint 4.9 is a major step from the past into the future.
</p>
{% endcapture %}
{% include release-dedication.html content=dedicationContent %}
++++

== Changes with Respect To Version 4.9

* Update GUI views after changing of the archetype, that is used in the view. See bug:MID-9776[].
* Adding support for PKCE (Proof Key for Code Exchange) as additional security for OIDC authentication module. See bug:MID-10155[].
* bug:MID-10147[] Added support for new capability `lastLoginTimestamp`.
* Adding new configuration attribute for OIDC authentication module, that is used for ID Token signing algorithm. See xref:/midpoint/reference/security/authentication/flexible-authentication/modules/oidc/[Oidc Module].
* Fixing of unused matching request parameter in saved request for redirecting after fail/success authentication. See bug:MID-10184[].
* Fixed cleanup of finished tasks which has configured "cleanup after finish" parameter. See bug:MID-10272[].
* bug:MID-10213[] Fix synchronization of large number of tasks (>10 000).
* bug:MID-10270[] Summary panel for roles now uses display name and identifier (same as for organizations and services).
<<<<<<< HEAD
* Apply the Web Content Accessibility Guidelines (WCAG) to all login pages and self-service pages. See bug:MID-9847[].
** Used 'honeypot' instead of captcha on self-registration and post-authentication pages to protect against spam bots.
=======
* Password caching has been implemented. See xref:/midpoint/reference/resources/attribute-caching/[].
>>>>>>> 4021e033

== Changes With Respect To Version 4.8

=== New Features and Major Improvements

* xrefv:/midpoint/reference/support-4.9/resources/attribute-caching/[Shadow caching] was significantly improved and is now a regular midPoint feature.
** Shadow caching is enabled by default on new deployments and needs to be explicitly enabled on existing ones.
* Native Repository Support for `searchContainersIteratively` for all container types
** Removed upper record limit for reports for assignments, certification cases, certification work items and others.
** Changed transaction isolation from READ_COMMITED to REPEATABLE_READ.
** Changed storage strategy for complex container types - actual data stored inside their own table instead of parent object JSON.
* Added support for external data in protected strings, that can be resolved via secrets providers.
This allows to store secrets in external systems, such as HashiCorp Vault, AWS Secrets Manager, Azure Key Vault, etc.
For more information see xrefv:/midpoint/reference/support-4.9/security/credentials/secrets-provider-configuration.adoc[].
** Adding support for GUI of passwords in connector configuration and password of focus (visible only when it is configured in xml)
* Improvements regarding xrefv:/midpoint/reference/support-4.9/resources/entitlements/[shadow associations]:
** Support for native object references in ConnId (1.6.0.0-RC1).
** A new style of configuring simulated object references (via capabilities).
** A new style of configuring associations handling: mapping from associations to assignments using specific correlation and synchronization rules.
** Added xrefv:/midpoint/reference/support-4.9/admin-gui/resource-wizard/#association-type-configuration[wizard] support for association configuration in resources.

* xrefv:/midpoint/reference/support-4.9/concepts/metadata/[Value metadata] (`@metadata`) are default storage for object and assignment metadata replacing previous `metadata` container.
**  Query Support for searching in value metadata of objects
*** Native Repository: Object metadata stored in `metadata` property of `MetadataType` are also indexed and searchable as value metadata. Eg. original `metadata/creatorRef` is `@metadata/storage/creatorRef` as value metadata path.
*** Value metadata `storage` and `process` are indexed for assignments and available for search using `assignment/@metadata/storage`.
*** xrefv:/midpoint/reference/support-4.9/concepts/metadata/#provenance-metadata[Provenance metadata] are enabled by default for multivalue properties,  containers and assignments.

* Default range for mappings emitting multivalued properties is based on provenance metadata. Such mappings will automatically remove values added by them in the past which are no longer produced by them.
** If value has multiple provenances (user entry, or multiple mappings), the mapping removes only it's provenance section, value still remains.

* Ninja
** Added support for new verification categories: `MULTI_VALUE_REF_WITHOUT_OID`, `MISSING_NATURAL_KEY`, `MULTIVALUE_BYTE_ARRAY`, `PROTECTED_DATA_NOT_EXTERNAL`.
For more information see xrefv:/midpoint/reference/support-4.9/deployment/ninja/command/verify.adoc[].


* xrefv:/midpoint/reference/support-4.9/roles-policies/mining/[Role Mining]
** Added support for xrefv:/midpoint/reference/support-4.9/roles-policies/mining/#advanced-options[attribute group by/clustering rule].
** Added support for xrefv:/midpoint/reference/support-4.9/roles-policies/mining/#advanced-options[analyze attribute functionality].
** Added xrefv:/midpoint/reference/support-4.9/roles-policies/mining/#role-mining-presets[predefined role mining modes].
** Added support for xrefv:/midpoint/reference/support-4.9/roles-policies/mining/#advanced-options[assignment filters].
** Added support for indirect access right clustering (experimental).
** Support for monitoring overall system access assignment reduction by applying role suggestions.
** Role suggestion migration improvements.
** Performance and GUI Enhancements:
*** Significant performance optimizations improve system efficiency and reduce load times.
*** UI improvements to enhance the overall user experience with intuitive interface for role mining activities.
*** New initial role analysis page with widgets related to role analysis activities and system information.
** User Permission Table Enhancements:
*** New operational panel simplifies the role mining process.
*** Direct interaction with role suggestions and candidate roles within the table.
*** Added control options for table settings and role management processes.
*** Allow administrators to detect and explore access patterns directly in the user permission table.

* xrefv:/midpoint/reference/support-4.9/roles-policies/outlier-detection/[Outlier Detection]
** Introduces a feature that helps uncover potential security risks by identifying users with unusual access rights.
** For more information, see the xrefv:/midpoint/reference/support-4.9/roles-policies/outlier-detection/[Outlier Detection documentation].

* Request access
** Role catalog (tree) now has a search filter with the scope and type selectable.
Tree node search is now the same for all nodes.
(Previously it was scope=one for non leaf nodes).

* Schema extension
** Adding a new SchemaType that is supported in native repository. SchemaType contains an attribute that contains xsd schema.
** SchemaType can be configured by GUI. Configuration via GUI contains some limitations that related with schema lifecycle.
** For more information can see xrefv:/midpoint/reference/support-4.9/schema/custom-schema-extension.adoc[].

* Object marks
** Supported for all object types including assignments when executed via policy rules
** GUI support for adding/removing marks for focus objects and shadows
** GUI Support to show mark in the focus and shadow tables

* Regulatory compliance
** Built-in support for xrefv:/midpoint/reference/support-4.9/roles-policies/classification/[information classification and clearances].
** Support for `requirement` policy constraint in xrefv:/midpoint/reference/support-4.9/roles-policies/policy-rules/[policy rules].
** Built-in classifications for _privileged access_.

* Spring Boot/hibernate upgrade
** Spring Boot was upgraded to 3.3.2 and Hibernate ORM to 6.5

* Shadow table Partitioning in Native PostgreSQL Repository
** Midpoint automatically partitions shadow tables based on the resource and object class of shadow.
Partitioning is enabled by default on new deployments and needs to be explicitly enabled on existing deployments.
See xrefv:/midpoint/reference/support-4.9/repository/native-postgresql/shadow-partitioning/[Repository -> Native -> Shadow Partitioning] for details.

* xrefv:/midpoint/reference/support-4.9/repository/native-postgresql/splitted-fullobject/[Native Repository uses splitted full-object model] for data storage: `operationExecution`, `assignment`, `linkRef` and `roleMembershipRef` in their separate tables outside of object `fullObject` columns
** Added support and options to optimize queries and not retrieve these items in xrefv:/midpoint/reference/support-4.9/expressions/expressions/script/functions/get-and-search/[code and groovy scripts].

* Support for H2 database was removed. Clean midPoint will fail to start with embedded H2 database.
The preferred option to start simple midPoint instance is via docker compose. For more information see xref:/midpoint/install/containers/docker[here].
Otherwise, `config.xml` in midPoint home directory needs to be populated with database connection information.

* Access Certification new UI.
** New UI with improved user experience and performance was implemented for Access Certification feature.
*** Campaigns list representation is available in the tile and table views.
Tiles view provides a quick overview of the campaigns.
*** Campaign details page provides a detailed view of the certification cases and its outcomes.
There is also Statistics panel which gives an overview of the reviewers progress and campaign related tasks.
*** Certification items can be also viewed in the tiles view (Active campaigns page).
Certification items table itself can be now configured with the help of collection view configuration.
This means that table's columns and actions can be configured for certification items.
** Please, see xrefv:/midpoint/reference/support-4.9/roles-policies/certification[Access Certification] for more information.

* Deployment Methodology
** As a part of midPoint 4.9 release, we have released also a new xref:/midpoint/methodology/[midPoint deployment methodology].
Please refer to xref:/midpoint/methodology/group-synchronization/[] for more information.

* Also, please have a look at changes mentioned in <<Changes with Respect To Version 4.9>>.

=== Other Improvements

* The indication of official vs. unofficial build was added to the About page.
See xrefv:/midpoint/reference/support-4.9/admin-gui/midpoint-jar-signature-status/[MidPoint JAR Signature Status] for details.
* We have added a new algorithm to detect which users are in the production-like environment. It would have the following impact, depending on your subscription status.
- *active subscribers*: none
- *subscribers who are in the renewal period*: none during the grace period of 90 days
- *non-subscribers*: disabled cluster communication; if a generic repository is used, the GUI would be disabled and the only option would be to set a subscription ID
- For more information, feel free to read link:https://evolveum.com/statement-midpoint-release-changes/[this blog post].

* Duplication function of object or container showed in table.
* Adding panel in gui, that support of creating new archetype for reference in resource object type.
* Changing of input field for documentation element to multi-line text field.
* Adding possibility for use 'Preview' button with development configuration on page details.
* Adding 'Shadow reclassification' task as a new separate activity of the task type.
** Adding button for creating simulated/production 'Reclassification' task on unrecognized resource objects panel.
* New implementation and look of date time picker.
* Support for item deltas targeting value metadata only (without the need to replace whole container value)
* Resolving the issue for creating a new member object with predefined by archetype options on members panel.
* Resolving several issues for Self Credentials page.
Now password propagation to resource takes into account the script, defined in resource for credentials, in case of the appropriate configuration.
* Notification sending strategy was added to the general notifier configuration.
It is possible to configure now if the notification message should be generated once and sent to all recipients in the same form or if the message should be generated for each recipient separately.
More details can be found in the xrefv:/midpoint/reference/support-4.9/misc/notifications/general/#basic-structure-of-the-notification-definition[Basic structure of the notification definition].
* Role wizard is now supported also for children of application and business roles (archetypes).
* Dedicated data type for policy objects (xrefv:/midpoint/reference/support-4.9/schema/policy/[PolicyType])
* Implementation of new task activities for opening next stage of certification campaign and certification remediation. More details can be found in the xrefv:/midpoint/reference/support-4.9/tasks/activities/work/[Work Definition (Types of Activities)].
* Add a confirmation dialogue after changing the resource lifecycle state. See bug:MID-9315[].
* Added the ability to modify selected object classes for resources via the Resource Schema panel. See bug:MID-8476[].
* Renamed "Bulk actions" to "Actions" in GUI. See bug:MID-9619[].
* Added the ability to configure UI form of the authentication sequence module with a label, description and external link.
More information can be found in the xrefv:/midpoint/reference/support-4.9/security/authentication/flexible-authentication/sequence/#authenticationsequencemoduletype[Authentication Sequence Module].
The sample is located by the link xrefv:/midpoint/reference/support-4.9/security/authentication/flexible-authentication/configuration/#authenticationsequencemoduletype[Example of the default GUI sequence with configured login form].
* 'Resource object types' panel identifier changed from 'schemaHandling' to 'resourceObjectTypes' and panel was moved from top level menu item to submenu of new top level menu item 'Schema handling'. The 'schemaHandling' identifier is now used for the top level menu item.
* Added missing indexes for extension poly-string properties and shadow attributes for generic repositories (Oracle, MS SQL Server). For more info see SQL upgrade scripts.
* Fixed closing multi-node tasks when some nodes are not available. See bug:MID-10021[].
* Updated caniuse-lite (javascript). See bug:MID-9926[].
* Updated and clarified documentation regarding compilation of admin GUI profile during login. See bug:MID-9776[].
* Added support for new subscription types, see bug:MID-9640[].
* Fixed upload/download of files (eg. jpegPhoto) where download didn't return proper Content-Type and file extension. See bug:MID-9990[].
* Fixed stylesheets for saved searches menu in case name of search is too long. See bug:MID-10078[].
* Fixed Internal error 500 in Preview Changes - serialization exception. See bug:MID-10028[].
* Fixed resolving of authentication sequence when request contains 'Authorization' header. See bug:MID-10068[].
* Fixed removal of value in form field on details panel (e.g. assignment or projection) when using custom expression validation. See bug:MID-10091[].
* Fixed removal of unused authentication filters created by the rest authentication module invoked from the browser. See bug:MID-9580[].
* Use the username from the identification authentication module in the LDAP authentication module. See bug:MID-10104[].
* Small improvements and fixed bugs in resource wizard. See bug:MID-9311[], bug:MID-9320[] and bug:MID-9397[].
* Fixed the issue with unassign member action to process only selected relation members. See bug:MID-9936[].
* Fixed the issue with incorrect password strength check against the password policy. See bug:MID-10067[].
* Fixed encoding of objects display name on user assignments details panel. See bug:MID-10056[].
* Fixed displaying of the "Name" column header in the Projections table. See bug:MID-10093[].
* Fixed assignments count issue to display the number of the just existing assignments. See bug:MID-10099[].
* Fixed warning message translation during password change. See bug:MID-10108[].
* Fixed Out of memory error during bulk action on the work items panel. See bug:MID-9671[].
* Fixed the issue with DateTime parameters during report configuration. See bug:MID-9828[].
* Fixed the issue with manual user unlock. See bug:MID-9856[].
* Fixed the issue of the assignment details panel in the shopping cart. See bug:MID-9858[].
* Fixed the issue with saving a filter on the Tasks list page. See bug:MID-9751[].
* Saved filter uses now midPoint query language form (not xml). See bug:MID-9568[].
* Fixed archetype reference item of parent archetype for object with `archived` lifecycle state. See bug:MID-10101[].
* Fixed handling archetype-related authorizations when creating new objects. See bug:MID-9268[].
* Fixed fuzzy searches for string values having an apostrophe. See bug:MID-9405[].
* Fixed displaying correlation properties. See bug:MID-9408[], bug:MID-9411[], and bug:MID-9412[].
* Fixed resource-level auditing with expressions. See bug:MID-9382[].
* Fixed delayed deletion of already disabled shadows. See bug:MID-9220[].
* Fixed creating org objects in draft lifecycle state. See bug:MID-9264[].
* Fixed handling of tasks without `taskIdentifier` property. See bug:MID-9423[].
* Fixed previewing changes with some objects created on demand. See bug:MID-9426[].
* Fixed searching by properties of referenced objects on the generic repository. See bug:MID-9427[].
* Fixed a security issue by checking authorizations (in a preliminary mode) right at the operation start.
See the xref:/midpoint/security/advisories/022-unauthorized-code-execution/[security advisory #22] and bug:MID-9459[].
* Fixed a security issue by adding authorization checks to selected REST methods that did not have them.
As part of this, authorizations for individual REST operations were added.
See the xref:/midpoint/security/advisories/023-unauthorized-operation-execution/[security advisory #23], xrefv:/midpoint/reference/support-4.9/security/authorization/service/[], and bug:MID-9460[].
* Added a shadow reclassification task. See bug:MID-9514[].
* Association and assignment search expressions can now have multiple filters. See link:https://github.com/Evolveum/midpoint/commit/554eb0f3846cb99793e51ded5180a61f5aa5d5b8[commit 554eb0].
* Fixed `associationTargetSearch` expressions when the association has multiple intents. See bug:MID-9561[] and bug:MID-9565[].
* Fixed `associationFromLink` expressions when there are dead shadows. See bug:MID-9468[] and bug:MID-9487[].
* Fixed executing changes without the focus (e.g., changing a shadow) when partial processing option is set. See bug:MID-9477[].
* Fixed fetching associations defined only on selected object types, when expression-based classification is in use. See bug:MID-9591[].
* Fixed editing additional connector configuration. See bug:MID-7918[].
* Improved authorizations for filter items. See bug:MID-9638[].
* Added a simple method for setting extension property values to `basic` functions object.
Extension-related methods were also grouped together and documented.
See bug:MID-9554[].
* Treating accidentally removed cases for manual resource operations (add, modify, delete account) gracefully. See bug:MID-9286[].
* Fixed simulated activation specific to a single object class. See bug:MID-9765[].
* Improved optimizing trigger creator to avoid creating duplicate triggers e.g. in clustered environment. See bug:MID-9368[].
* Fixed unlinking/deleting dead shadows (with some limitations for the deletion case). See bug:MID-9668[].
* Added `midpoint.isFocusDeleted()` method that can be used in conditions for mappings that control attributes that have to be kept intact on user deletion.
See bug:MID-9669[].
* Fixed displaying indirect roles in "All direct/indirect assignments" view, when non-member relations (e.g., `approver` or `owner`) are present.
See bug:MID-9467[].
* Treating blank mail recipients correctly by skipping them. See bug:MID-9791[].
* Removed a fixed limit of 10 logfiles. See bug:MID-9833[].
* Fixed showing `Save` button for execution-phase `#modify` authorization. See bug:MID-9898[].
* Fixed (obsolete) `defaultAssignee` configuration parameter for manual connector + updated docs to use the supported `business/operatorRef` item instead.
See bug:MID-9870[].
* Various issues related to preview changes were fixed by switching the operation to use the new "simulations" feature.
See, e.g., bug:MID-9853[].
* Policy statements can now have a lifecycle state. See link:https://github.com/Evolveum/midpoint/commit/c22830c18a4288db929588a1af01c82e8835d93f[commit c22830].
* Fixed an error when reviewer without read rights for `AccessCertificationCampaignType` opened "My work items" for certifications. See bug:MID-9331[].
* Fixed statistics about the shadows deleted by the reconciliation. See bug:MID-9217[].
* No longer adding a dangling `personaRef` items during simulation. See bug:MID-10080[].
* Fixed localization for visualization of modify assignment delta. See bug:MID-10091[].

=== Releases Of Other Components

* New version (1.5.2.0) of xref:/connectors/connectors/org.identityconnectors.databasetable.DatabaseTableConnector/[DatabaseTable Connector] was released and bundled with midPoint. The connector suggest all names of columns for configuration properties related with name of column.

* New version (2.8) of xref:/connectors/connectors/com.evolveum.polygon.connector.csv.CsvConnector/[CSV Connector] was released and bundled with midPoint. The connector suggest all names of columns for configuration properties related with name of column.
** Fixed NPE with multivalue attributes when delimiter is not defined. (bug:MID-8609[]).
** Fix UTF-8 BOM character in csv file during of discovery functions. (bug:MID-9497[] and bug:MID-9498[]).

* New version (3.8) of xref:/connectors/connectors/com.evolveum.polygon.connector.ldap.LdapConnector/[AD/LDAP Connector] was released and bundled with midPoint. The connector suggest all names of columns for configuration properties related with name of column.
** Native association support.
** Possibility to choose attributes that should not be returned by default.
** Possibility to choose to encode string values in case of the presence of non standard ASCII characters.
** Workaround for open-ldap mandatory member attribute.
** Possibility to specify used auxiliary object classes in connector configuration.
** Allow to send the LDAP_DIRSYNC_OBJECT_SECURITY flag in Active Directory sync request control.

++++
{% include release-quality.html %}
++++

=== Limitations

Following list provides summary of limitation of this midPoint release.

* Functionality that is marked as xref:/midpoint/versioning/experimental/[Experimental Functionality] is not supported for general use (yet).
Such features are not covered by midPoint support.
They are supported only for those subscribers that funded the development of this feature by the means of
xref:/support/subscription-sponsoring/[subscriptions and sponsoring] or for those that explicitly negotiated such support in their support contracts.

* MidPoint comes with bundled xref:/connectors/connectors/com.evolveum.polygon.connector.ldap.LdapConnector/[LDAP Connector].
Support for LDAP connector is included in standard midPoint support service, but there are limitations.
This "bundled" support only includes operations of LDAP connector that 100% compliant with LDAP standards.
Any non-standard functionality is explicitly excluded from the bundled support.
We strongly recommend to explicitly negotiate support for a specific LDAP server in your midPoint support contract.
Otherwise, only standard LDAP functionality is covered by the support.
See xref:/connectors/connectors/com.evolveum.polygon.connector.ldap.LdapConnector/[LDAP Connector] page for more details.

* MidPoint comes with bundled xref:/connectors/connectors/com.evolveum.polygon.connector.ldap.ad.AdLdapConnector/[Active Directory Connector (LDAP)].
Support for AD connector is included in standard midPoint support service, but there are limitations.
Only some versions of Active Directory deployments are supported.
Basic AD operations are supported, but advanced operations may not be supported at all.
The connector does not claim to be feature-complete.
See xref:/connectors/connectors/com.evolveum.polygon.connector.ldap.ad.AdLdapConnector/[Active Directory Connector (LDAP)] page for more details.

* MidPoint user interface has flexible (responsive) design, it is able to adapt to various screen sizes, including screen sizes used by some mobile devices.
However, midPoint administration interface is also quite complex, and it would be very difficult to correctly support all midPoint functionality on very small screens.
Therefore, midPoint often works well on larger mobile devices (tablets), but it is very likely to be problematic on small screens (mobile phones).
Even though midPoint may work well on mobile devices, the support for small screens is not included in standard midPoint subscription.
Partial support for small screens (e.g. only for self-service purposes) may be provided, but it has to be explicitly negotiated in a subscription contract.

* There are several add-ons and extensions for midPoint that are not explicitly distributed with midPoint.
This includes xrefv:/midpoint/reference/support-4.9/interfaces/midpoint-client-java/[Java client library],
various https://github.com/Evolveum/midpoint-samples[samples], scripts, connectors and other non-bundled items.
Support for these non-bundled items is limited.
Generally speaking, those non-bundled items are supported only for platform subscribers and those that explicitly negotiated the support in their contract.

* MidPoint contains a basic case management user interface.
This part of midPoint user interface is not finished.
The only supported parts of this user interface are those that are used to process requests, approvals, and manual correlation.
Other parts of case management user interface are considered to be experimental, especially the parts dealing with manual provisioning cases.

This list is just an overview, it may not be complete.
Please see the documentation regarding detailed limitations of individual features.

== Platforms

MidPoint is known to work well in the following deployment environment.
The following list is list of *tested* platforms, i.e. platforms that midPoint team or reliable partners personally tested with this release.
The version numbers in parentheses are the actual version numbers used for the tests.

It is very likely that midPoint will also work in similar environments.
But only the versions specified below are supported as part of midPoint subscription and support programs - unless a different version is explicitly agreed in the contract.

=== Operating System

MidPoint is likely to work on any operating system that supports the Java platform.
However, for *production deployment*, only some operating systems are supported:

* Linux (x86_64)
* Windows Server (2022)

We are positive that midPoint can be successfully installed on other operating systems, especially macOS and Microsoft Windows desktop.
Such installations can be used to for evaluation, demonstration or development purposes.
However, we do not support these operating systems for production environments.
The tooling for production use is not maintained, such as various run control (start/stop) scripts, low-level administration and migration tools, backup and recovery support and so on.
Please see xref:/midpoint/install/bare-installation/platform-support/[] for details.

Note that production deployments in Windows environments are supported only for LTS releases.

=== Java

Following Java platform versions are supported:

* Java 21.
This is a *recommended* platform.

* Java 17.

OpenJDK 21 is the recommended Java platform to run midPoint.

Support for Oracle builds of JDK is provided only for the period in which Oracle provides public support (free updates) for their builds.

MidPoint is an open source project, and as such it relies on open source components.
We cannot provide support for platform that do not have public updates as we would not have access to those updates, and therefore we cannot reproduce and fix issues.
Use of open source OpenJDK builds with public support is recommended instead of proprietary builds.

=== Databases

Since midPoint 4.4, midPoint comes with two repository implementations: _native_ and _generic_.
Native PostgreSQL repository implementation is strongly recommended for all production deployments.

See xrefv:/midpoint/reference/support-4.9/repository/repository-database-support/[] for more details.

Since midPoint 4.0, *PostgreSQL is the recommended database* for midPoint deployments.
Our strategy is to officially support the latest stable version of PostgreSQL database (to the practically possible extent).
PostgreSQL database is the only database with clear long-term support plan in midPoint.
We make no commitments for future support of any other database engines.
See xrefv:/midpoint/reference/support-4.9/repository/repository-database-support/[] page for the details.
Only a direct connection from midPoint to the database engine is supported.
Database and/or SQL proxies, database load balancers or any other devices (e.g. firewalls) that alter the communication are not supported.

==== Native Database Support

xrefv:/midpoint/reference/support-4.9/repository/native-postgresql/[Native PostgreSQL repository implementation] is developed and tuned
specially for PostgreSQL database, taking advantage of native database features, providing improved performance and scalability.

This is now the *primary and recommended repository* for midPoint deployments.
Following database engines are supported:

* PostgreSQL 16, 15, 14

PostgreSQL 16 is recommended.

==== Generic Database Support (deprecated)

xrefv:/midpoint/reference/support-4.9/repository/generic/[Generic repository implementation] is based on object-relational
mapping abstraction (Hibernate), supporting several database engines with the same code.
Following database engines are supported with this implementation:

* Oracle 21c
* Microsoft SQL Server 2019

Support for xrefv:/midpoint/reference/support-4.9/repository/generic/[generic repository implementation] together with all the database engines supported by this implementation is *deprecated*.
It is *strongly recommended* to migrate to xrefv:/midpoint/reference/support-4.9/repository/native-postgresql/[native PostgreSQL repository implementation] as soon as possible.
See xrefv:/midpoint/reference/support-4.9/repository/repository-database-support/[] for more details.

=== Supported Browsers

* Firefox
* Safari
* Chrome
* Edge
* Opera

Any recent version of the browsers is supported.
That means any stable stock version of the browser released in the last two years.
We formally support only stock, non-customized versions of the browsers without any extensions or other add-ons.
According to the experience most extensions should work fine with midPoint.
However, it is not possible to test midPoint with all of them and support all of them.
Therefore, if you chose to use extensions or customize the browser in any non-standard way you are doing that on your own risk.
We reserve the right not to support customized web browsers.

== Important Bundled Components

.Important bundled components
[%autowidth]
|===
| Component | Version | Description

| Tomcat
| 10.1.28
| Web container

| ConnId
| 1.6.0.0-RC1
| ConnId Connector Framework

| xref:/connectors/connectors/com.evolveum.polygon.connector.ldap.LdapConnector/[LDAP connector bundle]
| 3.8
| LDAP and Active Directory

| xref:/connectors/connectors/com.evolveum.polygon.connector.csv.CsvConnector/[CSV connector]
| 2.8
| Connector for CSV files

| xref:/connectors/connectors/org.identityconnectors.databasetable.DatabaseTableConnector/[DatabaseTable connector]
| 1.5.2.0
| Connector for simple database tables

|===

++++
{% include release-download.html %}
++++

== Upgrade

MidPoint is a software designed with easy upgradeability in mind.
We do our best to maintain strong backward compatibility of midPoint data model, configuration and system behavior.
However, midPoint is also very flexible and comprehensive software system with a very rich data model.
It is not humanly possible to test all the potential upgrade paths and scenarios.
Also, some changes in midPoint behavior are inevitable to maintain midPoint development pace.
Therefore, there may be some manual actions and configuration changes that need to be done during upgrades,
mostly related to xref:/midpoint/versioning/feature-lifecycle/[feature lifecycle].

This section provides overall overview of the changes and upgrade procedures.
Although we try to our best, it is not possible to foresee all possible uses of midPoint.
Therefore, the information provided in this section are for information purposes only without any guarantees of completeness.
In case of any doubts about upgrade or behavior changes please use services associated with xref:/support/subscription-sponsoring/[midPoint subscription programs].

Please refer to the xrefv:/midpoint/reference/support-4.9/upgrade/upgrade-guide/[] for general instructions and description of the upgrade process.
The guide describes the steps applicable for upgrades of all midPoint releases.
Following sections provide details regarding release {release-version}.

=== Upgrade From MidPoint 4.9
TODO

=== Upgrade From MidPoint 4.8

MidPoint {release-version} data model is backwards compatible with previous midPoint version.
Please follow our xrefv:/midpoint/reference/support-4.9/upgrade/upgrade-guide/[Upgrade guide] carefully.

[IMPORTANT]
Be sure to be on the latest maintenance version for 4.8, otherwise you will not be warned about all the necessary schema changes and other possible incompatibilities.

Note that:

 * There are database schema changes (see xrefv:/midpoint/reference/support-4.9/upgrade/database-schema-upgrade/[Database schema upgrade]).

 * Version numbers of some bundled connectors have changed.
 Connector references from the resource definitions that are using the bundled connectors need to be updated.

 * See also the _Actions required_ information below.

// It is strongly recommended migrating to the xrefv:/midpoint/reference/support-4.9/repository/native-postgresql/[new native PostgreSQL repository implementation]
// for all deployments that have not migrated yet.
// However, it is *not* recommended upgrading the system and migrating the repositories in one step.
// It is recommended doing it in two separate steps.
// Please see xrefv:/midpoint/reference/support-4.9/repository/native-postgresql/migration/[] for the details.

=== Upgrade From Other MidPoint Versions

Upgrade from midPoint versions other than 4.8.x to midPoint {release-version} is not supported directly.
Please upgrade to 4.8.5 first.

=== Deprecation, Feature Removal And Major Incompatible Changes Since 4.9
TODO

=== Deprecation, Feature Removal And Major Incompatible Changes Since 4.8

NOTE: This section is relevant to the majority of midPoint deployments.
It refers to the most significant functionality removals and changes in this version.

// * The `mailNonce` and `securityQuestionsForm` authentication modules were re-worked.
// Since 4.8, we won't support authentication sequences with only `mailNonce` or only `securityQuestionsForm` module defined for password reset flow.
// These modules have to be used together with `focusIdentification` module.
// So, once the `mailNonce` or `securityQuestionsForm` module is executed, we already have information about the user who's trying to perform action (either password reset or login or anything else using flexible authentication sequence except registration/invitation flows).
// These modules cannot be first in the sequence and cannot be alone.
// Also added support to automatically remove nonce after successful authentication.
//
// * Another change concerns reset password functionality.
// Since 4.8, the user should be granted with `http://midpoint.evolveum.com/xml/ns/public/security/authorization-ui-3#resetPassword` authorization to be able to use Reset password feature.
//
// * The support for XML filters was removed from the GUI.
// Since 4.8 we recommend to use midPoint (axiom) query language instead.
// Query converter was improved to provide the possibility to convert XML filters to midPoint query language.
//
// * Ninja command line options were consolidated, some options were renamed.
// More info xrefv:/midpoint/reference/support-4.9/deployment/ninja[here] and in bug:MID-7483[].

=== Changes In Initial Objects Since 4.9
TODO

=== Changes In Initial Objects Since 4.8

NOTE: This section is relevant to the majority of midPoint deployments.

MidPoint has a built-in set of "initial objects" that it will automatically create in the database if they are not present.
This includes vital objects for the system to be configured (e.g., the role `Superuser` and the user `administrator`).
These objects may change in some midPoint releases.
However, midPoint is conservative and avoids overwriting customized configuration objects.
Therefore, midPoint does not overwrite existing objects when they are already in the database.
This may result in upgrade problems if the existing object contains configuration that is no longer supported in a new version.

The following list contains a description of changes to the initial objects in this midPoint release.
The complete new set of initial objects is in the `config/initial-objects` directory in both the source and binary distributions.

_Actions required:_ Please review the changes and apply them appropriately to your configuration. Ninja can help with updating existing initial objects during upgrade procedure using `initial-objects` command.
For more information see xrefv:/midpoint/reference/support-4.9/deployment/ninja/use-case/upgrade-with-ninja/#initial-objects[here].

* 040-role-enduser.xml: The `End user` role was updated with a hidden visibility for `myCertificationItems` dashboard widget.
* 042-role-enduser.xml: The `Reviewer` role was extended with `myActiveCertificationCampaigns` UI authorization for active campaigns page and with more items of the certification campaign object to be read.
* 000-system-configuration.xml: The `SystemConfiguration` object was extended with a new dashboard widget configuration for certification items.
* 250-object-collection-resource.xml: The `All resources` object collection was updated with a filter to exclude resource templates.
* 251-object-collection-resource-up.xml: The `Resources up` object collection was updated with a filter to exclude resource templates.
* 520-archetype-task-certification.xml: Changes for proper functioning of certification related tasks.
* 534-archetype-task-certification-campaign-open-next-stage.xml: Archetype for campaign open next stage (start campaign) related task.
* 535-archetype-task-certification-remediation.xml: Archetype for campaign remediation related task.
* A set of initial objects was updated to extend polystring type elements with translation keys configuration.
The full set of changed objects you can see in the link:https://github.com/Evolveum/midpoint/commit/cf7cade899b8f663d90e5a9785037e0d0d1927c0[commit] with some further changes in the next commits: link:https://github.com/Evolveum/midpoint/commit/d381b6637139464ee967e5c553e1233ba1750499[archetype correlation case label fix], link:https://github.com/Evolveum/midpoint/commit/54f03f9b6e919d45a9651d22a71f796efa662989[fixes in system configuration object], link:https://github.com/Evolveum/midpoint/commit/54f03f9b6e919d45a9651d22a71f796efa662989[archetype and report objects fixes], link:https://github.com/Evolveum/midpoint/commit/16e3f923aaca7433452689565fa6ede40aab9573[application label fix].
* 029-archetype-application.xml: updated panels for application archetype.
* 700-archetype-event-mark.xml: updated admin gui configuration - hidden object operation policy panel.
* 800-804 marks: updated object operation policy membership.
* 030-role-superuser.xml: updated policy.

Please review link:https://github.com/Evolveum/midpoint/commits/master/gui/admin-gui/src/main/resources/initial-objects[source code history] for detailed list of changes.

TIP: Copies of initial object files are located in `config/initial-objects` directory of midPoint distribution packages. These files can be used as a reference during upgrades.
On-line version can be found in https://github.com/Evolveum/midpoint/tree/v{release-version}/config/initial-objects[midPoint source code].

=== Schema Changes Since 4.9
TODO

=== Schema Changes Since 4.8

NOTE: This section is relevant to the majority of midPoint deployments.
It describes what data items were marked as deprecated, or removed altogether from the schema.
You should at least scan through it - or use the `ninja` tool to check the deprecations for you.

.Items being deprecated
[%autowidth]
|===
| Type | Item or value | Note
| `AccessCertificationConfigurationType`
| `availableResponse`
| Configure actions in the cert. items collection view instead.

| `ItemRefinedDefinitionType`
| `emphasized`
| Use `displayHint` instead.

| `ResourceObjectTypeDefinitionType`
| `association`
| Use association types (in schemaHandling) instead.

| `ResourceObjectTypeDefinitionType`
| `protected`
| Use "marking" instead.

| `ShadowType`
| `association`
| Legacy associations of this shadow. Not used anymore.

| `SynchronizationActionsType`
| `unlink`
| Use `<synchronize/>` action instead.
|===

The `synchronize/membership` container was added to the object operation policy object, present in xrefv:/midpoint/reference/support-4.9/concepts/mark/[object marks] (like the `Protected` one).
It controls the handling of the membership of entitlements possessing given object mark.

_Actions required:_

* Inspect your configuration for deprecated items, and replace them by their suggested equivalents.
Make sure you don't use any removed items.
You can use `ninja` tool for this.

* Be sure to apply the changes to initial objects 800-804 (object marks), as well as to your custom object marks to handle the membership in the expected way.

[#_behavior_changes_since_4_9]
=== Behavior Changes Since 4.9
TODO

[#_behavior_changes_since_4_8]
=== Behavior Changes Since 4.8

[NOTE]
====
This section describes changes in the behavior that existed before this release.
New behavior is not mentioned here.
Plain bugfixes (correcting incorrect behavior) are skipped too.
Only things that cannot be described as simple "fixing" something are described here.

The changes since 4.8 are of interest probably for "advanced" midPoint deployments only.
You should at least scan through them, though.
====

* Checking for conflicts for single-valued items was fixed (strengthened).
In 4.8.3 and before, there were situations that two strong mappings produced different values for a given single-valued item, yet no error was produced.
(If the item contained the same value that was produced by one of these mappings.)
Such configurations are in principle unstable, so this kind of errors should be identified and fixed.
Please see bug:MID-9621[] and https://github.com/Evolveum/midpoint/commit/22e2d8429e269e4c54b19c3e2df153b9fbfd1437[this commit].

* The default configuration for caching was changed.
Currently, only the attributes defined in `schemaHandling` are cached by default.
(Except for the situation when the caching is enabled by `cachingOnly` property in the read capability.)

* When processing live sync changes that contain only the object identifiers, a more aggressive approach to fetching actual objects was adopted:
We now always fetch the actual object, if possible.
The reason is that the cached version may be incomplete or outdated.

* The behavior of `disableTimestamp` and `disableReason` in the shadow activation container was changed.
Before 4.9/4.8.1, these properties were updated only if there was an actual change in the administrative status from something to `DISABLED`.
Since 4.9/4.8.1, both of these properties are updated even if the administrative status is already `DISABLED`:
the `disableReason` is determined anew, and the `disableTimestamp` is updated if the status and/or the reason are modified.
See bug:MID-9220[].

* Automatic caching of association binding attributes (the "value" side, i.e. `valueAttribute` in the association definition) is no longer provided.
It is recommended to mark them as secondary identifiers.

* The filtering of associations was changed slightly.
In particular, even if the required auxiliary object class is not present for the subject, the association values are still shown - if they exist on the resource.
(They were hidden before.)

* To address bug:MID-9638[] and bug:MID-9670[] (leaking data via searching objects by filters), the handling of items allowed for search operations was changed.

It is now evaluated not only for the type we are searching for (like `RoleType`), but for all types whose items are to be used for the search (like `UserType` for a filter like "give me `RoleType` `referencedBy` `UserType` via `assignment/targetRef`").

The checks are "yes/no" style only, based on the presence or absence of authorizations against specified type and item(s), with appropriate action URIs (read, search, and the new searchBy).
No detailed checking for the values is done. E.g. if the search for `UserType:name` is allowed even for potentially a single user object (via an authorization clause that can provide any number of matching objects, even zero), then the `name` item can be used for any search concerning `UserType` or even `FocusType` objects.

Effects on existing deployments:

. Some queries allowed previously may now fail because of missing item-searching authorizations.
As a quick fix, new (experimental, temporary) `searchBy` authorization is available to give search access to these items without providing any additional access to data values.

. Some queries denied previously may now be allowed.
This should be quite rare, but possible.
It can happen if the original authorization was not applied because of some specific limitations (like `roleRelation` with no explicit role information), and hence the `item`/`exceptItem` part of it was skipped.
This is no longer the case.

See link:https://github.com/Evolveum/midpoint/commit/60928672b8e51946edf01fcbe0d253e4ae65c4cf[commit 609286].

* The `effectiveMarkRef` item now has value metadata to determine the values' origin. See link:https://github.com/Evolveum/midpoint/commit/351d7e4718bef9ac90dffde8920bc7d536f42e84[commit 351d7e].

* The mapping specification in provenance metadata now contains also object type name, association type name, and the shadow tag.
See xrefv:/midpoint/reference/support-4.9/expressions/mappings/#_mapping_maintenance_tasks[Mapping Maintenance Tasks], link:https://github.com/Evolveum/midpoint/commit/0dd1c011d9bc99fae037a4e27cb583cbd43da5bb[commit 0dd1c0], and link:https://github.com/Evolveum/midpoint/commit/8557f5945222ac2a7c535f0d0458af725442b61b[commit 8557f5].

* "<a:indexed/>" and "<a:indexOnly/>" annotations - when present but without any value - was interpreted as "false".
This was now changed to a more intuitive interpretation (similar to a:object, a:container, etc), where annotation present but without value means "true".
Also, "a:container" and other markers were interpreted as "true", even if the value was actually "false".
This is now fixed as well.

* Years-old ref-style schema annotations like <r:identifier ref="icfs:uid"/> are no longer supported.
They are not used since midPoint 2.0.
If you happen to use them in your manually configured resource XSD schemas, please replace them with the supported <r:identifier>icfs:uid</r:identifier> style.

* Support for getting/setting objects embedded in references marked as `a:objectReference` directly, like `LensElementContext.getObjectOld()`.
This feature was used only internally by midPoint.

* The `<xsd:documentation>` element in resource schemas is now ignored.
It was never used by ConnId connectors, but, in theory, it might be used for manually entered schemas.

* Default target set for mappings emitting multivalue properties is based on provenance metadata, mapping can only remove values, it added.
** If value has multiple provenances (user entry, or multiple mappings), the mapping removes only its provenance section, value still remains.

NOTE: The addition of the value metadata at various places of objects means that the objects are larger than in previous versions of midPoint.
In a similar way, the shadow caching feature - enabled by default for new installations - will probably increase the size of shadow objects further.
All this will probably have an impact on the database size as well as on the runtime performance.
(The exact proportions depend on specifics of the deployment.)
All these features can be configured - or even turned off in the extreme case - so you can do your own tradeoff between functionality and performance.
Moreover, we plan to improve the performance in the forthcoming releases.

=== Java and REST API Changes Since 4.8
TODO

=== Java and REST API Changes Since 4.8

NOTE: As for the Java API, this section describes changes in `midpoint` and `basic` function libraries.
(MidPoint does not have explicitly defined Java API, yet.
But these two objects are something that can be unofficially considered to be the API of midPoint, usable e.g. from scripts.)

// * Some of `javax` namespaces were migrated to `jakarta` namespaces, due to upgrade of Spring and Groovy 4. This may affect your scripts / overlays if you were using them. Most notable is `javax.xml.bind`, which was migrated to `jakarta.xml.bind`.
// ** Most notable rename for Groovy scripts is `javax.xml.bind.JAXBElement` to `jakarta.xml.bind.JAXBElement`.
//
// * Groovy was updated to version 4, which changed some of exposed java package names. See https://groovy-lang.org/releasenotes/groovy-4.0.html[Groovy 4.0 Release Notes] for more details.
//
// * The following methods were not checking authorizations of currently logged-in user, and were fixed to do so:
// `midpoint.countAccounts`, `midpoint.getObjectsInConflictOnPropertyValue`, `midpoint.isUniquePropertyValue`.
// See bug:MID-6241[] and commit https://github.com/Evolveum/midpoint/commit/1471bba52e363f81feabbec6f997507d8a7655fb[1471bb].

=== Internal Changes Since 4.9
TODO

=== Internal Changes Since 4.8

NOTE: These changes should not influence people that use midPoint "as is".
They should also not influence the XML/JSON/YAML-based customizations or scripting expressions that rely just on the provided library classes.
These changes will influence midPoint forks and deployments that are heavily customized using the Java components.

* Internal APIs were massively changed with regard to passing `prismContext` object between methods.
This object has been statically available for quite a long time.
Now it was definitely removed from methods' signatures.
+
*The official APIs (like `midpoint` and `basic` objects) were not touched by this change.
However, if you use some of the unofficial or undocumented APIs, please make sure you migrate your code appropriately.*
+
The change itself is very simple: basically, the `PrismContext` parameter was removed from methods' signatures.

* Likewise, the internals of prism definitions were changed in https://github.com/Evolveum/prism/commit/12808dc91f4ea358dda3666cd0b01eba7d08300c[12808d].
You should not be affected by this; however, if you use some of the unofficial/undocumented APIs, please check your code.

// * The post-processing of retrieved objects in the IDM Model subsystem (sometimes called "apply schemas and security") was xref:/midpoint/devel/design/apply-schemas-and-security-4.8/summary.adoc[simplified].
//
// * Internal `SearchBasedActivityRunSpecifics` interface was changed.
// This may affect those deployments that provide their own activity handlers.
// See https://github.com/Evolveum/midpoint/commit/12f6f66d[12f6f66d].


++++
{% include release-issues.html %}
++++
<|MERGE_RESOLUTION|>--- conflicted
+++ resolved
@@ -45,12 +45,9 @@
 * Fixed cleanup of finished tasks which has configured "cleanup after finish" parameter. See bug:MID-10272[].
 * bug:MID-10213[] Fix synchronization of large number of tasks (>10 000).
 * bug:MID-10270[] Summary panel for roles now uses display name and identifier (same as for organizations and services).
-<<<<<<< HEAD
+* Password caching has been implemented. See xref:/midpoint/reference/resources/attribute-caching/[].
 * Apply the Web Content Accessibility Guidelines (WCAG) to all login pages and self-service pages. See bug:MID-9847[].
 ** Used 'honeypot' instead of captcha on self-registration and post-authentication pages to protect against spam bots.
-=======
-* Password caching has been implemented. See xref:/midpoint/reference/resources/attribute-caching/[].
->>>>>>> 4021e033
 
 == Changes With Respect To Version 4.8
 

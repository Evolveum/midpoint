---
layout: release
release-version: '4.9.2'
visibility: hidden
---
= MidPoint 4.9.2 "Verne" - Update 2
:release-version: 4.9.2
:page-visibility: hidden
:page-liquid:
:page-toc: top

Release {release-version} is a sixty-third midPoint release, code-named _Verne_.
The {release-version} release brings security, stability and miscellaneous bugfixes.

++++
{% include release-data.html %}
++++

++++
{% capture dedicationContent %}
<p>
<a href="https://en.wikipedia.org/wiki/Jules_Verne">Jules Gabriel Verne</a> (1828-1905) was a French novelist, poet, and playwright.
His best-selling novels, always well-researched according to the scientific knowledge then available, taking into account the technological advances of the time.
Verne, considered to be one of the fathers of science-fiction genre, inspired several generations of readers.
</p>
<p>
Similarly to Verne's novels, midPoint 4.9 brings several technological advancements, bringing them from the drawing board to real life.
Shadow caching and value metadata were prototyped a long time ago, they became production-quality reality in midPoint 4.9.
Improvements in role mining and brand-new outlier detection functionality are reaching up to the boundaries of science fiction.
The new access certification look and feel is reminiscent of the colorful worlds that Verne has described.
Other features and improvements of this release make midPoint more complete, easier to use and much more sophisticated.
Overall, midPoint 4.9 is a major step from the past into the future.
</p>
{% endcapture %}
{% include release-dedication.html content=dedicationContent %}
++++

== Changes with Respect To Version 4.9.1

* bug:MID-10225[] Fix issue where opening of certification campaign stage hangs indefinitely.
* Fixed "preview changes" and "access request" functionality when some projections are hidden by authorizations. See bug:MID-10397[].
<<<<<<< HEAD
* Added documentation of xref:/midpoint/reference/resources/shadow/purpose/[shadow purpose]. See bug:MID-10419[].
* Fixed the issue with simpleReviewerNotifier to use the up-to-date campaign object data. See bug:MID-10373[].
* Fixed error on the Errors panel of the Task details page. See bug:MID-10395[], MID-10500[].
* Fixed the issue with missing task channel during certification remediation task running. See bug:MID-10376[].
* Fixed the issue with defaultAssignmentConstraints configuration during Access Request flow. See bug:MID-10425[].
* Fixed several issues for the table view on the Campaigns page. See bug:MID-10469[].
* Fixed the issue with Modify Marks action on the users list page for end user. See bug:MID-10423[].
* Fixed the issue with the session storage for Cases table on different pages. See bug:MID-10473[].
* The number of columns was decreased on the Workitems panel of the case details page. See bug:MID-10427[].
* Fixed the issue for the Resources dashboard info panel on the Info dashboard page. See bug:MID-10497[].
* Fixed the issue to restrict user selection list on the Person of interests step of the Access Request flow.
Also, Person of interests step was updated with additional authorization checks in case of adding new person(s) as target user(s) of the request. See bug:MID-10398[].
* Fixed the issue for delegated certification items to be displayed to the deputy user. See bug:MID-10520[].
=======
* Added documentation of xrefv:/midpoint/reference/support-4.9/resources/shadow/purpose/[shadow purpose]. See bug:MID-10419[].
* The feature that xrefv:/midpoint/reference/support-4.9/diag/performance/#_operation_execution_recording[turns off the operation execution recording for the successful executions] is now a regular one.
(It was experimental before.)
* Various performance improvements were implemented.
* Internal performance reporting for background tasks was improved by adding own time spent by individual operations, i.e., the total time minus the time spent in child operations.
>>>>>>> 2a2984b8

== Changes with Respect To Version 4.9

* Implemented xrefv:/midpoint/reference/support-4.9/resources/attribute-caching/#_caching_passwords[shadow password caching], with the possibility of storing them in reversible encrypted form.
* Improved handling of xrefv:/midpoint/reference/support-4.9/resources/resource-configuration/schema-handling/volatility/[volatile shadow attributes].
* Update GUI views after changing of the archetype, that is used in the view. See bug:MID-9776[].
* Adding support for PKCE (Proof Key for Code Exchange) as additional security for OIDC authentication module. See bug:MID-10155[].
* bug:MID-10147[] Added support for new capability `lastLoginTimestamp`.
* Adding new configuration attribute for OIDC authentication module, that is used for ID Token signing algorithm. See xref:/midpoint/reference/security/authentication/flexible-authentication/modules/oidc/[Oidc Module].
* Fixing of unused matching request parameter in saved request for redirecting after fail/success authentication. See bug:MID-10184[].
* Fixed cleanup of finished tasks which has configured "cleanup after finish" parameter. See bug:MID-10272[].
* bug:MID-10213[] Fix synchronization of large number of tasks (>10 000).
* bug:MID-10270[] Summary panel for roles now uses display name and identifier (same as for organizations and services).
* Password caching has been implemented. See xref:/midpoint/reference/resources/attribute-caching/[].
* Apply the Web Content Accessibility Guidelines (WCAG) to all login pages and self-service pages. See bug:MID-9847[].
** Used 'honeypot' instead of captcha on self-registration and post-authentication pages to protect against spam bots.
* Fix error during preview of changes. See bug:MID-10204[].
* bug:MID-9733[] Fixed datepicker issue when inbound mapping with seconds exists.
* bug:MID-10319[] Fixed incorrect error message displayed when performing "Unlock" action on user list page.
* bug:MID-10317[] Fixed missing message when user disable fails.
* bug:MID-10320[] Fixed ninja zip option used during export/import.
* bug:MID-10218[] Task execution constraints added to advanced options tab.
* bug:MID-10216[] Support exclusion of metadata in `get`/`search` rest APIs.
* bug:MID-10305[] Remove max password length constraint.
* Improved the documentation on the resource configuration. See bug:MID-10176[].
* Fixed "Couldn't get assignments conflicts" error occurring during Request access. See bug:MID-10124[].
* Fixed "No definition for item ... in outbound mapping for association" error. See bug:MID-10214[].
* Fixed the issue with policy rules `minAssignees`/`maxAssignees` not being triggered. See bug:MID-9869[].
* Fixed retrieving referenced objects with their own references when caching is enabled. See bug:MID-10271[].
* Fixed inconsistent behaviour for `deleted` situation in combination with `deleteFocus` reaction. See bug:MID-10195[].
* Fixed midPoint freezing when shadow partitioning, referenced objects, and shadow caching was used. See bug:MID-10231[].
* Added support for removing "dangling" non-tolerant reference attribute values (i.e., those that do not match any association). See bug:MID-10285[].
* Changes in default shadow caching policy are now correctly applied, without requiring any action on the user side. See bug:MID-10126[].
* Fixed `NullPointerException` occurring in mappings when the source reference value pointed to non-existing object. See bug:MID-10162[].
* "Native references" capability is now correctly shown in GUI. See bug:MID-10194[].
* Fixed handling of multi-valued resource configuration properties defined using `const` expression. See the last comment in bug:MID-7918[].
* Fixed repeated modifications of objects when manually attached object marks were used. See bug:MID-10121[].
* Fixed preview changes when auto-assigned roles with approvals were used. See bug:MID-10345[].
* Stopped generating passwords with "problematic" characters, like comma, apostrophe, ampersand, and so on.
Now it's possible to define characters that are accepted in the password, but not used when generating a new password value.
The default password policy was updated in this regard.
See bug:MID-9541[] and the xref:/midpoint/reference/security/credentials/password-policy/#_ignoreWhenGenerating[docs].
* Stopped displaying some shadow operational properties (like the synchronization timestamp, iteration, and so on) among changes in simulation results. See bug:MID-9737[] and bug:MID-9986[].
* Midpoint Query Language Fixed inconsistent whitespace behavior when using `not` filter, modified grammar of query language. See bug:MID-9351[].
* Fixed code completions & validation for @metadata language concept in Midpoint Query language. See bug:MID-10324[].
* Fixed problem with handling syntax error in Midpoint Query Language. See bug:MID-8196[] and bug:MID-9585[].
* bug:MID-10048[] Fix ClassCastException when creating duplicates of object types with new archetype
* bug:MID-9683[] and bug:MID-10096[] Search filter not being submitted on enter.
* bug:MID-10330[], bug:MID-10317[] and bug:10319[] Messages localization fixes.
* bug:MID-9300[] Secure schema usage in PostgresSQL (not using public schema).
* Fixed regression when user assignments can not be searched by name in GUI. See bug:MID-9732[]
* Fixed searchObjectsIterative not working in scripts when ordering by OID. See bug:MID-10310[]
* Fixed UnsupportedOperationException when using TypedQuery in scripts. See bug:MID-10351[]
* Updated reports in initial objects to use Midpoint Query Language. See bug:MID-9618[].
* Fixed All Cases panel sometimes not working. See bug:MID-10137[].
* Fixed deadlock in Native PostgreSQL repository when shadow partitions are created and some URIs are not yet cached. See bug:MID-10231[].
* Fixed NPE in Native PostgreSQL repository when adding inducement with runtime targetRef filter. See bug:MID-10305[].
* Fixed too verbose logging when user in GUI entered syntacticly incorrect filter. See bug:MID-9342[].
* Fixed All Access page crashing if assignment has multiple provenances. See bug:MID-10217[] and bug:MID-10358[].
* bug:MID-10278[] Fix non-clickable part of a button in Edit Schema popup panel.
* Allow volatility configuration per mapping through the Resource Wizard. See bug:MID-10170[].
* Change the CSS style of sub-containers in the vertical form panel to create a new object for reference. See bug:MID-10030[].
* Fixed removal of the shadow transition mark in the mark table panel. See bug:MID-10228[].
* Fixed refresh names, help texts and search items for all saved search configurations. See bug:MID-10321[].
* Fixed phantom changes when displaying an existing object type in the resource wizard. See bug:MID-10284[].
* Added a popup to create a new item for the Schema Extension panel. See bug:MID-10283[].
* Harmonize the design of the mapping table panel for object template and resource object type mapping. See bug:MID-10291[].
* Removed the use of page parameters for view collection in popup tables. See bug:MID-10254[].
* Fixed display of row without object name for Task Errors panel. See bug:MID-10354[].
* Fixed the display of the 'User Dashboard Links' panel in the System Configuration panel. See bug:MID-10133[].
* Fixed the object class name column in the Resource Details panel. See bug:MID-10005[].
* Fixed saving of audit record with malformed username as parameter during login (User-Enumeration attack). See bug:MID-10383[].
* Add a save button to the wizard's table of object and association types. See bug:MID-10046[].
* Add an error message when the 'securityQuestionsForm' authentication module is the first in the authentication sequence. See bug:MID-10149[].

* Role Analysis Improvements:
** Improve overall performance.
** Improved user experience (UX).
** Added explanations for outlier objects and identified anomalies.
** Introduced categorization for unclassified objects.
** Refined the outlier detection algorithm.
** Implemented a resolver for unusual attributes.
** Fixed issues with multivalued department mode analysis.
** Added an option to specify the minimum object popularity.

* Anonymous Export Improvements:
** Added support for exporting anonymized attributes.

* Performance improvements in Native PostgreSQL repository:
** Lazy parsing for value metadata in Native PostgreSQL repository. Value metadata are parsed only if they are actually used
** Partial updates which takes use of splitted full objects. When modification only changes assignments, linkRef, operationExecution or roleMembershipRef, there is no need to load / modify and serialize full object, only changed parts.
** Decreased audit insert time when auditing large adds / modifications.

* Performance tuning improvements:
** Added quick option to SystemConfiguration/internals/valueMetadata to disable default provenance metadata for multivalue items (excepts assignments).
** Added `iterationPageSize` to GetOperationOptions which allows to customize size of page in search*Iterative in Groovy Scripts.


== Changes With Respect To Version 4.8

=== New Features and Major Improvements

* xrefv:/midpoint/reference/support-4.9/resources/attribute-caching/[Shadow caching] was significantly improved and is now a regular midPoint feature.
** Shadow caching is enabled by default on new deployments and needs to be explicitly enabled on existing ones.
* Native Repository Support for `searchContainersIteratively` for all container types
** Removed upper record limit for reports for assignments, certification cases, certification work items and others.
** Changed transaction isolation from READ_COMMITED to REPEATABLE_READ.
** Changed storage strategy for complex container types - actual data stored inside their own table instead of parent object JSON.
* Added support for external data in protected strings, that can be resolved via secrets providers.
This allows to store secrets in external systems, such as HashiCorp Vault, AWS Secrets Manager, Azure Key Vault, etc.
For more information see xrefv:/midpoint/reference/support-4.9/security/credentials/secrets-provider-configuration.adoc[].
** Adding support for GUI of passwords in connector configuration and password of focus (visible only when it is configured in xml)
* Improvements regarding xrefv:/midpoint/reference/support-4.9/resources/entitlements/[shadow associations]:
** Support for native object references in ConnId (1.6.0.0-RC1).
** A new style of configuring simulated object references (via capabilities).
** A new style of configuring associations handling: mapping from associations to assignments using specific correlation and synchronization rules.
** Added xrefv:/midpoint/reference/support-4.9/admin-gui/resource-wizard/#association-type-configuration[wizard] support for association configuration in resources.

* xrefv:/midpoint/reference/support-4.9/concepts/metadata/[Value metadata] (`@metadata`) are default storage for object and assignment metadata replacing previous `metadata` container.
**  Query Support for searching in value metadata of objects
*** Native Repository: Object metadata stored in `metadata` property of `MetadataType` are also indexed and searchable as value metadata. Eg. original `metadata/creatorRef` is `@metadata/storage/creatorRef` as value metadata path.
*** Value metadata `storage` and `process` are indexed for assignments and available for search using `assignment/@metadata/storage`.
*** xrefv:/midpoint/reference/support-4.9/concepts/metadata/#provenance-metadata[Provenance metadata] are enabled by default for multivalue properties,  containers and assignments.

* Default range for mappings emitting multivalued properties is based on provenance metadata. Such mappings will automatically remove values added by them in the past which are no longer produced by them.
** If value has multiple provenances (user entry, or multiple mappings), the mapping removes only it's provenance section, value still remains.

* Ninja
** Added support for new verification categories: `MULTI_VALUE_REF_WITHOUT_OID`, `MISSING_NATURAL_KEY`, `MULTIVALUE_BYTE_ARRAY`, `PROTECTED_DATA_NOT_EXTERNAL`.
For more information see xrefv:/midpoint/reference/support-4.9/deployment/ninja/command/verify.adoc[].


* xrefv:/midpoint/reference/support-4.9/roles-policies/mining/[Role Mining]
** Added support for xrefv:/midpoint/reference/support-4.9/roles-policies/mining/#advanced-options[attribute group by/clustering rule].
** Added support for xrefv:/midpoint/reference/support-4.9/roles-policies/mining/#advanced-options[analyze attribute functionality].
** Added xrefv:/midpoint/reference/support-4.9/roles-policies/mining/#role-mining-presets[predefined role mining modes].
** Added support for xrefv:/midpoint/reference/support-4.9/roles-policies/mining/#advanced-options[assignment filters].
** Added support for indirect access right clustering (experimental).
** Support for monitoring overall system access assignment reduction by applying role suggestions.
** Role suggestion migration improvements.
** Performance and GUI Enhancements:
*** Significant performance optimizations improve system efficiency and reduce load times.
*** UI improvements to enhance the overall user experience with intuitive interface for role mining activities.
*** New initial role analysis page with widgets related to role analysis activities and system information.
** User Permission Table Enhancements:
*** New operational panel simplifies the role mining process.
*** Direct interaction with role suggestions and candidate roles within the table.
*** Added control options for table settings and role management processes.
*** Allow administrators to detect and explore access patterns directly in the user permission table.

* xrefv:/midpoint/reference/support-4.9/roles-policies/outlier-detection/[Outlier Detection]
** Introduces a feature that helps uncover potential security risks by identifying users with unusual access rights.
** For more information, see the xrefv:/midpoint/reference/support-4.9/roles-policies/outlier-detection/[Outlier Detection documentation].

* Request access
** Role catalog (tree) now has a search filter with the scope and type selectable.
Tree node search is now the same for all nodes.
(Previously it was scope=one for non leaf nodes).

* Schema extension
** Adding a new SchemaType that is supported in native repository. SchemaType contains an attribute that contains xsd schema.
** SchemaType can be configured by GUI. Configuration via GUI contains some limitations that related with schema lifecycle.
** For more information can see xrefv:/midpoint/reference/support-4.9/schema/custom-schema-extension/[].

* Object marks
** Supported for all object types including assignments when executed via policy rules
** GUI support for adding/removing marks for focus objects and shadows
** GUI Support to show mark in the focus and shadow tables

* Regulatory compliance
** Built-in support for xrefv:/midpoint/reference/support-4.9/roles-policies/classification/[information classification and clearances].
** Support for `requirement` policy constraint in xrefv:/midpoint/reference/support-4.9/roles-policies/policy-rules/[policy rules].
** Built-in classifications for _privileged access_.

* Spring Boot/hibernate upgrade
** Spring Boot was upgraded to 3.3.2 and Hibernate ORM to 6.5

* Shadow table Partitioning in Native PostgreSQL Repository
** Midpoint automatically partitions shadow tables based on the resource and object class of shadow.
Partitioning is enabled by default on new deployments and needs to be explicitly enabled on existing deployments.
See xrefv:/midpoint/reference/support-4.9/repository/native-postgresql/shadow-partitioning/[Repository -> Native -> Shadow Partitioning] for details.

* xrefv:/midpoint/reference/support-4.9/repository/native-postgresql/splitted-fullobject/[Native Repository uses splitted full-object model] for data storage: `operationExecution`, `assignment`, `linkRef` and `roleMembershipRef` in their separate tables outside of object `fullObject` columns
** Added support and options to optimize queries and not retrieve these items in xrefv:/midpoint/reference/support-4.9/expressions/expressions/script/functions/get-and-search/[code and groovy scripts].

* Support for H2 database was removed. Clean midPoint will fail to start with embedded H2 database.
The preferred option to start simple midPoint instance is via docker compose. For more information see xref:/midpoint/install/containers/docker[here].
Otherwise, `config.xml` in midPoint home directory needs to be populated with database connection information.

* Access Certification new UI.
** New UI with improved user experience and performance was implemented for Access Certification feature.
*** Campaigns list representation is available in the tile and table views.
Tiles view provides a quick overview of the campaigns.
*** Campaign details page provides a detailed view of the certification cases and its outcomes.
There is also Statistics panel which gives an overview of the reviewers progress and campaign related tasks.
*** Certification items can be also viewed in the tiles view (Active campaigns page).
Certification items table itself can be now configured with the help of collection view configuration.
This means that table's columns and actions can be configured for certification items.
** Please, see xrefv:/midpoint/reference/support-4.9/roles-policies/certification[Access Certification] for more information.

* Deployment Methodology
** As a part of midPoint 4.9 release, we have released also a new xref:/midpoint/methodology/[midPoint deployment methodology].
Please refer to xref:/midpoint/methodology/group-synchronization/[] for more information.

* Also, please have a look at changes mentioned in <<Changes with Respect To Version 4.9>>.

=== Other Improvements

* The indication of official vs. unofficial build was added to the About page.
See xrefv:/midpoint/reference/support-4.9/admin-gui/midpoint-jar-signature-status/[MidPoint JAR Signature Status] for details.
* We have added a new algorithm to detect which users are in the production-like environment. It would have the following impact, depending on your subscription status.
- *active subscribers*: none
- *subscribers who are in the renewal period*: none during the grace period of 90 days
- *non-subscribers*: disabled cluster communication; if a generic repository is used, the GUI would be disabled and the only option would be to set a subscription ID
- For more information, feel free to read link:https://evolveum.com/statement-midpoint-release-changes/[this blog post].

* Duplication function of object or container showed in table.
* Adding panel in gui, that support of creating new archetype for reference in resource object type.
* Changing of input field for documentation element to multi-line text field.
* Adding possibility for use 'Preview' button with development configuration on page details.
* Adding 'Shadow reclassification' task as a new separate activity of the task type.
** Adding button for creating simulated/production 'Reclassification' task on unrecognized resource objects panel.
* New implementation and look of date time picker.
* Support for item deltas targeting value metadata only (without the need to replace whole container value)
* Resolving the issue for creating a new member object with predefined by archetype options on members panel.
* Resolving several issues for Self Credentials page.
Now password propagation to resource takes into account the script, defined in resource for credentials, in case of the appropriate configuration.
* Notification sending strategy was added to the general notifier configuration.
It is possible to configure now if the notification message should be generated once and sent to all recipients in the same form or if the message should be generated for each recipient separately.
More details can be found in the xrefv:/midpoint/reference/support-4.9/misc/notifications/general/#basic-structure-of-the-notification-definition[Basic structure of the notification definition].
* Role wizard is now supported also for children of application and business roles (archetypes).
* Dedicated data type for policy objects (xrefv:/midpoint/reference/support-4.9/schema/policy/[PolicyType])
* Implementation of new task activities for opening next stage of certification campaign and certification remediation. More details can be found in the xrefv:/midpoint/reference/support-4.9/tasks/activities/work/[Work Definition (Types of Activities)].
* Add a confirmation dialogue after changing the resource lifecycle state. See bug:MID-9315[].
* Added the ability to modify selected object classes for resources via the Resource Schema panel. See bug:MID-8476[].
* Renamed "Bulk actions" to "Actions" in GUI. See bug:MID-9619[].
* Added the ability to configure UI form of the authentication sequence module with a label, description and external link.
More information can be found in the xrefv:/midpoint/reference/support-4.9/security/authentication/flexible-authentication/sequence/#authenticationsequencemoduletype[Authentication Sequence Module].
The sample is located by the link xrefv:/midpoint/reference/support-4.9/security/authentication/flexible-authentication/configuration/#authenticationsequencemoduletype[Example of the default GUI sequence with configured login form].
* 'Resource object types' panel identifier changed from 'schemaHandling' to 'resourceObjectTypes' and panel was moved from top level menu item to submenu of new top level menu item 'Schema handling'. The 'schemaHandling' identifier is now used for the top level menu item.
* Added missing indexes for extension poly-string properties and shadow attributes for generic repositories (Oracle, MS SQL Server). For more info see SQL upgrade scripts.
* Fixed closing multi-node tasks when some nodes are not available. See bug:MID-10021[].
* Updated caniuse-lite (javascript). See bug:MID-9926[].
* Updated and clarified documentation regarding compilation of admin GUI profile during login. See bug:MID-9776[].
* Added support for new subscription types, see bug:MID-9640[].
* Fixed upload/download of files (eg. jpegPhoto) where download didn't return proper Content-Type and file extension. See bug:MID-9990[].
* Fixed stylesheets for saved searches menu in case name of search is too long. See bug:MID-10078[].
* Fixed Internal error 500 in Preview Changes - serialization exception. See bug:MID-10028[].
* Fixed resolving of authentication sequence when request contains 'Authorization' header. See bug:MID-10068[].
* Fixed removal of value in form field on details panel (e.g. assignment or projection) when using custom expression validation. See bug:MID-10091[].
* Fixed removal of unused authentication filters created by the rest authentication module invoked from the browser. See bug:MID-9580[].
* Use the username from the identification authentication module in the LDAP authentication module. See bug:MID-10104[].
* Small improvements and fixed bugs in resource wizard. See bug:MID-9311[], bug:MID-9320[] and bug:MID-9397[].
* Fixed the issue with unassign member action to process only selected relation members. See bug:MID-9936[].
* Fixed the issue with incorrect password strength check against the password policy. See bug:MID-10067[].
* Fixed encoding of objects display name on user assignments details panel. See bug:MID-10056[].
* Fixed displaying of the "Name" column header in the Projections table. See bug:MID-10093[].
* Fixed assignments count issue to display the number of the just existing assignments. See bug:MID-10099[].
* Fixed warning message translation during password change. See bug:MID-10108[].
* Fixed Out of memory error during bulk action on the work items panel. See bug:MID-9671[].
* Fixed the issue with DateTime parameters during report configuration. See bug:MID-9828[].
* Fixed the issue with manual user unlock. See bug:MID-9856[].
* Fixed the issue of the assignment details panel in the shopping cart. See bug:MID-9858[].
* Fixed the issue with saving a filter on the Tasks list page. See bug:MID-9751[].
* Saved filter uses now midPoint query language form (not xml). See bug:MID-9568[].
* Fixed archetype reference item of parent archetype for object with `archived` lifecycle state. See bug:MID-10101[].
* Fixed handling archetype-related authorizations when creating new objects. See bug:MID-9268[].
* Fixed fuzzy searches for string values having an apostrophe. See bug:MID-9405[].
* Fixed displaying correlation properties. See bug:MID-9408[], bug:MID-9411[], and bug:MID-9412[].
* Fixed resource-level auditing with expressions. See bug:MID-9382[].
* Fixed delayed deletion of already disabled shadows. See bug:MID-9220[].
* Fixed creating org objects in draft lifecycle state. See bug:MID-9264[].
* Fixed handling of tasks without `taskIdentifier` property. See bug:MID-9423[].
* Fixed previewing changes with some objects created on demand. See bug:MID-9426[].
* Fixed searching by properties of referenced objects on the generic repository. See bug:MID-9427[].
* Fixed a security issue by checking authorizations (in a preliminary mode) right at the operation start.
See the xref:/midpoint/security/advisories/022-unauthorized-code-execution/[security advisory #22] and bug:MID-9459[].
* Fixed a security issue by adding authorization checks to selected REST methods that did not have them.
As part of this, authorizations for individual REST operations were added.
See the xref:/midpoint/security/advisories/023-unauthorized-operation-execution/[security advisory #23], xrefv:/midpoint/reference/support-4.9/security/authorization/service/[], and bug:MID-9460[].
* Added a shadow reclassification task. See bug:MID-9514[].
* Association and assignment search expressions can now have multiple filters. See link:https://github.com/Evolveum/midpoint/commit/554eb0f3846cb99793e51ded5180a61f5aa5d5b8[commit 554eb0].
* Fixed `associationTargetSearch` expressions when the association has multiple intents. See bug:MID-9561[] and bug:MID-9565[].
* Fixed `associationFromLink` expressions when there are dead shadows. See bug:MID-9468[] and bug:MID-9487[].
* Fixed executing changes without the focus (e.g., changing a shadow) when partial processing option is set. See bug:MID-9477[].
* Fixed fetching associations defined only on selected object types, when expression-based classification is in use. See bug:MID-9591[].
* Fixed editing additional connector configuration. See bug:MID-7918[].
* Improved authorizations for filter items. See bug:MID-9638[].
* Added a simple method for setting extension property values to `basic` functions object.
Extension-related methods were also grouped together and documented.
See bug:MID-9554[].
* Treating accidentally removed cases for manual resource operations (add, modify, delete account) gracefully. See bug:MID-9286[].
* Fixed simulated activation specific to a single object class. See bug:MID-9765[].
* Improved optimizing trigger creator to avoid creating duplicate triggers e.g. in clustered environment. See bug:MID-9368[].
* Fixed unlinking/deleting dead shadows (with some limitations for the deletion case). See bug:MID-9668[].
* Added `midpoint.isFocusDeleted()` method that can be used in conditions for mappings that control attributes that have to be kept intact on user deletion.
See bug:MID-9669[].
* Fixed displaying indirect roles in "All direct/indirect assignments" view, when non-member relations (e.g., `approver` or `owner`) are present.
See bug:MID-9467[].
* Treating blank mail recipients correctly by skipping them. See bug:MID-9791[].
* Removed a fixed limit of 10 logfiles. See bug:MID-9833[].
* Fixed showing `Save` button for execution-phase `#modify` authorization. See bug:MID-9898[].
* Fixed (obsolete) `defaultAssignee` configuration parameter for manual connector + updated docs to use the supported `business/operatorRef` item instead.
See bug:MID-9870[].
* Various issues related to preview changes were fixed by switching the operation to use the new "simulations" feature.
See, e.g., bug:MID-9853[].
* Policy statements can now have a lifecycle state. See link:https://github.com/Evolveum/midpoint/commit/c22830c18a4288db929588a1af01c82e8835d93f[commit c22830].
* Fixed an error when reviewer without read rights for `AccessCertificationCampaignType` opened "My work items" for certifications. See bug:MID-9331[].
* Fixed statistics about the shadows deleted by the reconciliation. See bug:MID-9217[].
* No longer adding a dangling `personaRef` items during simulation. See bug:MID-10080[].
* Fixed localization for visualization of modify assignment delta. See bug:MID-10091[].

=== Releases Of Other Components

* New version (1.5.2.0) of xref:/connectors/connectors/org.identityconnectors.databasetable.DatabaseTableConnector/[DatabaseTable Connector] was released and bundled with midPoint. The connector suggest all names of columns for configuration properties related with name of column.

* New version (2.8) of xref:/connectors/connectors/com.evolveum.polygon.connector.csv.CsvConnector/[CSV Connector] was released and bundled with midPoint. The connector suggest all names of columns for configuration properties related with name of column.
** Fixed NPE with multivalue attributes when delimiter is not defined. (bug:MID-8609[]).
** Fix UTF-8 BOM character in csv file during of discovery functions. (bug:MID-9497[] and bug:MID-9498[]).

* New version (3.8) of xref:/connectors/connectors/com.evolveum.polygon.connector.ldap.LdapConnector/[AD/LDAP Connector] was released and bundled with midPoint. The connector suggest all names of columns for configuration properties related with name of column.
** Native association support.
** Possibility to choose attributes that should not be returned by default.
** Possibility to choose to encode string values in case of the presence of non standard ASCII characters.
** Workaround for open-ldap mandatory member attribute.
** Possibility to specify used auxiliary object classes in connector configuration.
** Allow to send the LDAP_DIRSYNC_OBJECT_SECURITY flag in Active Directory sync request control.

++++
{% include release-quality.html %}
++++

=== Limitations

Following list provides summary of limitation of this midPoint release.

* Functionality that is marked as xref:/midpoint/versioning/experimental/[Experimental Functionality] is not supported for general use (yet).
Such features are not covered by midPoint support.
They are supported only for those subscribers that funded the development of this feature by the means of
xref:/support/subscription-sponsoring/[subscriptions and sponsoring] or for those that explicitly negotiated such support in their support contracts.

* MidPoint comes with bundled xref:/connectors/connectors/com.evolveum.polygon.connector.ldap.LdapConnector/[LDAP Connector].
Support for LDAP connector is included in standard midPoint support service, but there are limitations.
This "bundled" support only includes operations of LDAP connector that 100% compliant with LDAP standards.
Any non-standard functionality is explicitly excluded from the bundled support.
We strongly recommend to explicitly negotiate support for a specific LDAP server in your midPoint support contract.
Otherwise, only standard LDAP functionality is covered by the support.
See xref:/connectors/connectors/com.evolveum.polygon.connector.ldap.LdapConnector/[LDAP Connector] page for more details.

* MidPoint comes with bundled xref:/connectors/connectors/com.evolveum.polygon.connector.ldap.ad.AdLdapConnector/[Active Directory Connector (LDAP)].
Support for AD connector is included in standard midPoint support service, but there are limitations.
Only some versions of Active Directory deployments are supported.
Basic AD operations are supported, but advanced operations may not be supported at all.
The connector does not claim to be feature-complete.
See xref:/connectors/connectors/com.evolveum.polygon.connector.ldap.ad.AdLdapConnector/[Active Directory Connector (LDAP)] page for more details.

* MidPoint user interface has flexible (responsive) design, it is able to adapt to various screen sizes, including screen sizes used by some mobile devices.
However, midPoint administration interface is also quite complex, and it would be very difficult to correctly support all midPoint functionality on very small screens.
Therefore, midPoint often works well on larger mobile devices (tablets), but it is very likely to be problematic on small screens (mobile phones).
Even though midPoint may work well on mobile devices, the support for small screens is not included in standard midPoint subscription.
Partial support for small screens (e.g. only for self-service purposes) may be provided, but it has to be explicitly negotiated in a subscription contract.

* There are several add-ons and extensions for midPoint that are not explicitly distributed with midPoint.
This includes xrefv:/midpoint/reference/support-4.9/interfaces/midpoint-client-java/[Java client library],
various https://github.com/Evolveum/midpoint-samples[samples], scripts, connectors and other non-bundled items.
Support for these non-bundled items is limited.
Generally speaking, those non-bundled items are supported only for platform subscribers and those that explicitly negotiated the support in their contract.

* MidPoint contains a basic case management user interface.
This part of midPoint user interface is not finished.
The only supported parts of this user interface are those that are used to process requests, approvals, and manual correlation.
Other parts of case management user interface are considered to be experimental, especially the parts dealing with manual provisioning cases.

This list is just an overview, it may not be complete.
Please see the documentation regarding detailed limitations of individual features.

== Platforms

MidPoint is known to work well in the following deployment environment.
The following list is list of *tested* platforms, i.e. platforms that midPoint team or reliable partners personally tested with this release.
The version numbers in parentheses are the actual version numbers used for the tests.

It is very likely that midPoint will also work in similar environments.
But only the versions specified below are supported as part of midPoint subscription and support programs - unless a different version is explicitly agreed in the contract.

=== Operating System

MidPoint is likely to work on any operating system that supports the Java platform.
However, for *production deployment*, only some operating systems are supported:

* Linux (x86_64)
* Windows Server (2022)

We are positive that midPoint can be successfully installed on other operating systems, especially macOS and Microsoft Windows desktop.
Such installations can be used to for evaluation, demonstration or development purposes.
However, we do not support these operating systems for production environments.
The tooling for production use is not maintained, such as various run control (start/stop) scripts, low-level administration and migration tools, backup and recovery support and so on.
Please see xref:/midpoint/install/bare-installation/platform-support/[] for details.

Note that production deployments in Windows environments are supported only for LTS releases.

=== Java

Following Java platform versions are supported:

* Java 21.
This is a *recommended* platform.

* Java 17.

OpenJDK 21 is the recommended Java platform to run midPoint.

Support for Oracle builds of JDK is provided only for the period in which Oracle provides public support (free updates) for their builds.

MidPoint is an open source project, and as such it relies on open source components.
We cannot provide support for platform that do not have public updates as we would not have access to those updates, and therefore we cannot reproduce and fix issues.
Use of open source OpenJDK builds with public support is recommended instead of proprietary builds.

=== Databases

Since midPoint 4.4, midPoint comes with two repository implementations: _native_ and _generic_.
Native PostgreSQL repository implementation is strongly recommended for all production deployments.

See xrefv:/midpoint/reference/support-4.9/repository/repository-database-support/[] for more details.

Since midPoint 4.0, *PostgreSQL is the recommended database* for midPoint deployments.
Our strategy is to officially support the latest stable version of PostgreSQL database (to the practically possible extent).
PostgreSQL database is the only database with clear long-term support plan in midPoint.
We make no commitments for future support of any other database engines.
See xrefv:/midpoint/reference/support-4.9/repository/repository-database-support/[] page for the details.
Only a direct connection from midPoint to the database engine is supported.
Database and/or SQL proxies, database load balancers or any other devices (e.g. firewalls) that alter the communication are not supported.

==== Native Database Support

xrefv:/midpoint/reference/support-4.9/repository/native-postgresql/[Native PostgreSQL repository implementation] is developed and tuned
specially for PostgreSQL database, taking advantage of native database features, providing improved performance and scalability.

This is now the *primary and recommended repository* for midPoint deployments.
Following database engines are supported:

* PostgreSQL 16, 15, 14

PostgreSQL 16 is recommended.

==== Generic Database Support (deprecated)

xrefv:/midpoint/reference/support-4.9/repository/generic/[Generic repository implementation] is based on object-relational
mapping abstraction (Hibernate), supporting several database engines with the same code.
Following database engines are supported with this implementation:

* Oracle 21c, 23ai
* Microsoft SQL Server 2019

Support for xrefv:/midpoint/reference/support-4.9/repository/generic/[generic repository implementation] together with all the database engines supported by this implementation is *deprecated*.
It is *strongly recommended* to migrate to xrefv:/midpoint/reference/support-4.9/repository/native-postgresql/[native PostgreSQL repository implementation] as soon as possible.
See xrefv:/midpoint/reference/support-4.9/repository/repository-database-support/[] for more details.

=== Supported Browsers

* Firefox
* Safari
* Chrome
* Edge
* Opera

Any recent version of the browsers is supported.
That means any stable stock version of the browser released in the last two years.
We formally support only stock, non-customized versions of the browsers without any extensions or other add-ons.
According to the experience most extensions should work fine with midPoint.
However, it is not possible to test midPoint with all of them and support all of them.
Therefore, if you chose to use extensions or customize the browser in any non-standard way you are doing that on your own risk.
We reserve the right not to support customized web browsers.

== Important Bundled Components

.Important bundled components
[%autowidth]
|===
| Component | Version | Description

| Tomcat
| 10.1.28
| Web container

| ConnId
| 1.6.0.0-RC1
| ConnId Connector Framework

| xref:/connectors/connectors/com.evolveum.polygon.connector.ldap.LdapConnector/[LDAP connector bundle]
| 3.8
| LDAP and Active Directory

| xref:/connectors/connectors/com.evolveum.polygon.connector.csv.CsvConnector/[CSV connector]
| 2.8
| Connector for CSV files

| xref:/connectors/connectors/org.identityconnectors.databasetable.DatabaseTableConnector/[DatabaseTable connector]
| 1.5.2.0
| Connector for simple database tables

|===

++++
{% include release-download.html %}
++++

== Upgrade

MidPoint is a software designed with easy upgradeability in mind.
We do our best to maintain strong backward compatibility of midPoint data model, configuration and system behavior.
However, midPoint is also very flexible and comprehensive software system with a very rich data model.
It is not humanly possible to test all the potential upgrade paths and scenarios.
Also, some changes in midPoint behavior are inevitable to maintain midPoint development pace.
Therefore, there may be some manual actions and configuration changes that need to be done during upgrades,
mostly related to xref:/midpoint/versioning/feature-lifecycle/[feature lifecycle].

This section provides overall overview of the changes and upgrade procedures.
Although we try to our best, it is not possible to foresee all possible uses of midPoint.
Therefore, the information provided in this section are for information purposes only without any guarantees of completeness.
In case of any doubts about upgrade or behavior changes please use services associated with xref:/support/subscription-sponsoring/[midPoint subscription programs].

Please refer to the xrefv:/midpoint/reference/support-4.9/upgrade/upgrade-guide/[] for general instructions and description of the upgrade process.
The guide describes the steps applicable for upgrades of all midPoint releases.
Following sections provide details regarding release {release-version}.

=== Upgrade From MidPoint 4.8

MidPoint {release-version} data model is backwards compatible with previous midPoint version.
Please follow our xrefv:/midpoint/reference/support-4.9/upgrade/upgrade-guide/[Upgrade guide] carefully.

[IMPORTANT]
Be sure to be on the latest maintenance version for 4.8, otherwise you will not be warned about all the necessary schema changes and other possible incompatibilities.

Note that:

 * There are database schema changes (see xrefv:/midpoint/reference/support-4.9/upgrade/database-schema-upgrade/[Database schema upgrade]).

 * Version numbers of some bundled connectors have changed.
 Connector references from the resource definitions that are using the bundled connectors need to be updated.

 * See also the _Actions required_ information below.

// It is strongly recommended migrating to the xrefv:/midpoint/reference/support-4.9/repository/native-postgresql/[new native PostgreSQL repository implementation]
// for all deployments that have not migrated yet.
// However, it is *not* recommended upgrading the system and migrating the repositories in one step.
// It is recommended doing it in two separate steps.
// Please see xrefv:/midpoint/reference/support-4.9/repository/native-postgresql/migration/[] for the details.

=== Upgrade From Other MidPoint Versions

Upgrade from midPoint versions other than 4.8.x to midPoint {release-version} is not supported directly.
Please upgrade to 4.8.5 first.

=== Deprecation, Feature Removal And Major Incompatible Changes Since 4.8

NOTE: This section is relevant to the majority of midPoint deployments.
It refers to the most significant functionality removals and changes in this version.

// * The `mailNonce` and `securityQuestionsForm` authentication modules were re-worked.
// Since 4.8, we won't support authentication sequences with only `mailNonce` or only `securityQuestionsForm` module defined for password reset flow.
// These modules have to be used together with `focusIdentification` module.
// So, once the `mailNonce` or `securityQuestionsForm` module is executed, we already have information about the user who's trying to perform action (either password reset or login or anything else using flexible authentication sequence except registration/invitation flows).
// These modules cannot be first in the sequence and cannot be alone.
// Also added support to automatically remove nonce after successful authentication.
//
// * Another change concerns reset password functionality.
// Since 4.8, the user should be granted with `http://midpoint.evolveum.com/xml/ns/public/security/authorization-ui-3#resetPassword` authorization to be able to use Reset password feature.
//
// * The support for XML filters was removed from the GUI.
// Since 4.8 we recommend to use midPoint (axiom) query language instead.
// Query converter was improved to provide the possibility to convert XML filters to midPoint query language.
//
// * Ninja command line options were consolidated, some options were renamed.
// More info xrefv:/midpoint/reference/support-4.9/deployment/ninja[here] and in bug:MID-7483[].

=== Changes In Initial Objects Since 4.9

* 000-system-configuration.xml:
Task execution constraints panel added to task advanced options GUI.
Schema handling input, object type attribute volatility for incoming/outgoing operation now visible.
* 010-value-policy.xml:
Removed `maxLength` limit to 14 characters. Now avoiding characters `#&amp; "*'` when generating new password.
* 040-role-enduser.xml:
Hidden `serviceAssignments`, `policyAssignments` and `focusMarks` panels.
* 041-role-approver.xml:
Added authorization for `#orgDetails` and `#serviceDetails`.
* 042-role-reviewer.xml:
Added authorization for `#myActiveCertificationCampaigns`. Added authorization for `AccessCertificationCampaignType` items `state`, `iteration` and `startTimestamp`.
* 090-report-audit.xml:
Changed XML query to midpoint query language.
* 100-report-reconciliation.xml:
Changed XML query to midpoint query language.
* 110-report-user-list.xml:
Changed XML query to midpoint query language.
* 140-report-certification-campaigns.xml:
Changed XML query to midpoint query language.
* 150-report-certification-cases.xml:
Changed XML query to midpoint query language.
* 160-report-certification-work-items.xml:
Changed XML query to midpoint query language.
* 200-report-indirect-assignments.xml:
Changed XML query to midpoint query language.
* 023-archetype-manual-provisioning-case.xml:
Icon color change.
* 025-archetype-approval-case.xml:
Icon color change.
* 029-archetype-application.xml:
`governance` panel configuration change.
* 536-archetype-task-certification-start-campaign.xml:
Updated configuration of `activity` `work` panel.
* 538-archetype-task-certification-reiterate-campaign.xml:
Updated configuration of `activity` `work` panel.

=== Changes In Initial Objects Since 4.8

NOTE: This section is relevant to the majority of midPoint deployments.

MidPoint has a built-in set of "initial objects" that it will automatically create in the database if they are not present.
This includes vital objects for the system to be configured (e.g., the role `Superuser` and the user `administrator`).
These objects may change in some midPoint releases.
However, midPoint is conservative and avoids overwriting customized configuration objects.
Therefore, midPoint does not overwrite existing objects when they are already in the database.
This may result in upgrade problems if the existing object contains configuration that is no longer supported in a new version.

The following list contains a description of changes to the initial objects in this midPoint release.
The complete new set of initial objects is in the `config/initial-objects` directory in both the source and binary distributions.

_Actions required:_ Please review the changes and apply them appropriately to your configuration. Ninja can help with updating existing initial objects during upgrade procedure using `initial-objects` command.
For more information see xrefv:/midpoint/reference/support-4.9/deployment/ninja/use-case/upgrade-with-ninja/#initial-objects[here].

* 040-role-enduser.xml: The `End user` role was updated with a hidden visibility for `myCertificationItems` dashboard widget.
* 042-role-enduser.xml: The `Reviewer` role was extended with `myActiveCertificationCampaigns` UI authorization for active campaigns page and with more items of the certification campaign object to be read.
* 000-system-configuration.xml: The `SystemConfiguration` object was extended with a new dashboard widget configuration for certification items.
* 250-object-collection-resource.xml: The `All resources` object collection was updated with a filter to exclude resource templates.
* 251-object-collection-resource-up.xml: The `Resources up` object collection was updated with a filter to exclude resource templates.
* 520-archetype-task-certification.xml: Changes for proper functioning of certification related tasks.
* 534-archetype-task-certification-campaign-open-next-stage.xml: Archetype for campaign open next stage (start campaign) related task.
* 535-archetype-task-certification-remediation.xml: Archetype for campaign remediation related task.
* A set of initial objects was updated to extend polystring type elements with translation keys configuration.
The full set of changed objects you can see in the link:https://github.com/Evolveum/midpoint/commit/cf7cade899b8f663d90e5a9785037e0d0d1927c0[commit] with some further changes in the next commits: link:https://github.com/Evolveum/midpoint/commit/d381b6637139464ee967e5c553e1233ba1750499[archetype correlation case label fix], link:https://github.com/Evolveum/midpoint/commit/54f03f9b6e919d45a9651d22a71f796efa662989[fixes in system configuration object], link:https://github.com/Evolveum/midpoint/commit/54f03f9b6e919d45a9651d22a71f796efa662989[archetype and report objects fixes], link:https://github.com/Evolveum/midpoint/commit/16e3f923aaca7433452689565fa6ede40aab9573[application label fix].
* 029-archetype-application.xml: updated panels for application archetype.
* 700-archetype-event-mark.xml: updated admin gui configuration - hidden object operation policy panel.
* 800-804 marks: updated object operation policy membership.
* 030-role-superuser.xml: updated policy.

Please review link:https://github.com/Evolveum/midpoint/commits/master/gui/admin-gui/src/main/resources/initial-objects[source code history] for detailed list of changes.

TIP: Copies of initial object files are located in `config/initial-objects` directory of midPoint distribution packages. These files can be used as a reference during upgrades.
On-line version can be found in https://github.com/Evolveum/midpoint/tree/v{release-version}/config/initial-objects[midPoint source code].

=== Schema Changes Since 4.9

.Items being deprecated
[%autowidth]
|===
| Type | Item or value | Note

| `DetectedAnomalyStatistics`
| `memberCoverageConfidence`
|

| `DetectedAnomalyStatistics`
| `frequency`
|

| `ResourceItemDefinitionType`
| `volatilityTrigger`
| Use `volatility` instead.

|===

=== Schema Changes Since 4.8

NOTE: This section is relevant to the majority of midPoint deployments.
It describes what data items were marked as deprecated, or removed altogether from the schema.
You should at least scan through it - or use the `ninja` tool to check the deprecations for you.

.Items being deprecated
[%autowidth]
|===
| Type | Item or value | Note
| `AccessCertificationConfigurationType`
| `availableResponse`
| Configure actions in the cert. items collection view instead.

| `ItemRefinedDefinitionType`
| `emphasized`
| Use `displayHint` instead.

| `ResourceObjectTypeDefinitionType`
| `association`
| Use association types (in schemaHandling) instead.

| `ResourceObjectTypeDefinitionType`
| `protected`
| Use "marking" instead.

| `ShadowType`
| `association`
| Legacy associations of this shadow. Not used anymore.

| `SynchronizationActionsType`
| `unlink`
| Use `<synchronize/>` action instead.
|===

The `synchronize/membership` container was added to the object operation policy object, present in xrefv:/midpoint/reference/support-4.9/concepts/mark/[object marks] (like the `Protected` one).
It controls the handling of the membership of entitlements possessing given object mark.

_Actions required:_

* Inspect your configuration for deprecated items, and replace them by their suggested equivalents.
Make sure you don't use any removed items.
You can use `ninja` tool for this.

* Be sure to apply the changes to initial objects 800-804 (object marks), as well as to your custom object marks to handle the membership in the expected way.

[#_behavior_changes_since_4_9]
=== Behavior Changes Since 4.9

* Projections with denied access no longer cause "preview changes" operation to fail.
+
If a user has no authorization to see particular projection (shadow), the "preview changes" operation used to finish with "Access denied" fatal error even if there were parts of the result visible to the user.
This is now changed (fixed): only the relevant projections are hidden now.
All the remaining data are displayed to the user.
See also bug:MID-10397[].

[#_behavior_changes_since_4_8]
=== Behavior Changes Since 4.8

[NOTE]
====
This section describes changes in the behavior that existed before this release.
New behavior is not mentioned here.
Plain bugfixes (correcting incorrect behavior) are skipped too.
Only things that cannot be described as simple "fixing" something are described here.

The changes since 4.8 are of interest probably for "advanced" midPoint deployments only.
You should at least scan through them, though.
====

* Checking for conflicts for single-valued items was fixed (strengthened).
In 4.8.3 and before, there were situations that two strong mappings produced different values for a given single-valued item, yet no error was produced.
(If the item contained the same value that was produced by one of these mappings.)
Such configurations are in principle unstable, so this kind of errors should be identified and fixed.
Please see bug:MID-9621[] and https://github.com/Evolveum/midpoint/commit/22e2d8429e269e4c54b19c3e2df153b9fbfd1437[this commit].

* The default configuration for caching was changed.
Currently, only the attributes defined in `schemaHandling` are cached by default.
(Except for the situation when the caching is enabled by `cachingOnly` property in the read capability.)

* When processing live sync changes that contain only the object identifiers, a more aggressive approach to fetching actual objects was adopted:
We now always fetch the actual object, if possible.
The reason is that the cached version may be incomplete or outdated.

* The behavior of `disableTimestamp` and `disableReason` in the shadow activation container was changed.
Before 4.9/4.8.1, these properties were updated only if there was an actual change in the administrative status from something to `DISABLED`.
Since 4.9/4.8.1, both of these properties are updated even if the administrative status is already `DISABLED`:
the `disableReason` is determined anew, and the `disableTimestamp` is updated if the status and/or the reason are modified.
See bug:MID-9220[].

* Automatic caching of association binding attributes (the "value" side, i.e. `valueAttribute` in the association definition) is no longer provided.
It is recommended to mark them as secondary identifiers.

* The filtering of associations was changed slightly.
In particular, even if the required auxiliary object class is not present for the subject, the association values are still shown - if they exist on the resource.
(They were hidden before.)

* To address bug:MID-9638[] and bug:MID-9670[] (leaking data via searching objects by filters), the handling of items allowed for search operations was changed.

It is now evaluated not only for the type we are searching for (like `RoleType`), but for all types whose items are to be used for the search (like `UserType` for a filter like "give me `RoleType` `referencedBy` `UserType` via `assignment/targetRef`").

The checks are "yes/no" style only, based on the presence or absence of authorizations against specified type and item(s), with appropriate action URIs (read, search, and the new searchBy).
No detailed checking for the values is done. E.g. if the search for `UserType:name` is allowed even for potentially a single user object (via an authorization clause that can provide any number of matching objects, even zero), then the `name` item can be used for any search concerning `UserType` or even `FocusType` objects.

Effects on existing deployments:

. Some queries allowed previously may now fail because of missing item-searching authorizations.
As a quick fix, new (experimental, temporary) `searchBy` authorization is available to give search access to these items without providing any additional access to data values.

. Some queries denied previously may now be allowed.
This should be quite rare, but possible.
It can happen if the original authorization was not applied because of some specific limitations (like `roleRelation` with no explicit role information), and hence the `item`/`exceptItem` part of it was skipped.
This is no longer the case.

See link:https://github.com/Evolveum/midpoint/commit/60928672b8e51946edf01fcbe0d253e4ae65c4cf[commit 609286].

* The `effectiveMarkRef` item now has value metadata to determine the values' origin. See link:https://github.com/Evolveum/midpoint/commit/351d7e4718bef9ac90dffde8920bc7d536f42e84[commit 351d7e].

* The mapping specification in provenance metadata now contains also object type name, association type name, and the shadow tag.
See xrefv:/midpoint/reference/support-4.9/expressions/mappings/#_mapping_maintenance_tasks[Mapping Maintenance Tasks], link:https://github.com/Evolveum/midpoint/commit/0dd1c011d9bc99fae037a4e27cb583cbd43da5bb[commit 0dd1c0], and link:https://github.com/Evolveum/midpoint/commit/8557f5945222ac2a7c535f0d0458af725442b61b[commit 8557f5].

* "<a:indexed/>" and "<a:indexOnly/>" annotations - when present but without any value - was interpreted as "false".
This was now changed to a more intuitive interpretation (similar to a:object, a:container, etc), where annotation present but without value means "true".
Also, "a:container" and other markers were interpreted as "true", even if the value was actually "false".
This is now fixed as well.

* Years-old ref-style schema annotations like <r:identifier ref="icfs:uid"/> are no longer supported.
They are not used since midPoint 2.0.
If you happen to use them in your manually configured resource XSD schemas, please replace them with the supported <r:identifier>icfs:uid</r:identifier> style.

* Support for getting/setting objects embedded in references marked as `a:objectReference` directly, like `LensElementContext.getObjectOld()`.
This feature was used only internally by midPoint.

* The `<xsd:documentation>` element in resource schemas is now ignored.
It was never used by ConnId connectors, but, in theory, it might be used for manually entered schemas.

* Default target set for mappings emitting multivalue properties is based on provenance metadata, mapping can only remove values, it added.
** If value has multiple provenances (user entry, or multiple mappings), the mapping removes only its provenance section, value still remains.

NOTE: The addition of the value metadata at various places of objects means that the objects are larger than in previous versions of midPoint.
In a similar way, the shadow caching feature - enabled by default for new installations - will probably increase the size of shadow objects further.
All this will probably have an impact on the database size as well as on the runtime performance.
(The exact proportions depend on specifics of the deployment.)
All these features can be configured - or even turned off in the extreme case - so you can do your own tradeoff between functionality and performance.
Moreover, we plan to improve the performance in the forthcoming releases.

=== Java and REST API Changes Since 4.8

NOTE: As for the Java API, this section describes changes in `midpoint` and `basic` function libraries.
(MidPoint does not have explicitly defined Java API, yet.
But these two objects are something that can be unofficially considered to be the API of midPoint, usable e.g. from scripts.)

// * Some of `javax` namespaces were migrated to `jakarta` namespaces, due to upgrade of Spring and Groovy 4. This may affect your scripts / overlays if you were using them. Most notable is `javax.xml.bind`, which was migrated to `jakarta.xml.bind`.
// ** Most notable rename for Groovy scripts is `javax.xml.bind.JAXBElement` to `jakarta.xml.bind.JAXBElement`.
//
// * Groovy was updated to version 4, which changed some of exposed java package names. See https://groovy-lang.org/releasenotes/groovy-4.0.html[Groovy 4.0 Release Notes] for more details.
//
// * The following methods were not checking authorizations of currently logged-in user, and were fixed to do so:
// `midpoint.countAccounts`, `midpoint.getObjectsInConflictOnPropertyValue`, `midpoint.isUniquePropertyValue`.
// See bug:MID-6241[] and commit https://github.com/Evolveum/midpoint/commit/1471bba52e363f81feabbec6f997507d8a7655fb[1471bb].

=== Internal Changes Since 4.8

NOTE: These changes should not influence people that use midPoint "as is".
They should also not influence the XML/JSON/YAML-based customizations or scripting expressions that rely just on the provided library classes.
These changes will influence midPoint forks and deployments that are heavily customized using the Java components.

* Internal APIs were massively changed with regard to passing `prismContext` object between methods.
This object has been statically available for quite a long time.
Now it was definitely removed from methods' signatures.
+
*The official APIs (like `midpoint` and `basic` objects) were not touched by this change.
However, if you use some of the unofficial or undocumented APIs, please make sure you migrate your code appropriately.*
+
The change itself is very simple: basically, the `PrismContext` parameter was removed from methods' signatures.

* Likewise, the internals of prism definitions were changed in https://github.com/Evolveum/prism/commit/12808dc91f4ea358dda3666cd0b01eba7d08300c[12808d].
You should not be affected by this; however, if you use some of the unofficial/undocumented APIs, please check your code.

// * The post-processing of retrieved objects in the IDM Model subsystem (sometimes called "apply schemas and security") was xref:/midpoint/devel/design/apply-schemas-and-security-4.8/summary.adoc[simplified].
//
// * Internal `SearchBasedActivityRunSpecifics` interface was changed.
// This may affect those deployments that provide their own activity handlers.
// See https://github.com/Evolveum/midpoint/commit/12f6f66d[12f6f66d].


++++
{% include release-issues.html %}
++++
<|MERGE_RESOLUTION|>--- conflicted
+++ resolved
@@ -39,8 +39,11 @@
 
 * bug:MID-10225[] Fix issue where opening of certification campaign stage hangs indefinitely.
 * Fixed "preview changes" and "access request" functionality when some projections are hidden by authorizations. See bug:MID-10397[].
-<<<<<<< HEAD
-* Added documentation of xref:/midpoint/reference/resources/shadow/purpose/[shadow purpose]. See bug:MID-10419[].
+* Added documentation of xrefv:/midpoint/reference/support-4.9/resources/shadow/purpose/[shadow purpose]. See bug:MID-10419[].
+* The feature that xrefv:/midpoint/reference/support-4.9/diag/performance/#_operation_execution_recording[turns off the operation execution recording for the successful executions] is now a regular one.
+(It was experimental before.)
+* Various performance improvements were implemented.
+* Internal performance reporting for background tasks was improved by adding own time spent by individual operations, i.e., the total time minus the time spent in child operations.
 * Fixed the issue with simpleReviewerNotifier to use the up-to-date campaign object data. See bug:MID-10373[].
 * Fixed error on the Errors panel of the Task details page. See bug:MID-10395[], MID-10500[].
 * Fixed the issue with missing task channel during certification remediation task running. See bug:MID-10376[].
@@ -53,13 +56,6 @@
 * Fixed the issue to restrict user selection list on the Person of interests step of the Access Request flow.
 Also, Person of interests step was updated with additional authorization checks in case of adding new person(s) as target user(s) of the request. See bug:MID-10398[].
 * Fixed the issue for delegated certification items to be displayed to the deputy user. See bug:MID-10520[].
-=======
-* Added documentation of xrefv:/midpoint/reference/support-4.9/resources/shadow/purpose/[shadow purpose]. See bug:MID-10419[].
-* The feature that xrefv:/midpoint/reference/support-4.9/diag/performance/#_operation_execution_recording[turns off the operation execution recording for the successful executions] is now a regular one.
-(It was experimental before.)
-* Various performance improvements were implemented.
-* Internal performance reporting for background tasks was improved by adding own time spent by individual operations, i.e., the total time minus the time spent in child operations.
->>>>>>> 2a2984b8
 
 == Changes with Respect To Version 4.9
 

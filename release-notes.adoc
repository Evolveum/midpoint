---
layout: release
release-version: '4.9'
visibility: hidden
---
= MidPoint 4.9 "Verne"
:release-version: 4.9
:page-liquid:
:page-toc: top

Release {release-version} is a fifty-TODO midPoint release, code-named _Verne_.
The {release-version} release brings TODO.

++++
{% include release-data.html %}
++++

++++
{% capture dedicationContent %}
<p>
<a href="https://en.wikipedia.org/wiki/Jules_Verne">Jules Gabriel Verne</a> (1828-1905) was ...
</p>
<p>
TODO
</p>
{% endcapture %}
{% include release-dedication.html content=dedicationContent %}
++++

== Changes With Respect To Version 4.8

=== New Features and Major Improvements

* xref:/midpoint/reference/resources/attribute-caching/[Shadow caching]
* Native Repository Support for `searchContainersIteratively` for all container types
** Removed upper record limit for  reports for Assignments, Certfication Cases, Certification Work items and others.
** Changed transaction isolation from READ_COMMITED to REPEATABLE_READ.
** Changed storage strategy for complex container types - actual data stored inside their own table istead of parent object JSON.
* Added support for external data in protected strings, that can be resolved via secrets providers.
This allows to store secrets in external systems, such as HashiCorp Vault, AWS Secrets Manager, Azure Key Vault, etc.
For more information see xref:/midpoint/reference/security/credentials/secrets-provider-configuration.adoc[].
** Adding support for GUI of passwords in connector configuration and password of focus (visible only when it is configured in xml)
* Improvements regarding xref:/midpoint/reference/resources/entitlements/[shadow associations]:
** Support for native object references in ConnId (1.6.0.0-RC1).
** New style of configuring simulated object references (via capabilities).
** New style of configuring associations handling: mapping from associations to assignments using specific correlation and synchronization rules.
** Added wizard support for association configuration in resources.

* Query Support for searching in value metadata of objects
** Native Repository: Object metadata stored in `metadata` property of `MetadataType` are also indexed and searchable as value metadata. Eg. original `metadata/creatorRef` is `@metadata/storage/creatorRef` as value metadata path.
** Value metadata `storage` and `process` are indexed for assignments and available for search using `assignment/@metadata/storage`.
* Ninja
** Added support for new verification categories: `MULTI_VALUE_REF_WITHOUT_OID`, `MISSING_NATURAL_KEY`, `MULTIVALUE_BYTE_ARRAY`, `PROTECTED_DATA_NOT_EXTERNAL`.
For more information see xref:/midpoint/reference/deployment/ninja/command/verify.adoc[].

* Role mining
** Attribute Clustering Support:
*** Introduced support for attribute-based clustering with fully customizable conditions, providing greater flexibility for administrators to define and manage attribute rules for clustering processes.
** Attribute Analysis Functionality:
*** Added new attribute analysis capabilities that allow users to define which attributes are used in clustering and detected pattern analysis. This feature helps refine role suggestions based on more granular attribute sets.
** Indirect Access Right Clustering:
*** Added support for clustering over indirect access rights.
** Detected Pattern Migration Improvements:
*** Streamlined detected pattern migration process, enabling the creation of candidates from detected patterns. This allows the role definition to be refined.
** User Permission Table Enhancements:
*** Expanded the functionality of the user permission table with new options for working directly with role suggestions and candidate roles.
*** Additional control options have been added, giving finer control over table settings and role management activities.
*** New functionality allows administrators to detect and explore access patterns directly on the user permission table.
** Predefined Role Mining Modes:
*** Introduced multiple predefined modes for common role mining activities, simplifying the setup and execution of role mining tasks. These default modes are tailored to typical use cases, reducing configuration time and effort while maintaining flexibility for more complex scenarios.
** Performance and GUI Enhancements:
*** Significant performance optimizations and UI improvements have been introduced to enhance the overall user experience.
These updates improve system efficiency, reduce load times, and offer a more intuitive interface for role mining activities.

* Outlier detection
** Added a new Outlier Detection feature, which automatically identifies users with unusual access patterns that deviate significantly from typical roles or groups. This functionality helps detect anomalies or potential security risks, allowing for deeper insights into access behavior and ensuring that access rights are aligned with organizational policies. Outlier detection can highlight users with excessive or atypical permissions, enabling quick action to review or adjust access levels for improved security and compliance.

* Request access
** Role catalog (tree) now has search filter with scope and type selectable.
Tree node search is now same for all nodes.
(Previously it was scope=one for non leaf nodes).

* Schema extension
** Adding new SchemaType that is supported in native repository. SchemaType contains attribute that contains xsd schema.
** SchemaType can be configured by GUI. Configuration via GUI contains some limitations that related with schema lifecycle (TODO add link).
** For more information can see xref:/midpoint/reference/schema/custom-schema-extension.adoc[].

* Object marks
** Supported for all object types including assignments when executed via policy rules
** GUI support for adding/removing marks for focus objects and shadows
** GUI Support to show mark in the focus and shadow tables

* Regulatory compliance
** Built-in support for xref:/midpoint/reference/roles-policies/classification/[information classification and clearances].
** Support for `requirement` policy constraint in xref:/midpoint/reference/roles-policies/policy-rules/[policy rules].
** Built-in classifications for _privileged access_.

* Spring Boot/hibernate upgrade
** Spring Boot was upgraded to 3.3.2 and Hibernate ORM to 6.5

* Shadow table Partitioning in Native PostgreSQL Repository
** Midpoint automatically partition shadow tables based on resource and object class of shadow. Partitioning is enabled by default on new deployments and needs to be excplictly enabled on existing deployments. See xref:/midpoint/reference/repository/native-postgresql/shadow-partitioning/[Repository -> Native -> Shadow Partitioning] for details.

* Support for H2 database was removed. Clean midPoint will fail to start with embedded H2 database.
Preferred option to start simple midPoint instance is via docker compose. For more information see xref:/midpoint/install/containers/docker[here].

* Access Certification new UI.
** New UI with improved user experience and performance was implemented for Access Certification feature.
*** Campaigns list representation is available in the tile and table views.
Tiles view provides a quick overview of the campaigns.
*** Campaign details page provides a detailed view of the certification cases and its outcomes.
There is also Statistics panel which gives an overview of the reviewers progress and campaign related tasks.
*** Certification items can be also viewed in the tiles view (Active campaigns page).
Certification items table itself can be now configured with the help of collection view configuration.
This means that table's columns and actions can be configured for certification items.
** Please, see xref:/midpoint/reference/roles-policies/certification[Access Certification] for more information.

=== Other Improvements

TODO

* The indication of official vs. unofficial build was added to the About page.
See xref:/midpoint/reference/admin-gui/midpoint-jar-signature-status/[MidPoint JAR Signature Status] for details.
* We have added a new algorithm to detect which users are in the production-like environment. It would have the following impact, depending on your subscription status.
- *active subscribers*: none
- *subscribers who are in the renewal period*: none during the grace period of 90 days
- *non-subscribers*: disabled cluster communication; if a generic repository is used, the GUI would be disabled and the only option would be to set a subscription ID
- For more information, feel free to read link:https://evolveum.com/statement-midpoint-release-changes/[this blog post].

* Duplication function of object or container showed in table.
* Adding panel in gui, that support of creating new archetype for reference in resource object type.
* Changing of input field for documentation element to multi-line text field.
* Adding possibility for use 'Preview' button with development configuration on page details.
* Adding 'Shadow reclassification' task as a new separate activity of the task type.
** Adding button for creating simulated/production 'Reclassification' task on unrecognized resource objects panel.
* New implementation and look of date time picker.
* Support for item deltas targeting value metadata only (without need to replace whole container value)
* Resolving the issue for creating a new member object with predefined by archetype options on members panel.
* Resolving several issues for Self Credentials page.
Now password propagation to resource takes into account the script, defined in resource for credentials, in case of the appropriate configuration.
* Notification sending strategy was added to the general notifier configuration.
It is possible to configure now if the notification message should be generated once and sent to all recipients in the same form or if the message should be generated for each recipient separately.
More details can be found in the xref:/midpoint/reference/misc/notifications/general/#basic-structure-of-the-notification-definition[Basic structure of the notification definition].
* Role wizard is now supported also for children of application and business roles (archetypes).
* Dedicated data type for policy objects (xref:/midpoint/reference/schema/policy/[PolicyType])
* Implementation of new task activities for opening next stage of certification campaign and certification remediation. More details can be found in the xref:/midpoint/reference/tasks/activities/work/[Work Definition (Types of Activities)].
* Add a confirmation dialogue after changing the resource lifecycle state. See bug:MID-9315[].
* Added the ability to modify selected object classes for resources via the Resource Schema panel. See bug:MID-8476[].
* Renamed "Bulk actions" to "Actions" in GUI. See bug:MID-9619[].
* Added the ability to configure UI form of the authentication sequence module with a label, description and external link.
More information can be found in the xref:/midpoint/reference/security/authentication/flexible-authentication/sequence/#authenticationsequencemoduletype[Authentication Sequence Module].
The sample is located by the link xref:/midpoint/reference/security/authentication/flexible-authentication/configuration/#authenticationsequencemoduletype[Example of the default GUI sequence with configured login form].
* 'Resource object types' panel identifier changed from 'schemaHandling' to 'resourceObjectTypes' and panel was moved from top level menu item to submenu of new top level menu item 'Schema handling'. The 'schemaHandling' identifier is now used for the top level menu item.
* Added missing indexes for extension poly-string properties and shadow attributes for generic repositories (Oracle, MS SQL Server). For more info see SQL upgrade scripts.
* Fixed closing multi-node tasks when some nodes are not available. See bug:MID-10021[].
* Updated caniuse-lite (javascript). See bug:MID-9926[].
* Updated and clarified documentation regarding compilation of admin GUI profile during login. See bug:MID-9776[].
* Added support for new subscription types, see bug:MID-9640[].
* Fixed upload/download of files (eg. jpegPhoto) where download didn't return proper Content-Type and file extension. See bug:MID-9990[].
* Fixed stylesheets for saved searches menu in case name of search is too long. See bug:MID-10078[].
* Fixed Internal error 500 in Preview Changes - serialization exception. See bug:MID-10028[].
* Fixed resolving of authentication sequence when request contains 'Authorization' header. See bug:MID-10068[].
* Fixed removal of value in form field on details panel (e.g. assignment or projection) when using custom expression validation. See bug:MID-10091[].
* Fixed removal of unused authentication filters created by the rest authentication module invoked from the browser. See bug:MID-9580[].
* Use the username from the identification authentication module in the LDAP authentication module. See bug:MID-10104[].
* Small improvements and fixed bugs in resource wizard. See bug:MID-9311[], bug:MID-9320[] and bug:MID-9397[].
<<<<<<< HEAD
* Fixed archetype reference item of parent archetype for object with `archived` lifecycle state. See bug:MID-10101[].
=======
* Fixed the issue with unassign member action to process only selected relation members. See bug:MID-9936[].
* Fixed the issue with incorrect password strength check against the password policy. See bug:MID-10067[].
* Fixed encoding of objects display name on user assignments details panel. See bug:MID-10056[].
* Fixed displaying of the "Name" column header in the Projections table. See bug:MID-10093[].
* Fixed assignments count issue to display the number of the just existing assignments. See bug:MID-10099[].
* Fixed warning message translation during password change. See bug:MID-10108[].
* Fixed Out of memory error during bulk action on the work items panel. See bug:MID-9671[].
* Fixed the issue with DateTime parameters during report configuration. See bug:MID-9828[].
* Fixed the issue with manual user unlock. See bug:MID-9856[].
* Fixed the issue of the assignment details panel in the shopping cart. See bug:MID-9858[].
* Fixed the issue with saving a filter on the Tasks list page. See bug:MID-9751[].
* Saved filter uses now midPoint query language form (not xml). See bug:MID-9568[].
>>>>>>> 470ec948

=== Releases Of Other Components

 * New version (1.5.2.0) of xref:/connectors/connectors/org.identityconnectors.databasetable.DatabaseTableConnector/[DatabaseTable Connector] was released and bundled with midPoint. The connector suggest all names of columns for configuration properties related with name of column.

 * New version (2.8) of xref:/connectors/connectors/com.evolveum.polygon.connector.csv.CsvConnector/[CSV Connector] was released and bundled with midPoint. The connector suggest all names of columns for configuration properties related with name of column.
** Fixed NPE with multivalue attributes when delimiter is not defined. (bug:MID-8609[]).
** Fix UTF-8 BOM character in csv file during of discovery functions. (bug:MID-9497[] and bug:MID-9498[]).

// * New version (3.7) of LDAP connector bundle (including xref:/connectors/connectors/com.evolveum.polygon.connector.ldap.LdapConnector/[LDAP Connector] and xref:/connectors/connectors/com.evolveum.polygon.connector.ldap.ad.AdLdapConnector/[Active Directory Connector]) was released and bundled with midPoint.
// ** This version improve processing of fetching existing entry when updating it in AD connector. (bug:MID-8929[]).
// ** Adding configuration option for suppression of user parameter exceptions and log only a warning message.
//
// * Docker images will be released in Docker Hub soon after midPoint {release-version} release.
//
// * Overlay project examples will be released soon after midPoint {release-version} release.
//
// * xref:/midpoint/tools/studio/[MidPoint Studio] version {release-version} will be released soon after midPoint {release-version} release.
//
// * xref:/midpoint/devel/prism/[Prism] data representation library {release-version} was released together with midPoint {release-version}.
//
// * xref:/midpoint/reference/interfaces/midpoint-client-java/[Midpoint client Java library] will be released soon after midPoint {release-version} release.


++++
{% include release-quality.html %}
++++

=== Limitations

Following list provides summary of limitation of this midPoint release.

* Functionality that is marked as xref:/midpoint/versioning/experimental/[Experimental Functionality] is not supported for general use (yet).
Such features are not covered by midPoint support.
They are supported only for those subscribers that funded the development of this feature by the means of
xref:/support/subscription-sponsoring/[subscriptions and sponsoring] or for those that explicitly negotiated such support in their support contracts.

* MidPoint comes with bundled xref:/connectors/connectors/com.evolveum.polygon.connector.ldap.LdapConnector/[LDAP Connector].
Support for LDAP connector is included in standard midPoint support service, but there are limitations.
This "bundled" support only includes operations of LDAP connector that 100% compliant with LDAP standards.
Any non-standard functionality is explicitly excluded from the bundled support.
We strongly recommend to explicitly negotiate support for a specific LDAP server in your midPoint support contract.
Otherwise, only standard LDAP functionality is covered by the support.
See xref:/connectors/connectors/com.evolveum.polygon.connector.ldap.LdapConnector/[LDAP Connector] page for more details.

* MidPoint comes with bundled xref:/connectors/connectors/com.evolveum.polygon.connector.ldap.ad.AdLdapConnector/[Active Directory Connector (LDAP)].
Support for AD connector is included in standard midPoint support service, but there are limitations.
Only some versions of Active Directory deployments are supported.
Basic AD operations are supported, but advanced operations may not be supported at all.
The connector does not claim to be feature-complete.
See xref:/connectors/connectors/com.evolveum.polygon.connector.ldap.ad.AdLdapConnector/[Active Directory Connector (LDAP)] page for more details.

* MidPoint user interface has flexible (responsive) design, it is able to adapt to various screen sizes, including screen sizes used by some mobile devices.
However, midPoint administration interface is also quite complex, and it would be very difficult to correctly support all midPoint functionality on very small screens.
Therefore, midPoint often works well on larger mobile devices (tablets), but it is very likely to be problematic on small screens (mobile phones).
Even though midPoint may work well on mobile devices, the support for small screens is not included in standard midPoint subscription.
Partial support for small screens (e.g. only for self-service purposes) may be provided, but it has to be explicitly negotiated in a subscription contract.

* There are several add-ons and extensions for midPoint that are not explicitly distributed with midPoint.
This includes xref:/midpoint/reference/interfaces/midpoint-client-java/[Java client library],
various https://github.com/Evolveum/midpoint-samples[samples], scripts, connectors and other non-bundled items.
Support for these non-bundled items is limited.
Generally speaking, those non-bundled items are supported only for platform subscribers and those that explicitly negotiated the support in their contract.

* MidPoint contains a basic case management user interface.
This part of midPoint user interface is not finished.
The only supported parts of this user interface are those that are used to process requests, approvals, and manual correlation.
Other parts of case management user interface are considered to be experimental, especially the parts dealing with manual provisioning cases.

This list is just an overview, it may not be complete.
Please see the documentation regarding detailed limitations of individual features.

== Platforms

MidPoint is known to work well in the following deployment environment.
The following list is list of *tested* platforms, i.e. platforms that midPoint team or reliable partners personally tested with this release.
The version numbers in parentheses are the actual version numbers used for the tests.

It is very likely that midPoint will also work in similar environments.
But only the versions specified below are supported as part of midPoint subscription and support programs - unless a different version is explicitly agreed in the contract.

=== Operating System

MidPoint is likely to work on any operating system that supports the Java platform.
However, for *production deployment*, only some operating systems are supported:

* Linux (x86_64)
* Windows Server (2022)

We are positive that midPoint can be successfully installed on other operating systems, especially macOS and Microsoft Windows desktop.
Such installations can be used to for evaluation, demonstration or development purposes.
However, we do not support these operating systems for production environments.
The tooling for production use is not maintained, such as various run control (start/stop) scripts, low-level administration and migration tools, backup and recovery support and so on.
Please see xref:/midpoint/install/bare-installation/platform-support/[] for details.

Note that production deployments in Windows environments are supported only for LTS releases.

=== Java

Following Java platform versions are supported:

* Java 21.
This is a *recommended* platform.

* Java 17.

OpenJDK 21 is the recommended Java platform to run midPoint.

Support for Oracle builds of JDK is provided only for the period in which Oracle provides public support (free updates) for their builds.

MidPoint is an open source project, and as such it relies on open source components.
We cannot provide support for platform that do not have public updates as we would not have access to those updates, and therefore we cannot reproduce and fix issues.
Use of open source OpenJDK builds with public support is recommended instead of proprietary builds.

=== Databases

Since midPoint 4.4, midPoint comes with two repository implementations: _native_ and _generic_.
Native PostgreSQL repository implementation is strongly recommended for all production deployments.

See xref:/midpoint/reference/repository/repository-database-support/[] for more details.

Since midPoint 4.0, *PostgreSQL is the recommended database* for midPoint deployments.
Our strategy is to officially support the latest stable version of PostgreSQL database (to the practically possible extent).
PostgreSQL database is the only database with clear long-term support plan in midPoint.
We make no commitments for future support of any other database engines.
See xref:/midpoint/reference/repository/repository-database-support/[] page for the details.
Only a direct connection from midPoint to the database engine is supported.
Database and/or SQL proxies, database load balancers or any other devices (e.g. firewalls) that alter the communication are not supported.

==== Native Database Support

xref:/midpoint/reference/repository/native-postgresql/[Native PostgreSQL repository implementation] is developed and tuned
specially for PostgreSQL database, taking advantage of native database features, providing improved performance and scalability.

This is now the *primary and recommended repository* for midPoint deployments.
Following database engines are supported:

* PostgreSQL 16, 15, 14

PostgreSQL 16 is recommended.

==== Generic Database Support (deprecated)

xref:/midpoint/reference/repository/generic/[Generic repository implementation] is based on object-relational
mapping abstraction (Hibernate), supporting several database engines with the same code.
Following database engines are supported with this implementation:

* Oracle 21c
* Microsoft SQL Server 2019

Support for xref:/midpoint/reference/repository/generic/[generic repository implementation] together with all the database engines supported by this implementation is *deprecated*.
It is *strongly recommended* to migrate to xref:/midpoint/reference/repository/native-postgresql/[native PostgreSQL repository implementation] as soon as possible.
See xref:/midpoint/reference/repository/repository-database-support/[] for more details.

=== Supported Browsers

* Firefox
* Safari
* Chrome
* Edge
* Opera

Any recent version of the browsers is supported.
That means any stable stock version of the browser released in the last two years.
We formally support only stock, non-customized versions of the browsers without any extensions or other add-ons.
According to the experience most extensions should work fine with midPoint.
However, it is not possible to test midPoint with all of them and support all of them.
Therefore, if you chose to use extensions or customize the browser in any non-standard way you are doing that on your own risk.
We reserve the right not to support customized web browsers.

== Important Bundled Components

.Important bundled components
[%autowidth]
|===
| Component | Version | Description

| Tomcat
| 10.1.28
| Web container

| ConnId
| 1.6.0.0-RC1
| ConnId Connector Framework

| xref:/connectors/connectors/com.evolveum.polygon.connector.ldap.LdapConnector/[LDAP connector bundle]
| 3.8
| LDAP and Active Directory

| xref:/connectors/connectors/com.evolveum.polygon.connector.csv.CsvConnector/[CSV connector]
| 3.8
| Connector for CSV files

| xref:/connectors/connectors/org.identityconnectors.databasetable.DatabaseTableConnector/[DatabaseTable connector]
| 1.5.2.0
| Connector for simple database tables

|===

++++
{% include release-download.html %}
++++

== Upgrade

MidPoint is a software designed with easy upgradeability in mind.
We do our best to maintain strong backward compatibility of midPoint data model, configuration and system behavior.
However, midPoint is also very flexible and comprehensive software system with a very rich data model.
It is not humanly possible to test all the potential upgrade paths and scenarios.
Also, some changes in midPoint behavior are inevitable to maintain midPoint development pace.
Therefore, there may be some manual actions and configuration changes that need to be done during upgrades,
mostly related to xref:/midpoint/versioning/feature-lifecycle/[feature lifecycle].

This section provides overall overview of the changes and upgrade procedures.
Although we try to our best, it is not possible to foresee all possible uses of midPoint.
Therefore, the information provided in this section are for information purposes only without any guarantees of completeness.
In case of any doubts about upgrade or behavior changes please use services associated with xref:/support/subscription-sponsoring/[midPoint subscription programs].

Please refer to the xref:/midpoint/reference/upgrade/upgrade-guide/[] for general instructions and description of the upgrade process.
The guide describes the steps applicable for upgrades of all midPoint releases.
Following sections provide details regarding release {release-version}.

=== Upgrade From MidPoint 4.8

MidPoint {release-version} data model is backwards compatible with previous midPoint version.
Please follow our xref:/midpoint/reference/upgrade/upgrade-guide/[Upgrade guide] carefully.

[IMPORTANT]
Be sure to be on the latest maintenance version for 4.8, otherwise you will not be warned about all the necessary schema changes and other possible incompatibilities.

// Note that:
//
// * There are database schema changes (see xref:/midpoint/reference/upgrade/database-schema-upgrade/[Database schema upgrade]).
//
// * Version numbers of some bundled connectors have changed.
// Connector references from the resource definitions that are using the bundled connectors need to be updated.
//
// * See also the _Actions required_ information below.
//
// It is strongly recommended migrating to the xref:/midpoint/reference/repository/native-postgresql/[new native PostgreSQL repository implementation]
// for all deployments that have not migrated yet.
// However, it is *not* recommended upgrading the system and migrating the repositories in one step.
// It is recommended doing it in two separate steps.
// Please see xref:/midpoint/reference/repository/native-postgresql/migration/[] for the details.

=== Upgrade From Other MidPoint Versions

Upgrade from midPoint versions other than 4.8.x to midPoint {release-version} is not supported directly.
Please upgrade to one of these versions (at least #TODO#) first.

=== Deprecation, Feature Removal And Major Incompatible Changes Since 4.8

NOTE: This section is relevant to the majority of midPoint deployments.
It refers to the most significant functionality removals and changes in this version.

// * The `mailNonce` and `securityQuestionsForm` authentication modules were re-worked.
// Since 4.8, we won't support authentication sequences with only `mailNonce` or only `securityQuestionsForm` module defined for password reset flow.
// These modules have to be used together with `focusIdentification` module.
// So, once the `mailNonce` or `securityQuestionsForm` module is executed, we already have information about the user who's trying to perform action (either password reset or login or anything else using flexible authentication sequence except registration/invitation flows).
// These modules cannot be first in the sequence and cannot be alone.
// Also added support to automatically remove nonce after successful authentication.
//
// * Another change concerns reset password functionality.
// Since 4.8, the user should be granted with `http://midpoint.evolveum.com/xml/ns/public/security/authorization-ui-3#resetPassword` authorization to be able to use Reset password feature.
//
// * The support for XML filters was removed from the GUI.
// Since 4.8 we recommend to use midPoint (axiom) query language instead.
// Query converter was improved to provide the possibility to convert XML filters to midPoint query language.
//
// * Ninja command line options were consolidated, some options were renamed.
// More info xref:/midpoint/reference/deployment/ninja[here] and in bug:MID-7483[].

=== Changes In Initial Objects Since 4.8

NOTE: This section is relevant to the majority of midPoint deployments.

MidPoint has a built-in set of "initial objects" that it will automatically create in the database if they are not present.
This includes vital objects for the system to be configured (e.g., the role `Superuser` and the user `administrator`).
These objects may change in some midPoint releases.
However, midPoint is conservative and avoids overwriting customized configuration objects.
Therefore, midPoint does not overwrite existing objects when they are already in the database.
This may result in upgrade problems if the existing object contains configuration that is no longer supported in a new version.

The following list contains a description of changes to the initial objects in this midPoint release.
The complete new set of initial objects is in the `config/initial-objects` directory in both the source and binary distributions.

_Actions required:_ Please review the changes and apply them appropriately to your configuration. Ninja can help with updating existing initial objects during upgrade procedure using `initial-objects` command.
For more information see xref:/midpoint/reference/deployment/ninja/use-case/upgrade-with-ninja/#initial-objects[here].

* 040-role-enduser.xml: The `End user` role was updated with a hidden visibility for `myCertificationItems` dashboard widget.
* 042-role-enduser.xml: The `Reviewer` role was extended with `myActiveCertificationCampaigns` UI authorization for active campaigns page and with more items of the certification campaign object to be read.
* 000-system-configuration.xml: The `SystemConfiguration` object was extended with a new dashboard widget configuration for certification items.
* 250-object-collection-resource.xml: The `All resources` object collection was updated with a filter to exclude resource templates.
* 251-object-collection-resource-up.xml: The `Resources up` object collection was updated with a filter to exclude resource templates.
* 520-archetype-task-certification.xml: Changes for proper functioning of certification related tasks.
* 534-archetype-task-certification-campaign-open-next-stage.xml: Archetype for campaign open next stage (start campaign) related task.
* 535-archetype-task-certification-remediation.xml: Archetype for campaign remediation related task.
// * References to removed `category`, `handlerUri`, and `reportOutputOid` properties of tasks were deleted: from task archetypes and from GUI configurations.
// See https://github.com/Evolveum/midpoint/commit/1fe4b60057d040f7424523cf24194bfcb7920f90[1fe4b6], https://github.com/Evolveum/midpoint/commit/b5a331b377a4fff0dbabd82e64da60f0b8c96c2b[b5a331], and https://github.com/Evolveum/midpoint/commit/6887e980c48e45a5ae22642932ed22e0c8b5f665[6887e9].
//
// * `230-lookup-lifecycle-state.xml`: The `suspended` lifecycle state was added.
//
// * Container IDs and configuration items identifiers were added to multiple objects, see https://github.com/Evolveum/midpoint/commit/6887e980c48e45a5ae22642932ed22e0c8b5f665[6887e9] and https://github.com/Evolveum/midpoint/commit/092db5c5ab1b21f578acab520a2ea35d0ed94904[092db5] (the last commit also adds missing `handlerUri` mapping to `520-archetype-task-certification.xml`).
//
// * `270-object-collection-audit.xml` was adapted to internal API change in https://github.com/Evolveum/midpoint/commit/400d78c5372c9ec86b80d7d995af27f8a244a616[400d78].

Please review link:https://github.com/Evolveum/midpoint/commits/master/gui/admin-gui/src/main/resources/initial-objects[source code history] for detailed list of changes.

TIP: Copies of initial object files are located in `config/initial-objects` directory of midPoint distribution packages. These files can be used as a reference during upgrades.
On-line version can be found in https://github.com/Evolveum/midpoint/tree/v{release-version}/config/initial-objects[midPoint source code].

=== Schema Changes Since 4.8

NOTE: This section is relevant to the majority of midPoint deployments.
It describes what data items were marked as deprecated, or removed altogether from the schema.
You should at least scan through it - or use the `ninja` tool to check the deprecations for you.

.Items being deprecated
[%autowidth]
|===
| Type | Item or value | Note

// | `UserType`
// | `employeeNumber`
// | Use `personalNumber` instead.
//
// | `ActivationStatusType`
// | `archived`
// | The "archival" state is to be managed through the object lifecycle state instead.
// Since 4.8, this value will not be put into "effectiveStatus" property anymore.
//
// | `AbstractMappingType`
// | `enabled`
// | Use value `draft` for `lifecycleState` property instead to disable the mapping.
//
// | `ExpressionType`, `ScriptExecutionPolicyActionType`
// | `runAsRef`
// | Use `privileges/runAsRef` instead.
//
// | `LegacyCorrelationDefinitionType`, `CorrelationCasesDefinitionType`
// | (the whole type)
// | Use the new correlation definition in `schemaHandling` container.
//
// | `GroupSelectionType`
// | `searchFilterTemplate`, `userDisplayName`, `autocompleteMinChars`
// | Use `autocompleteConfiguration` instead.
//
// | `RoleCatalogType`
// | `showRolesOfTeammate`
// | Use `rolesOfTeammate` instead.
//
// | `OidcResourceServerAuthenticationModuleType`
// | `realm`, `issuerUri`, `jwkSetUri`, `nameOfUsernameClaim`, `singleSymmetricKey`, `trustedAlgorithm`, `trustingAsymmetricCertificate`, `keyStoreTrustingAsymmetricKey`
// | Old configuration for resource oidc was moved to `jwt`.
//
// | `AbstractRegistrationPolicyType`
// | `name`, `displayName`
// | Use `UserInterfaceFeatureType.identifier` and `UserInterfaceFeatureType.display.label` instead.
//
// | `ActivityProfilingDefinitionType`
// | `interval`
// | Use `beforeItemCondition` instead.
// (Experimental functionality.)
//
// | task extension
// | `retryLiveSyncErrors`
// | Use `controlFlow/errorHandling` with the reaction of `ignore` instead.
//
// | `WorkItemNotificationActionType`
// | `handler`
// | Experimental feature.
|===

.Removed items
[%autowidth]
|===
| Type | Item or value

// | `CaseType`
// | `taskRef`
//
// | `PersonaConstructionType`
// | `targetSubtype`
//
// | `ArchetypePolicyType`
// | `propertyConstraint`
//
// | `RoleManagementConfigurationType`
// | `roleCatalogRef`, `roleCatalogCollections`, `defaultCollection`
//
// | `CleanupPoliciesType`
// | `objectResults`
//
// | `ModelExecuteOptionsType`
// | `reconcileAffected`
//
// | `IdMatchCorrelatorType`
// | `followOn`
//
// | `AdminGuiConfigurationType`
// | `objectForms`, `userDashboard`
//
// | `GuiObjectDetailsPageType`
// | `forms`, `container`
//
// | `GuiObjectListViewType`
// | `additionalPanels`
//
// | `SearchBoxConfigurationType`
// | `defaultScope`, `defaultObjectType`
//
// | `SearchItemType`
// | `displayName`
//
// | `GuiActionType`
// | `name`
//
// | `GuiObjectListViewAdditionalPanelsType`
// | (the whole type)
//
// | `LensProjectionContextType`
// | `accountPasswordPolicy`, `accountPasswordPolicyRef`
//
// | `ModuleSaml2KeyTypeType`
// | `encryption`
//
// | `TaskType`
// | `category`, `recurrence`, `modelOperationContext`, `policyRule`, `errorHandlingStrategy`
//
// | `StringWorkSegmentationType`
// | `boundaryCharacters`
|===

_Actions required:_

* Inspect your configuration for deprecated items, and replace them by their suggested equivalents.
Make sure you don't use any removed items.
You can use `ninja` tool for this.

[#_behavior_changes_since_4_8]
=== Behavior Changes Since 4.8

[NOTE]
====
This section describes changes in the behavior that existed before this release.
New behavior is not mentioned here.
Plain bugfixes (correcting incorrect behavior) are skipped too.
Only things that cannot be described as simple "fixing" something are described here.

The changes since 4.8 are of interest probably for "advanced" midPoint deployments only.
You should at least scan through them, though.
====

* Checking for conflicts for single-valued items was fixed (strengthened).
In 4.8.3 and before, there were situations that two strong mappings produced different values for a given single-valued item, yet no error was produced.
(If the item contained the same value that was produced by one of these mappings.)
Such configurations are in principle unstable, so this kind of errors should be identified and fixed.
Please see bug:MID-9621[] and https://github.com/Evolveum/midpoint/commit/22e2d8429e269e4c54b19c3e2df153b9fbfd1437[this commit].

* The default configuration for caching was changed.
Currently, only mapped attributes are cached by default.
(Except for the situation when the caching is enabled by `cachingOnly` property in the read capability.)
See commits [4775c1](https://github.com/Evolveum/midpoint/commit/4775c14884d42aa758c19b5693ec07dcacdeb147)
and #the following one - TODO#.

* When processing live sync changes that contain only the object identifiers, a more aggressive approach to fetching actual objects was adopted:
We now always fetch the actual object, if possible.
The reason is that the cached version may be incomplete or outdated.
(This may still change before 4.9 the release, though.)
See commits [4775c1](https://github.com/Evolveum/midpoint/commit/4775c14884d42aa758c19b5693ec07dcacdeb147)
and #the following one - TODO#.

* The behavior of `disableTimestamp` and `disableReason` in the shadow activation container was changed.
Before 4.9/4.8.1, these properties were updated only if there was an actual change in the administrative status from something to `DISABLED`.
Since 4.9/4.8.1, both of these properties are updated even if the administrative status is already `DISABLED`:
the `disableReason` is determined anew, and the `disableTimestamp` is updated if the status and/or the reason are modified.
See bug:MID-9220[].

* Automatic caching of association binding attributes (the "value" side, i.e. `valueAttribute` in the association definition) is no longer provided.
It is recommended to mark them as secondary identifiers.

* The filtering of associations was changed slightly.
In particular, even if the required auxiliary object class is not present for the subject, the association values are still shown - if they exist on the resource.
(They were hidden before.)
#TODO reconsider this#

* "<a:indexed/>" and "<a:indexOnly/>" annotations - when present but without any value - was interpreted as "false".
This was now changed to a more intuitive interpretation (similar to a:object, a:container, etc), where annotation present but without value means "true".
Also, "a:container" and other markers were interpreted as "true", even if the value was actually "false".
This is now fixed as well.

* Years-old ref-style schema annotations like <r:identifier ref="icfs:uid"/> are no longer supported.
They are not used since midPoint 2.0.
If you happen to use them in your manually configured resource XSD schemas, please replace them with the supported <r:identifier>icfs:uid</r:identifier> style.

* Support for getting/setting objects embedded in references marked as `a:objectReference` directly, like `LensElementContext.getObjectOld()`.
This feature was used only internally by midPoint.

* #TODO# Either bring back the support of <xsd:documentation> in resource schemas (not used by ConnId, but may be used for manually entered schemas), or document the feature drop here.
=== Java and REST API Changes Since 4.8

NOTE: As for the Java API, this section describes changes in `midpoint` and `basic` function libraries.
(MidPoint does not have explicitly defined Java API, yet.
But these two objects are something that can be unofficially considered to be the API of midPoint, usable e.g. from scripts.)

// * Some of `javax` namespaces were migrated to `jakarta` namespaces, due to upgrade of Spring and Groovy 4. This may affect your scripts / overlays if you were using them. Most notable is `javax.xml.bind`, which was migrated to `jakarta.xml.bind`.
// ** Most notable rename for Groovy scripts is `javax.xml.bind.JAXBElement` to `jakarta.xml.bind.JAXBElement`.
//
// * Groovy was updated to version 4, which changed some of exposed java package names. See https://groovy-lang.org/releasenotes/groovy-4.0.html[Groovy 4.0 Release Notes] for more details.
//
// * The following methods were not checking authorizations of currently logged-in user, and were fixed to do so:
// `midpoint.countAccounts`, `midpoint.getObjectsInConflictOnPropertyValue`, `midpoint.isUniquePropertyValue`.
// See bug:MID-6241[] and commit https://github.com/Evolveum/midpoint/commit/1471bba52e363f81feabbec6f997507d8a7655fb[1471bb].

=== Internal Changes Since 4.8

NOTE: These changes should not influence people that use midPoint "as is".
They should also not influence the XML/JSON/YAML-based customizations or scripting expressions that rely just on the provided library classes.
These changes will influence midPoint forks and deployments that are heavily customized using the Java components.

* Internal APIs were massively changed with regard to passing `prismContext` object between methods.
This object has been statically available for quite a long time.
Now it was definitely removed from methods' signatures.
+
*The official APIs (like `midpoint` and `basic` objects) were not touched by this change.
However, if you use some of the unofficial or undocumented APIs, please make sure you migrate your code appropriately.*
+
The change itself is very simple: basically, the `PrismContext` parameter was removed from methods' signatures.

* Likewise, the internals of prism definitions were changed in https://github.com/Evolveum/prism/commit/12808dc91f4ea358dda3666cd0b01eba7d08300c[12808d].
You should not be affected by this; however, if you use some of the unofficial/undocumented APIs, please check your code.

// * The post-processing of retrieved objects in the IDM Model subsystem (sometimes called "apply schemas and security") was xref:/midpoint/devel/design/apply-schemas-and-security-4.8/summary.adoc[simplified].
//
// * Internal `SearchBasedActivityRunSpecifics` interface was changed.
// This may affect those deployments that provide their own activity handlers.
// See https://github.com/Evolveum/midpoint/commit/12f6f66d[12f6f66d].


++++
{% include release-issues.html %}
++++<|MERGE_RESOLUTION|>--- conflicted
+++ resolved
@@ -164,9 +164,6 @@
 * Fixed removal of unused authentication filters created by the rest authentication module invoked from the browser. See bug:MID-9580[].
 * Use the username from the identification authentication module in the LDAP authentication module. See bug:MID-10104[].
 * Small improvements and fixed bugs in resource wizard. See bug:MID-9311[], bug:MID-9320[] and bug:MID-9397[].
-<<<<<<< HEAD
-* Fixed archetype reference item of parent archetype for object with `archived` lifecycle state. See bug:MID-10101[].
-=======
 * Fixed the issue with unassign member action to process only selected relation members. See bug:MID-9936[].
 * Fixed the issue with incorrect password strength check against the password policy. See bug:MID-10067[].
 * Fixed encoding of objects display name on user assignments details panel. See bug:MID-10056[].
@@ -179,7 +176,7 @@
 * Fixed the issue of the assignment details panel in the shopping cart. See bug:MID-9858[].
 * Fixed the issue with saving a filter on the Tasks list page. See bug:MID-9751[].
 * Saved filter uses now midPoint query language form (not xml). See bug:MID-9568[].
->>>>>>> 470ec948
+* Fixed archetype reference item of parent archetype for object with `archived` lifecycle state. See bug:MID-10101[].
 
 === Releases Of Other Components
 

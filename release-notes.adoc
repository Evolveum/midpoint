---
layout: release
release-version: '4.9'
visibility: hidden
---
= MidPoint 4.9 "TODO"
:release-version: 4.9
:page-liquid:
:page-toc: top

Release {release-version} is a fifty-TODO midPoint release, code-named _TODO_.
The {release-version} release brings TODO.

++++
{% include release-data.html %}
++++

++++
{% capture dedicationContent %}
<p>
TODO
</p>
<p>
TODO
</p>
{% endcapture %}
{% include release-dedication.html content=dedicationContent %}
++++

== Changes With Respect To Version 4.8

=== New Features and Major Improvements

* Shadow caching
* Native Repository Support for `searchContainersIteratively` for all container types
** Removed upper record limit for  reports for Assignments, Certfication Cases, Certification Work items and others.
** Changed transaction isolation from READ_COMMITED to REPEATABLE_READ.
** Changed storage strategy for complex container types - actual data stored inside their own table istead of parent object JSON.
* Added support for external data in protected strings, that can be resolved via secrets providers.
This allows to store secrets in external systems, such as HashiCorp Vault, AWS Secrets Manager, Azure Key Vault, etc.
For more information see xref:/midpoint/reference//security/credentials/secrets-provider-configuration.adoc[].
* Shadow associations

<<<<<<< HEAD
* Role mining
** Attribute Clustering Support:
*** Enabled attribute clustering with customizable conditions, providing flexibility in defining attribute rules for clustering procedures. Available in advanced mode.
** Attribute Analysis Functionality:
*** Attribute analysis capabilities allowing the definition of attributes used for cluster and detected pattern analysis. Available in advanced mode.
** Indirect Access Right Clustering:
*** Added support for clustering over indirect access rights.
** Detected Pattern Migration Improvements:
*** Streamlined detected pattern migration process, enabling the creation of candidates from detected patterns. This allows the role definition to be refined.
** User Permission Table Enhancements:
*** Expanded user permission table settings, providing administrators with additional control and customization options.
** Performance and GUI Enhancements:
*** Performance optimizations and user interface enhancements to improve overall user experience and efficiency.
=======
* Query Support for searching in value metadata of objects
** Native Repository: Object metadata stored in `metadata` property of `MetadataType` are also indexed and searchable as value metadata. Eg. original `metadata/creatorRef` is `@metadata/storage/creatorRef` as value metadata path.
** Value metadata `storage` and `process` are indexed for assignments and available for search using `assignment/@metadata/storage`.
* Ninja
** Added support for new verification categories: `MULTI_VALUE_REF_WITHOUT_OID`, `MISSING_NATURAL_KEY`, `MULTIVALUE_BYTE_ARRAY`, `PROTECTED_DATA_NOT_EXTERNAL`.
For more information see xref:/midpoint/reference/deployment/ninja/command/verify.adoc[].
>>>>>>> add45ae4

=== Other Improvements

TODO

* The indication of official vs. unofficial build was added to the About page.
See xref:/midpoint/reference/support-4.8/admin-gui/midpoint-jar-signature-status/[MidPoint JAR Signature Status] for details.
* #TODO some restrictions regarding running midPoint without subscription were added#

* Duplication function of object or container showed in table.
* Adding panel in gui, that support of creating new archetype for reference in resource object type.
* Changing of input field for documentation element to multi-line text field.
* Adding possibility for use 'Preview' button with development configuration on page details.
* Adding 'Shadow reclassification' task as a new separate activity of the task type.
** Adding button for creating simulated/production 'Reclassification' task on unrecognized resource objects panel.
* New implementation and look of date time picker.
* Support for item deltas targeting value metadata only (without need to replace whole container value)

=== Releases Of Other Components

// * New version (1.5.1.0) of xref:/connectors/connectors/org.identityconnectors.databasetable.DatabaseTableConnector/[DatabaseTable Connector] was released and bundled with midPoint. The connector suggest all names of columns for configuration properties related with name of column.
//
// * New version (2.7) of xref:/connectors/connectors/com.evolveum.polygon.connector.csv.CsvConnector/[CSV Connector] was released and bundled with midPoint. The connector suggest all names of columns for configuration properties related with name of column.
//
// * New version (3.7) of LDAP connector bundle (including xref:/connectors/connectors/com.evolveum.polygon.connector.ldap.LdapConnector/[LDAP Connector] and xref:/connectors/connectors/com.evolveum.polygon.connector.ldap.ad.AdLdapConnector/[Active Directory Connector]) was released and bundled with midPoint.
// ** This version improve processing of fetching existing entry when updating it in AD connector. (bug:MID-8929[]).
// ** Adding configuration option for suppression of user parameter exceptions and log only a warning message.
//
// * Docker images will be released in Docker Hub soon after midPoint {release-version} release.
//
// * Overlay project examples will be released soon after midPoint {release-version} release.
//
// * xref:/midpoint/tools/studio/[MidPoint Studio] version {release-version} will be released soon after midPoint {release-version} release.
//
// * xref:/midpoint/devel/prism/[Prism] data representation library {release-version} was released together with midPoint {release-version}.
//
// * xref:/midpoint/reference/interfaces/midpoint-client-java/[Midpoint client Java library] will be released soon after midPoint {release-version} release.


++++
{% include release-quality.html %}
++++

=== Limitations

Following list provides summary of limitation of this midPoint release.

* Functionality that is marked as xref:/midpoint/versioning/experimental/[Experimental Functionality] is not supported for general use (yet).
Such features are not covered by midPoint support.
They are supported only for those subscribers that funded the development of this feature by the means of
xref:/support/subscription-sponsoring/[subscriptions and sponsoring] or for those that explicitly negotiated such support in their support contracts.

* MidPoint comes with bundled xref:/connectors/connectors/com.evolveum.polygon.connector.ldap.LdapConnector/[LDAP Connector].
Support for LDAP connector is included in standard midPoint support service, but there are limitations.
This "bundled" support only includes operations of LDAP connector that 100% compliant with LDAP standards.
Any non-standard functionality is explicitly excluded from the bundled support.
We strongly recommend to explicitly negotiate support for a specific LDAP server in your midPoint support contract.
Otherwise, only standard LDAP functionality is covered by the support.
See xref:/connectors/connectors/com.evolveum.polygon.connector.ldap.LdapConnector/[LDAP Connector] page for more details.

* MidPoint comes with bundled xref:/connectors/connectors/com.evolveum.polygon.connector.ldap.ad.AdLdapConnector/[Active Directory Connector (LDAP)].
Support for AD connector is included in standard midPoint support service, but there are limitations.
Only some versions of Active Directory deployments are supported.
Basic AD operations are supported, but advanced operations may not be supported at all.
The connector does not claim to be feature-complete.
See xref:/connectors/connectors/com.evolveum.polygon.connector.ldap.ad.AdLdapConnector/[Active Directory Connector (LDAP)] page for more details.

* MidPoint user interface has flexible (responsive) design, it is able to adapt to various screen sizes, including screen sizes used by some mobile devices.
However, midPoint administration interface is also quite complex, and it would be very difficult to correctly support all midPoint functionality on very small screens.
Therefore, midPoint often works well on larger mobile devices (tablets), but it is very likely to be problematic on small screens (mobile phones).
Even though midPoint may work well on mobile devices, the support for small screens is not included in standard midPoint subscription.
Partial support for small screens (e.g. only for self-service purposes) may be provided, but it has to be explicitly negotiated in a subscription contract.

* There are several add-ons and extensions for midPoint that are not explicitly distributed with midPoint.
This includes xref:/midpoint/reference/interfaces/midpoint-client-java/[Java client library],
various https://github.com/Evolveum/midpoint-samples[samples], scripts, connectors and other non-bundled items.
Support for these non-bundled items is limited.
Generally speaking, those non-bundled items are supported only for platform subscribers and those that explicitly negotiated the support in their contract.

* MidPoint contains a basic case management user interface.
This part of midPoint user interface is not finished.
The only supported parts of this user interface are those that are used to process requests, approvals, and manual correlation.
Other parts of case management user interface are considered to be experimental, especially the parts dealing with manual provisioning cases.

This list is just an overview, it may not be complete.
Please see the documentation regarding detailed limitations of individual features.

== Platforms

MidPoint is known to work well in the following deployment environment.
The following list is list of *tested* platforms, i.e. platforms that midPoint team or reliable partners personally tested with this release.
The version numbers in parentheses are the actual version numbers used for the tests.

It is very likely that midPoint will also work in similar environments.
But only the versions specified below are supported as part of midPoint subscription and support programs - unless a different version is explicitly agreed in the contract.

=== Operating System

MidPoint is likely to work on any operating system that supports the Java platform.
However, for *production deployment*, only some operating systems are supported:

* Linux (x86_64)
* Windows Server (2022)

We are positive that midPoint can be successfully installed on other operating systems, especially macOS and Microsoft Windows desktop.
Such installations can be used to for evaluation, demonstration or development purposes.
However, we do not support these operating systems for production environments.
The tooling for production use is not maintained, such as various run control (start/stop) scripts, low-level administration and migration tools, backup and recovery support and so on.
Please see xref:/midpoint/install/platform-support/[] for details.

Note that production deployments in Windows environments are supported only for LTS releases.

=== Java

Following Java platform versions are supported:

* Java 21.
This is a *recommended* platform.

* Java 17.

OpenJDK 21 is the recommended Java platform to run midPoint.

Support for Oracle builds of JDK is provided only for the period in which Oracle provides public support (free updates) for their builds.

MidPoint is an open source project, and as such it relies on open source components.
We cannot provide support for platform that do not have public updates as we would not have access to those updates, and therefore we cannot reproduce and fix issues.
Use of open source OpenJDK builds with public support is recommended instead of proprietary builds.

=== Databases

Since midPoint 4.4, midPoint comes with two repository implementations: _native_ and _generic_.
Native PostgreSQL repository implementation is strongly recommended for all production deployments.

See xref:/midpoint/reference/repository/repository-database-support/[] for more details.

Since midPoint 4.0, *PostgreSQL is the recommended database* for midPoint deployments.
Our strategy is to officially support the latest stable version of PostgreSQL database (to the practically possible extent).
PostgreSQL database is the only database with clear long-term support plan in midPoint.
We make no commitments for future support of any other database engines.
See xref:/midpoint/reference/repository/repository-database-support/[] page for the details.
Only a direct connection from midPoint to the database engine is supported.
Database and/or SQL proxies, database load balancers or any other devices (e.g. firewalls) that alter the communication are not supported.

==== Native Database Support

xref:/midpoint/reference/repository/native-postgresql/[Native PostgreSQL repository implementation] is developed and tuned
specially for PostgreSQL database, taking advantage of native database features, providing improved performance and scalability.

This is now the *primary and recommended repository* for midPoint deployments.
Following database engines are supported:

* PostgreSQL 16, 15, 14

PostgreSQL 16 is recommended.

==== Generic Database Support (deprecated)

xref:/midpoint/reference/repository/generic/[Generic repository implementation] is based on object-relational
mapping abstraction (Hibernate), supporting several database engines with the same code.
Following database engines are supported with this implementation:

* H2 (embedded).
Supported only in embedded mode.
Not supported for production deployments.
Only the version specifically bundled with midPoint is supported. +
H2 is intended only for development, demo and similar use cases.
It is *not* supported for any production use.
Also, upgrade of deployments based on H2 database are not supported.

* Oracle 21c
* Microsoft SQL Server 2019

Support for xref:/midpoint/reference/repository/generic/[generic repository implementation] together with all the database engines supported by this implementation is *deprecated*.
It is *strongly recommended* to migrate to xref:/midpoint/reference/repository/native-postgresql/[native PostgreSQL repository implementation] as soon as possible.
See xref:/midpoint/reference/repository/repository-database-support/[] for more details.

=== Supported Browsers

* Firefox
* Safari
* Chrome
* Edge
* Opera

Any recent version of the browsers is supported.
That means any stable stock version of the browser released in the last two years.
We formally support only stock, non-customized versions of the browsers without any extensions or other add-ons.
According to the experience most extensions should work fine with midPoint.
However, it is not possible to test midPoint with all of them and support all of them.
Therefore, if you chose to use extensions or customize the browser in any non-standard way you are doing that on your own risk.
We reserve the right not to support customized web browsers.

== Important Bundled Components

.Important bundled components
[%autowidth]
|===
| Component | Version | Description

| Tomcat
| 10.1.12
| Web container

| ConnId
| 1.5.1.10
| ConnId Connector Framework

| xref:/connectors/connectors/com.evolveum.polygon.connector.ldap.LdapConnector/[LDAP connector bundle]
| 3.7
| LDAP and Active Directory

| xref:/connectors/connectors/com.evolveum.polygon.connector.csv.CsvConnector/[CSV connector]
| 2.7
| Connector for CSV files

| xref:/connectors/connectors/org.identityconnectors.databasetable.DatabaseTableConnector/[DatabaseTable connector]
| 1.5.1.0
| Connector for simple database tables

|===

++++
{% include release-download.html %}
++++

== Upgrade

MidPoint is a software designed with easy upgradeability in mind.
We do our best to maintain strong backward compatibility of midPoint data model, configuration and system behavior.
However, midPoint is also very flexible and comprehensive software system with a very rich data model.
It is not humanly possible to test all the potential upgrade paths and scenarios.
Also, some changes in midPoint behavior are inevitable to maintain midPoint development pace.
Therefore, there may be some manual actions and configuration changes that need to be done during upgrades,
mostly related to xref:/midpoint/versioning/feature-lifecycle/[feature lifecycle].

This section provides overall overview of the changes and upgrade procedures.
Although we try to our best, it is not possible to foresee all possible uses of midPoint.
Therefore, the information provided in this section are for information purposes only without any guarantees of completeness.
In case of any doubts about upgrade or behavior changes please use services associated with xref:/support/subscription-sponsoring/[midPoint subscription programs].

Please refer to the xref:/midpoint/reference/upgrade/upgrade-guide/[] for general instructions and description of the upgrade process.
The guide describes the steps applicable for upgrades of all midPoint releases.
Following sections provide details regarding release {release-version}.

=== Upgrade From MidPoint 4.8

MidPoint {release-version} data model is backwards compatible with previous midPoint version.
Please follow our xref:/midpoint/reference/upgrade/upgrade-guide/[Upgrade guide] carefully.

[IMPORTANT]
Be sure to be on the latest maintenance version for 4.8, otherwise you will not be warned about all the necessary schema changes and other possible incompatibilities.

// Note that:
//
// * There are database schema changes (see xref:/midpoint/reference/upgrade/database-schema-upgrade/[Database schema upgrade]).
//
// * Version numbers of some bundled connectors have changed.
// Connector references from the resource definitions that are using the bundled connectors need to be updated.
//
// * See also the _Actions required_ information below.
//
// It is strongly recommended migrating to the xref:/midpoint/reference/repository/native-postgresql/[new native PostgreSQL repository implementation]
// for all deployments that have not migrated yet.
// However, it is *not* recommended upgrading the system and migrating the repositories in one step.
// It is recommended doing it in two separate steps.
// Please see xref:/midpoint/reference/repository/native-postgresql/migration/[] for the details.

=== Upgrade From Other MidPoint Versions

Upgrade from midPoint versions other than 4.8.x to midPoint {release-version} is not supported directly.
Please upgrade to one of these versions (at least #TODO#) first.

=== Deprecation, Feature Removal And Major Incompatible Changes Since 4.8

NOTE: This section is relevant to the majority of midPoint deployments.
It refers to the most significant functionality removals and changes in this version.

// * The `mailNonce` and `securityQuestionsForm` authentication modules were re-worked.
// Since 4.8, we won't support authentication sequences with only `mailNonce` or only `securityQuestionsForm` module defined for password reset flow.
// These modules have to be used together with `focusIdentification` module.
// So, once the `mailNonce` or `securityQuestionsForm` module is executed, we already have information about the user who's trying to perform action (either password reset or login or anything else using flexible authentication sequence except registration/invitation flows).
// These modules cannot be first in the sequence and cannot be alone.
// Also added support to automatically remove nonce after successful authentication.
//
// * Another change concerns reset password functionality.
// Since 4.8, the user should be granted with `http://midpoint.evolveum.com/xml/ns/public/security/authorization-ui-3#resetPassword` authorization to be able to use Reset password feature.
//
// * The support for XML filters was removed from the GUI.
// Since 4.8 we recommend to use midPoint (axiom) query language instead.
// Query converter was improved to provide the possibility to convert XML filters to midPoint query language.
//
// * Ninja command line options were consolidated, some options were renamed.
// More info xref:/midpoint/reference/deployment/ninja[here] and in bug:MID-7483[].

=== Changes In Initial Objects Since 4.8

NOTE: This section is relevant to the majority of midPoint deployments.

MidPoint has a built-in set of "initial objects" that it will automatically create in the database if they are not present.
This includes vital objects for the system to be configured (e.g., the role `Superuser` and the user `administrator`).
These objects may change in some midPoint releases.
However, midPoint is conservative and avoids overwriting customized configuration objects.
Therefore, midPoint does not overwrite existing objects when they are already in the database.
This may result in upgrade problems if the existing object contains configuration that is no longer supported in a new version.

The following list contains a description of changes to the initial objects in this midPoint release.
The complete new set of initial objects is in the `config/initial-objects` directory in both the source and binary distributions.

_Actions required:_ Please review the changes and apply them appropriately to your configuration. Ninja can help with updating existing initial objects during upgrade procedure using `initial-objects` command.
For more information see xref:/midpoint/reference/deployment/ninja/upgrade-with-ninja/#initial-objects[here].

// * References to removed `category`, `handlerUri`, and `reportOutputOid` properties of tasks were deleted: from task archetypes and from GUI configurations.
// See https://github.com/Evolveum/midpoint/commit/1fe4b60057d040f7424523cf24194bfcb7920f90[1fe4b6], https://github.com/Evolveum/midpoint/commit/b5a331b377a4fff0dbabd82e64da60f0b8c96c2b[b5a331], and https://github.com/Evolveum/midpoint/commit/6887e980c48e45a5ae22642932ed22e0c8b5f665[6887e9].
//
// * `230-lookup-lifecycle-state.xml`: The `suspended` lifecycle state was added.
//
// * Container IDs and configuration items identifiers were added to multiple objects, see https://github.com/Evolveum/midpoint/commit/6887e980c48e45a5ae22642932ed22e0c8b5f665[6887e9] and https://github.com/Evolveum/midpoint/commit/092db5c5ab1b21f578acab520a2ea35d0ed94904[092db5] (the last commit also adds missing `handlerUri` mapping to `520-archetype-task-certification.xml`).
//
// * `270-object-collection-audit.xml` was adapted to internal API change in https://github.com/Evolveum/midpoint/commit/400d78c5372c9ec86b80d7d995af27f8a244a616[400d78].

Please review link:https://github.com/Evolveum/midpoint/commits/master/gui/admin-gui/src/main/resources/initial-objects[source code history] for detailed list of changes.

TIP: Copies of initial object files are located in `config/initial-objects` directory of midPoint distribution packages. These files can be used as a reference during upgrades.
On-line version can be found in https://github.com/Evolveum/midpoint/tree/v{release-version}/config/initial-objects[midPoint source code].

=== Schema Changes Since 4.8

NOTE: This section is relevant to the majority of midPoint deployments.
It describes what data items were marked as deprecated, or removed altogether from the schema.
You should at least scan through it - or use the `ninja` tool to check the deprecations for you.

.Items being deprecated
[%autowidth]
|===
| Type | Item or value | Note

// | `UserType`
// | `employeeNumber`
// | Use `personalNumber` instead.
//
// | `ActivationStatusType`
// | `archived`
// | The "archival" state is to be managed through the object lifecycle state instead.
// Since 4.8, this value will not be put into "effectiveStatus" property anymore.
//
// | `AbstractMappingType`
// | `enabled`
// | Use value `draft` for `lifecycleState` property instead to disable the mapping.
//
// | `ExpressionType`, `ScriptExecutionPolicyActionType`
// | `runAsRef`
// | Use `privileges/runAsRef` instead.
//
// | `LegacyCorrelationDefinitionType`, `CorrelationCasesDefinitionType`
// | (the whole type)
// | Use the new correlation definition in `schemaHandling` container.
//
// | `GroupSelectionType`
// | `searchFilterTemplate`, `userDisplayName`, `autocompleteMinChars`
// | Use `autocompleteConfiguration` instead.
//
// | `RoleCatalogType`
// | `showRolesOfTeammate`
// | Use `rolesOfTeammate` instead.
//
// | `OidcResourceServerAuthenticationModuleType`
// | `realm`, `issuerUri`, `jwkSetUri`, `nameOfUsernameClaim`, `singleSymmetricKey`, `trustedAlgorithm`, `trustingAsymmetricCertificate`, `keyStoreTrustingAsymmetricKey`
// | Old configuration for resource oidc was moved to `jwt`.
//
// | `AbstractRegistrationPolicyType`
// | `name`, `displayName`
// | Use `UserInterfaceFeatureType.identifier` and `UserInterfaceFeatureType.display.label` instead.
//
// | `ActivityProfilingDefinitionType`
// | `interval`
// | Use `beforeItemCondition` instead.
// (Experimental functionality.)
//
// | task extension
// | `retryLiveSyncErrors`
// | Use `controlFlow/errorHandling` with the reaction of `ignore` instead.
//
// | `WorkItemNotificationActionType`
// | `handler`
// | Experimental feature.
|===

.Removed items
[%autowidth]
|===
| Type | Item or value

// | `CaseType`
// | `taskRef`
//
// | `PersonaConstructionType`
// | `targetSubtype`
//
// | `ArchetypePolicyType`
// | `propertyConstraint`
//
// | `RoleManagementConfigurationType`
// | `roleCatalogRef`, `roleCatalogCollections`, `defaultCollection`
//
// | `CleanupPoliciesType`
// | `objectResults`
//
// | `ModelExecuteOptionsType`
// | `reconcileAffected`
//
// | `IdMatchCorrelatorType`
// | `followOn`
//
// | `AdminGuiConfigurationType`
// | `objectForms`, `userDashboard`
//
// | `GuiObjectDetailsPageType`
// | `forms`, `container`
//
// | `GuiObjectListViewType`
// | `additionalPanels`
//
// | `SearchBoxConfigurationType`
// | `defaultScope`, `defaultObjectType`
//
// | `SearchItemType`
// | `displayName`
//
// | `GuiActionType`
// | `name`
//
// | `GuiObjectListViewAdditionalPanelsType`
// | (the whole type)
//
// | `LensProjectionContextType`
// | `accountPasswordPolicy`, `accountPasswordPolicyRef`
//
// | `ModuleSaml2KeyTypeType`
// | `encryption`
//
// | `TaskType`
// | `category`, `recurrence`, `modelOperationContext`, `policyRule`, `errorHandlingStrategy`
//
// | `StringWorkSegmentationType`
// | `boundaryCharacters`
|===

_Actions required:_

* Inspect your configuration for deprecated items, and replace them by their suggested equivalents.
Make sure you don't use any removed items.
You can use `ninja` tool for this.

[#_behavior_changes_since_4_8]
=== Behavior Changes Since 4.8

[NOTE]
====
This section describes changes in the behavior that existed before this release.
New behavior is not mentioned here.
Plain bugfixes (correcting incorrect behavior) are skipped too.
Only things that cannot be described as simple "fixing" something are described here.

The changes since 4.8 are of interest probably for "advanced" midPoint deployments only.
You should at least scan through them, though.
====

* The default configuration for caching was changed.
Currently, only mapped attributes are cached by default.
(Except for the situation when the caching is enabled by `cachingOnly` property in the read capability.)
See commits [4775c1](https://github.com/Evolveum/midpoint/commit/4775c14884d42aa758c19b5693ec07dcacdeb147)
and #the following one - TODO#.

* When processing live sync and asynchronous update changes that contain only the object identifiers, a more aggressive approach to fetching actual objects was adopted:
We now always fetch the actual object, if possible.
The reason is that the cached version may be incomplete or outdated.
(This may still change before 4.9 the release, though.)
See commits [4775c1](https://github.com/Evolveum/midpoint/commit/4775c14884d42aa758c19b5693ec07dcacdeb147)
and #the following one - TODO#.

* The behavior of `disableTimestamp` and `disableReason` in the shadow activation container was changed.
Before 4.9/4.8.1, these properties were updated only if there was an actual change in the administrative status from something to `DISABLED`.
Since 4.9/4.8.1, both of these properties are updated even if the administrative status is already `DISABLED`:
the `disableReason` is determined anew, and the `disableTimestamp` is updated if the status and/or the reason are modified.
See bug:MID-9220[].

* Automatic caching of association binding attributes (the "value" side, i.e. `valueAttribute` in the association definition) is no longer provided.
It is recommended to mark them as secondary identifiers.

* The filtering of associations was changed slightly.
In particular, even if the required auxiliary object class is not present for the subject, the association values are still shown - if they exist on the resource.
(They were hidden before.)
#TODO reconsider this#

* "<a:indexed/>" and "<a:indexOnly/>" annotations - when present but without any value - was interpreted as "false".
This was now changed to a more intuitive interpretation (similar to a:object, a:container, etc), where annotation present but without value means "true".
Also, "a:container" and other markers were interpreted as "true", even if the value was actually "false".
This is now fixed as well.

* Years-old ref-style schema annotations like <r:identifier ref="icfs:uid"/> are no longer supported.
They are not used since midPoint 2.0.
If you happen to use them in your manually configured resource XSD schemas, please replace them with the supported <r:identifier>icfs:uid</r:identifier> style.

* Support for getting/setting objects embedded in references marked as `a:objectReference` directly, like `LensElementContext.getObjectOld()`.
This feature was used only internally by midPoint.

* #TODO# Either bring back the support of <xsd:documentation> in resource schemas (not used by ConnId, but may be used for manually entered schemas), or document the feature drop here.
=== Java and REST API Changes Since 4.8

NOTE: As for the Java API, this section describes changes in `midpoint` and `basic` function libraries.
(MidPoint does not have explicitly defined Java API, yet.
But these two objects are something that can be unofficially considered to be the API of midPoint, usable e.g. from scripts.)

// * Some of `javax` namespaces were migrated to `jakarta` namespaces, due to upgrade of Spring and Groovy 4. This may affect your scripts / overlays if you were using them. Most notable is `javax.xml.bind`, which was migrated to `jakarta.xml.bind`.
// ** Most notable rename for Groovy scripts is `javax.xml.bind.JAXBElement` to `jakarta.xml.bind.JAXBElement`.
//
// * Groovy was updated to version 4, which changed some of exposed java package names. See https://groovy-lang.org/releasenotes/groovy-4.0.html[Groovy 4.0 Release Notes] for more details.
//
// * The following methods were not checking authorizations of currently logged-in user, and were fixed to do so:
// `midpoint.countAccounts`, `midpoint.getObjectsInConflictOnPropertyValue`, `midpoint.isUniquePropertyValue`.
// See bug:MID-6241[] and commit https://github.com/Evolveum/midpoint/commit/1471bba52e363f81feabbec6f997507d8a7655fb[1471bb].

=== Internal Changes Since 4.8

NOTE: These changes should not influence people that use midPoint "as is".
They should also not influence the XML/JSON/YAML-based customizations or scripting expressions that rely just on the provided library classes.
These changes will influence midPoint forks and deployments that are heavily customized using the Java components.

* Internal APIs were massively changed with regard to passing `prismContext` object between methods.
This object has been statically available for quite a long time.
Now it was definitely removed from methods' signatures.
+
*The official APIs (like `midpoint` and `basic` objects) were not touched by this change.
However, if you use some of the unofficial or undocumented APIs, please make sure you migrate your code appropriately.*
+
The change itself is very simple: basically, the `PrismContext` parameter was removed from methods' signatures.

* Likewise, the internals of prism definitions were changed in https://github.com/Evolveum/prism/commit/12808dc91f4ea358dda3666cd0b01eba7d08300c[12808d].
You should not be affected by this; however, if you use some of the unofficial/undocumented APIs, please check your code.

// * The post-processing of retrieved objects in the IDM Model subsystem (sometimes called "apply schemas and security") was xref:/midpoint/devel/design/apply-schemas-and-security-4.8/summary.adoc[simplified].
//
// * Internal `SearchBasedActivityRunSpecifics` interface was changed.
// This may affect those deployments that provide their own activity handlers.
// See https://github.com/Evolveum/midpoint/commit/12f6f66d[12f6f66d].


++++
{% include release-issues.html %}
++++<|MERGE_RESOLUTION|>--- conflicted
+++ resolved
@@ -41,7 +41,13 @@
 For more information see xref:/midpoint/reference//security/credentials/secrets-provider-configuration.adoc[].
 * Shadow associations
 
-<<<<<<< HEAD
+* Query Support for searching in value metadata of objects
+** Native Repository: Object metadata stored in `metadata` property of `MetadataType` are also indexed and searchable as value metadata. Eg. original `metadata/creatorRef` is `@metadata/storage/creatorRef` as value metadata path.
+** Value metadata `storage` and `process` are indexed for assignments and available for search using `assignment/@metadata/storage`.
+* Ninja
+** Added support for new verification categories: `MULTI_VALUE_REF_WITHOUT_OID`, `MISSING_NATURAL_KEY`, `MULTIVALUE_BYTE_ARRAY`, `PROTECTED_DATA_NOT_EXTERNAL`.
+For more information see xref:/midpoint/reference/deployment/ninja/command/verify.adoc[].
+
 * Role mining
 ** Attribute Clustering Support:
 *** Enabled attribute clustering with customizable conditions, providing flexibility in defining attribute rules for clustering procedures. Available in advanced mode.
@@ -55,14 +61,6 @@
 *** Expanded user permission table settings, providing administrators with additional control and customization options.
 ** Performance and GUI Enhancements:
 *** Performance optimizations and user interface enhancements to improve overall user experience and efficiency.
-=======
-* Query Support for searching in value metadata of objects
-** Native Repository: Object metadata stored in `metadata` property of `MetadataType` are also indexed and searchable as value metadata. Eg. original `metadata/creatorRef` is `@metadata/storage/creatorRef` as value metadata path.
-** Value metadata `storage` and `process` are indexed for assignments and available for search using `assignment/@metadata/storage`.
-* Ninja
-** Added support for new verification categories: `MULTI_VALUE_REF_WITHOUT_OID`, `MISSING_NATURAL_KEY`, `MULTIVALUE_BYTE_ARRAY`, `PROTECTED_DATA_NOT_EXTERNAL`.
-For more information see xref:/midpoint/reference/deployment/ninja/command/verify.adoc[].
->>>>>>> add45ae4
 
 === Other Improvements
 

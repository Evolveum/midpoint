--- conflicted
+++ resolved
@@ -94,7 +94,6 @@
 * Fixed too verbose logging when user in GUI entered syntacticly incorrect filter. See bug:MID-9342[].
 * Fixed All Access page crashing if assignment has multiple provenances. See bug:MID-10217[] and bug:MID-10358[].
 * bug:MID-10278[] Fix non-clickable part of a button in Edit Schema popup panel.
-<<<<<<< HEAD
 * Allow volatility configuration per mapping through the Resource Wizard. See bug:MID-10170[].
 * Change the CSS style of sub-containers in the vertical form panel to create a new object for reference. See bug:MID-10030[].
 * Fixed removal of the shadow transition mark in the mark table panel. See bug:MID-10228[].
@@ -109,7 +108,6 @@
 * Fixed saving of audit record with malformed username as parameter during login (User-Enumeration attack). See bug:MID-10383[].
 * Add a save button to the wizard's table of object and association types. See bug:MID-10046[].
 * Add an error message when the 'securityQuestionsForm' authentication module is the first in the authentication sequence. See bug:MID-10149[].
-=======
 
 * Role Analysis Improvements:
 ** Improve overall performance.
@@ -123,7 +121,6 @@
 
 * Anonymous Export Improvements:
 ** Added support for exporting anonymized attributes.
->>>>>>> 0b021abd
 
 * Performance improvements in Native PostgreSQL repository:
 ** Lazy parsing for value metadata in Native PostgreSQL repository. Value metadata are parsed only if they are actually used

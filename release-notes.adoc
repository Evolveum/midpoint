--- conflicted
+++ resolved
@@ -115,9 +115,7 @@
 * Add an error message when the 'securityQuestionsForm' authentication module is the first in the authentication sequence. See bug:MID-10149[].
 * bug:MID-10225[] Fix issue where opening of certification campaign stage hangs indefinitely.
 * Fixed "preview changes" and "access request" functionality when some projections are hidden by authorizations. See bug:MID-10397[].
-<<<<<<< HEAD
 * bug:MID-10739[] Use SecureRandom instead of Random.
-=======
 * Fixed different certification bugs. See bug:MID-10208[], bug:MID-10190[], bug:MID-10134[], bug:MID-10262[], bug:MID-10261[], bug:MID-10373[], bug:MID-10376[], bug:MID-10469[], bug:MID-10520[] and others.
 * Fixed organizations list display bug. See bug:MID-10150[].
 * Fixed the icon for Case type objects that was not displayed. See bug:MID-10164[].
@@ -174,7 +172,6 @@
 * Connid version was upgraded to 1.6.0.0. See bug:MID-10552[].
 * Fixed the error during saving the extension schema if there is ObjectReferenceType item. See bug:MID-10693[].
 * Fixed the search with upper case letters on the Projections panel. See bug:MID-10713[].
->>>>>>> b1442535
 
 === Releases Of Other Components
 

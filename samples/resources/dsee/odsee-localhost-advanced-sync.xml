<?xml version="1.0" encoding="UTF-8"?>
<!--
  ~ Copyright (c) 2010-2013 Evolveum
  ~
  ~ Licensed under the Apache License, Version 2.0 (the "License");
  ~ you may not use this file except in compliance with the License.
  ~ You may obtain a copy of the License at
  ~
  ~     http://www.apache.org/licenses/LICENSE-2.0
  ~
  ~ Unless required by applicable law or agreed to in writing, software
  ~ distributed under the License is distributed on an "AS IS" BASIS,
  ~ WITHOUT WARRANTIES OR CONDITIONS OF ANY KIND, either express or implied.
  ~ See the License for the specific language governing permissions and
  ~ limitations under the License.
  -->


<!--

This file is an example of Resource definition. It defines an LDAP resource
using an Identity Connector Framework LDAP connector. It contains configuration
for use with stock ODSEE servers.

This resource definition contains also definition to enable synchronization and
especially an expression that is using a lookup of value from an configuration
object.

-->

<c:objects xmlns="http://midpoint.evolveum.com/xml/ns/public/common/common-2a"
           xmlns:c="http://midpoint.evolveum.com/xml/ns/public/common/common-2a"
           xmlns:xsi="http://www.w3.org/2001/XMLSchema-instance"
           xmlns:xsd="http://www.w3.org/2001/XMLSchema"
           xmlns:q="http://prism.evolveum.com/xml/ns/public/query-2"
           xmlns:ri="http://midpoint.evolveum.com/xml/ns/public/resource/instance-2"
           xmlns:icfs="http://midpoint.evolveum.com/xml/ns/public/connector/icf-1/resource-schema-2"
           xmlns:my="http://myself.me/schemas/whatever"
           xsi:schemaLocation="http://midpoint.evolveum.com/xml/ns/public/common/common-2a ../../infra/schema/src/main/resources/xml/ns/public/common/common-2a.xsd">

	<c:resource oid="ef2bc95b-76e0-48e2-86d6-3d4f02d3e1aa">

		<!-- Resource name. It will be displayed in GUI.  -->
		<name>Localhost ODSEE7</name>

		<!-- Reference to the ICF LDAP connector. This is dynamic reference, it will be translated to
           OID during import. -->
		<connectorRef type="ConnectorType">
			<filter>
				<q:equal>
					<q:path>c:connectorType</q:path>
					<q:value>org.identityconnectors.ldap.LdapConnector</q:value>
				</q:equal>
			</filter>
		</connectorRef>

		<!-- Configuration section contains configuration of the connector,
             such as hostnames and passwords -->
		<c:connectorConfiguration
			xmlns:icfcldap="http://midpoint.evolveum.com/xml/ns/public/connector/icf-1/bundle/org.forgerock.openicf.connectors.ldap-connector/org.identityconnectors.ldap.LdapConnector"
                xmlns:icfc="http://midpoint.evolveum.com/xml/ns/public/connector/icf-1/connector-schema-2">

			<!-- Configuration specific for the LDAP connector -->
			<icfc:configurationProperties>
				<icfcldap:port>11389</icfcldap:port>
				<icfcldap:host>localhost</icfcldap:host>
				<icfcldap:baseContexts>dc=example,dc=com</icfcldap:baseContexts>
				<icfcldap:principal>uid=idm,ou=Administrators,dc=example,dc=com</icfcldap:principal>
				<icfcldap:credentials>
					<clearValue>secret</clearValue>
				</icfcldap:credentials>
				<icfcldap:modifiersNamesToFilterOut>uid=idm,ou=Administrators,dc=example,dc=com
				</icfcldap:modifiersNamesToFilterOut>
				<icfcldap:vlvSortAttribute>uid</icfcldap:vlvSortAttribute>
				<icfcldap:useBlocks>true</icfcldap:useBlocks>
				<icfcldap:usePagedResultControl>true</icfcldap:usePagedResultControl>
				<icfcldap:uidAttribute>nsUniqueId</icfcldap:uidAttribute>
				<icfcldap:accountOperationalAttributes>nsAccountLock</icfcldap:accountOperationalAttributes>
			</icfc:configurationProperties>

			<!-- Generic ICF configuration -->

			<icfc:connectorPoolConfiguration>
				<icfc:minEvictableIdleTimeMillis>120000</icfc:minEvictableIdleTimeMillis>
				<icfc:minIdle>1</icfc:minIdle>
				<icfc:maxIdle>10</icfc:maxIdle>
				<icfc:maxObjects>10</icfc:maxObjects>
				<icfc:maxWait>150000</icfc:maxWait>
			</icfc:connectorPoolConfiguration>

			<icfc:producerBufferSize>100</icfc:producerBufferSize>

		</c:connectorConfiguration>

		<schemaHandling>

			<!-- Definition of default account type.
                 This is now the only account type that midPoint can work with. -->
			<accountType>
				<name>default</name>

				<!-- Readable name for the account type -->
				<displayName>Default Account</displayName>
				<default>true</default>

				<!-- Reference to the Resource Schema (see above) specifying
                     object class for this account type -->
				<objectClass>ri:AccountObjectClass</objectClass>

				<!-- Definition of __NAME__ attribute handling.
                     ICF will put entry DN into __NAME__ attribute.-->
				<attribute>
					<ref>icfs:name</ref>

					<!-- Readable name for the attribute. This will be used in GUI -->
					<displayName>Distinguished Name</displayName>

					<!-- Access limitation for this attribute.
                         In our case ICF will put DN in the __NAME__ attribute.
                         Althouhg DN can be theoretically changes, this definition
                         will make it immutable. -->
					<access>create</access>
					<access>read</access>

					<!-- Outbound expression for the __NAME__ attribute.
                         If account is created or updated, the __NAME__ attribute
                         will be set accruing to this expression.

                         This specific expression will construct DN by concatenating
                         name from user object and string constants.

                         The expression is marked as "initial", therefore it will
                         be evaluated only if the entry already does not have an DN. -->
					<outbound>
						<strength>weak</strength>
						<source>
							<path>$user/name</path>
						</source>
						<expression>
							<script>
								<code>'uid=' + name + ',ou=people,dc=example,dc=com'</code>
							</script>
						</expression>
					</outbound>
					<!-- Try this, but it does not work as of 24.5.2012 10:44
                                'uid=' + name + iterationToken +',ou=people,dc=example,dc=com'
-->

					<!-- No inbound expression here. We cannot sync changes in DN yet -->

				</attribute>

				<!-- Definition of __UID__ attribute handling.
                     ICF will put entry UUID into __UID__ attribute in case it
                     is connecting to OpenDJ/OpenDS. It may be different for
                     other directory servers and it also dependes on connector
                     configuration. Please see connector documentation for
                     more details.-->
				<attribute>
					<ref>icfs:uid</ref>

					<!-- Readable name for the attribute. This will be used in GUI -->
					<displayName>Entry UUID</displayName>

					<!-- Access limitation for this attribute.
                         Entry UUID is created by the directory server itelf
                         and it is immutable. We can only read it. -->
					<access>read</access>

					<!-- There is no "outbound" expression, so midPoint will not
                         do anything with this attribute. -->

					<!-- No inbound expression here. Does not make sense to sync UUID as it is supposed to be immutable -->

				</attribute>
				<!-- Definition of uid attribute handling.
                     Do not confuse with __UID__! -->
				<attribute>
					<ref>ri:uid</ref>
					<displayName>Login Name</displayName>
					<access>create</access>
					<access>read</access>
					<outbound>
						<!-- It is mapped from (and also to) "name" property of
                             user. It is essentially a login name -->
						<source>
							<path>$user/name</path>
						</source>
					</outbound>
					<inbound>
						<description>It is mapped to (and also from) "name" property of
                            user. It is essentially a login name
						</description>
						<target>
							<path>$user/name</path>
						</target>
					</inbound>

				</attribute>
				<!-- Definition of cn attribute handling. -->
				<attribute>
					<ref>ri:cn</ref>

					<displayName>Common Name</displayName>
					<access>create</access>
					<access>read</access>
					<access>update</access>

					<!-- Outbound expression here is using "pure" XPath, without
                         using functions. This is the simplest case, just copying
                         the "fullName" property of user to the "cn" attribute of
                         an account.

                         Please note that this expression is not marked as "default".
                         Therefore this value will be copied on every change,
                         overwriting the original value of "cn" on the resource.
                     -->
					<outbound>
						<source>
							<path>$user/fullName</path>
						</source>
					</outbound>
					<inbound>
						<description>
                            Inbound expression. It is used to synchronize changes
                            in the account to the user object in the IDM. This
                            expression specifies to copy the cn attribute value
                            from the account to the fullName property of the user.
						</description>
						<target>
							<path>$user/fullName</path>
						</target>
					</inbound>
				</attribute>

				<!-- Definition of sn attribute handling. -->
				<attribute>
					<ref>ri:sn</ref>
					<displayName>Surname</displayName>
					<access>create</access>
					<access>read</access>
					<access>update</access>
					<outbound>
						<source>
							<path>$user/familyName</path>
						</source>
					</outbound>
					<inbound>
						<description>sn will be synchronized to user's familyName</description>
						<target>
							<path>$user/familyName</path>
						</target>
					</inbound>

					<!-- sn will be synchronized to user's familyName -->
				</attribute>

				<!-- Definition of givenName attribute handling. -->
				<attribute>
					<ref>ri:givenName</ref>
					<displayName>Given Name</displayName>
					<access>create</access>
					<access>read</access>
					<access>update</access>
					<outbound>
						<source>
							<path>$user/givenName</path>
						</source>
					</outbound>
					<inbound>
						<description>givenName will be synchronized to user's givenName</description>
						<target>
							<path>$user/givenName</path>
						</target>
					</inbound>

				</attribute>

				<activation>
					<administrativeStatus>
						<outbound>
							<strength>weak</strength>
						</outbound>
					</administrativeStatus>
				</activation>

				<credentials>
					<password>
						<outbound>
							<strength>weak</strength>
							<expression>
								<generate/>
							</expression>
						</outbound>
					</password>
				</credentials>

			</accountType>
		</schemaHandling>

		<capabilities xmlns:cap="http://midpoint.evolveum.com/xml/ns/public/resource/capabilities-2">
			<configured>
				<cap:activation>
					<cap:status>
						<cap:attribute>ri:nsAccountLock</cap:attribute>
						<cap:enableValue/>
						<cap:disableValue>true</cap:disableValue>
					</cap:status>
				</cap:activation>
			</configured>
		</capabilities>
		<!--
            Synchronization section describes the synchronization policy, timing,
            reactions and similar synchronization settings.
        -->
		<synchronization>
			<objectSynchronization>
				<!--
	                The synchronization for this resource is enabled.
	                It means that the synchronization will react to changes detected by
	                the system (live sync task, discovery or reconciliation) -->
				<enabled>true</enabled>

				<correlation>
					<q:description>
	                    Correlation expression is a search query.
	                    Following search query will look for users that have "name"
	                    equal to the "uid" attribute of the account. Simply speaking,
	                    it will look for match in usernames in the IDM and the resource.
	                    The correlation rule always looks for users, so it will not match
	                    any other object type.
					</q:description>
					<q:equal>
						<q:path>c:name</q:path>
						<expression>
							<ref>c:name</ref>
							<script>
								<language>http://www.w3.org/TR/xpath/</language>
								<code>
		                            $c:account/c:attributes/ri:uid
								</code>
							</script>
						</expression>
					</q:equal>
				</correlation>

				<!-- Confirmation rule may be here, but as the search above will
	                 always return at most one match, the confirmation rule is not needed. -->

				<!-- Following section describes reactions to a situations.
	                 The setting here assumes that this resource is authoritative,
	                 therefore all accounts created on the resource should be
	                 reflected as new users in IDM.
	                 See http://wiki.evolveum.com/display/midPoint/Synchronization+Situations
	             -->
				<reaction>
					<situation>linked</situation>
					<action ref="http://midpoint.evolveum.com/xml/ns/public/model/action-2#modifyUser"/>
				</reaction>
				<reaction>
					<situation>deleted</situation>
					<action ref="http://midpoint.evolveum.com/xml/ns/public/model/action-2#unlinkAccount"/>
				</reaction>
				<reaction>
					<situation>unlinked</situation>
					<action ref="http://midpoint.evolveum.com/xml/ns/public/model/action-2#linkAccount"/>
				</reaction>
				<reaction>
					<situation>unmatched</situation>
					<!-- Reference to the User Template is here. If the user would be
	                         created as a result of this action, it will be created according
	                         to this template. -->
					<objectTemplateRef oid="c0c010c0-d34d-b33f-f00d-777222222222"/>
					<action ref="http://midpoint.evolveum.com/xml/ns/public/model/action-2#addUser"/>
					<!--	                <action ref="http://midpoint.evolveum.com/xml/ns/public/model/action-2#linkAccount"/>-->
				</reaction>
			</objectSynchronization>
		</synchronization>

	</c:resource>

	<task oid="91919191-76e0-59e2-86d6-3d4f02d3afaf">

		<name>Synchronization: Embedded Test Oracle DSEE7</name>
		<description>
            Definition of a live sychnronization task. It will poll changelog and pull in changes
<<<<<<< HEAD
        </description>

        <taskIdentifier>91919191-76e0-59e2-86d6-3d4f02d3afaf</taskIdentifier>
        <ownerRef oid="00000000-0000-0000-0000-000000000002"/>
        <executionStatus>runnable</executionStatus>
        <handlerUri>http://midpoint.evolveum.com/xml/ns/public/model/synchronization/task/live-sync/handler-2</handlerUri>
        <objectRef oid="ef2bc95b-76e0-48e2-86d6-3d4f02d3e1aa" type="c:ResourceType"/>
        <recurrence>recurring</recurrence>
        <binding>tight</binding>
        <schedule>
            <interval>5</interval>
        </schedule>

    </task>
=======
		</description>

		<taskIdentifier>91919191-76e0-59e2-86d6-3d4f02d3afaf</taskIdentifier>
		<ownerRef oid="00000000-0000-0000-0000-000000000002"/>
		<executionStatus>runnable</executionStatus>
		<handlerUri>http://midpoint.evolveum.com/xml/ns/public/model/synchronization/task/live-sync/handler-2</handlerUri>
		<objectRef oid="ef2bc95b-76e0-48e2-86d6-3d4f02d3e1aa"/>
		<recurrence>recurring</recurrence>
		<binding>tight</binding>
		<schedule>
			<interval>5</interval>
		</schedule>

	</task>
>>>>>>> ab991d90

</c:objects><|MERGE_RESOLUTION|>--- conflicted
+++ resolved
@@ -384,29 +384,13 @@
 		<name>Synchronization: Embedded Test Oracle DSEE7</name>
 		<description>
             Definition of a live sychnronization task. It will poll changelog and pull in changes
-<<<<<<< HEAD
-        </description>
-
-        <taskIdentifier>91919191-76e0-59e2-86d6-3d4f02d3afaf</taskIdentifier>
-        <ownerRef oid="00000000-0000-0000-0000-000000000002"/>
-        <executionStatus>runnable</executionStatus>
-        <handlerUri>http://midpoint.evolveum.com/xml/ns/public/model/synchronization/task/live-sync/handler-2</handlerUri>
-        <objectRef oid="ef2bc95b-76e0-48e2-86d6-3d4f02d3e1aa" type="c:ResourceType"/>
-        <recurrence>recurring</recurrence>
-        <binding>tight</binding>
-        <schedule>
-            <interval>5</interval>
-        </schedule>
-
-    </task>
-=======
 		</description>
 
 		<taskIdentifier>91919191-76e0-59e2-86d6-3d4f02d3afaf</taskIdentifier>
 		<ownerRef oid="00000000-0000-0000-0000-000000000002"/>
 		<executionStatus>runnable</executionStatus>
 		<handlerUri>http://midpoint.evolveum.com/xml/ns/public/model/synchronization/task/live-sync/handler-2</handlerUri>
-		<objectRef oid="ef2bc95b-76e0-48e2-86d6-3d4f02d3e1aa"/>
+        <objectRef oid="ef2bc95b-76e0-48e2-86d6-3d4f02d3e1aa" type="c:ResourceType"/>
 		<recurrence>recurring</recurrence>
 		<binding>tight</binding>
 		<schedule>
@@ -414,6 +398,5 @@
 		</schedule>
 
 	</task>
->>>>>>> ab991d90
 
 </c:objects>
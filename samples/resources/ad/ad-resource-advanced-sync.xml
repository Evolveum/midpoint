--- conflicted
+++ resolved
@@ -411,31 +411,16 @@
 	<name>Synchronization: Active Directory</name>
 	<description>
             Definition of a live sychnronization task. It will poll changelog and pull in changes
-<<<<<<< HEAD
-        </description>
-        <taskIdentifier>91919191-76e0-59e2-86d6-444f02d3ffff</taskIdentifier>
-        <ownerRef oid="00000000-0000-0000-0000-000000000002"/>
-        <executionStatus>runnable</executionStatus>
-        <handlerUri>http://midpoint.evolveum.com/xml/ns/public/model/synchronization/task/live-sync/handler-2</handlerUri>
-        <objectRef oid="ef2bc95b-76e0-48e2-86d6-3d4f02d3eaef" type="c:ResourceType"/>
-        <recurrence>recurring</recurrence>
-        <binding>tight</binding>
-        <schedule>
-            <interval>5</interval>
-        </schedule>
-    </task>
-=======
 	</description>
 	<taskIdentifier>91919191-76e0-59e2-86d6-444f02d3ffff</taskIdentifier>
 	<ownerRef oid="00000000-0000-0000-0000-000000000002"/>
 	<executionStatus>runnable</executionStatus>
 	<handlerUri>http://midpoint.evolveum.com/xml/ns/public/model/synchronization/task/live-sync/handler-2</handlerUri>
-	<objectRef oid="ef2bc95b-76e0-48e2-86d6-3d4f02d3eaef"/>
+        <objectRef oid="ef2bc95b-76e0-48e2-86d6-3d4f02d3eaef" type="c:ResourceType"/>
 	<recurrence>recurring</recurrence>
 	<binding>tight</binding>
 	<schedule>
 		<interval>5</interval>
 	</schedule>
 </task>
->>>>>>> ab991d90
 </objects>
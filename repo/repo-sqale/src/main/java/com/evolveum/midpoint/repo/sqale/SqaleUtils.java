--- conflicted
+++ resolved
@@ -38,11 +38,7 @@
      */
     public static final String SCHEMA_AUDIT_CHANGE_NUMBER = "schemaAuditChangeNumber";
 
-<<<<<<< HEAD
-    public static final int CURRENT_SCHEMA_CHANGE_NUMBER = 42;
-=======
-    public static final int CURRENT_SCHEMA_CHANGE_NUMBER = 44;
->>>>>>> 502b256b
+    public static final int CURRENT_SCHEMA_CHANGE_NUMBER = 45;
 
     public static final int CURRENT_SCHEMA_AUDIT_CHANGE_NUMBER = 9;
 

--- conflicted
+++ resolved
@@ -38,12 +38,7 @@
      */
     public static final String SCHEMA_AUDIT_CHANGE_NUMBER = "schemaAuditChangeNumber";
 
-<<<<<<< HEAD
-    public static final int CURRENT_SCHEMA_CHANGE_NUMBER = 41;
-=======
-    public static final int CURRENT_SCHEMA_CHANGE_NUMBER = 37;
-
->>>>>>> 944004dd
+    public static final int CURRENT_SCHEMA_CHANGE_NUMBER = 42;
 
     public static final int CURRENT_SCHEMA_AUDIT_CHANGE_NUMBER = 9;
 

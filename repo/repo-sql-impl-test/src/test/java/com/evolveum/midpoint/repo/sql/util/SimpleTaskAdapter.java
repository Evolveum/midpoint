--- conflicted
+++ resolved
@@ -843,9 +843,10 @@
     }
 
     @Override
-<<<<<<< HEAD
     public void setExecutionConstraints(TaskExecutionConstraintsType value) {
-=======
+    }
+
+    @Override
     public TaskExecutionEnvironmentType getExecutionEnvironment() {
         return null;
     }
@@ -860,6 +861,5 @@
 
     @Override
     public void setExecutionEnvironmentTransient(TaskExecutionEnvironmentType value) {
->>>>>>> 99330369
     }
 }
--- conflicted
+++ resolved
@@ -259,15 +259,10 @@
         //given
 
         //when
-<<<<<<< HEAD
-        ObjectModificationType modification = getJaxbUtil().unmarshalObject(
-                new File(TEST_DIR, "modify-delete-assignment.xml"), ObjectModificationType.class);
-=======
 //        ObjectModificationType modification = prismContext.getPrismJaxbProcessor().unmarshalObject(
 //                new File(TEST_DIR, "modify-delete-assignment.xml"), ObjectModificationType.class);
 //
 //        ObjectDelta delta = DeltaConvertor.createObjectDelta(modification, RoleType.class, prismContext);
->>>>>>> ab991d90
 
         AssignmentType a = new AssignmentType();
         a.setId(4L);

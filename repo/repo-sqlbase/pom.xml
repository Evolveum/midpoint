<?xml version="1.0"?>
<!--
  ~ Copyright (C) 2010-2021 Evolveum and contributors
  ~
  ~ This work is dual-licensed under the Apache License 2.0
  ~ and European Union Public License. See LICENSE file for details.
  -->

<project xmlns="http://maven.apache.org/POM/4.0.0" xmlns:xsi="http://www.w3.org/2001/XMLSchema-instance"
        xsi:schemaLocation="http://maven.apache.org/POM/4.0.0 http://maven.apache.org/xsd/maven-4.0.0.xsd">
    <modelVersion>4.0.0</modelVersion>

    <parent>
        <artifactId>repo</artifactId>
        <groupId>com.evolveum.midpoint.repo</groupId>
        <version>4.4-SNAPSHOT</version>
    </parent>

    <artifactId>repo-sqlbase</artifactId>
    <packaging>jar</packaging>

    <name>midPoint Repository - SQL common support</name>
    <description>
        Common parts for SQL-based repository and audit implementations.
        Contains common SQL configuration support, Querydsl support, connection pool.
        No Hibernate here.
    </description>

    <properties>
        <maven.test.skip>true</maven.test.skip>
    </properties>

    <dependencies>
        <dependency>
            <groupId>com.evolveum.commons</groupId>
            <artifactId>util</artifactId>
            <version>${project.version}</version>
        </dependency>
        <dependency>
            <groupId>com.evolveum.midpoint.infra</groupId>
            <artifactId>schema</artifactId>
            <version>${project.version}</version>
        </dependency>
        <dependency>
            <groupId>com.evolveum.prism</groupId>
            <artifactId>prism-api</artifactId>
            <version>${project.version}</version>
        </dependency>
        <dependency>
            <groupId>com.evolveum.midpoint.infra</groupId>
            <artifactId>common</artifactId>
            <version>${project.version}</version>
        </dependency>
        <dependency>
            <groupId>com.evolveum.midpoint.repo</groupId>
            <artifactId>repo-api</artifactId>
            <version>${project.version}</version>
        </dependency>
        <dependency>
            <groupId>com.evolveum.midpoint.repo</groupId>
            <artifactId>audit-api</artifactId>
            <version>${project.version}</version>
        </dependency>
        <dependency>
            <groupId>com.evolveum.midpoint.repo</groupId>
            <artifactId>security-api</artifactId>
            <version>${project.version}</version>
        </dependency>

        <dependency>
            <groupId>org.springframework</groupId>
            <artifactId>spring-beans</artifactId>
        </dependency>
        <dependency>
            <groupId>org.springframework</groupId>
            <artifactId>spring-context</artifactId>
        </dependency>

        <dependency>
            <groupId>org.apache.commons</groupId>
            <artifactId>commons-lang3</artifactId>
        </dependency>
        <dependency>
            <groupId>jakarta.annotation</groupId>
            <artifactId>jakarta.annotation-api</artifactId>
        </dependency>

        <dependency>
            <groupId>com.zaxxer</groupId>
            <artifactId>HikariCP</artifactId>
        </dependency>
<<<<<<< HEAD
        <!-- Our favourite JDBC driver, needed for JSONB support -->
        <dependency>
            <groupId>org.postgresql</groupId>
            <artifactId>postgresql</artifactId>
            <exclusions>
                <!-- in favor of com.google.guava:guava -->
                <exclusion>
                    <groupId>org.checkerframework</groupId>
                    <artifactId>checker-qual</artifactId>
                </exclusion>
            </exclusions>
        </dependency>
=======
>>>>>>> c063bdb1

        <dependency>
            <groupId>org.jetbrains</groupId>
            <artifactId>annotations</artifactId>
        </dependency>
        <dependency>
            <groupId>com.google.guava</groupId>
            <artifactId>guava</artifactId>
        </dependency>

        <dependency>
            <groupId>com.querydsl</groupId>
            <artifactId>querydsl-sql</artifactId>
            <version>${querydsl.version}</version>
        </dependency>
        <dependency>
            <groupId>com.querydsl</groupId>
            <artifactId>querydsl-core</artifactId>
        </dependency>
    </dependencies>
</project><|MERGE_RESOLUTION|>--- conflicted
+++ resolved
@@ -89,21 +89,6 @@
             <groupId>com.zaxxer</groupId>
             <artifactId>HikariCP</artifactId>
         </dependency>
-<<<<<<< HEAD
-        <!-- Our favourite JDBC driver, needed for JSONB support -->
-        <dependency>
-            <groupId>org.postgresql</groupId>
-            <artifactId>postgresql</artifactId>
-            <exclusions>
-                <!-- in favor of com.google.guava:guava -->
-                <exclusion>
-                    <groupId>org.checkerframework</groupId>
-                    <artifactId>checker-qual</artifactId>
-                </exclusion>
-            </exclusions>
-        </dependency>
-=======
->>>>>>> c063bdb1
 
         <dependency>
             <groupId>org.jetbrains</groupId>

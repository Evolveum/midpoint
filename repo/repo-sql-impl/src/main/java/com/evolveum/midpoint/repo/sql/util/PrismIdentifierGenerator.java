package com.evolveum.midpoint.repo.sql.util;

import com.evolveum.midpoint.prism.Containerable;
import com.evolveum.midpoint.prism.PrismContainer;
import com.evolveum.midpoint.prism.PrismContainerValue;
import com.evolveum.midpoint.prism.PrismObject;
import com.evolveum.midpoint.xml.ns._public.common.common_3.AbstractRoleType;
import com.evolveum.midpoint.xml.ns._public.common.common_3.AccessCertificationCampaignType;
import com.evolveum.midpoint.xml.ns._public.common.common_3.AccessCertificationCaseType;
import com.evolveum.midpoint.xml.ns._public.common.common_3.FocusType;
import com.evolveum.midpoint.xml.ns._public.common.common_3.LookupTableType;
import com.evolveum.midpoint.xml.ns._public.common.common_3.ObjectType;
import com.evolveum.midpoint.xml.ns._public.common.common_3.PolicyConstraintsType;
import com.evolveum.midpoint.xml.ns._public.common.common_3.ShadowType;

import org.apache.commons.collections4.CollectionUtils;
import org.apache.cxf.common.util.StringUtils;
import org.jetbrains.annotations.NotNull;

import java.util.*;

/**
 * @author lazyman
 */
public class PrismIdentifierGenerator {

    public enum Operation {ADD, ADD_WITH_OVERWRITE, MODIFY}

    /**
     * Method inserts id for prism container values, which didn't have ids,
     * also returns all container values which has generated id
     */
    public IdGeneratorResult generate(@NotNull PrismObject object, @NotNull Operation operation) {
        IdGeneratorResult result = new IdGeneratorResult();
        boolean adding = Operation.ADD.equals(operation);
        result.setGeneratedOid(adding);

        if (StringUtils.isEmpty(object.getOid())) {
            String oid = UUID.randomUUID().toString();
            object.setOid(oid);
            result.setGeneratedOid(true);
        }
        generateContainerIds(getContainersToGenerateIdsFor(object), result, operation);
        return result;
    }

    private void generateContainerIds(List<PrismContainer<?>> containers, IdGeneratorResult result, Operation operation) {
        Set<Long> usedIds = new HashSet<>();
        for (PrismContainer<?> c : containers) {
            for (PrismContainerValue<?> val : c.getValues()) {
                if (val.getId() != null) {
                    usedIds.add(val.getId());
                }
            }
        }

        Long nextId = 1L;
        for (PrismContainer<?> c : containers) {
            for (PrismContainerValue<?> val : c.getValues()) {
                if (val.getId() != null) {
                    if (operation == Operation.ADD) {
                        result.getValues().add(val);
                    }
                } else {
                    while (usedIds.contains(nextId)) {
                        nextId++;
                    }
                    val.setId(nextId);
                    usedIds.add(nextId);
                    if (operation == Operation.ADD) {
                        result.getValues().add(val);
                    }
                }
            }
        }
    }

<<<<<<< HEAD
    private List<PrismContainer<?>> getContainersToGenerateIdsFor(PrismObject parent) {
        List<PrismContainer<?>> containers = new ArrayList<>();
=======
    // TODO: This seems to be wrong. We want to generate IDs for all multivalue containers
    // This is maybe some historic code. It has to be cleaned up.
    // MID-3869
    private List<PrismContainer> getChildrenContainers(PrismObject parent) {
        List<PrismContainer> containers = new ArrayList<>();
>>>>>>> 7b91273e
        if (ObjectType.class.isAssignableFrom(parent.getCompileTimeClass())) {
            CollectionUtils.addIgnoreNull(containers, parent.findContainer(ObjectType.F_TRIGGER));
        }

        if (LookupTableType.class.isAssignableFrom(parent.getCompileTimeClass())) {
            CollectionUtils.addIgnoreNull(containers, parent.findContainer(LookupTableType.F_ROW));
        }

        if (AccessCertificationCampaignType.class.isAssignableFrom(parent.getCompileTimeClass())) {
            PrismContainer<?> caseContainer = parent.findContainer(AccessCertificationCampaignType.F_CASE);
            CollectionUtils.addIgnoreNull(containers, caseContainer);
            if (caseContainer != null) {
                for (PrismContainerValue<?> casePcv : caseContainer.getValues()) {
                    CollectionUtils.addIgnoreNull(containers, casePcv.findContainer(AccessCertificationCaseType.F_WORK_ITEM));
                }
            }
            CollectionUtils.addIgnoreNull(containers, parent.findContainer(AccessCertificationCampaignType.F_STAGE));
        }

        if (FocusType.class.isAssignableFrom(parent.getCompileTimeClass())) {
            CollectionUtils.addIgnoreNull(containers, parent.findContainer(FocusType.F_ASSIGNMENT));
        }

        if (AbstractRoleType.class.isAssignableFrom(parent.getCompileTimeClass())) {
            CollectionUtils.addIgnoreNull(containers, parent.findContainer(AbstractRoleType.F_INDUCEMENT));
            CollectionUtils.addIgnoreNull(containers, parent.findContainer(AbstractRoleType.F_EXCLUSION));
            CollectionUtils.addIgnoreNull(containers, parent.findContainer(AbstractRoleType.F_AUTHORIZATION));
            PrismContainer policyConstraints = parent.findContainer(AbstractRoleType.F_POLICY_CONSTRAINTS);
            if (policyConstraints != null){
                CollectionUtils.addIgnoreNull(containers, policyConstraints.findContainer(PolicyConstraintsType.F_MAX_ASSIGNEES));
                CollectionUtils.addIgnoreNull(containers, policyConstraints.findContainer(PolicyConstraintsType.F_MIN_ASSIGNEES));
            }
        }
        
        if (ShadowType.class.isAssignableFrom(parent.getCompileTimeClass())) {
            containers.add(parent.findContainer(ShadowType.F_PENDING_OPERATION));
        }

        return containers;
    }

    public IdGeneratorResult generate(Containerable containerable, Operation operation) {
        IdGeneratorResult result = new IdGeneratorResult();
        if (!(containerable instanceof AccessCertificationCaseType)) {
            return result;
        }
        AccessCertificationCaseType aCase = (AccessCertificationCaseType) containerable;
        List<PrismContainer<?>> containers = new ArrayList<>();
        CollectionUtils.addIgnoreNull(containers, aCase.asPrismContainerValue().findContainer(AccessCertificationCaseType.F_WORK_ITEM));
		generateContainerIds(containers, result, operation);
        return result;
    }
}<|MERGE_RESOLUTION|>--- conflicted
+++ resolved
@@ -75,16 +75,11 @@
         }
     }
 
-<<<<<<< HEAD
-    private List<PrismContainer<?>> getContainersToGenerateIdsFor(PrismObject parent) {
-        List<PrismContainer<?>> containers = new ArrayList<>();
-=======
     // TODO: This seems to be wrong. We want to generate IDs for all multivalue containers
     // This is maybe some historic code. It has to be cleaned up.
     // MID-3869
-    private List<PrismContainer> getChildrenContainers(PrismObject parent) {
-        List<PrismContainer> containers = new ArrayList<>();
->>>>>>> 7b91273e
+    private List<PrismContainer<?>> getContainersToGenerateIdsFor(PrismObject parent) {
+        List<PrismContainer<?>> containers = new ArrayList<>();
         if (ObjectType.class.isAssignableFrom(parent.getCompileTimeClass())) {
             CollectionUtils.addIgnoreNull(containers, parent.findContainer(ObjectType.F_TRIGGER));
         }
@@ -118,7 +113,7 @@
                 CollectionUtils.addIgnoreNull(containers, policyConstraints.findContainer(PolicyConstraintsType.F_MIN_ASSIGNEES));
             }
         }
-        
+
         if (ShadowType.class.isAssignableFrom(parent.getCompileTimeClass())) {
             containers.add(parent.findContainer(ShadowType.F_PENDING_OPERATION));
         }

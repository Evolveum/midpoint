/*
 * Copyright (c) 2010-2013 Evolveum
 *
 * Licensed under the Apache License, Version 2.0 (the "License");
 * you may not use this file except in compliance with the License.
 * You may obtain a copy of the License at
 *
 *     http://www.apache.org/licenses/LICENSE-2.0
 *
 * Unless required by applicable law or agreed to in writing, software
 * distributed under the License is distributed on an "AS IS" BASIS,
 * WITHOUT WARRANTIES OR CONDITIONS OF ANY KIND, either express or implied.
 * See the License for the specific language governing permissions and
 * limitations under the License.
 */

package com.evolveum.midpoint.repo.sql.data.common;

import com.evolveum.midpoint.prism.ItemDefinition;
import com.evolveum.midpoint.prism.PrismContainerDefinition;
import com.evolveum.midpoint.prism.PrismContext;
import com.evolveum.midpoint.prism.PrismObject;
import com.evolveum.midpoint.prism.PrismObjectDefinition;
import com.evolveum.midpoint.prism.path.ItemPath;
import com.evolveum.midpoint.repo.sql.data.common.embedded.REmbeddedReference;
import com.evolveum.midpoint.repo.sql.data.common.embedded.ROperationalState;
import com.evolveum.midpoint.repo.sql.data.common.embedded.RPolyString;
import com.evolveum.midpoint.repo.sql.data.common.enums.RResourceAdministrativeState;
import com.evolveum.midpoint.repo.sql.data.common.other.RReferenceOwner;
import com.evolveum.midpoint.repo.sql.data.common.type.RResourceApproverRef;
import com.evolveum.midpoint.repo.sql.util.DtoTranslationException;
import com.evolveum.midpoint.repo.sql.util.RUtil;
import com.evolveum.midpoint.schema.GetOperationOptions;
import com.evolveum.midpoint.schema.SelectorOptions;
import com.evolveum.midpoint.util.logging.Trace;
import com.evolveum.midpoint.util.logging.TraceManager;
<<<<<<< HEAD
import com.evolveum.midpoint.xml.ns._public.common.common_2a.*;

import org.hibernate.annotations.*;

import javax.persistence.*;
import javax.persistence.Entity;
import javax.persistence.Table;

=======
import com.evolveum.midpoint.xml.ns._public.common.common_2a.ObjectReferenceType;
import com.evolveum.midpoint.xml.ns._public.common.common_2a.ResourceBusinessConfigurationType;
import com.evolveum.midpoint.xml.ns._public.common.common_2a.ResourceType;
import org.hibernate.annotations.Cascade;
import org.hibernate.annotations.ForeignKey;
import org.hibernate.annotations.Index;
import org.hibernate.annotations.Where;

import javax.persistence.*;
>>>>>>> e32b592e
import java.util.Collection;
import java.util.HashSet;
import java.util.List;
import java.util.Set;

/**
 * @author lazyman
 */
@Entity
@ForeignKey(name = "fk_resource")
@Table(uniqueConstraints = @UniqueConstraint(columnNames = {"name_norm"}))
@org.hibernate.annotations.Table(appliesTo = "m_resource",
        indexes = {@Index(name = "iResourceName", columnNames = "name_orig")})
public class RResource extends RObject<ResourceType> {

    private static final Trace LOGGER = TraceManager.getTrace(RResource.class);
    private RPolyString name;
    private REmbeddedReference connectorRef;
    private String namespace;
    private ROperationalState operationalState;
    //resource business configuration, embedded component can't be used, because then it couldn't use
    //non embedded approverRef relationship
    private RResourceAdministrativeState administrativeState;
    private Set<RObjectReference> approverRef;
    //end of resource business configuration

    @Enumerated(EnumType.ORDINAL)
    @Column(nullable = true)
    public RResourceAdministrativeState getAdministrativeState() {
        return administrativeState;
    }

    @Where(clause = RObjectReference.REFERENCE_TYPE + "=" + RResourceApproverRef.DISCRIMINATOR)
    @OneToMany(mappedBy = "owner", orphanRemoval = true)
    @ForeignKey(name = "none")
    @Cascade({org.hibernate.annotations.CascadeType.ALL})
    public Set<RObjectReference> getApproverRef() {
        if (approverRef == null) {
            approverRef = new HashSet<RObjectReference>();
        }
        return approverRef;
    }

    @Embedded
    public REmbeddedReference getConnectorRef() {
        return connectorRef;
    }

    public String getNamespace() {
        return namespace;
    }

    @Embedded
    public ROperationalState getOperationalState() {
        return operationalState;
    }

    @Embedded
    public RPolyString getName() {
        return name;
    }

    public void setAdministrativeState(RResourceAdministrativeState administrativeState) {
        this.administrativeState = administrativeState;
    }

    public void setApproverRef(Set<RObjectReference> approverRef) {
        this.approverRef = approverRef;
    }

    public void setName(RPolyString name) {
        this.name = name;
    }

    public void setOperationalState(ROperationalState operationalState) {
        this.operationalState = operationalState;
    }

    public void setNamespace(String namespace) {
        this.namespace = namespace;
    }

    public void setConnectorRef(REmbeddedReference connectorRef) {
        this.connectorRef = connectorRef;
    }

    @Override
    public boolean equals(Object o) {
        if (this == o)
            return true;
        if (o == null || getClass() != o.getClass())
            return false;
        if (!super.equals(o))
            return false;

        RResource rResource = (RResource) o;

        if (name != null ? !name.equals(rResource.name) : rResource.name != null)
            return false;
        if (connectorRef != null ? !connectorRef.equals(rResource.connectorRef) : rResource.connectorRef != null)
            return false;
        if (namespace != null ? !namespace.equals(rResource.namespace) : rResource.namespace != null)
            return false;

        return true;
    }

    @Override
    public int hashCode() {
        int result = super.hashCode();
        result = 31 * result + (name != null ? name.hashCode() : 0);
        result = 31 * result + (namespace != null ? namespace.hashCode() : 0);
        return result;
    }

    public static void copyToJAXB(RResource repo, ResourceType jaxb, PrismContext prismContext,
                                  Collection<SelectorOptions<GetOperationOptions>> options)
            throws DtoTranslationException {
        RObject.copyToJAXB(repo, jaxb, prismContext, options);

        PrismObjectDefinition<ResourceType> resourceDef = prismContext.getSchemaRegistry().determineDefinitionFromClass(ResourceType.class);
        
        jaxb.setName(RPolyString.copyToJAXB(repo.getName()));
        jaxb.setNamespace(repo.getNamespace());

        if (repo.getConnectorRef() != null) {
            jaxb.setConnectorRef(repo.getConnectorRef().toJAXB(prismContext));
        }

        try {
<<<<<<< HEAD
            jaxb.setConnectorConfiguration(RUtil.toJAXB(ResourceType.class, new ItemPath(
                    ResourceType.F_CONNECTOR_CONFIGURATION), repo.getConfiguration(), ConnectorConfigurationType.class, ResourceType.F_CONNECTOR_CONFIGURATION,
                    prismContext));
            jaxb.setSchema(RUtil.toJAXB(ResourceType.class, ResourceType.F_SCHEMA,
                    repo.getXmlSchema(), XmlSchemaType.class, prismContext));
            jaxb.setSchemaHandling(RUtil.toJAXB(ResourceType.class, ResourceType.F_SCHEMA_HANDLING,
                    repo.getSchemaHandling(), SchemaHandlingType.class, prismContext));
            jaxb.setSynchronization(RUtil.toJAXB(ResourceType.class, ResourceType.F_SYNCHRONIZATION,
                    repo.getSynchronization(), SynchronizationType.class, prismContext));
            if (repo.getCapabilities() != null) {
            	PrismContainerDefinition<CapabilitiesType> capabilityDefinition = resourceDef.findContainerDefinition(ResourceType.F_CAPABILITIES);
                jaxb.setCapabilities(repo.getCapabilities().toJAXB(prismContext));
            }
            jaxb.setScripts(RUtil.toJAXB(ResourceType.class, new ItemPath(ResourceType.F_SCRIPTS),
                    repo.getScripts(), OperationProvisioningScriptsType.class, prismContext));

=======
>>>>>>> e32b592e
            if (!isResourceBusinessConfigurationEmpty(repo)) {
                ResourceBusinessConfigurationType business = new ResourceBusinessConfigurationType();
                jaxb.setBusiness(business);
                if (repo.getAdministrativeState() != null) {
                    business.setAdministrativeState(repo.getAdministrativeState().getSchemaValue());
                }
                List<ObjectReferenceType> approvers = RUtil.safeSetReferencesToList(repo.getApproverRef(), prismContext);
                if (!approvers.isEmpty()) {
                    business.getApproverRef().addAll(approvers);
                }
            }
            if (repo.getOperationalState() != null) {
                jaxb.setOperationalState(repo.getOperationalState().toJAXB(jaxb,
                        new ItemPath(ResourceType.F_OPERATIONAL_STATE), prismContext));
            }
<<<<<<< HEAD
            jaxb.setConsistency(RUtil.toJAXB(ResourceType.class, new ItemPath(ResourceType.F_CONSISTENCY),
                    repo.getConsistency(), ResourceConsistencyType.class, prismContext));
            jaxb.setProjection(RUtil.toJAXB(ResourceType.class, ResourceType.F_PROJECTION, repo
                    .getProjection(), ProjectionPolicyType.class,
                    prismContext));

=======
>>>>>>> e32b592e
        } catch (Exception ex) {
            throw new DtoTranslationException(ex.getMessage(), ex);
        }
    }

    public static void copyFromJAXB(ResourceType jaxb, RResource repo, PrismContext prismContext)
            throws DtoTranslationException {
        RObject.copyFromJAXB(jaxb, repo, prismContext);

        repo.setName(RPolyString.copyFromJAXB(jaxb.getName()));
        repo.setNamespace(jaxb.getNamespace());
        repo.setConnectorRef(RUtil.jaxbRefToEmbeddedRepoRef(jaxb.getConnectorRef(), prismContext));

        if (jaxb.getConnector() != null) {
            LOGGER.warn("Connector from resource type won't be saved. It should be translated to connector reference.");
        }
        PrismObject<ResourceType> resource = jaxb.asPrismObject();
        PrismContainerDefinition parentDefinition = resource.getDefinition();

        try {
<<<<<<< HEAD
            repo.setConfiguration(RUtil.toRepo(parentDefinition, ResourceType.F_CONNECTOR_CONFIGURATION, jaxb.getConnectorConfiguration(), prismContext));
            repo.setXmlSchema(RUtil.toRepo(parentDefinition, ResourceType.F_SCHEMA, jaxb.getSchema(), prismContext));
            repo.setSchemaHandling(RUtil.toRepo(parentDefinition, ResourceType.F_SCHEMA_HANDLING, jaxb.getSchemaHandling(), prismContext));
            repo.setSynchronization(RUtil.toRepo(parentDefinition, ResourceType.F_SYNCHRONIZATION, jaxb.getSynchronization(), prismContext));
            if (jaxb.getCapabilities() != null) {
                RCapabilities cap = new RCapabilities();
                ItemDefinition def = parentDefinition.findItemDefinition(ResourceType.F_CAPABILITIES);
                RCapabilities.copyFromJAXB((PrismContainerDefinition) def, jaxb.getCapabilities(), cap, prismContext);
                repo.setCapabilities(cap);
            }
            // repo.setCapabilities(RUtil.toRepo(jaxb.getCapabilities(),
            // prismContext));
            // repo.setNativeCapabilities(RUtil.toRepo(jaxb.getNativeCapabilities(),
            // prismContext));
            repo.setScripts(RUtil.toRepo(parentDefinition, ResourceType.F_SCRIPTS, jaxb.getScripts(), prismContext));
            repo.setConsistency(RUtil.toRepo(parentDefinition, ResourceType.F_CONSISTENCY, jaxb.getConsistency(), prismContext));
=======
>>>>>>> e32b592e
            if (jaxb.getBusiness() != null) {
                ResourceBusinessConfigurationType business = jaxb.getBusiness();
                repo.getApproverRef().addAll(RUtil.safeListReferenceToSet(business.getApproverRef(),
                        prismContext, repo, RReferenceOwner.RESOURCE_BUSINESS_CONFIGURATON_APPROVER));
                repo.setAdministrativeState(RUtil.getRepoEnumValue(business.getAdministrativeState(),
                        RResourceAdministrativeState.class));
            }
            if (jaxb.getOperationalState() != null) {
                ROperationalState repoOpState = new ROperationalState();
                ROperationalState.copyFromJAXB(jaxb.getOperationalState(), repoOpState, prismContext);
                repo.setOperationalState(repoOpState);
            }
<<<<<<< HEAD

            repo.setProjection(RUtil.toRepo(parentDefinition, ResourceType.F_PROJECTION, jaxb.getProjection(), prismContext));

=======
>>>>>>> e32b592e
        } catch (Exception ex) {
            throw new DtoTranslationException(ex.getMessage(), ex);
        }
    }

    private static boolean isResourceBusinessConfigurationEmpty(RResource repo) {
        return repo.getApproverRef().isEmpty() && repo.getAdministrativeState() == null;
    }

    @Override
    public ResourceType toJAXB(PrismContext prismContext, Collection<SelectorOptions<GetOperationOptions>> options)
            throws DtoTranslationException {
        ResourceType object = new ResourceType();
        RUtil.revive(object, prismContext);
        RResource.copyToJAXB(this, object, prismContext, options);

        return object;
    }
}<|MERGE_RESOLUTION|>--- conflicted
+++ resolved
@@ -34,16 +34,6 @@
 import com.evolveum.midpoint.schema.SelectorOptions;
 import com.evolveum.midpoint.util.logging.Trace;
 import com.evolveum.midpoint.util.logging.TraceManager;
-<<<<<<< HEAD
-import com.evolveum.midpoint.xml.ns._public.common.common_2a.*;
-
-import org.hibernate.annotations.*;
-
-import javax.persistence.*;
-import javax.persistence.Entity;
-import javax.persistence.Table;
-
-=======
 import com.evolveum.midpoint.xml.ns._public.common.common_2a.ObjectReferenceType;
 import com.evolveum.midpoint.xml.ns._public.common.common_2a.ResourceBusinessConfigurationType;
 import com.evolveum.midpoint.xml.ns._public.common.common_2a.ResourceType;
@@ -53,7 +43,7 @@
 import org.hibernate.annotations.Where;
 
 import javax.persistence.*;
->>>>>>> e32b592e
+
 import java.util.Collection;
 import java.util.HashSet;
 import java.util.List;
@@ -184,25 +174,6 @@
         }
 
         try {
-<<<<<<< HEAD
-            jaxb.setConnectorConfiguration(RUtil.toJAXB(ResourceType.class, new ItemPath(
-                    ResourceType.F_CONNECTOR_CONFIGURATION), repo.getConfiguration(), ConnectorConfigurationType.class, ResourceType.F_CONNECTOR_CONFIGURATION,
-                    prismContext));
-            jaxb.setSchema(RUtil.toJAXB(ResourceType.class, ResourceType.F_SCHEMA,
-                    repo.getXmlSchema(), XmlSchemaType.class, prismContext));
-            jaxb.setSchemaHandling(RUtil.toJAXB(ResourceType.class, ResourceType.F_SCHEMA_HANDLING,
-                    repo.getSchemaHandling(), SchemaHandlingType.class, prismContext));
-            jaxb.setSynchronization(RUtil.toJAXB(ResourceType.class, ResourceType.F_SYNCHRONIZATION,
-                    repo.getSynchronization(), SynchronizationType.class, prismContext));
-            if (repo.getCapabilities() != null) {
-            	PrismContainerDefinition<CapabilitiesType> capabilityDefinition = resourceDef.findContainerDefinition(ResourceType.F_CAPABILITIES);
-                jaxb.setCapabilities(repo.getCapabilities().toJAXB(prismContext));
-            }
-            jaxb.setScripts(RUtil.toJAXB(ResourceType.class, new ItemPath(ResourceType.F_SCRIPTS),
-                    repo.getScripts(), OperationProvisioningScriptsType.class, prismContext));
-
-=======
->>>>>>> e32b592e
             if (!isResourceBusinessConfigurationEmpty(repo)) {
                 ResourceBusinessConfigurationType business = new ResourceBusinessConfigurationType();
                 jaxb.setBusiness(business);
@@ -218,15 +189,6 @@
                 jaxb.setOperationalState(repo.getOperationalState().toJAXB(jaxb,
                         new ItemPath(ResourceType.F_OPERATIONAL_STATE), prismContext));
             }
-<<<<<<< HEAD
-            jaxb.setConsistency(RUtil.toJAXB(ResourceType.class, new ItemPath(ResourceType.F_CONSISTENCY),
-                    repo.getConsistency(), ResourceConsistencyType.class, prismContext));
-            jaxb.setProjection(RUtil.toJAXB(ResourceType.class, ResourceType.F_PROJECTION, repo
-                    .getProjection(), ProjectionPolicyType.class,
-                    prismContext));
-
-=======
->>>>>>> e32b592e
         } catch (Exception ex) {
             throw new DtoTranslationException(ex.getMessage(), ex);
         }
@@ -247,25 +209,6 @@
         PrismContainerDefinition parentDefinition = resource.getDefinition();
 
         try {
-<<<<<<< HEAD
-            repo.setConfiguration(RUtil.toRepo(parentDefinition, ResourceType.F_CONNECTOR_CONFIGURATION, jaxb.getConnectorConfiguration(), prismContext));
-            repo.setXmlSchema(RUtil.toRepo(parentDefinition, ResourceType.F_SCHEMA, jaxb.getSchema(), prismContext));
-            repo.setSchemaHandling(RUtil.toRepo(parentDefinition, ResourceType.F_SCHEMA_HANDLING, jaxb.getSchemaHandling(), prismContext));
-            repo.setSynchronization(RUtil.toRepo(parentDefinition, ResourceType.F_SYNCHRONIZATION, jaxb.getSynchronization(), prismContext));
-            if (jaxb.getCapabilities() != null) {
-                RCapabilities cap = new RCapabilities();
-                ItemDefinition def = parentDefinition.findItemDefinition(ResourceType.F_CAPABILITIES);
-                RCapabilities.copyFromJAXB((PrismContainerDefinition) def, jaxb.getCapabilities(), cap, prismContext);
-                repo.setCapabilities(cap);
-            }
-            // repo.setCapabilities(RUtil.toRepo(jaxb.getCapabilities(),
-            // prismContext));
-            // repo.setNativeCapabilities(RUtil.toRepo(jaxb.getNativeCapabilities(),
-            // prismContext));
-            repo.setScripts(RUtil.toRepo(parentDefinition, ResourceType.F_SCRIPTS, jaxb.getScripts(), prismContext));
-            repo.setConsistency(RUtil.toRepo(parentDefinition, ResourceType.F_CONSISTENCY, jaxb.getConsistency(), prismContext));
-=======
->>>>>>> e32b592e
             if (jaxb.getBusiness() != null) {
                 ResourceBusinessConfigurationType business = jaxb.getBusiness();
                 repo.getApproverRef().addAll(RUtil.safeListReferenceToSet(business.getApproverRef(),
@@ -278,12 +221,6 @@
                 ROperationalState.copyFromJAXB(jaxb.getOperationalState(), repoOpState, prismContext);
                 repo.setOperationalState(repoOpState);
             }
-<<<<<<< HEAD
-
-            repo.setProjection(RUtil.toRepo(parentDefinition, ResourceType.F_PROJECTION, jaxb.getProjection(), prismContext));
-
-=======
->>>>>>> e32b592e
         } catch (Exception ex) {
             throw new DtoTranslationException(ex.getMessage(), ex);
         }

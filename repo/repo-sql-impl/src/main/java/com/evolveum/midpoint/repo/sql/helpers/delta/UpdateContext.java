--- conflicted
+++ resolved
@@ -11,13 +11,7 @@
 
 import com.evolveum.midpoint.repo.api.RepoModifyOptions;
 import com.evolveum.midpoint.repo.sql.helpers.ObjectUpdater;
-import com.evolveum.midpoint.repo.sql.util.PrismIdentifierGenerator;
-<<<<<<< HEAD
-=======
 import com.evolveum.midpoint.schema.util.cid.ContainerValueIdGenerator;
-
-import org.hibernate.Session;
->>>>>>> 2679a07b
 
 /**
  * TODO
@@ -26,26 +20,15 @@
 
     final ObjectDeltaUpdater beans;
     final RepoModifyOptions options;
-<<<<<<< HEAD
-    final PrismIdentifierGenerator idGenerator;
+    final ContainerValueIdGenerator idGenerator;
     final EntityManager entityManager;
-=======
-    final ContainerValueIdGenerator idGenerator;
-    final Session session;
->>>>>>> 2679a07b
     final ObjectUpdater.AttemptContext attemptContext;
 
     boolean shadowPendingOperationModified;
 
-<<<<<<< HEAD
     UpdateContext(
-            ObjectDeltaUpdater beans, RepoModifyOptions options, PrismIdentifierGenerator idGenerator,
+            ObjectDeltaUpdater beans, RepoModifyOptions options, ContainerValueIdGenerator idGenerator,
             EntityManager entityManager, ObjectUpdater.AttemptContext attemptContext) {
-
-=======
-    UpdateContext(ObjectDeltaUpdater beans, RepoModifyOptions options, ContainerValueIdGenerator idGenerator, Session session,
-            ObjectUpdater.AttemptContext attemptContext) {
->>>>>>> 2679a07b
         this.beans = beans;
         this.options = options;
         this.idGenerator = idGenerator;

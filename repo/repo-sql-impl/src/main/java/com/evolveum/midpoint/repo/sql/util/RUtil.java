--- conflicted
+++ resolved
@@ -29,12 +29,7 @@
 import org.apache.commons.io.IOUtils;
 import org.apache.commons.lang3.StringUtils;
 import org.apache.commons.lang3.Validate;
-<<<<<<< HEAD
 import org.hibernate.metadata.ClassMetadata;
-=======
-import org.hibernate.Session;
-import org.hibernate.SessionFactory;
->>>>>>> a7c411eb
 import org.hibernate.metamodel.MappingMetamodel;
 import org.hibernate.persister.entity.EntityPersister;
 import org.hibernate.persister.entity.Joinable;
@@ -168,62 +163,6 @@
         return Integer.parseInt(val);
     }
 
-<<<<<<< HEAD
-    /**
-     * This method is used to override "hasIdentifierMapper" in EntityMetaModels
-     * of entities which have composite id and class defined for it. It's
-     * workaround for bug as found in forum
-     * https://forum.hibernate.org/viewtopic.php?t=978915&highlight=
-     */
-    public static void fixCompositeIDHandling(EntityManagerFactory factory) {
-        fixCompositeIdentifierInMetaModel(factory, RObjectDeltaOperation.class);
-        fixCompositeIdentifierInMetaModel(factory, ROrgClosure.class);
-
-        fixCompositeIdentifierInMetaModel(factory, ROExtDate.class);
-        fixCompositeIdentifierInMetaModel(factory, ROExtString.class);
-        fixCompositeIdentifierInMetaModel(factory, ROExtPolyString.class);
-        fixCompositeIdentifierInMetaModel(factory, ROExtReference.class);
-        fixCompositeIdentifierInMetaModel(factory, ROExtLong.class);
-
-        fixCompositeIdentifierInMetaModel(factory, RAssignmentExtension.class);
-        fixCompositeIdentifierInMetaModel(factory, RAExtDate.class);
-        fixCompositeIdentifierInMetaModel(factory, RAExtString.class);
-        fixCompositeIdentifierInMetaModel(factory, RAExtPolyString.class);
-        fixCompositeIdentifierInMetaModel(factory, RAExtReference.class);
-        fixCompositeIdentifierInMetaModel(factory, RAExtLong.class);
-
-        fixCompositeIdentifierInMetaModel(factory, RObjectReference.class);
-        fixCompositeIdentifierInMetaModel(factory, RAssignmentReference.class);
-
-        fixCompositeIdentifierInMetaModel(factory, RAssignment.class);
-        fixCompositeIdentifierInMetaModel(factory, RTrigger.class);
-        for (RObjectType type : ClassMapper.getKnownTypes()) {
-            fixCompositeIdentifierInMetaModel(factory, type.getClazz());
-        }
-    }
-
-    private static void fixCompositeIdentifierInMetaModel(EntityManagerFactory factory, Class<?> clazz) {
-        //factory.getMetamodel().entity(clazz);
-        ClassMetadata classMetadata = null; //factory.getClassMetadata(clazz);
-        if (classMetadata instanceof AbstractEntityPersister) {
-            AbstractEntityPersister persister = (AbstractEntityPersister) classMetadata;
-            EntityMetamodel model = persister.getEntityMetamodel();
-            IdentifierProperty identifier = model.getIdentifierProperty();
-
-            try {
-                Field field = IdentifierProperty.class.getDeclaredField("hasIdentifierMapper");
-                field.setAccessible(true);
-                field.set(identifier, true);
-                field.setAccessible(false);
-            } catch (Exception ex) {
-                throw new SystemException("Attempt to fix entity meta model with hack failed, reason: "
-                        + ex.getMessage(), ex);
-            }
-        }
-    }
-
-=======
->>>>>>> a7c411eb
     public static void copyResultFromJAXB(
             QName itemName, OperationResultType jaxb, ROperationResult repo) throws DtoTranslationException {
         Validate.notNull(repo, "Repo object must not be null.");

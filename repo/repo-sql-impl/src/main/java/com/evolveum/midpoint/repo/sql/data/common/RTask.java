--- conflicted
+++ resolved
@@ -17,11 +17,6 @@
 package com.evolveum.midpoint.repo.sql.data.common;
 
 import com.evolveum.midpoint.prism.PrismContext;
-<<<<<<< HEAD
-import com.evolveum.midpoint.prism.PrismObjectDefinition;
-import com.evolveum.midpoint.prism.path.ItemPath;
-=======
->>>>>>> e32b592e
 import com.evolveum.midpoint.repo.sql.data.common.embedded.REmbeddedReference;
 import com.evolveum.midpoint.repo.sql.data.common.embedded.RPolyString;
 import com.evolveum.midpoint.repo.sql.data.common.enums.*;
@@ -30,11 +25,7 @@
 import com.evolveum.midpoint.schema.GetOperationOptions;
 import com.evolveum.midpoint.schema.SelectorOptions;
 import com.evolveum.midpoint.xml.ns._public.common.common_2a.TaskType;
-<<<<<<< HEAD
-import com.evolveum.midpoint.xml.ns._public.common.common_2a.UriStack;
-
-=======
->>>>>>> e32b592e
+
 import org.hibernate.annotations.Cascade;
 import org.hibernate.annotations.ForeignKey;
 import org.hibernate.annotations.Index;
@@ -403,18 +394,6 @@
         if (!types.isEmpty()) {
             jaxb.getDependent().addAll(types);
         }
-<<<<<<< HEAD
-
-        try {
-            jaxb.setOtherHandlersUriStack(RUtil.toJAXB(TaskType.class, TaskType.F_OTHER_HANDLERS_URI_STACK,
-                    repo.getOtherHandlersUriStack(), UriStack.class, prismContext));
-            jaxb.setSchedule(RUtil.toJAXB(TaskType.class, TaskType.F_SCHEDULE, repo.getSchedule(),
-                    ScheduleType.class, prismContext));
-        } catch (Exception ex) {
-            throw new DtoTranslationException(ex.getMessage(), ex);
-        }
-=======
->>>>>>> e32b592e
     }
 
     public static void copyFromJAXB(TaskType jaxb, RTask repo, PrismContext prismContext) throws
@@ -452,16 +431,6 @@
             ROperationResult.copyFromJAXB(jaxb.getResult(), result, prismContext);
             repo.setResult(result);
         }
-<<<<<<< HEAD
-
-        try {
-            repo.setOtherHandlersUriStack(RUtil.toRepo(taskDefinition, TaskType.F_OTHER_HANDLERS_URI_STACK, jaxb.getOtherHandlersUriStack(), prismContext));
-            repo.setSchedule(RUtil.toRepo(taskDefinition, TaskType.F_SCHEDULE, jaxb.getSchedule(), prismContext));
-        } catch (Exception ex) {
-            throw new DtoTranslationException(ex.getMessage(), ex);
-        }
-=======
->>>>>>> e32b592e
     }
 
     @Override

/*
 * Copyright (C) 2010-2020 Evolveum and contributors
 *
 * This work is dual-licensed under the Apache License 2.0
 * and European Union Public License. See LICENSE file for details.
 */

package com.evolveum.midpoint.repo.sql.query.definition;

import com.evolveum.midpoint.repo.sql.query.hqm.JoinSpecification;
import org.jetbrains.annotations.NotNull;

import com.evolveum.midpoint.prism.Visitable;
import com.evolveum.midpoint.prism.Visitor;
import com.evolveum.midpoint.prism.path.ItemPath;
import com.evolveum.midpoint.util.DebugDumpable;
import com.evolveum.midpoint.util.DebugUtil;

/**
 * @param <TD> Target definition
 */
public class JpaLinkDefinition<TD extends JpaDataNodeDefinition>
        implements Visitable, DebugDumpable {

    /** usually single item, but might be longer */
    @NotNull private final ItemPath itemPath;

    /** beware - null for "same entity" transitions (metadata, construction, ...) */
    private final String jpaName;

    /** null if single valued */
    private final CollectionSpecification collectionSpecification;

    private final boolean embedded;
<<<<<<< HEAD

    @NotNull private TD targetDefinition;

    public JpaLinkDefinition(
            @NotNull ItemPath itemPath, String jpaName, CollectionSpecification collectionSpecification,
            boolean embedded, @NotNull TD targetDefinition) {
=======

    /** When joining, should we mention the target type explicitly? See {@link JoinSpecification#explicitJoinedType}. */
    private final boolean explicitTargetTypeRequired;

    @NotNull private D targetDefinition;

    public JpaLinkDefinition(@NotNull ItemPath itemPath, String jpaName, CollectionSpecification collectionSpecification,
            boolean embedded, @NotNull D targetDefinition) {
        this(itemPath, jpaName, collectionSpecification, embedded, targetDefinition, false);

    }
    public JpaLinkDefinition(@NotNull ItemPath itemPath, String jpaName, CollectionSpecification collectionSpecification,
            boolean embedded, @NotNull D targetDefinition, boolean explicitTargetTypeRequired) {
>>>>>>> 4bb83801
        this.itemPath = itemPath;
        this.jpaName = jpaName;
        this.collectionSpecification = collectionSpecification;
        this.embedded = embedded;
        this.targetDefinition = targetDefinition;
        this.explicitTargetTypeRequired = explicitTargetTypeRequired;
    }

    @NotNull
    public ItemPath getItemPath() {
        return itemPath;
    }

    Object getItemPathSegment() {
        if (itemPath.size() != 1) {
            throw new IllegalStateException("Expected single-item path, found '" + itemPath + "' instead.");
        }
        return itemPath.first();
    }

    public String getJpaName() {
        return jpaName;
    }

    public CollectionSpecification getCollectionSpecification() {
        return collectionSpecification;
    }

    public boolean isEmbedded() {
        return embedded;
    }

    @NotNull
    public TD getTargetDefinition() {
        return targetDefinition;
    }

    public boolean matchesExactly(ItemPath itemPath) {
        return this.itemPath.equivalent(itemPath);
    }

    public boolean matchesStartOf(ItemPath itemPath) {
        return this.itemPath.isSubPathOrEquivalent(itemPath);
    }

    @SuppressWarnings("unchecked")
    public Class<TD> getTargetClass() {
        return (Class<TD>) targetDefinition.getClass();
    }

    public boolean isMultivalued() {
        return collectionSpecification != null;
    }

    /**
     * Has this link JPA representation? I.e. is it represented as a getter?
     * Some links, e.g. metadata and construction, are not.
     */
    public boolean hasJpaRepresentation() {
        return jpaName != null;
    }

    @Override
    public void accept(Visitor visitor) {
        visitor.visit(this);
        targetDefinition.accept(visitor);
    }

    @Override
    public String debugDump(int indent) {
        StringBuilder sb = new StringBuilder();
        DebugUtil.indentDebugDump(sb, indent);
        dumpLink(sb);
        sb.append(targetDefinition.debugDump(indent + 1));
        return sb.toString();
    }

    private void dumpLink(StringBuilder sb) {
        sb.append(itemPath).append(" => ").append(jpaName);
        if (collectionSpecification != null) {
            sb.append(collectionSpecification.getShortInfo());
        }
        if (embedded) {
            sb.append(" (embedded)");
        }
        sb.append(" -> ");
    }

    @Override
    public String toString() {
        StringBuilder sb = new StringBuilder();
        dumpLink(sb);
        sb.append(targetDefinition.getShortInfo());
        return sb.toString();
    }

    @SuppressWarnings("unchecked")
    void resolveEntityPointer() {
        if (targetDefinition instanceof JpaEntityPointerDefinition pointerDefinition) {
            // typing hack but we don't mind
            targetDefinition = (TD) pointerDefinition.getResolvedEntityDefinition();
        }
    }

    public String getExplicitJoinedType() {
        if (explicitTargetTypeRequired) {
            return getTargetDefinition().getJpaClassName();
        } else {
            return null;
        }
    }
}<|MERGE_RESOLUTION|>--- conflicted
+++ resolved
@@ -32,28 +32,20 @@
     private final CollectionSpecification collectionSpecification;
 
     private final boolean embedded;
-<<<<<<< HEAD
+
+    /** When joining, should we mention the target type explicitly? See {@link JoinSpecification#explicitJoinedType}. */
+    private final boolean explicitTargetTypeRequired;
 
     @NotNull private TD targetDefinition;
 
     public JpaLinkDefinition(
             @NotNull ItemPath itemPath, String jpaName, CollectionSpecification collectionSpecification,
             boolean embedded, @NotNull TD targetDefinition) {
-=======
-
-    /** When joining, should we mention the target type explicitly? See {@link JoinSpecification#explicitJoinedType}. */
-    private final boolean explicitTargetTypeRequired;
-
-    @NotNull private D targetDefinition;
-
-    public JpaLinkDefinition(@NotNull ItemPath itemPath, String jpaName, CollectionSpecification collectionSpecification,
-            boolean embedded, @NotNull D targetDefinition) {
         this(itemPath, jpaName, collectionSpecification, embedded, targetDefinition, false);
 
     }
     public JpaLinkDefinition(@NotNull ItemPath itemPath, String jpaName, CollectionSpecification collectionSpecification,
             boolean embedded, @NotNull D targetDefinition, boolean explicitTargetTypeRequired) {
->>>>>>> 4bb83801
         this.itemPath = itemPath;
         this.jpaName = jpaName;
         this.collectionSpecification = collectionSpecification;

/*
 * Copyright (C) 2010-2021 Evolveum and contributors
 *
 * This work is dual-licensed under the Apache License 2.0
 * and European Union Public License. See LICENSE file for details.
 */

package com.evolveum.midpoint.repo.common.tasks.handlers.simple;

import static com.evolveum.midpoint.repo.common.tasks.handlers.composite.MockComponentActivityRun.NS_EXT;
import static com.evolveum.midpoint.util.MiscUtil.or0;

import javax.xml.namespace.QName;

import com.evolveum.midpoint.prism.PrismContainerValue;
import com.evolveum.midpoint.prism.path.ItemName;
import com.evolveum.midpoint.repo.common.activity.definition.AbstractWorkDefinition;
import com.evolveum.midpoint.schema.config.ConfigurationItemOrigin;
import com.evolveum.midpoint.schema.util.task.work.WorkDefinitionBean;
import com.evolveum.midpoint.util.DebugUtil;

import com.evolveum.midpoint.xml.ns._public.common.common_3.TaskAffectedObjectsType;

import org.jetbrains.annotations.NotNull;
import org.jetbrains.annotations.Nullable;

public class SimpleMockWorkDefinition extends AbstractWorkDefinition {

    private static final ItemName MESSAGE_NAME = new ItemName(NS_EXT, "message");
    private static final ItemName INITIAL_FAILURES_NAME = new ItemName(NS_EXT, "initialFailures");

    static final QName WORK_DEFINITION_TYPE_QNAME = new QName(NS_EXT, "SimpleMockDefinitionType");
    static final QName WORK_DEFINITION_ITEM_QNAME = new QName(NS_EXT, "simpleMock");

    private final String message;
    private final int initialFailures;

<<<<<<< HEAD
    SimpleMockWorkDefinition(@NotNull WorkDefinitionBean source, @NotNull ConfigurationItemOrigin origin) {
        super(origin);
=======
    SimpleMockWorkDefinition(@NotNull WorkDefinitionBean source, @NotNull QName activityTypeName) {
        super(activityTypeName);
>>>>>>> 80cece9f
        PrismContainerValue<?> pcv = source.getValue();
        this.message = pcv.getPropertyRealValue(MESSAGE_NAME, String.class);
        this.initialFailures = or0(pcv.getPropertyRealValue(INITIAL_FAILURES_NAME, Integer.class));
    }

    public String getMessage() {
        return message;
    }

    int getInitialFailures() {
        return initialFailures;
    }

    @Override
    public @Nullable TaskAffectedObjectsType getAffectedObjects() {
        return null; // not relevant here
    }

    @Override
    protected void debugDumpContent(StringBuilder sb, int indent) {
        DebugUtil.debugDumpWithLabelLn(sb, "message", message, indent+1);
        DebugUtil.debugDumpWithLabel(sb, "initialFailures", initialFailures, indent+1);
    }
}<|MERGE_RESOLUTION|>--- conflicted
+++ resolved
@@ -15,7 +15,6 @@
 import com.evolveum.midpoint.prism.PrismContainerValue;
 import com.evolveum.midpoint.prism.path.ItemName;
 import com.evolveum.midpoint.repo.common.activity.definition.AbstractWorkDefinition;
-import com.evolveum.midpoint.schema.config.ConfigurationItemOrigin;
 import com.evolveum.midpoint.schema.util.task.work.WorkDefinitionBean;
 import com.evolveum.midpoint.util.DebugUtil;
 
@@ -35,13 +34,8 @@
     private final String message;
     private final int initialFailures;
 
-<<<<<<< HEAD
-    SimpleMockWorkDefinition(@NotNull WorkDefinitionBean source, @NotNull ConfigurationItemOrigin origin) {
-        super(origin);
-=======
     SimpleMockWorkDefinition(@NotNull WorkDefinitionBean source, @NotNull QName activityTypeName) {
         super(activityTypeName);
->>>>>>> 80cece9f
         PrismContainerValue<?> pcv = source.getValue();
         this.message = pcv.getPropertyRealValue(MESSAGE_NAME, String.class);
         this.initialFailures = or0(pcv.getPropertyRealValue(INITIAL_FAILURES_NAME, Integer.class));

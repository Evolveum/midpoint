/*
 * Copyright (C) 2010-2021 Evolveum and contributors
 *
 * This work is dual-licensed under the Apache License 2.0
 * and European Union Public License. See LICENSE file for details.
 */

package com.evolveum.midpoint.repo.common.tasks.handlers.search;

import com.evolveum.midpoint.prism.PrismContainerValue;
import com.evolveum.midpoint.prism.path.ItemName;
import com.evolveum.midpoint.repo.common.activity.definition.AbstractWorkDefinition;
import com.evolveum.midpoint.repo.common.activity.definition.ObjectSetSpecificationProvider;
import com.evolveum.midpoint.schema.config.ConfigurationItemOrigin;
import com.evolveum.midpoint.schema.util.task.work.ObjectSetUtil;
import com.evolveum.midpoint.schema.util.task.work.WorkDefinitionBean;
import com.evolveum.midpoint.util.DebugUtil;

import com.evolveum.midpoint.xml.ns._public.common.common_3.ObjectSetType;
import com.evolveum.midpoint.xml.ns._public.common.common_3.ObjectType;

import com.evolveum.prism.xml.ns._public.query_3.SearchFilterType;

import org.jetbrains.annotations.NotNull;
import org.jetbrains.annotations.Nullable;

import javax.xml.namespace.QName;

import static com.evolveum.midpoint.repo.common.tasks.handlers.composite.MockComponentActivityRun.NS_EXT;

public class SearchIterativeMockWorkDefinition extends AbstractWorkDefinition implements ObjectSetSpecificationProvider {

    private static final ItemName OBJECT_SET_NAME = new ItemName(NS_EXT, "objectSet");
    private static final ItemName MESSAGE_NAME = new ItemName(NS_EXT, "message");
    private static final ItemName FAIL_ON_NAME = new ItemName(NS_EXT, "failOn");
    private static final ItemName FREEZE_IF_SCAVENGER = new ItemName(NS_EXT, "freezeIfScavenger");

    static final QName WORK_DEFINITION_TYPE_QNAME = new QName(NS_EXT, "SearchIterativeMockDefinitionType");
    static final QName WORK_DEFINITION_ITEM_QNAME = new QName(NS_EXT, "searchIterativeMock");

    @NotNull private final ObjectSetType objectSet;
    @Nullable private final String message;
    @Nullable private final SearchFilterType failOn;
    private final boolean freezeIfScavenger;

<<<<<<< HEAD
    SearchIterativeMockWorkDefinition(@NotNull WorkDefinitionBean source, @NotNull ConfigurationItemOrigin origin) {
        super(origin);
=======
    SearchIterativeMockWorkDefinition(@NotNull WorkDefinitionBean source, @NotNull QName activityTypeName) {
        super(activityTypeName);
>>>>>>> 80cece9f
        PrismContainerValue<?> pcv = source.getValue();
        this.objectSet = getObjectSet(pcv);
        this.message = pcv.getPropertyRealValue(MESSAGE_NAME, String.class);
        this.failOn = pcv.getPropertyRealValue(FAIL_ON_NAME, SearchFilterType.class);
        this.freezeIfScavenger = Boolean.TRUE.equals(
                pcv.getPropertyRealValue(FREEZE_IF_SCAVENGER, Boolean.class));
    }

    private @NotNull ObjectSetType getObjectSet(PrismContainerValue<?> pcv) {
        ObjectSetType specified = pcv.getItemRealValue(OBJECT_SET_NAME, ObjectSetType.class);
        ObjectSetType resulting = specified != null ? specified : new ObjectSetType();
        ObjectSetUtil.assumeObjectType(resulting, ObjectType.COMPLEX_TYPE);
        return resulting;
    }

    public @NotNull ObjectSetType getObjectSet() {
        return objectSet;
    }

    public @Nullable String getMessage() {
        return message;
    }

    @Nullable SearchFilterType getFailOn() {
        return failOn;
    }

    boolean isFreezeIfScavenger() {
        return freezeIfScavenger;
    }

    @Override
    protected void debugDumpContent(StringBuilder sb, int indent) {
        DebugUtil.debugDumpWithLabelLn(sb, "objectSet", objectSet, indent+1);
        DebugUtil.debugDumpWithLabelLn(sb, "message", message, indent+1);
        DebugUtil.debugDumpWithLabelLn(sb, "failOn", failOn, indent+1);
        DebugUtil.debugDumpWithLabel(sb, "freezeIfScavenger", freezeIfScavenger, indent+1);
    }

    @Override
    public @NotNull ObjectSetType getObjectSetSpecification() {
        return objectSet;
    }
}<|MERGE_RESOLUTION|>--- conflicted
+++ resolved
@@ -11,7 +11,6 @@
 import com.evolveum.midpoint.prism.path.ItemName;
 import com.evolveum.midpoint.repo.common.activity.definition.AbstractWorkDefinition;
 import com.evolveum.midpoint.repo.common.activity.definition.ObjectSetSpecificationProvider;
-import com.evolveum.midpoint.schema.config.ConfigurationItemOrigin;
 import com.evolveum.midpoint.schema.util.task.work.ObjectSetUtil;
 import com.evolveum.midpoint.schema.util.task.work.WorkDefinitionBean;
 import com.evolveum.midpoint.util.DebugUtil;
@@ -43,13 +42,8 @@
     @Nullable private final SearchFilterType failOn;
     private final boolean freezeIfScavenger;
 
-<<<<<<< HEAD
-    SearchIterativeMockWorkDefinition(@NotNull WorkDefinitionBean source, @NotNull ConfigurationItemOrigin origin) {
-        super(origin);
-=======
     SearchIterativeMockWorkDefinition(@NotNull WorkDefinitionBean source, @NotNull QName activityTypeName) {
         super(activityTypeName);
->>>>>>> 80cece9f
         PrismContainerValue<?> pcv = source.getValue();
         this.objectSet = getObjectSet(pcv);
         this.message = pcv.getPropertyRealValue(MESSAGE_NAME, String.class);

/*
 * Copyright (c) 2010-2025 Evolveum and contributors
 *
 * Licensed under the EUPL-1.2 or later.
 */

package com.evolveum.midpoint.repo.common.tasks;

import java.io.File;

import com.evolveum.midpoint.schema.util.task.ActivityPath;
import com.evolveum.midpoint.util.exception.CommonException;
import com.evolveum.midpoint.xml.ns._public.common.common_3.ServiceType;

import org.springframework.test.annotation.DirtiesContext;
import org.springframework.test.context.ContextConfiguration;
import org.testng.annotations.Listeners;
import org.testng.annotations.Test;

import com.evolveum.midpoint.repo.common.AbstractRepoCommonTest;
import com.evolveum.midpoint.schema.result.OperationResult;
import com.evolveum.midpoint.task.api.Task;
import com.evolveum.midpoint.test.TestTask;

/**
 * This is to comprehensively test activity policies at the low level.
 * Notifications are not here, so we deal only with suspending tasks, restarting and skipping activities.
 *
 * - `test1xx` tests for halting activities when they exceed given execution time
 * - `test2xx` tests for halting activities when they exceed given number of errors (important because of irregular distribution)
 * - `test3xx` tests for skipping activities when they exceed given execution time
 */
@ContextConfiguration(locations = "classpath:ctx-repo-common-test-main.xml")
@DirtiesContext
@Listeners({ com.evolveum.midpoint.tools.testng.AlphabeticalMethodInterceptor.class })
public class TestActivityPolicies extends AbstractRepoCommonTest {

    private static final File TEST_DIR = new File("src/test/resources/tasks/activities/policies");

    private static final long DEFAULT_TIMEOUT = 60_000;
    private static final long DEFAULT_SLEEP_TIME = 500;

    private static final TestTask TASK_100_SIMPLE_SUSPEND_ON_EXECUTION_TIME = new TestTask(
            TEST_DIR,
            "task-100-simple-suspend-on-execution-time.xml",
            "18bf2508-4582-4fab-99d4-964fd6d23858",
            DEFAULT_TIMEOUT);
    private static final TestTask TASK_110_CHILD_SUSPEND_ON_OWN_EXECUTION_TIME = new TestTask(
            TEST_DIR,
            "task-110-child-suspend-on-own-execution-time.xml",
            "10703f89-f904-443d-9b6b-5f8d7d7264b5",
            DEFAULT_TIMEOUT);
    private static final TestTask TASK_120_CHILD_SUSPEND_ON_PARENT_EXECUTION_TIME = new TestTask(
            TEST_DIR,
            "task-120-child-suspend-on-parent-execution-time.xml",
            "1e6d612d-4ae9-4024-a9f9-fe8ed79d9c1f",
            DEFAULT_TIMEOUT);
    private static final TestTask TASK_130_CHILD_SUSPEND_ON_OWN_EXECUTION_TIME_WITH_SUBTASKS = new TestTask(
            TEST_DIR,
            "task-130-child-suspend-on-own-execution-time-with-subtasks.xml",
            "234c3ee7-8093-44b9-896d-e2fe2e0b4e47",
            DEFAULT_TIMEOUT);
    private static final TestTask TASK_140_CHILD_SUSPEND_ON_PARENT_EXECUTION_TIME_WITH_SUBTASKS = new TestTask(
            TEST_DIR,
            "task-140-child-suspend-on-parent-execution-time-with-subtasks.xml",
            "0dffbdc6-ece5-4504-be5b-455aefb61ff3",
            DEFAULT_TIMEOUT);
    private static final TestTask TASK_150_MULTINODE_SUSPEND_ON_EXECUTION_TIME = new TestTask(
            TEST_DIR,
            "task-150-multinode-suspend-on-execution-time.xml",
            "5b5132c5-0c06-4363-8b85-106a92a665d5",
            DEFAULT_TIMEOUT);
    private static final TestTask TASK_160_MULTINODE_CHILD_SUSPEND_ON_OWN_EXECUTION_TIME_WITH_SUBTASKS = new TestTask(
            TEST_DIR,
            "task-160-multinode-child-suspend-on-own-execution-time-with-subtasks.xml",
            "c2887c31-43b7-4e0f-85ef-16c2c7ed7f69",
            DEFAULT_TIMEOUT);
    private static final TestTask TASK_170_MULTINODE_CHILD_SUSPEND_ON_ROOT_EXECUTION_TIME_WITH_SUBTASKS = new TestTask(
            TEST_DIR,
            "task-170-multinode-child-suspend-on-root-execution-time-with-subtasks.xml",
            "82281150-8f95-4889-82c5-2b9c75abeae0",
            DEFAULT_TIMEOUT);
    private static final TestTask TASK_200_SIMPLE_SUSPEND_ON_ITEM_ERRORS = new TestTask(
            TEST_DIR,
            "task-200-simple-suspend-on-item-errors.xml",
            "8f949395-2af0-4728-82e3-a079f1128bcb",
            DEFAULT_TIMEOUT);
    private static final TestTask TASK_210_CHILD_SUSPEND_ON_OWN_ITEM_ERRORS = new TestTask(
            TEST_DIR,
            "task-210-child-suspend-on-own-item-errors.xml",
            "7c377ab5-22dc-4c4a-9ee4-6b58224bfffe",
            DEFAULT_TIMEOUT);
    private static final TestTask TASK_220_CHILD_SUSPEND_ON_PARENT_ITEM_ERRORS = new TestTask(
            TEST_DIR,
            "task-220-child-suspend-on-parent-item-errors.xml",
            "9bd88e33-7aae-4ebf-bb9e-d940d4bb6bb4",
            DEFAULT_TIMEOUT);
    private static final TestTask TASK_230_CHILD_SUSPEND_ON_OWN_ITEM_ERRORS_WITH_SUBTASKS = new TestTask(
            TEST_DIR,
            "task-230-child-suspend-on-own-item-errors-with-subtasks.xml",
            "4fdf1e66-f520-4689-ada7-d19f4441bd2c",
            DEFAULT_TIMEOUT);
    private static final TestTask TASK_240_CHILD_SUSPEND_ON_PARENT_ITEM_ERRORS_WITH_SUBTASKS = new TestTask(
            TEST_DIR,
            "task-240-child-suspend-on-parent-item-errors-with-subtasks.xml",
            "82da7afe-3b01-4ecc-9691-34b6a760afae",
            DEFAULT_TIMEOUT);
    private static final TestTask TASK_250_MULTINODE_SUSPEND_ON_ITEM_ERRORS = new TestTask(
            TEST_DIR,
            "task-250-multinode-suspend-on-item-errors.xml",
            "7b046dca-ab34-49c4-ae67-f693e7874cde",
            DEFAULT_TIMEOUT);
    private static final TestTask TASK_255_MULTINODE_SUSPEND_ON_ITEM_ERRORS_UNBALANCED = new TestTask(
            TEST_DIR,
            "task-255-multinode-suspend-on-item-errors-unbalanced.xml",
            "2e45c709-1cbe-4030-84a6-1e25e37e3846",
            DEFAULT_TIMEOUT);
    private static final TestTask TASK_300_SIMPLE_SKIP_ON_EXECUTION_TIME = new TestTask(
            TEST_DIR,
            "task-300-simple-skip-on-execution-time.xml",
            "83a0d9cc-6460-4c64-a047-08da9801f364",
            DEFAULT_TIMEOUT);
    private static final TestTask TASK_310_CHILD_SKIP_ON_OWN_EXECUTION_TIME = new TestTask(
            TEST_DIR,
            "task-310-child-skip-on-own-execution-time.xml",
            "e6582e03-d575-4af1-add5-084058eef2d5",
            DEFAULT_TIMEOUT);
    private static final TestTask TASK_320_CHILD_SKIP_ON_PARENT_EXECUTION_TIME = new TestTask(
            TEST_DIR,
            "task-320-child-skip-on-parent-execution-time.xml",
            "ee54d77d-4a7c-4279-8b7c-01a4895be46c",
            DEFAULT_TIMEOUT);
    private static final TestTask TASK_330_CHILD_SKIP_ON_OWN_EXECUTION_TIME_WITH_SUBTASKS = new TestTask(
            TEST_DIR,
            "task-330-child-skip-on-own-execution-time-with-subtasks.xml",
            "29b26fcd-f6d5-4e5b-a97e-4c0a7c103040",
            DEFAULT_TIMEOUT);
    private static final TestTask TASK_340_CHILD_SKIP_ON_PARENT_EXECUTION_TIME_WITH_SUBTASKS = new TestTask(
            TEST_DIR,
            "task-340-child-skip-on-parent-execution-time-with-subtasks.xml",
            "857ee252-8e3a-47b7-bd7a-c9dc40cfc45d",
            DEFAULT_TIMEOUT);
    private static final TestTask TASK_350_MULTINODE_SKIP_ON_EXECUTION_TIME = new TestTask(
            TEST_DIR,
            "task-350-multinode-skip-on-execution-time.xml",
            "462daf2c-638f-4208-a6c8-fb015f59e500",
            DEFAULT_TIMEOUT);
    private static final TestTask TASK_360_MULTINODE_CHILD_SKIP_ON_OWN_EXECUTION_TIME_WITH_SUBTASKS = new TestTask(
            TEST_DIR,
            "task-360-multinode-child-skip-on-own-execution-time-with-subtasks.xml",
            "3417555b-0af2-483f-8baa-ae392039ebe3",
            DEFAULT_TIMEOUT);
    private static final TestTask TASK_370_MULTINODE_CHILD_SKIP_ON_ROOT_EXECUTION_TIME_WITH_SUBTASKS = new TestTask(
            TEST_DIR,
            "task-370-multinode-child-skip-on-root-execution-time-with-subtasks.xml",
            "f64f27d8-55a2-4c7f-8ae9-83af13238fb5",
            DEFAULT_TIMEOUT);
    private static final TestTask TASK_400_SIMPLE_RESTART_ON_EXECUTION_TIME = new TestTask(
            TEST_DIR,
            "task-400-simple-restart-on-execution-time.xml",
            "ec8896c5-236b-4f66-a0de-9a35c040b490",
            DEFAULT_TIMEOUT);
    private static final TestTask TASK_410_CHILD_RESTART_ON_OWN_EXECUTION_TIME = new TestTask(
            TEST_DIR,
            "task-410-child-restart-on-own-execution-time.xml",
            "8b04e48a-362d-4ec0-b09c-ad5e25115055",
            DEFAULT_TIMEOUT);
    private static final TestTask TASK_420_CHILD_RESTART_ON_PARENT_EXECUTION_TIME = new TestTask(
            TEST_DIR,
            "task-420-child-restart-on-parent-execution-time.xml",
            "0efc26ef-3f3b-4113-a1be-a1392fbb79eb",
            DEFAULT_TIMEOUT);
    private static final TestTask TASK_430_CHILD_RESTART_ON_OWN_EXECUTION_TIME_WITH_SUBTASKS = new TestTask(
            TEST_DIR,
            "task-430-child-restart-on-own-execution-time-with-subtasks.xml",
            "0dc350ce-6232-4861-81d8-c422726e9fa7",
            DEFAULT_TIMEOUT);
    private static final TestTask TASK_440_CHILD_RESTART_ON_PARENT_EXECUTION_TIME_WITH_SUBTASKS = new TestTask(
            TEST_DIR,
            "task-440-child-restart-on-parent-execution-time-with-subtasks.xml",
            "5a7cad09-f7f6-4c55-8714-09b5c73f9a99",
            DEFAULT_TIMEOUT);
    private static final TestTask TASK_450_MULTINODE_RESTART_ON_EXECUTION_TIME = new TestTask(
            TEST_DIR,
            "task-450-multinode-restart-on-execution-time.xml",
            "0e8b3300-0e0e-49bd-84c8-c4c9e5c30976",
            DEFAULT_TIMEOUT);
    private static final TestTask TASK_460_MULTINODE_CHILD_RESTART_ON_OWN_EXECUTION_TIME_WITH_SUBTASKS = new TestTask(
            TEST_DIR,
            "task-460-multinode-child-restart-on-own-execution-time-with-subtasks.xml",
            "5c7cb832-95d9-48fe-b86b-0278a43b21ee",
            DEFAULT_TIMEOUT);
    private static final TestTask TASK_470_MULTINODE_CHILD_RESTART_ON_ROOT_EXECUTION_TIME_WITH_SUBTASKS = new TestTask(
            TEST_DIR,
            "task-470-multinode-child-restart-on-root-execution-time-with-subtasks.xml",
            "dc89a2c8-7d9b-46be-90a7-9be690ec2faf",
            DEFAULT_TIMEOUT);

    /** Good objects on which we test "fail on error" policies. These complete without failures. */
    private static final int NUMBER_OF_GOOD_OBJECTS = 50;

    /** Bad objects on which we test "fail on error" policies. These fail when processed. */
    private static final int NUMBER_OF_BAD_OBJECTS = 50;

    private static final ActivityPath PATH_FIRST = ActivityPath.fromId("first");
    private static final ActivityPath PATH_SECOND = ActivityPath.fromId("second");

    @Override
    public void initSystem(Task initTask, OperationResult initResult) throws Exception {
        super.initSystem(initTask, initResult);
        createTestObjects(initResult);
    }

    /** Create objects used by mock search activities. */
    private void createTestObjects(OperationResult result) throws CommonException {
        repoObjectCreatorFor(ServiceType.class)
                .withObjectCount(NUMBER_OF_GOOD_OBJECTS)
                .withNamePattern("test-good-%03d")
                .execute(result);
        repoObjectCreatorFor(ServiceType.class)
                .withObjectCount(NUMBER_OF_BAD_OBJECTS)
                .withNamePattern("test-bad-%03d")
                .execute(result);
    }

    /**
     * A simple activity that is suspended when it exceeds allowed execution time.
     */
    @Test
    public void test100SimpleSuspendOnExecutionTime() throws Exception {
        var task = getTestTask();
        var result = task.getResult();

        var testTask = TASK_100_SIMPLE_SUSPEND_ON_EXECUTION_TIME;
        testTask.init(this, task, result);

        when("task is run until it's stopped");
        testTask.rerunErrorsOk(result);

        then("the task is suspended after exceeding execution time");
<<<<<<< HEAD
        testTask.assertAfter()
                .assertSuspended()
                .assertFatalError()
                .rootActivityState()
                .itemProcessingStatistics()
                .assertRunTimeBetween(2000L, 5000L); // limit is 2 seconds, 10 seconds planned
=======
        TASK_100_SIMPLE_SUSPEND_ON_EXECUTION_TIME.assertAfter()
                .display()
                .assertSuspended()
                .assertFatalError()
                .rootActivityState()
                    .assertExecutionAttempts(1)
                    .assertFatalError()
                    .assertInProgressLocal()
                    .activityPolicyStates()
                        .assertPolicyStateCount(1)
                        .activityPolicyState("Execution time")
                            .assertReactionCount(1)
                            .assertTriggerCount(1)
                            .end()
                    .end()
                .end();

        // TODO more asserts
>>>>>>> d004687a
    }

    /**
     * A child activity that is suspended when it exceeds allowed execution time (specified on its own level).
     */
    @Test
    public void test110ChildSuspendOnOwnExecutionTime() throws Exception {
        var task = getTestTask();
        var result = task.getResult();

        var testTask = TASK_110_CHILD_SUSPEND_ON_OWN_EXECUTION_TIME;
        testTask.init(this, task, result);

        when("task is run until it's stopped");
        testTask.rerunErrorsOk(result);

        then("the task is suspended after exceeding execution time");
        // @formatter:off
        testTask.assertAfter()
                .assertSuspended()
                .assertFatalError()
                .activityState(PATH_FIRST)
                    .assertComplete()
                    .assertSuccess()
                    .itemProcessingStatistics()
                        .assertRunTimeBetween(4000L, 5000L) // no limit, 4 seconds planned
                    .end()
                .end()
                .activityState(PATH_SECOND)
                    .assertInProgressLocal()
                    .assertFatalError()
                    .itemProcessingStatistics()
                        .assertRunTimeBetween(8000L, 10000L); // limit is 8 seconds here, 20 seconds planned
        // @formatter:on
    }

    /**
     * A child activity that is suspended when it exceeds allowed execution time (specified on the parent level).
     */
    @Test
    public void test120ChildSuspendOnParentExecutionTime() throws Exception {
        var task = getTestTask();
        var result = task.getResult();

        var testTask = TASK_120_CHILD_SUSPEND_ON_PARENT_EXECUTION_TIME;
        testTask.init(this, task, result);

        when("task is run until it's stopped");
        testTask.rerunErrorsOk(result);

        then("the task is suspended after exceeding execution time");
<<<<<<< HEAD
        // @formatter:off
        testTask.assertAfter()
                .assertSuspended()
                .assertFatalError()
                .activityState(PATH_FIRST)
                    .assertComplete()
                    .assertSuccess()
                    .itemProcessingStatistics()
                        .assertRunTimeBetween(4000L, 5000L) // 4 seconds planned (under limit of 8 seconds total)
                    .end()
                .end()
                .activityState(PATH_SECOND)
                    .assertInProgressLocal()
                    .assertFatalError()
                    .itemProcessingStatistics()
                        .assertRunTimeBetween(3000L, 5000L); // 20 seconds planned, but limit is 8 seconds total
        // @formatter:on
=======
        TASK_120_CHILD_SUSPEND_ON_PARENT_EXECUTION_TIME.assertAfter()
                .display()
                .assertSuspended()
                .assertFatalError()
                .rootActivityState()
                    .assertFatalError()
                    .assertInProgressLocal()
                    .child("first")
                        .assertExecutionAttempts(1)
                        .assertComplete()
                        .assertSuccess()
                        .noActivityPolicyStates()
                        .end()
                    .child("second")
                        .assertExecutionAttempts(1)
                        .assertInProgressLocal()
                        .assertFatalError()
                        .activityPolicyStates()
                            .assertPolicyStateCount(1)
                            .activityPolicyState("Execution time")
                                .assertReactionCount(1)
                                .assertTriggerCount(1)
                                .end()
                            .end()
                        .end()
                    .child("third")
                        // todo asserts
                        .end();

        // TODO more asserts
>>>>>>> d004687a
    }

    /**
     * As {@link #test110ChildSuspendOnOwnExecutionTime()} but the activities run in subtasks.
     */
    @Test
    public void test130ChildSuspendOnOwnExecutionTimeWithSubtasks() throws Exception {
        var task = getTestTask();
        var result = task.getResult();

        var testTask = TASK_130_CHILD_SUSPEND_ON_OWN_EXECUTION_TIME_WITH_SUBTASKS;
        testTask.init(this, task, result);

        when("task is run until it's stopped");
        testTask.rerunTreeErrorsOk(result);

        // @formatter:off
        then("the task tree is suspended after exceeding execution time");
        testTask.assertTreeAfter()
                .assertSuspended()
                .assertFatalError()
                .rootActivityState()
                    .assertInProgressLocal()
                    .assertFatalError()
                    .child("first")
                        .assertExecutionAttempts(1)
                        .assertComplete()
                        .assertSuccess()
                        .end()
                    .child("second")
                        .assertExecutionAttempts(1)
                        .assertInProgressLocal()
                        .assertFatalError()
                        .end()
                    .child("third")
                        .assertNotStarted()
                        .end()
                    .end()
                .assertSubtasks(2)
                .subtask("first", false)
                    .display()
                    .assertSuccess()
                    .assertClosed() // this activity finished before suspension

                    .end()
                .subtask("second", false)
                    .assertFatalError()
                    .assertSuspended() // but this was suspended
                    .display()
                    .end();
        // @formatter:on
        // TODO more asserts
    }

    /**
     * As {@link #test120ChildSuspendOnParentExecutionTime()} but the activities run in subtasks.
     */
    @Test
    public void test140ChildSuspendOnParentExecutionTimeWithSubtasks() throws Exception {
        var task = getTestTask();
        var result = task.getResult();

        var testTask = TASK_140_CHILD_SUSPEND_ON_PARENT_EXECUTION_TIME_WITH_SUBTASKS;
        testTask.init(this, task, result);

        when("task is run until it's stopped");
        testTask.rerunTreeErrorsOk(result);

        then("the task tree is suspended after exceeding execution time");
        // @formatter:off
        testTask.assertTreeAfter()
                .assertSuspended()
                .assertSubtasks(2)
                .subtask("first", false)
                    .display()
                    .assertClosed() // this activity finished before suspension
                .end()
                .subtask("second", false)
                    .display()
                    .assertSuspended() // but this was suspended
                .end();
        // @formatter:on
        // TODO more asserts
    }

    /**
     * A multi-node activity that is suspended when it exceeds allowed execution time.
     */
    @Test
    public void test150MultinodeSuspendOnExecutionTime() throws Exception {
        var task = getTestTask();
        var result = task.getResult();

        var testTask = TASK_150_MULTINODE_SUSPEND_ON_EXECUTION_TIME;
        testTask.init(this, task, result);

        when("task is run until it's stopped (some workers may continue for a little while)");
        testTask.rerunTreeErrorsOk(result);

        and("the task and ALL workers are suspended");
        waitForTaskTreeCloseOrCondition(
                testTask.oid,
                result,
                DEFAULT_TIMEOUT,
                DEFAULT_SLEEP_TIME,
                tasksSuspendedPredicate(3)); // main task + 2 workers

        then("everything is OK");
        testTask.assertTreeAfter()
                .assertSuspended() // already checked above
                .assertSubtasks(2)
                .subtask(0).display().end()
                .subtask(1).display().end();
        // TODO more asserts
    }

    /**
     * A child multi-node activity that is suspended when it exceeds allowed execution time (specified on its own level).
     * Children have its own subtasks.
     *
     * It's a combination of {@link #test130ChildSuspendOnOwnExecutionTimeWithSubtasks()}
     * and {@link #test150MultinodeSuspendOnExecutionTime()}.
     */
    @Test
    public void test160MultinodeSuspendOnOwnExecutionTimeWithSubtasks() throws Exception {
        var task = getTestTask();
        var result = task.getResult();

        TestTask testTask = TASK_160_MULTINODE_CHILD_SUSPEND_ON_OWN_EXECUTION_TIME_WITH_SUBTASKS; // too long to be typed
        testTask.init(this, task, result);

        when("task is run until it's stopped (some workers may continue for a little while)");
        testTask.rerunTreeErrorsOk(result);

        then("root task is suspended and the first activity task is closed");
        testTask.assertTree("")
                .assertSuspended()
                .subtask("first", false)
                .assertClosed()
                .assertSuccess();

        then("the second activity task and ALL its workers are suspended after exceeding execution time");
        var secondActivityTaskOid = testTask.assertTree("")
                .subtask("second", false)
                .getOid();

        waitForTaskTreeCloseOrCondition(
                secondActivityTaskOid,
                result,
                DEFAULT_TIMEOUT,
                DEFAULT_SLEEP_TIME,
                tasksSuspendedPredicate(3)); // coordinator + 2 workers

        assertTaskTree(secondActivityTaskOid, "second activity task after")
                .display()
                .assertSuspended()
                .assertSubtasks(2)
                .subtask(0).display().end()
                .subtask(1).display().end();
        // TODO more asserts
    }

    /**
     * A child multi-node activity that is suspended when it exceeds allowed execution time (specified on the root level).
     * Children have its own subtasks.
     *
     * As {@link #test160MultinodeSuspendOnOwnExecutionTimeWithSubtasks()} but the constraint is on the root level.
     */
    @Test
    public void test170MultinodeSuspendOnRootExecutionTimeWithSubtasks() throws Exception {
        var task = getTestTask();
        var result = task.getResult();

        TestTask testTask = TASK_170_MULTINODE_CHILD_SUSPEND_ON_ROOT_EXECUTION_TIME_WITH_SUBTASKS; // too long to be typed
        testTask.init(this, task, result);

        when("task is run until it's stopped (some workers may continue for a little while)");
        testTask.rerunTreeErrorsOk(result);

        then("root task is suspended and the first activity task is closed");
        testTask.assertTree("")
                .assertSuspended()
                .subtask("first", false)
                .assertClosed()
                .assertSuccess();

        then("the second activity task and ALL its workers are suspended after exceeding execution time");
        var secondActivityTaskOid = testTask.assertTree("")
                .subtask("second", false)
                .getOid();

        waitForTaskTreeCloseOrCondition(
                secondActivityTaskOid,
                result,
                DEFAULT_TIMEOUT,
                DEFAULT_SLEEP_TIME,
                tasksSuspendedPredicate(3)); // coordinator + 2 workers

        assertTaskTree(secondActivityTaskOid, "second activity task after")
                .display()
                .assertSuspended()
                .assertSubtasks(2)
                .subtask(0).display().end()
                .subtask(1).display().end();
        // TODO more asserts
    }

    /**
     * A simple activity that is suspended when it exceeds given number of errors.
     */
    @Test
    public void test200SimpleSuspendOnErrors() throws Exception {
        var task = getTestTask();
        var result = task.getResult();

        TestTask testTask = TASK_200_SIMPLE_SUSPEND_ON_ITEM_ERRORS;
        testTask.init(this, task, result);

        when("task is run until it's stopped");
        testTask.rerunErrorsOk(result);

        then("the task is suspended after exceeding given number of errors");
        testTask.assertAfter()
                .assertSuspended()
                .assertFatalError();
        // TODO more asserts
    }

    /**
     * A child activity that is suspended when it exceeds given number of errors (specified on its own level).
     */
    @Test
    public void test210ChildSuspendOnOwnErrors() throws Exception {
        var task = getTestTask();
        var result = task.getResult();

        var testTask = TASK_210_CHILD_SUSPEND_ON_OWN_ITEM_ERRORS;
        testTask.init(this, task, result);

        when("task is run until it's stopped");
        testTask.rerunErrorsOk(result);

        then("the task is suspended after exceeding number of errors");
        testTask.assertAfter()
                .assertSuspended()
                .assertFatalError();
        // TODO more asserts
    }

    /**
     * A child activity that is suspended when it exceeds given number of errors (specified on the parent level).
     */
    @Test
    public void test220ChildSuspendOnParentErrors() throws Exception {
        var task = getTestTask();
        var result = task.getResult();

        var testTask = TASK_220_CHILD_SUSPEND_ON_PARENT_ITEM_ERRORS;
        testTask.init(this, task, result);

        when("task is run until it's stopped");
        testTask.rerunErrorsOk(result);

        then("the task is suspended after exceeding execution time");
        testTask.assertAfter()
                .assertSuspended()
                .assertFatalError();
        // TODO more asserts
    }

    /**
     * As {@link #test210ChildSuspendOnOwnErrors()} but the activities run in subtasks.
     */
    @Test
    public void test230ChildSuspendOnOwnErrorsWithSubtasks() throws Exception {
        var task = getTestTask();
        var result = task.getResult();

        var testTask = TASK_230_CHILD_SUSPEND_ON_OWN_ITEM_ERRORS_WITH_SUBTASKS;
        testTask.init(this, task, result);

        when("task is run until it's stopped");
        testTask.rerunTreeErrorsOk(result);

        // @formatter:off
        then("the task tree is suspended after exceeding given error count");
        testTask.assertTreeAfter()
                .assertSuspended()
                .assertSubtasks(2)
                .subtask("first", false)
                    .display()
                    .assertPartialError() // there is one error
                    .assertClosed() // this activity finished before suspension
                    .end()
                .subtask("second", false)
                    .assertFatalError()
                    .assertSuspended() // but this was suspended
                    .display()
                    .end();
        // @formatter:on
        // TODO more asserts
    }

    /**
     * As {@link #test220ChildSuspendOnParentErrors()} but the activities run in subtasks.
     */
    @Test
    public void test240ChildSuspendOnParentErrorsWithSubtasks() throws Exception {
        var task = getTestTask();
        var result = task.getResult();

        var testTask = TASK_240_CHILD_SUSPEND_ON_PARENT_ITEM_ERRORS_WITH_SUBTASKS;
        testTask.init(this, task, result);

        when("task is run until it's stopped");
        testTask.rerunTreeErrorsOk(result);

        then("the task tree is suspended after exceeding given error count");
        // @formatter:off
        testTask.assertTreeAfter()
                .assertSuspended()
                .assertSubtasks(2)
                .subtask("first", false)
                    .display()
                    .assertClosed() // this activity finished before suspension
                .end()
                .subtask("second", false)
                    .display()
                    .assertSuspended() // but this was suspended
                .end();
        // @formatter:on
        // TODO more asserts
    }

    /**
     * A multinode activity that is suspended when it exceeds given number of errors.
     */
    @Test
    public void test250MultinodeSuspendOnErrors() throws Exception {
        var task = getTestTask();
        var result = task.getResult();

        TestTask testTask = TASK_250_MULTINODE_SUSPEND_ON_ITEM_ERRORS;
        testTask.init(this, task, result);

        when("task is run until it's stopped");
        testTask.rerunTreeErrorsOk(result);

        // 50 bad objects (~ 25 per task), delay is 400 milliseconds, so each task would normally run for about 10 seconds.

        and("giving both workers a chance to stop");
        Thread.sleep(5000);

        then("the task is suspended after exceeding given number of errors");
        testTask.assertTreeAfter()
                .assertSuspended()
                .assertSubtasks(2)
                .subtask(0)
                    .display()
                    .assertSuspended()
                .end()
                .subtask(1)
                    .display()
                    .assertSuspended()
                .end();
        // TODO more asserts
    }

    /**
     * As {@link #test250MultinodeSuspendOnErrors()} but the workers are unbalanced: one worker processes only good objects,
     * the other only bad objects. They both should stop when the error threshold is reached.
     */
    // FIXME currently failing, because we don't have the mechanism to notify other workers when one worker suspends the task
    @Test(enabled = false)
    public void test255MultinodeSuspendOnErrorsUnbalanced() throws Exception {
        var task = getTestTask();
        var result = task.getResult();

        TestTask testTask = TASK_255_MULTINODE_SUSPEND_ON_ITEM_ERRORS_UNBALANCED;
        testTask.init(this, task, result);

        when("task is run until it's stopped");
        testTask.rerunTreeErrorsOk(result);

        // 50 good objects, 50 bad objects, delay is 200 milliseconds, so the tasks would normally run for about 10 seconds.

        and("giving a chance to the other worker to stop as well");
        Thread.sleep(5000);

        then("all tasks are suspended after exceeding given number of errors");
        // @formatter:off
        testTask.assertTreeAfter()
                .assertSuspended()
                .assertSubtasks(2)
                .subtask(0)
                    .display()
                    .assertSuspended()
                .end()
                .subtask(1)
                    .display()
                    .assertSuspended()
                .end();
        // @formatter:on
        // TODO more asserts
    }

    /**
     * A simple activity that is skipped when it exceeds allowed execution time.
     */
    @Test
    public void test300SimpleSkipOnExecutionTime() throws Exception {
        var task = getTestTask();
        var result = task.getResult();

        TASK_300_SIMPLE_SKIP_ON_EXECUTION_TIME.init(this, task, result);

        when("task is run until it's stopped");
        TASK_300_SIMPLE_SKIP_ON_EXECUTION_TIME.rerunErrorsOk(result);

        then("the task is suspended after exceeding execution time");
        // @formatter:off
        TASK_300_SIMPLE_SKIP_ON_EXECUTION_TIME.assertAfter()
                .display()
                .assertSuspended()
                .assertFatalError()
                .rootActivityState()
                    .assertExecutionAttempts(1)
                    .assertSkipped()
                    .assertFatalError()
                    .activityPolicyStates()
                        .assertPolicyStateCount(1)
                        .activityPolicyState("Execution time")
                            .assertTriggerCount(1)
                            .assertReactionCount(1)
                            .end()
                        .end()
                    .end();
        // @formatter:on
        // TODO more asserts
    }

    /**
     * A child activity that is skipped when it exceeds allowed execution time (specified on its own level).
     */
    @Test
    public void test310ChildSkipOnOwnExecutionTime() throws Exception {
        var task = getTestTask();
        var result = task.getResult();

        TASK_310_CHILD_SKIP_ON_OWN_EXECUTION_TIME.init(this, task, result);

        when("task is run until it's stopped");
        TASK_310_CHILD_SKIP_ON_OWN_EXECUTION_TIME.rerunErrorsOk(result);

        then("the task is finished and second activity skipped after exceeding execution time");
        // @formatter:off
        TASK_310_CHILD_SKIP_ON_OWN_EXECUTION_TIME.assertAfter()
                .display()
                .assertClosed()
                .assertFatalError()
                .rootActivityState()
                    .assertExecutionAttempts(1)
                    .assertComplete()
                    .assertFatalError()
                    .noActivityPolicyStates()
                    .child("first")
                        .assertExecutionAttempts(1)
                        .assertComplete()
                        .assertSuccess()
                        .noActivityPolicyStates()
                        .end()
                    .child("second")
                        .assertExecutionAttempts(1)
                        .assertSkipped()
                        .assertFatalError()
                        .activityPolicyStates()
                            .assertPolicyStateCount(1)
                            .activityPolicyState("Execution time")
                                .assertTriggerCount(1)
                                .assertReactionCount(1)
                                .end()
                            .end()
                        .end()
                    .child("third")
                        .assertExecutionAttempts(1)
                        .assertComplete()
                        .assertSuccess()
                        .noActivityPolicyStates()
                        .end()
                    .end()
                .end();
        // @formatter:on
        // TODO more asserts
    }

    /**
     * A child activity that is skipped when it exceeds allowed execution time (specified on the parent level).
     */
    @Test
    public void test320ChildSkipOnParentExecutionTime() throws Exception {
        var task = getTestTask();
        var result = task.getResult();

        TASK_320_CHILD_SKIP_ON_PARENT_EXECUTION_TIME.init(this, task, result);

        when("task is run until it's stopped");
        TASK_320_CHILD_SKIP_ON_PARENT_EXECUTION_TIME.rerunErrorsOk(result);

        then("the task is closed after exceeding execution time");
        // @formatter:off
        TASK_320_CHILD_SKIP_ON_PARENT_EXECUTION_TIME.assertAfter()
                .display()
                .assertClosed()
                .assertFatalError();
        // @formatter:on
        // TODO more asserts
    }

    /**
     * As {@link #test310ChildSkipOnOwnExecutionTime()} but the activities run in subtasks.
     */
    @Test
    public void test330ChildSkipOnOwnExecutionTimeWithSubtasks() throws Exception {
        var task = getTestTask();
        var result = task.getResult();

        var testTask = TASK_330_CHILD_SKIP_ON_OWN_EXECUTION_TIME_WITH_SUBTASKS;
        testTask.init(this, task, result);

        when("task is run until it's stopped");
        testTask.rerunTreeErrorsOk(result);

        // @formatter:off
        then("the task tree is finished, activity skipped after exceeding execution time");
        testTask.assertTreeAfter()
                .display()
                .assertSuspended()
                .assertSubtasks(2)
                .subtask("first", false)
                    .display()
                    .assertSuccess()
                    .assertClosed() // this activity finished before suspension
                    .end()
                .subtask("second", false)
                    .assertFatalError()
                    .assertSuspended() // but this was suspended
                    .display()
                    .end();
        // @formatter:on
        // TODO more asserts
    }

    /**
     * As {@link #test320ChildSkipOnParentExecutionTime()} but the activities run in subtasks.
     */
    @Test
    public void test340ChildSkipOnParentExecutionTimeWithSubtasks() throws Exception {
        var task = getTestTask();
        var result = task.getResult();

        var testTask = TASK_340_CHILD_SKIP_ON_PARENT_EXECUTION_TIME_WITH_SUBTASKS;
        testTask.init(this, task, result);

        when("task is run until it's stopped");
        testTask.rerunTreeErrorsOk(result);

        then("the task tree is suspended after exceeding execution time");
        // @formatter:off
        testTask.assertTreeAfter()
                .display()
                .assertClosed()
                .assertSubtasks(3)
                .subtask("first", false)
                    .display()
                    .assertSuccess()
                    .assertClosed() // this activity finished before suspension
                    .end()
                .subtask("second", false)
                    .display()
                    .assertFatalError()
                    .assertClosed() // but this was suspended
                    .end();
        // @formatter:on
        // TODO more asserts
    }

    /**
     * A multi-node activity that is skipped when it exceeds allowed execution time.
     */
    @Test
    public void test350MultinodeSkipOnExecutionTime() throws Exception {
        var task = getTestTask();
        var result = task.getResult();

        TASK_350_MULTINODE_SKIP_ON_EXECUTION_TIME.init(this, task, result);

        when("task is run until it's stopped (some workers may continue for a little while)");
        TASK_350_MULTINODE_SKIP_ON_EXECUTION_TIME.rerunTreeErrorsOk(result);

        and("the task and ALL workers are suspended");
        waitForTaskTreeCloseOrCondition(
                TASK_350_MULTINODE_SKIP_ON_EXECUTION_TIME.oid,
                result,
                DEFAULT_TIMEOUT,
                DEFAULT_SLEEP_TIME,
                tasksSuspendedPredicate(3)); // main task + 2 workers

        then("everything is OK");
        // @formatter:off
        TASK_350_MULTINODE_SKIP_ON_EXECUTION_TIME.assertTreeAfter()
                .assertSuspended() // already checked above
                .assertSubtasks(2)
                .subtask(0)
                    .display()
                    .end()
                .subtask(1)
                    .display()
                    .end();
        // @formatter:on
        // TODO more asserts
    }

    /**
     * A child multi-node activity that is skipped when it exceeds allowed execution time (specified on its own level).
     * Children have its own subtasks.
     *
     * It's a combination of {@link #test330ChildSkipOnOwnExecutionTimeWithSubtasks()}
     * and {@link #test350MultinodeSkipOnExecutionTime()}.
     */
    @Test
    public void test360MultinodeSkipOnOwnExecutionTimeWithSubtasks() throws Exception {
        var task = getTestTask();
        var result = task.getResult();

        TestTask testTask = TASK_360_MULTINODE_CHILD_SKIP_ON_OWN_EXECUTION_TIME_WITH_SUBTASKS; // too long to be typed
        testTask.init(this, task, result);

        when("task is run until it's stopped (some workers may continue for a little while)");
        testTask.rerunTreeErrorsOk(result);

        then("root task is suspended and the first activity task is closed");
        // @formatter:off
        testTask.assertTree("")
                .assertSuspended()
                .subtask("first", false)
                .assertClosed()
                .assertSuccess();
        // @formatter:on

        then("the second activity task and ALL its workers are suspended after exceeding execution time");
        var secondActivityTaskOid = testTask.assertTree("")
                .subtask("second", false)
                .getOid();

        waitForTaskTreeCloseOrCondition(
                secondActivityTaskOid,
                result,
                DEFAULT_TIMEOUT,
                DEFAULT_SLEEP_TIME,
                tasksSuspendedPredicate(3)); // coordinator + 2 workers

        // @formatter:off
        assertTaskTree(secondActivityTaskOid, "second activity task after")
                .display()
                .assertSuspended()
                .assertSubtasks(2)
                .subtask(0)
                    .display()
                    .end()
                .subtask(1)
                    .display()
                    .end();
        // @formatter:on
        // TODO more asserts
    }

    /**
     * A child multi-node activity that is skipped when it exceeds allowed execution time (specified on the root level).
     * Children have its own subtasks.
     *
     * As {@link #test360MultinodeSkipOnOwnExecutionTimeWithSubtasks()}} but the constraint is on the root level.
     */
    @Test
    public void test370MultinodeSkipOnRootExecutionTimeWithSubtasks() throws Exception {
        var task = getTestTask();
        var result = task.getResult();

        TestTask testTask = TASK_370_MULTINODE_CHILD_SKIP_ON_ROOT_EXECUTION_TIME_WITH_SUBTASKS; // too long to be typed
        testTask.init(this, task, result);

        when("task is run until it's stopped (some workers may continue for a little while)");
        testTask.rerunTreeErrorsOk(result);

        then("root task is suspended and the first activity task is closed");
        testTask.assertTree("")
                .assertSuspended()
                .subtask("first", false)
                .assertClosed()
                .assertSuccess();

        then("the second activity task and ALL its workers are suspended after exceeding execution time");
        var secondActivityTaskOid = testTask.assertTree("")
                .subtask("second", false)
                .getOid();

        waitForTaskTreeCloseOrCondition(
                secondActivityTaskOid,
                result,
                DEFAULT_TIMEOUT,
                DEFAULT_SLEEP_TIME,
                tasksSuspendedPredicate(3)); // coordinator + 2 workers

        // @formatter:off
        assertTaskTree(secondActivityTaskOid, "second activity task after")
                .display()
                .assertClosed()
                .assertSubtasks(2)
                .subtask(0)
                    .display()
                    .end()
                .subtask(1)
                    .display()
                    .end();
        // @formatter:on
        // TODO more asserts
    }

    /**
     * A simple activity that is restarted when it exceeds allowed execution time.
     */
    @Test
    public void test400SimpleRestartOnExecutionTime() throws Exception {
        var task = getTestTask();
        var result = task.getResult();

        TASK_400_SIMPLE_RESTART_ON_EXECUTION_TIME.init(this, task, result);

        when("task is run until it's stopped");
        TASK_400_SIMPLE_RESTART_ON_EXECUTION_TIME.rerunErrorsOk(result);

        then("the task finished after one restart after exceeding execution time");
        // @formatter:off
        TASK_400_SIMPLE_RESTART_ON_EXECUTION_TIME.assertAfter()
                .display()
                .assertClosed()
                .assertSuccess()
                .rootActivityState()
                    .assertExecutionAttempts(2)
                    .assertComplete()
                    .assertSuccess()
                    // after first restart there, task should finish successfully, policy not activated
                    .noActivityPolicyStates()
                    .end();
        // @formatter:on
        // TODO more asserts
    }

    /**
     * A child activity that is skipped when it exceeds allowed execution time (specified on its own level).
     */
    @Test
    public void test410ChildRestartOnOwnExecutionTime() throws Exception {
        var task = getTestTask();
        var result = task.getResult();

        TASK_410_CHILD_RESTART_ON_OWN_EXECUTION_TIME.init(this, task, result);

        when("task is run until it's stopped");
        TASK_410_CHILD_RESTART_ON_OWN_EXECUTION_TIME.rerunErrorsOk(result);

        then("the task is finished and second activity was restarted once after exceeding execution time");
        // @formatter:off
        TASK_410_CHILD_RESTART_ON_OWN_EXECUTION_TIME.assertAfter()
                .display()
                .assertClosed()
                .assertFatalError()
                .rootActivityState()
                    .assertExecutionAttempts(1)
                    .assertComplete()
                    .assertSuccess()
                    .noActivityPolicyStates()
                    .child("first")
                        .assertExecutionAttempts(1)
                        .assertComplete()
                        .assertSuccess()
                        .noActivityPolicyStates()
                        .end()
                    .child("second")
                        .assertExecutionAttempts(2)
                        .assertComplete()
                        .assertSuccess()
                        .noActivityPolicyStates()
                        .end()
                    .child("third")
                        .assertExecutionAttempts(1)
                        .assertComplete()
                        .assertSuccess()
                        .noActivityPolicyStates()
                        .end()
                    .end()
                .end();
        // @formatter:on
        // TODO more asserts
    }

    /**
     * A child activity that is skipped when it exceeds allowed execution time (specified on the parent level).
     */
    @Test
    public void test420ChildRestartOnParentExecutionTime() throws Exception {
        var task = getTestTask();
        var result = task.getResult();

        TASK_420_CHILD_RESTART_ON_PARENT_EXECUTION_TIME.init(this, task, result);

        when("task is run until it's stopped");
        TASK_420_CHILD_RESTART_ON_PARENT_EXECUTION_TIME.rerunErrorsOk(result);

        then("the task finish, second activity restarted once after exceeding execution time");
        // @formatter:off
        TASK_420_CHILD_RESTART_ON_PARENT_EXECUTION_TIME.assertAfter()
                .display()
                .assertClosed()
                .assertFatalError()
                .rootActivityState()
                    .assertExecutionAttempts(1)
                    .assertComplete()
                    .assertSuccess()
                    .noActivityPolicyStates()
                    .child("first")
                        .assertExecutionAttempts(1)
                        .assertComplete()
                        .assertSuccess()
                        .noActivityPolicyStates()
                        .end()
                    .child("second")
                        .assertExecutionAttempts(2)
                        .assertComplete()
                        .assertSuccess()
                        .noActivityPolicyStates()
                        .end()
                    .child("third")
                        .assertExecutionAttempts(1)
                        .assertComplete()
                        .assertSuccess()
                        .noActivityPolicyStates()
                        .end()
                    .end()
                .end();
        // @formatter:on
        // TODO more asserts
    }

    /**
     * As {@link #test410ChildRestartOnOwnExecutionTime()} but the activities run in subtasks.
     */
    @Test
    public void test430ChildRestartOnOwnExecutionTimeWithSubtasks() throws Exception {
        var task = getTestTask();
        var result = task.getResult();

        var testTask = TASK_430_CHILD_RESTART_ON_OWN_EXECUTION_TIME_WITH_SUBTASKS;
        testTask.init(this, task, result);

        when("task is run until it's stopped");
        testTask.rerunTreeErrorsOk(result);

        // @formatter:off
        then("the task tree is finished, second activity (subtask) restarted once after exceeding execution time");
        testTask.assertTreeAfter()
                .display()
                .assertSuspended()
                .assertSubtasks(3)
                .subtask("first", false)
                    .display()
                    .assertSuccess()
                    .assertClosed() // this activity finished before suspension
                    .end()
                .subtask("second", false)
                    .assertSuccess()
                    .assertClosed() // this one was restarted
                    .display()
                    .end()
                .subtask("third", false)
                    .display()
                    .assertSuccess()
                    .assertClosed()
                    .end();
                    // todo where to assert executionAttempts? should it be in child task or parent tree?
        // @formatter:on
        // TODO more asserts
    }

    /**
     * As {@link #test420ChildRestartOnParentExecutionTime()} but the activities run in subtasks.
     */
    @Test
    public void test440ChildRestartOnParentExecutionTimeWithSubtasks() throws Exception {
        var task = getTestTask();
        var result = task.getResult();

        var testTask = TASK_440_CHILD_RESTART_ON_PARENT_EXECUTION_TIME_WITH_SUBTASKS;
        testTask.init(this, task, result);

        when("task is run until it's stopped");
        testTask.rerunTreeErrorsOk(result);

        then("the task finishes, task (root activity) is restarted after exceeding execution time");  // todo fix
        // @formatter:off
        testTask.assertTreeAfter()
                .display()
                .assertClosed()
                .assertSuccess()
                .rootActivityState()
                    .assertExecutionAttempts(2)
                    .end()
                .assertSubtasks(3)
                .subtask("first", false)
                    .display()
                    .assertSuccess()
                    .assertClosed() // this activity finished before suspension
                    .end()
                .subtask("second", false)
                    .display()
                    .assertSuccess()
                    .assertClosed() // but this was restarted
                    .end()
                .subtask("third", false)
                    .display()
                    .assertSuccess()
                    .assertClosed()
                    .end();
            // todo how to assert executionAttempts for child tasks?
        // @formatter:on
        // TODO more asserts
    }

    /**
     * A multi-node activity that is skipped when it exceeds allowed execution time.
     */
    @Test
    public void test450MultinodeRestartOnExecutionTime() throws Exception {
        var task = getTestTask();
        var result = task.getResult();

        TASK_450_MULTINODE_RESTART_ON_EXECUTION_TIME.init(this, task, result);

        when("task is run until it's restarted");
        TASK_450_MULTINODE_RESTART_ON_EXECUTION_TIME.rerunTreeErrorsOk(result);

        and("the task and ALL workers are closed"); // they should finish successfully after restart
        waitForTaskTreeCloseOrCondition(
                TASK_450_MULTINODE_RESTART_ON_EXECUTION_TIME.oid,
                result,
                DEFAULT_TIMEOUT,
                DEFAULT_SLEEP_TIME,
                tasksClosedPredicate(3)); // main task + 2 workers

        then("everything is OK");
        // @formatter:off
        TASK_450_MULTINODE_RESTART_ON_EXECUTION_TIME.assertTreeAfter()// todo fix
                .assertSuspended() // already checked above
                .rootActivityState()
                    .assertExecutionAttempts(2)
                    .end()
                .assertSubtasks(2)
                .subtask(0)
                    .display()
                    .end()
                .subtask(1)
                    .display()
                    .end();
        // @formatter:on
        // TODO more asserts
    }

    /**
     * A child multi-node activity that is restarted once when it exceeds allowed execution time (specified on its own level).
     * Children have its own subtasks.
     *
     * It's a combination of {@link #test430ChildRestartOnOwnExecutionTimeWithSubtasks()}
     * and {@link #test450MultinodeRestartOnExecutionTime()}.
     */
    @Test
    public void test460MultinodeRestartOnOwnExecutionTimeWithSubtasks() throws Exception {
        var task = getTestTask();
        var result = task.getResult();

        TestTask testTask = TASK_460_MULTINODE_CHILD_RESTART_ON_OWN_EXECUTION_TIME_WITH_SUBTASKS; // too long to be typed
        testTask.init(this, task, result);

        when("task is run until it's stopped (some workers may continue for a little while)");
        testTask.rerunTreeErrorsOk(result);

        then("root task is suspended and the first activity task is closed"); // todo fix
        // @formatter:off
        testTask.assertTree("")
                .assertSuspended()
                .subtask("first", false)
                .assertClosed()
                .assertSuccess();
        // @formatter:on

        then("the second activity task and ALL its workers are suspended after exceeding execution time");// todo fix
        var secondActivityTaskOid = testTask.assertTree("")
                .subtask("second", false)
                .getOid();

        waitForTaskTreeCloseOrCondition(
                secondActivityTaskOid,
                result,
                DEFAULT_TIMEOUT,
                DEFAULT_SLEEP_TIME,
                tasksSuspendedPredicate(3)); // coordinator + 2 workers

        // @formatter:off
        assertTaskTree(secondActivityTaskOid, "second activity task after")// todo fix
                .display()
                .assertSuspended()
                .assertSubtasks(2)
                .subtask(0)
                    .display()
                    .end()
                .subtask(1)
                    .display()
                    .end();
        // @formatter:on
        // TODO more asserts
    }

    /**
     * A child multi-node activity that is restarted when it exceeds allowed execution time (specified on the root level).
     * Children have its own subtasks.
     *
     * As {@link #test460MultinodeRestartOnOwnExecutionTimeWithSubtasks()} but the constraint is on the root level.
     */
    @Test
    public void test470MultinodeSkipOnRootExecutionTimeWithSubtasks() throws Exception {
        var task = getTestTask();
        var result = task.getResult();

        TestTask testTask = TASK_470_MULTINODE_CHILD_RESTART_ON_ROOT_EXECUTION_TIME_WITH_SUBTASKS; // too long to be typed
        testTask.init(this, task, result);

        when("task is run until it's stopped (some workers may continue for a little while)");
        testTask.rerunTreeErrorsOk(result);

        then("root task is suspended and the first activity task is closed");
        testTask.assertTree("")
                .assertSuspended()
                .subtask("first", false)
                .assertClosed()
                .assertSuccess();

        then("the second activity task and ALL its workers are suspended after exceeding execution time");
        var secondActivityTaskOid = testTask.assertTree("")
                .subtask("second", false)
                .getOid();

        waitForTaskTreeCloseOrCondition(
                secondActivityTaskOid,
                result,
                DEFAULT_TIMEOUT,
                DEFAULT_SLEEP_TIME,
                tasksSuspendedPredicate(3)); // coordinator + 2 workers

        // @formatter:off
        assertTaskTree(secondActivityTaskOid, "second activity task after")
                .display()
                .assertClosed()
                .assertSubtasks(2)
                .subtask(0)
                .display()
                .end()
                .subtask(1)
                .display()
                .end();
        // @formatter:on
        // TODO more asserts
    }
}<|MERGE_RESOLUTION|>--- conflicted
+++ resolved
@@ -238,19 +238,14 @@
         testTask.rerunErrorsOk(result);
 
         then("the task is suspended after exceeding execution time");
-<<<<<<< HEAD
         testTask.assertAfter()
+                .display()
                 .assertSuspended()
                 .assertFatalError()
                 .rootActivityState()
-                .itemProcessingStatistics()
-                .assertRunTimeBetween(2000L, 5000L); // limit is 2 seconds, 10 seconds planned
-=======
-        TASK_100_SIMPLE_SUSPEND_ON_EXECUTION_TIME.assertAfter()
-                .display()
-                .assertSuspended()
-                .assertFatalError()
-                .rootActivityState()
+                    .itemProcessingStatistics()
+                        .assertRunTimeBetween(2000L, 5000L) // limit is 2 seconds, 10 seconds planned
+                    .end()
                     .assertExecutionAttempts(1)
                     .assertFatalError()
                     .assertInProgressLocal()
@@ -264,7 +259,6 @@
                 .end();
 
         // TODO more asserts
->>>>>>> d004687a
     }
 
     /**
@@ -316,26 +310,8 @@
         testTask.rerunErrorsOk(result);
 
         then("the task is suspended after exceeding execution time");
-<<<<<<< HEAD
         // @formatter:off
         testTask.assertAfter()
-                .assertSuspended()
-                .assertFatalError()
-                .activityState(PATH_FIRST)
-                    .assertComplete()
-                    .assertSuccess()
-                    .itemProcessingStatistics()
-                        .assertRunTimeBetween(4000L, 5000L) // 4 seconds planned (under limit of 8 seconds total)
-                    .end()
-                .end()
-                .activityState(PATH_SECOND)
-                    .assertInProgressLocal()
-                    .assertFatalError()
-                    .itemProcessingStatistics()
-                        .assertRunTimeBetween(3000L, 5000L); // 20 seconds planned, but limit is 8 seconds total
-        // @formatter:on
-=======
-        TASK_120_CHILD_SUSPEND_ON_PARENT_EXECUTION_TIME.assertAfter()
                 .display()
                 .assertSuspended()
                 .assertFatalError()
@@ -347,7 +323,10 @@
                         .assertComplete()
                         .assertSuccess()
                         .noActivityPolicyStates()
+                        .itemProcessingStatistics()
+                            .assertRunTimeBetween(4000L, 5000L) // 4 seconds planned (under limit of 8 seconds total)
                         .end()
+                    .end()
                     .child("second")
                         .assertExecutionAttempts(1)
                         .assertInProgressLocal()
@@ -359,13 +338,15 @@
                                 .assertTriggerCount(1)
                                 .end()
                             .end()
+                            .itemProcessingStatistics()
+                                .assertRunTimeBetween(3000L, 5000L) // 20 seconds planned, but limit is 8 seconds total
+                            .end()
                         .end()
                     .child("third")
                         // todo asserts
                         .end();
 
         // TODO more asserts
->>>>>>> d004687a
     }
 
     /**

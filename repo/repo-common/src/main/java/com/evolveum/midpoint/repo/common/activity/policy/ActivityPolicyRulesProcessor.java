/*
 * Copyright (c) 2010-2025 Evolveum and contributors
 *
 * Licensed under the EUPL-1.2 or later.
 */

package com.evolveum.midpoint.repo.common.activity.policy;

import static com.evolveum.midpoint.repo.common.activity.ActivityRunResultStatus.ABORTED;
import static com.evolveum.midpoint.repo.common.activity.ActivityRunResultStatus.HALTING_ERROR;
import static com.evolveum.midpoint.schema.result.OperationResultStatus.FATAL_ERROR;

import java.util.*;
import java.util.stream.Collectors;

import jakarta.xml.bind.JAXBElement;
import org.jetbrains.annotations.NotNull;
import org.jetbrains.annotations.Nullable;

import com.evolveum.midpoint.repo.common.activity.Activity;
import com.evolveum.midpoint.repo.common.activity.ActivityPolicyBasedAbortException;
import com.evolveum.midpoint.repo.common.activity.policy.evaluator.ActivityCompositeConstraintEvaluator;
import com.evolveum.midpoint.repo.common.activity.run.AbstractActivityRun;
import com.evolveum.midpoint.repo.common.activity.run.ActivityRunPolicyException;
import com.evolveum.midpoint.repo.common.activity.run.processing.ItemProcessingResult;
import com.evolveum.midpoint.schema.result.OperationResult;
import com.evolveum.midpoint.schema.util.task.ActivityPath;
import com.evolveum.midpoint.util.LocalizableMessage;
import com.evolveum.midpoint.util.MiscUtil;
import com.evolveum.midpoint.util.SingleLocalizableMessage;
import com.evolveum.midpoint.util.exception.ObjectAlreadyExistsException;
import com.evolveum.midpoint.util.exception.ObjectNotFoundException;
import com.evolveum.midpoint.util.exception.SchemaException;
import com.evolveum.midpoint.util.logging.Trace;
import com.evolveum.midpoint.util.logging.TraceManager;
import com.evolveum.midpoint.xml.ns._public.common.common_3.*;

/**
 * This processor is responsible for collecting, evaluating and executing activity policy rules.
 */
public class ActivityPolicyRulesProcessor {

    private static final Trace LOGGER = TraceManager.getTrace(ActivityPolicyRulesProcessor.class);

    @NotNull
    private final AbstractActivityRun<?, ?, ?> activityRun;

    public ActivityPolicyRulesProcessor(@NotNull AbstractActivityRun<?, ?, ?> activityRun) {
        this.activityRun = activityRun;
    }

    private ActivityPolicyRulesContext getPolicyRulesContext() {
        return activityRun.getActivityPolicyRulesContext();
    }

    /**
     * Collects all activity policy rules from the activity and its parent activities.
     * Collects also preexisting (initial) values for individual constraints.
     *
     * TODO Currently returns "doubled" policies when activity has embedded child activities (e.g. reconciliation).
     *  Reason is that embedded activities do inherit definition from parent activity (if there's no tailoring in place).
     */
    public void collectRulesAndPreexistingValues(OperationResult result) throws SchemaException, ObjectNotFoundException {
        List<ActivityPolicyRule> rules = collectRulesFromActivity(activityRun.getActivity());
        getPolicyRulesContext().setPolicyRules(rules);

        LOGGER.trace("Found {} activity policy rules for activity hierarchy, activity: '{}'",
                rules.size(), activityRun.getActivityPath());

        PreexistingValues preexistingValues = PreexistingValues.determine(activityRun, rules, result);
        getPolicyRulesContext().setPreexistingValues(preexistingValues);

        LOGGER.trace("Determined preexisting values for activity policy rules:\n{}", preexistingValues.debugDumpLazily(1));
    }

    /**
     * Collects all policy rules from the given activity and its parent activities recursively.
     *
     * Rules from parent activities are included because otherwise they would only be validated
     * in-between child activities, which might be too infrequent (e.g., for execution time policies).
     * By collecting rules from the entire activity hierarchy, we ensure that parent rules are
     * enforced as often as necessary.
     *
     * @param activity The activity from which to start collecting policy rules (null to stop).
     * @return List of evaluated activity policy rules, ordered by their defined order.
     */
    private List<ActivityPolicyRule> collectRulesFromActivity(@Nullable Activity<?, ?> activity) {
        if (activity == null) {
            return List.of();
        }

        var rules = new ArrayList<>(collectRulesFromActivity(activity.getParent()));

        ActivityPath activityPath = activity.getPath();
        ActivityPoliciesType activityPoliciesBean = activity.getDefinition().getPoliciesDefinition().getPolicies();
        List<ActivityPolicyType> policyBeans = activityPoliciesBean.getPolicy();

        policyBeans.stream()
                .map(policyBean -> new ActivityPolicyRule(policyBean, activityPath, getDataNeeds(policyBean)))
                .sorted(
                        Comparator.comparing(
                                ActivityPolicyRule::getOrder,
                                Comparator.nullsLast(Comparator.naturalOrder())))
                .forEach(r -> rules.add(r));

        LOGGER.trace("Found {} activity policy rules for activity '{}' (including ancestors)", rules.size(), activityPath);

        return rules;
    }

    private static Set<DataNeed> getDataNeeds(ActivityPolicyType policyBean) {
        return ActivityCompositeConstraintEvaluator.get().getDataNeeds(createRootConstraintElement(policyBean));
    }

    public void evaluateAndExecuteRules(ItemProcessingResult processingResult, @NotNull OperationResult result)
            throws SchemaException, ObjectNotFoundException, ObjectAlreadyExistsException, ActivityRunPolicyException {

        LOGGER.trace("Evaluating/executing activity policy rules for activity '{}'", activityRun.getActivityPath());

        Collection<ActivityPolicyRule> rules = getPolicyRulesContext().getPolicyRules();
        if (rules.isEmpty()) {
            return;
        }

        Collection<EvaluatedActivityPolicyRule> evaluatedRules = rules.stream()
                .map(EvaluatedActivityPolicyRule::new)
                .collect(Collectors.toList());

        evaluateRules(evaluatedRules, processingResult, result);

        updateCounters(evaluatedRules, result);

        executeAndStoreState(evaluatedRules, result);
    }

    private void evaluateRules(
            Collection<EvaluatedActivityPolicyRule> rules, ItemProcessingResult processingResult, OperationResult result) {

        for (EvaluatedActivityPolicyRule rule : rules) {
            evaluateRule(rule, processingResult, result);
        }
    }

    private void updateCounters(Collection<EvaluatedActivityPolicyRule> evaluatedRules, OperationResult result)
            throws SchemaException, ObjectNotFoundException, ObjectAlreadyExistsException {

        new ActivityPolicyRuleUpdater(activityRun, evaluatedRules)
                .updateCounters(result);
    }

    private ActivityPolicyStateType createPolicyState(EvaluatedActivityPolicyRule rule) {
        ActivityPolicyStateType state = new ActivityPolicyStateType();
        state.setIdentifier(rule.getRuleIdentifier().toString());
        state.setName(rule.getName());

        rule.getTriggers().stream()
                .map(t -> t.toPolicyTriggerType())
                .forEach(t -> state.getTrigger().add(t));

        return state;
    }

<<<<<<< HEAD
    private void executeAndStoreState(OperationResult result)
            throws ObjectNotFoundException, ObjectAlreadyExistsException, SchemaException, ActivityRunPolicyException {
=======
    private void executeAndStoreState(Collection<EvaluatedActivityPolicyRule> evaluatedRules, OperationResult result)
            throws ObjectNotFoundException, ObjectAlreadyExistsException, SchemaException, ThresholdPolicyViolationException {
>>>>>>> 7f3da86e

        // These will be written to activity state at the end
        Collection<ActivityPolicyStateType> policyStates = new ArrayList<>();

        try {
            LOGGER.trace("Executing activity policy rules for {} ({})",
                    activityRun.getActivity().getIdentifier(), activityRun.getActivityPath());

            for (EvaluatedActivityPolicyRule rule : evaluatedRules) {
                if (!rule.isTriggered()) {
                    LOGGER.trace("Policy rule {} was not triggered, not executing reactions", rule);
                    continue;
                }

                if (rule.hasThreshold() && !rule.isOverThreshold()) {
                    LOGGER.trace("Policy rule {} was triggered, still not yet over threshold, therefore not executing actions", rule);
                    continue;
                }

                policyStates.add(createPolicyState(rule));

                executeActions(rule, result);
            }
        } finally {
            // update policy states after all rules were enforced (even if ThresholdPolicyViolationException was thrown)
            Map<String, EvaluatedActivityPolicyRule> ruleMap = evaluatedRules.stream()
                    .collect(Collectors.toMap(r -> r.getRuleIdentifier().toString(), r -> r));

            Map<String, ActivityPolicyStateType> updated = activityRun.updateActivityPolicyState(policyStates, result);
            updated.forEach((id, state) -> ruleMap.get(id).setCurrentState(state));
        }
    }

    private void evaluateRule(
            EvaluatedActivityPolicyRule rule, ItemProcessingResult processingResult, OperationResult result) {

        LOGGER.trace("Starting evaluation of rule {}, name: {}", rule.getRuleIdentifier(), rule.getName());

        JAXBElement<ActivityPolicyConstraintsType> element = createRootConstraintElement(rule.getPolicy());

        ActivityPolicyRuleEvaluationContext context = new ActivityPolicyRuleEvaluationContext(rule, activityRun, processingResult);

        ActivityCompositeConstraintEvaluator evaluator = ActivityCompositeConstraintEvaluator.get();

        List<ActivityCompositeTrigger> compositeTriggers = evaluator.evaluate(element, context, result);
        ActivityCompositeTrigger compositeTrigger = MiscUtil.extractSingleton(compositeTriggers);
        if (compositeTrigger != null && !compositeTrigger.getInnerTriggers().isEmpty()) {
            rule.setTriggers(List.copyOf(compositeTrigger.getInnerTriggers()));
        }

        LOGGER.trace("Completed evaluation of rule {}: triggered={}, triggers={}",
                rule.getRuleIdentifier(), rule.isTriggered(), rule.getTriggers());
    }

    private static JAXBElement<ActivityPolicyConstraintsType> createRootConstraintElement(ActivityPolicyType policyBean) {
        return new JAXBElement<>(
                ActivityPolicyConstraintsType.F_AND,
                ActivityPolicyConstraintsType.class,
                policyBean.getPolicyConstraints());
    }

    private void executeActions(EvaluatedActivityPolicyRule rule, OperationResult result) throws ActivityRunPolicyException {

        for (ActivityPolicyActionType action : rule.getActions()) {
            if (action instanceof NotificationActivityPolicyActionType na) {
                LOGGER.debug("Sending notification because of policy violation, rule: {}", rule);

                activityRun.sendActivityPolicyRuleTriggeredEvent(rule, result);
                continue;
            }

            String ruleName = rule.getName();
            String reactionName = rule.getName();

            LocalizableMessage message = new SingleLocalizableMessage(
                    "ActivityPolicyRulesProcessor.policyViolationMessage", new Object[] { ruleName, reactionName });

            String defaultMessage =
                    "Policy violation, rule: "
                            + ruleName
                            + (reactionName != null ? "/" + reactionName : "");

            if (action instanceof RestartActivityPolicyActionType || action instanceof SkipActivityPolicyActionType) {
                LOGGER.debug("Aborting activity because of policy violation, rule: {}", rule);
                var abortInfo = new ActivityAbortingInformationType()
                        .activityPath(rule.getPath().toBean())
                        .policyAction(action.clone());
                var cause = new ActivityPolicyBasedAbortException(message, defaultMessage, abortInfo);
                throw new ActivityRunPolicyException(defaultMessage, FATAL_ERROR, ABORTED, cause);
            } else if (action instanceof SuspendTaskActivityPolicyActionType) {
                LOGGER.debug("Suspending task because of policy violation, rule: {}", rule);
                throw new ActivityRunPolicyException(defaultMessage, FATAL_ERROR, HALTING_ERROR, null);
            } else {
                LOGGER.debug("No action to take for policy violation, rule: {}", rule);
            }
        }
    }
}<|MERGE_RESOLUTION|>--- conflicted
+++ resolved
@@ -160,13 +160,8 @@
         return state;
     }
 
-<<<<<<< HEAD
-    private void executeAndStoreState(OperationResult result)
+    private void executeAndStoreState(Collection<EvaluatedActivityPolicyRule> evaluatedRules, OperationResult result)
             throws ObjectNotFoundException, ObjectAlreadyExistsException, SchemaException, ActivityRunPolicyException {
-=======
-    private void executeAndStoreState(Collection<EvaluatedActivityPolicyRule> evaluatedRules, OperationResult result)
-            throws ObjectNotFoundException, ObjectAlreadyExistsException, SchemaException, ThresholdPolicyViolationException {
->>>>>>> 7f3da86e
 
         // These will be written to activity state at the end
         Collection<ActivityPolicyStateType> policyStates = new ArrayList<>();

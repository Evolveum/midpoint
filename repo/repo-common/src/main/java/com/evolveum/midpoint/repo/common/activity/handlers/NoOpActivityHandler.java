--- conflicted
+++ resolved
@@ -159,13 +159,8 @@
         private final int steps;
         @NotNull private final NoOpActivityStepInterruptibilityType stepInterruptibility;
 
-<<<<<<< HEAD
-        MyWorkDefinition(@NotNull WorkDefinitionBean source, @NotNull ConfigurationItemOrigin origin) {
-            super(origin);
-=======
         MyWorkDefinition(@NotNull WorkDefinitionBean source, @NotNull QName activityTypeName) {
             super(activityTypeName);
->>>>>>> 80cece9f
             var bean = (NoOpWorkDefinitionType) source.getBean();
             delay = MoreObjects.firstNonNull(bean.getDelay(), 0);
             steps = MoreObjects.firstNonNull(bean.getSteps(), 1);

/*
 * Copyright (C) 2010-2021 Evolveum and contributors
 *
 * Licensed under the EUPL-1.2 or later.
 */

package com.evolveum.midpoint.repo.common.activity.run.state;

import static com.evolveum.midpoint.prism.Referencable.getOid;
import static com.evolveum.midpoint.schema.result.OperationResultStatus.FATAL_ERROR;
import static com.evolveum.midpoint.schema.util.task.ActivityStateUtil.isLocal;
import static com.evolveum.midpoint.util.MiscUtil.*;

import java.util.*;
import java.util.stream.Collectors;
import javax.xml.datatype.XMLGregorianCalendar;
import javax.xml.namespace.QName;

import org.jetbrains.annotations.NotNull;
import org.jetbrains.annotations.Nullable;

import com.evolveum.midpoint.prism.ComplexTypeDefinition;
import com.evolveum.midpoint.prism.ItemDefinition;
import com.evolveum.midpoint.prism.PrismContext;
import com.evolveum.midpoint.prism.path.ItemPath;
import com.evolveum.midpoint.repo.common.activity.ActivityRunResultStatus;
import com.evolveum.midpoint.repo.common.activity.run.ActivityRunException;
import com.evolveum.midpoint.repo.common.activity.run.CommonTaskBeans;
import com.evolveum.midpoint.repo.common.activity.run.UpdateActivityPoliciesOperation;
import com.evolveum.midpoint.repo.common.activity.run.state.counters.CountersIncrementOperation;
import com.evolveum.midpoint.schema.constants.ObjectTypes;
import com.evolveum.midpoint.schema.result.OperationResult;
import com.evolveum.midpoint.schema.result.OperationResultStatus;
import com.evolveum.midpoint.schema.util.ObjectTypeUtil;
import com.evolveum.midpoint.schema.util.task.ActivityPath;
import com.evolveum.midpoint.schema.util.task.ActivityStateUtil;
import com.evolveum.midpoint.task.api.ExecutionSupport.CountersGroup;
import com.evolveum.midpoint.task.api.RunningTask;
import com.evolveum.midpoint.task.api.Task;
import com.evolveum.midpoint.util.CheckedCommonRunnable;
import com.evolveum.midpoint.util.DebugDumpable;
import com.evolveum.midpoint.util.DebugUtil;
import com.evolveum.midpoint.util.MiscUtil;
import com.evolveum.midpoint.util.annotation.Experimental;
import com.evolveum.midpoint.util.exception.*;
import com.evolveum.midpoint.util.logging.Trace;
import com.evolveum.midpoint.util.logging.TraceManager;
import com.evolveum.midpoint.xml.ns._public.common.common_3.*;

<<<<<<< HEAD
/**
 * Used to manipulate {@link ActivityStateType} objects in a task:
 *
 * - either the current one ({@link CurrentActivityState})
 * - or some other one ({@link OtherActivityState}) - e.g. parent activity (in the same task or its parent task), or any
 * other activity in the task tree.
 *
 * The most recommended usage style is to update the current activity state. It is e.g. the most safe regarding the concurrency.
 *
 * NOTE: This class is NOT intended to hold everything related to "activity state". It is just
=======
import org.jetbrains.annotations.NotNull;
import org.jetbrains.annotations.Nullable;

import javax.xml.datatype.XMLGregorianCalendar;
import javax.xml.namespace.QName;
import java.util.*;
import java.util.Objects;

import static com.evolveum.midpoint.prism.Referencable.getOid;
import static com.evolveum.midpoint.schema.result.OperationResultStatus.FATAL_ERROR;
import static com.evolveum.midpoint.schema.util.task.ActivityStateUtil.isLocal;
import static com.evolveum.midpoint.task.api.TaskRunResult.TaskRunResultStatus.PERMANENT_ERROR;
import static com.evolveum.midpoint.util.MiscUtil.*;

/**
 * In-memory (live) representation of {@link ActivityStateType}.
 *
 * Can deal with the current activity ({@link CurrentActivityState}) - in that case there are more powerful actions,
 * including updating the state in the repository.
 *
 * Or, it can deal with the state of a different activity ({@link OtherActivityState}).
>>>>>>> ac46c398
 */
public abstract class ActivityState implements DebugDumpable {

    private static final Trace LOGGER = TraceManager.getTrace(ActivityState.class);

    private static final ItemPath BUCKETED_WORK_COMPLETE_PATH =
            ItemPath.create(ActivityStateType.F_BUCKETING, ActivityBucketingStateType.F_WORK_COMPLETE);
    private static final ItemPath ABORTING_WORKER_REF_PATH =
            ItemPath.create(ActivityStateType.F_BUCKETING, ActivityBucketingStateType.F_ABORTING_WORKER_REF);
    private static final ItemPath BUCKET_PROCESSING_ROLE_PATH =
            ItemPath.create(ActivityStateType.F_BUCKETING, ActivityBucketingStateType.F_BUCKETS_PROCESSING_ROLE);
    private static final ItemPath SCAVENGER_PATH =
            ItemPath.create(ActivityStateType.F_BUCKETING, ActivityBucketingStateType.F_SCAVENGER);
    private static final ItemPath SIMULATION_RESULT_REF_PATH =
            ItemPath.create(ActivityStateType.F_SIMULATION, ActivitySimulationStateType.F_RESULT_REF);
    private static final ItemPath SIMULATION_RESULT_CREATED_PATH =
            ItemPath.create(ActivityStateType.F_SIMULATION, ActivitySimulationStateType.F_RESULT_CREATED);
    private static final ItemPath RUN_RECORD_PATH =
            ItemPath.create(
                    ActivityStateType.F_STATISTICS,
                    ActivityStatisticsType.F_ITEM_PROCESSING,
                    ActivityItemProcessingStatisticsType.F_RUN);

    private static final int MAX_TREE_DEPTH = 30;

    @NotNull protected final CommonTaskBeans beans = CommonTaskBeans.get();

    /**
     * Path to the work state container value related to this run. Can be null if the state was not
     * yet initialized (for the {@link CurrentActivityState}) or if the state does not exist in a given
     * task (for the {@link OtherActivityState}).
     */
    ItemPath stateItemPath;

<<<<<<< HEAD
    protected ActivityState() {
    }

=======
>>>>>>> ac46c398
    //region Specific getters
    public ActivityRealizationStateType getRealizationState() {
        return getTask().getPropertyRealValue(getRealizationStateItemPath(), ActivityRealizationStateType.class);
    }

    private @NotNull ItemPath getRealizationStateItemPath() {
        return stateItemPath.append(ActivityStateType.F_REALIZATION_STATE);
    }

    public boolean isComplete() {
        return getRealizationState() == ActivityRealizationStateType.COMPLETE;
    }

    public boolean isAborted() {
        return getRealizationState() == ActivityRealizationStateType.ABORTED;
    }

    /** Returns {@code true} if there is a request to restart or skip this particular activity. */
    public boolean isBeingRestartedOrSkipped() {
        return isAborted()
                && getActivityPath().equalsBean(getAbortingInformationRequired().getActivityPath());
    }

    /** Returns {@code true} if there is a request to restart this particular activity. */
    public boolean isBeingRestarted() {
        return isBeingRestartedOrSkipped()
                && getAbortingInformationRequired().getPolicyAction() instanceof RestartActivityPolicyActionType;
    }

    public @NotNull RestartActivityPolicyActionType getRestartPolicyActionRequired() {
        return stateNonNull(
                (RestartActivityPolicyActionType) getAbortingInformationRequired().getPolicyAction(),
                "No restart policy action in %s", this);
    }

    /** Returns {@code true} if there is a request to skip this particular activity. */
    public boolean isBeingSkipped() {
        return isBeingRestartedOrSkipped()
                && getAbortingInformationRequired().getPolicyAction() instanceof SkipActivityPolicyActionType;
    }

    public XMLGregorianCalendar getRealizationStartTimestamp() {
        return getTask().getPropertyRealValue(
                stateItemPath.append(ActivityStateType.F_REALIZATION_START_TIMESTAMP),
                XMLGregorianCalendar.class);
    }

    OperationResultStatusType getResultStatusRaw() {
        return getTask().getPropertyRealValue(getResultStatusItemPath(), OperationResultStatusType.class);
    }

    public OperationResultStatus getResultStatus() {
        return OperationResultStatus.parseStatusType(getResultStatusRaw());
    }

    private @NotNull ItemPath getResultStatusItemPath() {
        return stateItemPath.append(ActivityStateType.F_RESULT_STATUS);
    }
    //endregion

    //region Other specific getters/setters
    public ActivityState setDisplayOrder(@Nullable Integer value) throws ActivityRunException {
        return setItemRealValues(ActivityStateType.F_DISPLAY_ORDER, value);
    }

    public @Nullable Integer getDisplayOrder() {
        return getPropertyRealValue(ActivityStateType.F_DISPLAY_ORDER, Integer.class);
    }
    //endregion

    //region Bucketing
    public void setBucketProcessingRole(BucketsProcessingRoleType role) throws ActivityRunException {
        setItemRealValues(BUCKET_PROCESSING_ROLE_PATH, role);
    }

    public BucketsProcessingRoleType getBucketProcessingRole() {
        return getPropertyRealValue(BUCKET_PROCESSING_ROLE_PATH, BucketsProcessingRoleType.class);
    }

    public boolean isWorker() {
        return getBucketProcessingRole() == BucketsProcessingRoleType.WORKER;
    }

    public boolean isScavenger() {
        return Boolean.TRUE.equals(getPropertyRealValue(SCAVENGER_PATH, Boolean.class));
    }

    public boolean isBucketedWorkComplete() {
        return Boolean.TRUE.equals(
                getPropertyRealValue(BUCKETED_WORK_COMPLETE_PATH, Boolean.class));
    }

    public void setAbortingWorkerRef(ObjectReferenceType workerRef) throws ActivityRunException {
        setItemRealValues(ABORTING_WORKER_REF_PATH, workerRef);
    }

    public ObjectReferenceType getAbortingWorkerRef() {
        return getAbortingWorkerRef(ABORTING_WORKER_REF_PATH);
    }

    public boolean isBucketedWorkAborted() {
        return getAbortingWorkerRef() != null;
    }

    //endregion

    //region Generic access
    public <T> T getPropertyRealValue(ItemPath path, Class<T> expectedType) {
        return getTask()
                .getPropertyRealValue(stateItemPath.append(path), expectedType);
    }

    @SuppressWarnings("SameParameterValue")
    private ObjectReferenceType getAbortingWorkerRef(ItemPath path) {
        return getTask()
                .getReferenceRealValue(stateItemPath.append(path));
    }

    <T> T getItemRealValueClone(ItemPath path, Class<T> expectedType) {
        return getTask()
                .getItemRealValueOrClone(stateItemPath.append(path), expectedType);
    }

    @SuppressWarnings({ "WeakerAccess", "SameParameterValue" })
    <T> @NotNull Collection<T> getItemRealValuesClone(ItemPath path, Class<T> expectedType) {
        return getTask()
                .getItemRealValuesOrClone(stateItemPath.append(path), expectedType);
    }
    // FIXME exception handling

    /**
     * DO NOT use for setting work state items because of dynamic typing of the work state container value.
     */
    public ActivityState setItemRealValues(ItemPath path, Object... values) throws ActivityRunException {
        convertException(
                () -> setItemRealValuesInternal(path, isSingleNull(values) ? List.of() : Arrays.asList(values)));
        return this;
    }

    /**
     * DO NOT use for setting work state items because of dynamic typing of the work state container value.
     */
    @SuppressWarnings("unused") // maybe will be used in the future
    public void setItemRealValuesCollection(ItemPath path, Collection<?> values) throws ActivityRunException {
        convertException(
                () -> setItemRealValuesInternal(path, values));
    }

    /**
     * DO NOT use for setting work state items because of dynamic typing of the work state container value.
     */
    private void setItemRealValuesInternal(ItemPath path, Collection<?> values) throws SchemaException {
        Task task = getTask();
        LOGGER.trace("setItemRealValuesInternal: path={}, values={} in {}", path, values, task);

        task.modify(
                PrismContext.get().deltaFor(TaskType.class)
                        .item(stateItemPath.append(path))
                        .replaceRealValues(values)
                        .asItemDelta());
    }

    /**
     * DO NOT use for setting work state items because of dynamic typing of the work state container value.
     */
    public void addDeleteItemRealValues(@NotNull ItemPath path, @NotNull Collection<?> valuesToAdd,
            @NotNull Collection<?> valuesToDelete)
            throws ActivityRunException {
        Task task = getTask();
        LOGGER.trace("addDeleteItemRealValues: path={}, valuesToAdd={}, valuesToDelete={} in {}",
                path, valuesToAdd, valuesToDelete, task);

        convertException(
                () -> task.modify(
                        PrismContext.get().deltaFor(TaskType.class)
                                .item(stateItemPath.append(path))
                                .deleteRealValues(valuesToDelete)
                                .addRealValues(valuesToAdd)
                                .asItemDelta()));
    }

    /**
     * Flushes pending task modifications.
     * Note for implementers: this method should be equivalent to a direct call to {@link Task#flushPendingModifications(OperationResult)}.
     */
    public void flushPendingTaskModifications(OperationResult result)
            throws SchemaException, ObjectNotFoundException, ObjectAlreadyExistsException {
        getTask().flushPendingModifications(result);
    }

    /**
     * Flushes pending task modifications.
     * Note for implementers: this method should be equivalent to a direct call to {@link Task#flushPendingModifications(OperationResult)}.
     */
    public void flushPendingTaskModificationsChecked(OperationResult result) throws ActivityRunException {
        convertException("Couldn't update the task",
                () -> flushPendingTaskModifications(result));
    }
    //endregion

    //region Work state

    @NotNull ComplexTypeDefinition determineWorkStateDefinition(@NotNull QName typeName) {
        return requireNonNull(
                PrismContext.get().getSchemaRegistry()
                        .findComplexTypeDefinitionByType(typeName),
                () -> new SystemException("Couldn't find definition for " + typeName));
    }

    public abstract @Nullable ComplexTypeDefinition getWorkStateComplexTypeDefinition();

    public <T> T getWorkStatePropertyRealValue(ItemPath path, Class<T> expectedType) {
        return getPropertyRealValue(ActivityStateType.F_WORK_STATE.append(path), expectedType);
    }

    @SuppressWarnings("unused")
    public <T> T getWorkStateItemRealValueClone(ItemPath path, Class<T> expectedType) {
        return getItemRealValueClone(ActivityStateType.F_WORK_STATE.append(path), expectedType);
    }

    public ObjectReferenceType getWorkStateReferenceRealValue(ItemPath path) {
        return getTask()
                .getReferenceRealValue(getWorkStateItemPath().append(path));
    }

    @SuppressWarnings("unused")
    public Collection<ObjectReferenceType> getWorkStateReferenceRealValues(ItemPath path) {
        return getTask()
                .getReferenceRealValues(getWorkStateItemPath().append(path));
    }

    public void setWorkStateItemRealValues(ItemPath path, Object... values) throws SchemaException {
        setWorkStateItemRealValues(path, null, values);
    }

    /**
     * @param explicitDefinition If present, we do not try to derive the definition from work state CTD.
     */
    public void setWorkStateItemRealValues(ItemPath path, ItemDefinition<?> explicitDefinition, Object... values)
            throws SchemaException {
        setWorkStateItemRealValues(path, explicitDefinition, isSingleNull(values) ? List.of() : Arrays.asList(values));
    }

    /**
     * @param explicitDefinition If present, we do not try to derive the definition from work state CTD.
     */
    private void setWorkStateItemRealValues(ItemPath path, ItemDefinition<?> explicitDefinition, Collection<?> values)
            throws SchemaException {
        Task task = getTask();
        LOGGER.trace("setWorkStateItemRealValues: path={}, values={} in {}", path, values, task);

        ItemDefinition<?> workStateItemDefinition = getWorkStateItemDefinition(path, explicitDefinition);
        stateCheck(
                workStateItemDefinition != null,
                "Couldn't modify work state (path = '%s'), as the work state definition is not known. "
                        + "Has it been initialized?", path);
        task.modify(
                PrismContext.get().deltaFor(TaskType.class)
                        .item(getWorkStateItemPath().append(path), workStateItemDefinition)
                        .replaceRealValues(values)
                        .asItemDelta());
    }

    private @Nullable ItemDefinition<?> getWorkStateItemDefinition(ItemPath path, ItemDefinition<?> explicitDefinition)
            throws SchemaException {
        if (explicitDefinition != null) {
            return explicitDefinition;
        }
        ComplexTypeDefinition workStateTypeDef = getWorkStateComplexTypeDefinition();
        if (workStateTypeDef != null) {
            //noinspection RedundantTypeArguments
            return MiscUtil.<ItemDefinition<?>, SchemaException>requireNonNull(
                    workStateTypeDef.findItemDefinition(path),
                    () -> new SchemaException("Definition for " + path + " couldn't be found in " + workStateTypeDef));
        } else {
            return null;
        }
    }

    @NotNull ItemPath getWorkStateItemPath() {
        return stateItemPath.append(ActivityStateType.F_WORK_STATE);
    }
    //endregion

    //region Misc
    protected abstract @NotNull Task getTask();

    private void convertException(CheckedCommonRunnable runnable) throws ActivityRunException {
        convertException("Couldn't update activity state", runnable);
    }

    private void convertException(String message, CheckedCommonRunnable runnable) throws ActivityRunException {
        try {
            runnable.run();
        } catch (CommonException e) {
            throw new ActivityRunException(message, FATAL_ERROR, ActivityRunResultStatus.PERMANENT_ERROR, e);
        }
    }

    public void setSimulationResultOid(String oid) throws ActivityRunException {
        if (oid != null) {
            setItemRealValues(SIMULATION_RESULT_REF_PATH, ObjectTypeUtil.createObjectRef(oid, ObjectTypes.SIMULATION_RESULT));
        } else {
            setItemRealValues(SIMULATION_RESULT_REF_PATH);
        }
    }

    public void setSimulationResultCreated() throws ActivityRunException {
        setItemRealValues(SIMULATION_RESULT_CREATED_PATH, true);
    }

    public @Nullable ObjectReferenceType getSimulationResultRef() {
        return getAbortingWorkerRef(SIMULATION_RESULT_REF_PATH);
    }

    public @Nullable String getSimulationResultOid() {
        return getOid(getSimulationResultRef());
    }

    public boolean isSimulationResultCreated() {
        return Boolean.TRUE.equals(
                getPropertyRealValue(SIMULATION_RESULT_CREATED_PATH, Boolean.class));
    }

    public @NotNull Collection<ActivityRunRecordType> getRawRunRecordsClone() {
        return getItemRealValuesClone(RUN_RECORD_PATH, ActivityRunRecordType.class);
    }

    /** Beware! May not be quite precise if the state was not set up yet. */
    @Experimental
    public boolean isDelegating() {
        return getItemRealValueClone(getWorkStateItemPath(), AbstractActivityWorkStateType.class) instanceof DelegationWorkStateType;
    }

    //endregion

    //region debugDump + toString
    @Override
    public String toString() {
        return getEnhancedClassName() + "{" +
                "task=" + getTask().getOid() +
                ", stateItemPath=" + stateItemPath +
                '}';
    }

    @Override
    public String debugDump(int indent) {
        StringBuilder sb = new StringBuilder();
        DebugUtil.debugDumpLabelLn(sb, getEnhancedClassName(), indent);
        DebugUtil.debugDumpWithLabelLn(sb, "Item path", String.valueOf(stateItemPath), indent + 1);
        debugDumpExtra(sb, indent);
        return sb.toString();
    }

    protected abstract void debugDumpExtra(StringBuilder sb, int indent);

    protected @NotNull String getEnhancedClassName() {
        return getClass().getSimpleName();
    }
    //endregion

    //region Navigation

    /**
     * Returns the state of the _parent activity_, e.g. operations completion sub-activity -> reconciliation activity.
     */
    public @NotNull ActivityState getParentActivityState(@Nullable QName workStateTypeName, OperationResult result)
            throws SchemaException, ObjectNotFoundException {
        ActivityPath activityPath = getActivityPath();
        argCheck(!activityPath.isEmpty(), "Root activity has no parent");
        return getActivityStateUpwards(activityPath.allExceptLast(), getTask(), workStateTypeName, result);
    }

    /**
     * Returns an iterator over activity states, from the parent of the current activity to the root.
     * Note that the _work_ states must either exist, or must not be modified by the caller after obtaining
     * (as we don't know their type - at least for now).
     *
     * The idea is to encapsulate the crawling logic, while avoiding the (eventual) task fetch operations if they are not
     * really needed.
     *
     * BEWARE: The {@link OperationResult} instance is buried into the iterator, and used within {@link Iterator#next()} calls.
     * This is quite dangerous. Maybe we should not do this at all.
     *
     * The best use of this method is when the result is consumed (iterated through) just after it is obtained. That way
     * you avoid the risk of using {@link OperationResult} instance at an unexpected place.
     */
    @Experimental
    public Iterable<ActivityState> getActivityStatesUpwardsForParent(OperationResult result) {
        Iterator<ActivityState> iterator = getActivityStatesUpwardsIterator(result);
        iterator.next();
        return () -> iterator;
    }

    private Iterator<ActivityState> getActivityStatesUpwardsIterator(OperationResult result) {
        return new Iterator<>() {
            private ActivityState next = ActivityState.this;

            @Override
            public boolean hasNext() {
                return next != null;
            }

            @Override
            public ActivityState next() {
                var current = next;
                ActivityPath activityPath = current.getActivityPath();
                if (activityPath.isEmpty()) {
                    next = null;
                } else {
                    try {
                        next = getActivityStateUpwards(
                                activityPath.allExceptLast(),
                                current.getTask(),
                                null,
                                result);
                    } catch (SchemaException | ObjectNotFoundException e) {
                        throw SystemException.unexpected(e, "when obtaining parent activity state for " + current);
                    }
                }
                return current;
            }
        };
    }

    /**
     * Returns activity state for given path, crawling from the current task upwards.
     *
     * @param activityPath Path to activity for which to obtain activity state.
     * @param task Task where to start searching.
     * @param workStateTypeName Expected type of the work state.
     */
    public static @NotNull ActivityState getActivityStateUpwards(
            @NotNull ActivityPath activityPath,
            @NotNull Task task,
            @Nullable QName workStateTypeName,
            OperationResult result)
            throws SchemaException, ObjectNotFoundException {
        return getActivityStateUpwards(activityPath, task, workStateTypeName, 0, result);
    }

    private static @NotNull ActivityState getActivityStateUpwards(
            @NotNull ActivityPath activityPath,
            @NotNull Task task,
            @Nullable QName workStateTypeName,
            int level,
            OperationResult result)
            throws SchemaException, ObjectNotFoundException {
        TaskActivityStateType taskActivityState = getTaskActivityStateRequired(task);
        if (isLocal(activityPath, taskActivityState)) {
            return new OtherActivityState(task, taskActivityState, activityPath, workStateTypeName);
        }
        if (level >= MAX_TREE_DEPTH) {
            throw new IllegalStateException("Maximum tree depth reached while looking for activity state in " + task);
        }
        Task parentTask = task.getParentTask(result);
        return getActivityStateUpwards(activityPath, parentTask, workStateTypeName, level + 1, result);
    }

    /**
     * Returns the state of the current activity in the parent task. Assumes that it exists.
     *
     * @param fresh true if we always need to load the parent task from repository; false if we can use
     * cached version (created when the running task started)
     * @param result Can be null if we are 100% sure it will not be used.
     */
    public @NotNull ActivityState getCurrentActivityStateInParentTask(
            boolean fresh,
            @NotNull QName workStateTypeName,
            @Nullable OperationResult result)
            throws SchemaException, ObjectNotFoundException {
        Task parentTask = getParentTask(fresh, result);
        return new OtherActivityState(
                parentTask,
                parentTask.getActivitiesStateOrClone(),
                getActivityPath(),
                workStateTypeName);
    }

    /**
     * @param fresh False if we are OK with the cached version of the parent task (if current task is RunningTask).
     * @param result Can be null if we are 100% sure it will not be used.
     */
    private @NotNull Task getParentTask(boolean fresh, @Nullable OperationResult result)
            throws SchemaException, ObjectNotFoundException {
        Task task = getTask();
        Task parentTask;
        if (!fresh && task instanceof RunningTask runningTask) {
            parentTask = runningTask.getParentTask();
        } else {
            parentTask = task.getParentTask(result);
        }
        return java.util.Objects.requireNonNull(parentTask, () -> "No parent task for " + task);
    }

    /**
     * Gets the state of the given activity, starting from the `task` and going downwards.
     *
     * UNTESTED. Use with care.
     *
     * TODO cleanup and test thoroughly
     */
    public static @NotNull ActivityState getActivityStateDownwards(
<<<<<<< HEAD
            @NotNull ActivityPath activityPath,
            @NotNull Task task,
            @NotNull QName workStateTypeName,
            OperationResult result)
=======
            @NotNull ActivityPath activityPath, @NotNull Task task, @NotNull QName workStateTypeName, OperationResult result)
>>>>>>> ac46c398
            throws SchemaException, ObjectNotFoundException {
        return getActivityStateDownwards(activityPath, task, workStateTypeName, 0, result);
    }

    private static @NotNull ActivityState getActivityStateDownwards(
<<<<<<< HEAD
            @NotNull ActivityPath activityPath,
            @NotNull Task task,
            @Nullable QName workStateTypeName,
            int level,
            OperationResult result)
=======
            @NotNull ActivityPath activityPath, @NotNull Task task,
            @NotNull QName workStateTypeName, int level, OperationResult result)
>>>>>>> ac46c398
            throws SchemaException, ObjectNotFoundException {
        TaskActivityStateType taskActivityState = getTaskActivityStateRequired(task);
        if (level >= MAX_TREE_DEPTH) {
            throw new IllegalStateException("Maximum tree depth reached while looking for activity state in " + task);
        }

        ActivityPath localRootPath = ActivityStateUtil.getLocalRootPath(taskActivityState);
        stateCheck(
                activityPath.startsWith(localRootPath),
                "Activity (%s) is not within the local tree (%s)",
                activityPath, localRootPath);

        ActivityStateType currentWorkState = taskActivityState.getActivity();
        ItemPath currentWorkStatePath = ItemPath.create(TaskType.F_ACTIVITY_STATE, TaskActivityStateType.F_ACTIVITY);
        List<String> localIdentifiers = activityPath.getIdentifiers().subList(localRootPath.size(), activityPath.size());
        for (String identifier : localIdentifiers) {
            stateCheck(currentWorkState != null, "Current work state is not present; path = %s", currentWorkStatePath);
            currentWorkState = ActivityStateUtil.findChildActivityStateRequired(currentWorkState, identifier);
            stateCheck(currentWorkState.getId() != null, "Activity work state without ID: %s", currentWorkState);
            currentWorkStatePath = currentWorkStatePath.append(ActivityStateType.F_ACTIVITY, currentWorkState.getId());
<<<<<<< HEAD
            if (currentWorkState.getWorkState() instanceof DelegationWorkStateType delegationWorkState) {
                ObjectReferenceType childRef = delegationWorkState.getTaskRef();
=======
            if (currentWorkState.getWorkState() instanceof DelegationWorkStateType) {
                ObjectReferenceType childRef = ((DelegationWorkStateType) currentWorkState.getWorkState()).getTaskRef();
>>>>>>> ac46c398
                Task child = CommonTaskBeans.get().taskManager.getTaskPlain(childRef.getOid(), result);
                return getActivityStateDownwards(activityPath, child, workStateTypeName, level + 1, result);
            }
        }
        LOGGER.trace(" -> resulting work state path: {}", currentWorkStatePath);
        return new OtherActivityState(task, taskActivityState, activityPath, workStateTypeName);
    }

    private static TaskActivityStateType getTaskActivityStateRequired(@NotNull Task task) {
        return Objects.requireNonNull(
                task.getActivitiesStateOrClone(),
                () -> "No task activity state in " + task);
    }

    public abstract @NotNull ActivityPath getActivityPath();
    //endregion

    //region Counters (thresholds)
    public Map<String, Integer> incrementCounters(
            @NotNull CountersGroup counterGroup,
            @NotNull Collection<String> countersIdentifiers,
            @NotNull OperationResult result)
            throws SchemaException, ObjectNotFoundException, ObjectAlreadyExistsException {
        var op = new CountersIncrementOperation(
                getTask(),
                getCountersGroupItemPath(counterGroup),
                countersIdentifiers,
                beans);
        return op.execute(result);
    }

    public @NotNull Map<String, Integer> getCounters(@NotNull CountersGroup counterGroup) {
        var counterGroupData = getItemRealValueClone(
                ActivityStateType.F_COUNTERS.append(counterGroup.getItemName()),
                ActivityCounterGroupType.class);
        if (counterGroupData == null) {
            return Collections.emptyMap();
        }
        return counterGroupData.getCounter().stream()
                .collect(Collectors.toMap(
                        ActivityCounterType::getIdentifier,
                        ActivityCounterType::getValue));
    }

    private @NotNull ItemPath getCountersGroupItemPath(@NotNull CountersGroup counterGroup) {
        return stateItemPath.append(ActivityStateType.F_COUNTERS, counterGroup.getItemName());
    }

    public ActivityAbortingInformationType getAbortingInformation() {
        return getItemRealValueClone(ActivityStateType.F_ABORTING_INFORMATION, ActivityAbortingInformationType.class);
    }

    public ActivityAbortingInformationType getAbortingInformationRequired() {
        return stateNonNull(getAbortingInformation(), "No aborting information in %s", this);
    }

    void setAbortingInformation(@NotNull ActivityAbortingInformationType info) throws ActivityRunException {
        setItemRealValues(ActivityStateType.F_ABORTING_INFORMATION, info.clone()); // because of parents
    }
    //endregion

    //region Policies (thresholds)
    public Map<String, ActivityPolicyStateType> updatePolicies(
            @NotNull Collection<ActivityPolicyStateType> policies, @NotNull OperationResult result)
            throws SchemaException, ObjectNotFoundException, ObjectAlreadyExistsException {

        ItemPath policiesItemPath = stateItemPath.append(ActivityStateType.F_POLICIES, ActivityPoliciesStateType.F_POLICY);

        return new UpdateActivityPoliciesOperation(getTask(), policiesItemPath, policies, beans).execute(result);
    }
    //endregion

    public int getExecutionAttempt() {
        var rawValue = getTask().getPropertyRealValue(
                stateItemPath.append(ActivityStateType.F_EXECUTION_ATTEMPT), Integer.class);
        int value = Objects.requireNonNullElse(rawValue, 1);
        if (value <= 0) {
            throw new IllegalStateException("Execution attempt must be greater than 0, but was: " + value);
        }
        return value;
    }
}<|MERGE_RESOLUTION|>--- conflicted
+++ resolved
@@ -46,8 +46,8 @@
 import com.evolveum.midpoint.util.logging.Trace;
 import com.evolveum.midpoint.util.logging.TraceManager;
 import com.evolveum.midpoint.xml.ns._public.common.common_3.*;
-
-<<<<<<< HEAD
+import java.util.Objects;
+
 /**
  * Used to manipulate {@link ActivityStateType} objects in a task:
  *
@@ -58,29 +58,6 @@
  * The most recommended usage style is to update the current activity state. It is e.g. the most safe regarding the concurrency.
  *
  * NOTE: This class is NOT intended to hold everything related to "activity state". It is just
-=======
-import org.jetbrains.annotations.NotNull;
-import org.jetbrains.annotations.Nullable;
-
-import javax.xml.datatype.XMLGregorianCalendar;
-import javax.xml.namespace.QName;
-import java.util.*;
-import java.util.Objects;
-
-import static com.evolveum.midpoint.prism.Referencable.getOid;
-import static com.evolveum.midpoint.schema.result.OperationResultStatus.FATAL_ERROR;
-import static com.evolveum.midpoint.schema.util.task.ActivityStateUtil.isLocal;
-import static com.evolveum.midpoint.task.api.TaskRunResult.TaskRunResultStatus.PERMANENT_ERROR;
-import static com.evolveum.midpoint.util.MiscUtil.*;
-
-/**
- * In-memory (live) representation of {@link ActivityStateType}.
- *
- * Can deal with the current activity ({@link CurrentActivityState}) - in that case there are more powerful actions,
- * including updating the state in the repository.
- *
- * Or, it can deal with the state of a different activity ({@link OtherActivityState}).
->>>>>>> ac46c398
  */
 public abstract class ActivityState implements DebugDumpable {
 
@@ -115,12 +92,9 @@
      */
     ItemPath stateItemPath;
 
-<<<<<<< HEAD
     protected ActivityState() {
     }
 
-=======
->>>>>>> ac46c398
     //region Specific getters
     public ActivityRealizationStateType getRealizationState() {
         return getTask().getPropertyRealValue(getRealizationStateItemPath(), ActivityRealizationStateType.class);
@@ -624,29 +598,20 @@
      * TODO cleanup and test thoroughly
      */
     public static @NotNull ActivityState getActivityStateDownwards(
-<<<<<<< HEAD
             @NotNull ActivityPath activityPath,
             @NotNull Task task,
             @NotNull QName workStateTypeName,
             OperationResult result)
-=======
-            @NotNull ActivityPath activityPath, @NotNull Task task, @NotNull QName workStateTypeName, OperationResult result)
->>>>>>> ac46c398
             throws SchemaException, ObjectNotFoundException {
         return getActivityStateDownwards(activityPath, task, workStateTypeName, 0, result);
     }
 
     private static @NotNull ActivityState getActivityStateDownwards(
-<<<<<<< HEAD
             @NotNull ActivityPath activityPath,
             @NotNull Task task,
             @Nullable QName workStateTypeName,
             int level,
             OperationResult result)
-=======
-            @NotNull ActivityPath activityPath, @NotNull Task task,
-            @NotNull QName workStateTypeName, int level, OperationResult result)
->>>>>>> ac46c398
             throws SchemaException, ObjectNotFoundException {
         TaskActivityStateType taskActivityState = getTaskActivityStateRequired(task);
         if (level >= MAX_TREE_DEPTH) {
@@ -667,13 +632,8 @@
             currentWorkState = ActivityStateUtil.findChildActivityStateRequired(currentWorkState, identifier);
             stateCheck(currentWorkState.getId() != null, "Activity work state without ID: %s", currentWorkState);
             currentWorkStatePath = currentWorkStatePath.append(ActivityStateType.F_ACTIVITY, currentWorkState.getId());
-<<<<<<< HEAD
             if (currentWorkState.getWorkState() instanceof DelegationWorkStateType delegationWorkState) {
                 ObjectReferenceType childRef = delegationWorkState.getTaskRef();
-=======
-            if (currentWorkState.getWorkState() instanceof DelegationWorkStateType) {
-                ObjectReferenceType childRef = ((DelegationWorkStateType) currentWorkState.getWorkState()).getTaskRef();
->>>>>>> ac46c398
                 Task child = CommonTaskBeans.get().taskManager.getTaskPlain(childRef.getOid(), result);
                 return getActivityStateDownwards(activityPath, child, workStateTypeName, level + 1, result);
             }

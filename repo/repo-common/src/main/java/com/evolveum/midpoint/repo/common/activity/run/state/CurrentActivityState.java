--- conflicted
+++ resolved
@@ -127,28 +127,15 @@
         }
         try {
             stateItemPath = findOrCreateActivityState(result);
-<<<<<<< HEAD
             updatePersistenceAndExecutionAttempt(result);
             createWorkStateIfNeeded(result);
             initializeLiveObjects(false);
-=======
-            updatePersistenceType(result);
-            if (shouldCreateWorkStateOnInitialization()) {
-                createWorkStateIfNeeded(result);
-            }
-            liveProgress.initialize(getStoredProgress());
-            liveStatistics.initialize();
->>>>>>> ac46c398
             initialized = true;
         } catch (SchemaException | ObjectNotFoundException | ObjectAlreadyExistsException | RuntimeException e) {
             // We consider all such exceptions permanent. There's basically nothing that could resolve "by itself".
             throw new ActivityRunException("Couldn't initialize activity state for " + getActivity() + ": " + e.getMessage(),
                     FATAL_ERROR, ActivityRunResultStatus.PERMANENT_ERROR, e);
         }
-    }
-
-    boolean shouldCreateWorkStateOnInitialization() {
-        return activityRun.shouldCreateWorkStateOnInitialization();
     }
 
     /**
@@ -167,6 +154,10 @@
             throws SchemaException, ObjectNotFoundException, ObjectAlreadyExistsException {
         createWorkStateIfNeeded(result); // work state might have been purged, so let's recreate if it needed
         initializeLiveObjects(true); // previous live objects (progress, stats) are in memory, so we need to re-initialize them
+    }
+
+    boolean shouldCreateWorkStateOnInitialization() {
+        return activityRun.shouldCreateWorkStateOnInitialization();
     }
 
     /**
@@ -249,7 +240,7 @@
 
     private void createWorkStateIfNeeded(OperationResult result)
             throws SchemaException, ObjectNotFoundException, ObjectAlreadyExistsException {
-        if (activityRun.shouldCreateWorkStateOnInitialization()) {
+        if (shouldCreateWorkStateOnInitialization()) {
             ItemPath path = stateItemPath.append(ActivityStateType.F_WORK_STATE);
             if (!getTask().doesItemExist(path)) {
                 createWorkState(path, result);

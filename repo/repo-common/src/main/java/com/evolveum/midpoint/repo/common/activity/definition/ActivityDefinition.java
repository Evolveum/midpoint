/*
 * Copyright (C) 2010-2021 Evolveum and contributors
 *
 * This work is dual-licensed under the Apache License 2.0
 * and European Union Public License. See LICENSE file for details.
 */

package com.evolveum.midpoint.repo.common.activity.definition;

import com.evolveum.midpoint.schema.config.ConfigurationItemOrigin;

import org.jetbrains.annotations.NotNull;
import org.jetbrains.annotations.Nullable;

import com.evolveum.midpoint.task.api.Task;
import com.evolveum.midpoint.util.DebugDumpable;
import com.evolveum.midpoint.util.DebugUtil;
import com.evolveum.midpoint.util.exception.ConfigurationException;
import com.evolveum.midpoint.util.exception.SchemaException;
import com.evolveum.midpoint.xml.ns._public.common.common_3.*;

/**
 * Definition of an activity.
 *
 * It is analogous to (and primarily filled-in from) {@link ActivityDefinitionType}, but contains
 * the complete information about particular activity in the context of given task, e.g. various defaults resolved.
 *
 * Should not contain any data related to the execution of the activity.
 */
public class ActivityDefinition<WD extends WorkDefinition> implements DebugDumpable, Cloneable {

    /**
     * This is how the user want to identify the activity. If not provided, the identifier is generated automatically.
     */
    @Nullable private final String explicitlyDefinedIdentifier;

    /** The work definition. Currently not tailorable. */
    @NotNull private final WD workDefinition;

    /** The control flow aspects. Tailorable. */
    @NotNull private final ActivityControlFlowDefinition controlFlowDefinition;

    /** The distribution aspects. Tailorable. */
    @NotNull private final ActivityDistributionDefinition distributionDefinition;

    /** Definition for activity reporting. Tailorable. */
    @NotNull private final ActivityReportingDefinition reportingDefinition;

    /** Definition for execution mode. Currently only partially tailorable (setting the mode) but that may change. */
    @NotNull private final ActivityExecutionModeDefinition executionModeDefinition;

    private ActivityDefinition(
            @Nullable String explicitlyDefinedIdentifier,
            @NotNull WD workDefinition,
            @NotNull ActivityControlFlowDefinition controlFlowDefinition,
            @NotNull ActivityDistributionDefinition distributionDefinition,
            @NotNull ActivityReportingDefinition reportingDefinition,
            @NotNull ActivityExecutionModeDefinition executionModeDefinition) {
        this.explicitlyDefinedIdentifier = explicitlyDefinedIdentifier;
        this.workDefinition = workDefinition;
        this.controlFlowDefinition = controlFlowDefinition;
        this.distributionDefinition = distributionDefinition;
        this.reportingDefinition = reportingDefinition;
        this.executionModeDefinition = executionModeDefinition;
    }

    /**
     * Creates a definition for the root activity in the task. It is taken from the {@link ActivityDefinitionType}, as legacy
     * handler URIs are no longer supported (since 4.8).
     */
    public static <WD extends AbstractWorkDefinition> ActivityDefinition<WD> createRoot(Task rootTask)
            throws SchemaException, ConfigurationException {
        ActivityDefinitionType definitionBean = rootTask.getRootActivityDefinitionOrClone();

<<<<<<< HEAD
        WD rootWorkDefinition = createRootWorkDefinition(
                bean,
                ConfigurationItemOrigin.inObjectApproximate(
                        rootTask.getRawTaskObjectClonedIfNecessary().asObjectable(), TaskType.F_ACTIVITY));
=======
        WD rootWorkDefinition = WorkDefinition.getWorkDefinitionFromBean(definitionBean);
>>>>>>> 80cece9f
        if (rootWorkDefinition == null) {
            throw new SchemaException(
                    "Root work definition cannot be obtained for %s: no activity definition is provided.".formatted(rootTask));
        }
        assert definitionBean != null;

        return createActivityDefinition(rootWorkDefinition, definitionBean);
    }

    private static @NotNull <WD extends AbstractWorkDefinition> ActivityDefinition<WD> createActivityDefinition(
            WD workDefinition, ActivityDefinitionType definitionBean) {

        workDefinition.addTailoringFrom(definitionBean);

        return new ActivityDefinition<>(
                definitionBean.getIdentifier(),
                workDefinition,
                ActivityControlFlowDefinition.create(definitionBean),
                ActivityDistributionDefinition.create(definitionBean),
                ActivityReportingDefinition.create(definitionBean),
                ActivityExecutionModeDefinition.create(definitionBean));
    }

    /**
     * Creates a definition for a child of a custom composite activity.
     *
     * It is taken from the "activity" bean, combined with (compatible) information from "defaultWorkDefinition"
     * beans all the way up.
     */
    public static ActivityDefinition<?> createChild(
            @NotNull ActivityDefinitionType bean, @NotNull ConfigurationItemOrigin origin) {
        try {
<<<<<<< HEAD
            AbstractWorkDefinition definition = fromBean(bean, origin);
=======
            AbstractWorkDefinition definition = WorkDefinition.getWorkDefinitionFromBean(bean);
>>>>>>> 80cece9f
            // TODO enhance with defaultWorkDefinition
            if (definition == null) {
                throw new SchemaException("Child work definition is not present for " + bean);
            }
            return createActivityDefinition(definition, bean);
        } catch (SchemaException | ConfigurationException e) {
            throw new IllegalArgumentException("Couldn't create activity definition from a bean: " + e.getMessage(), e);
        }
    }

<<<<<<< HEAD
    private static @Nullable <WD extends AbstractWorkDefinition> WD createRootWorkDefinition(
            @NotNull ActivityDefinitionType activityBean, @NotNull ConfigurationItemOrigin origin)
            throws SchemaException, ConfigurationException {
        return fromBean(activityBean, origin);
    }

    public static @Nullable <WD extends AbstractWorkDefinition> WD fromBean(
            @NotNull ActivityDefinitionType bean, @NotNull ConfigurationItemOrigin origin)
            throws SchemaException, ConfigurationException {
        if (bean.getComposition() != null) {
            //noinspection unchecked
            return (WD) new CompositeWorkDefinition(bean.getComposition(), origin);
        }

        if (bean.getWork() != null) {
            //noinspection unchecked
            return (WD) CommonTaskBeans.get().workDefinitionFactory.getWorkFromBean(bean.getWork(), origin);
            // returned value can be null
        }

        return null;
    }

=======
>>>>>>> 80cece9f
    public @NotNull ExecutionModeType getExecutionMode() {
        return executionModeDefinition.getMode();
    }

    @Deprecated
    public ErrorSelectorType getErrorCriticality() {
        return null; // FIXME
    }

    public @NotNull WD getWorkDefinition() {
        return workDefinition;
    }

    public @NotNull Class<WD> getWorkDefinitionClass() {
        //noinspection unchecked
        return (Class<WD>) workDefinition.getClass();
    }

    public @NotNull ActivityDistributionDefinition getDistributionDefinition() {
        return distributionDefinition;
    }

    public @NotNull ActivityControlFlowDefinition getControlFlowDefinition() {
        return controlFlowDefinition;
    }

    public @NotNull ActivityExecutionModeDefinition getExecutionModeDefinition() {
        return executionModeDefinition;
    }

    @Override
    public String toString() {
        return "ActivityDefinition{" +
                "workDefinition=" + workDefinition +
                ", controlFlowDefinition: " + controlFlowDefinition +
                ", distributionDefinition: " + distributionDefinition +
                ", reportingDefinition: " + reportingDefinition +
                ", executionModeDefinition: " + executionModeDefinition +
                '}';
    }

    @Override
    public String debugDump(int indent) {
        StringBuilder sb = new StringBuilder();
        DebugUtil.debugDumpLabelLn(sb, getClass().getSimpleName(), indent);
        DebugUtil.debugDumpWithLabelLn(sb, "work", workDefinition, indent+1);
        DebugUtil.debugDumpWithLabelLn(sb, "control flow", controlFlowDefinition, indent+1);
        DebugUtil.debugDumpWithLabel(sb, "distribution", distributionDefinition, indent+1);
        return sb.toString();
    }

    public @Nullable String getExplicitlyDefinedIdentifier() {
        return explicitlyDefinedIdentifier;
    }

    public void applyChangeTailoring(@NotNull ActivityTailoringType tailoring) {
        controlFlowDefinition.applyChangeTailoring(tailoring);
        distributionDefinition.applyChangeTailoring(tailoring);
        reportingDefinition.applyChangeTailoring(tailoring);
        executionModeDefinition.applyChangeTailoring(tailoring);
    }

    public void applySubtaskTailoring(@NotNull ActivitySubtaskDefinitionType subtaskSpecification) {
        distributionDefinition.applySubtaskTailoring(subtaskSpecification);
    }

    /**
     * Does the deep clone. The goal is to be able to modify cloned definition freely.
     *
     * BEWARE: Do not use this method to create a definition clone to be used for child activities.
     * Use {@link #cloneWithoutId()} instead. See MID-7894.
     */
    @SuppressWarnings({ "MethodDoesntCallSuperMethod" })
    @Override
    public ActivityDefinition<WD> clone() {
        return cloneInternal(explicitlyDefinedIdentifier);
    }

    /**
     * As {@link #clone()} but discards the {@link #explicitlyDefinedIdentifier} value.
     */
    public ActivityDefinition<WD> cloneWithoutId() {
        return cloneInternal(null);
    }

    @NotNull
    private ActivityDefinition<WD> cloneInternal(String explicitlyDefinedIdentifier) {
        //noinspection unchecked
        return new ActivityDefinition<>(
                explicitlyDefinedIdentifier,
                (WD) workDefinition.clone(),
                controlFlowDefinition.clone(),
                distributionDefinition.clone(),
                reportingDefinition.clone(),
                executionModeDefinition.clone());
    }

    public @NotNull ActivityReportingDefinition getReportingDefinition() {
        return reportingDefinition;
    }

    public @Nullable FailedObjectsSelectorType getFailedObjectsSelector() {
        // In the future the selector can be present somewhere else (maybe in "error handling"-like section).
        if (workDefinition instanceof FailedObjectsSelectorProvider) {
            return ((FailedObjectsSelectorProvider) workDefinition).getFailedObjectsSelector();
        } else {
            return null;
        }
    }
}<|MERGE_RESOLUTION|>--- conflicted
+++ resolved
@@ -72,14 +72,10 @@
             throws SchemaException, ConfigurationException {
         ActivityDefinitionType definitionBean = rootTask.getRootActivityDefinitionOrClone();
 
-<<<<<<< HEAD
         WD rootWorkDefinition = createRootWorkDefinition(
                 bean,
                 ConfigurationItemOrigin.inObjectApproximate(
                         rootTask.getRawTaskObjectClonedIfNecessary().asObjectable(), TaskType.F_ACTIVITY));
-=======
-        WD rootWorkDefinition = WorkDefinition.getWorkDefinitionFromBean(definitionBean);
->>>>>>> 80cece9f
         if (rootWorkDefinition == null) {
             throw new SchemaException(
                     "Root work definition cannot be obtained for %s: no activity definition is provided.".formatted(rootTask));
@@ -112,11 +108,7 @@
     public static ActivityDefinition<?> createChild(
             @NotNull ActivityDefinitionType bean, @NotNull ConfigurationItemOrigin origin) {
         try {
-<<<<<<< HEAD
-            AbstractWorkDefinition definition = fromBean(bean, origin);
-=======
-            AbstractWorkDefinition definition = WorkDefinition.getWorkDefinitionFromBean(bean);
->>>>>>> 80cece9f
+            AbstractWorkDefinition definition = WorkDefinition.getWorkDefinitionFromBean(bean, origin);
             // TODO enhance with defaultWorkDefinition
             if (definition == null) {
                 throw new SchemaException("Child work definition is not present for " + bean);
@@ -127,7 +119,6 @@
         }
     }
 
-<<<<<<< HEAD
     private static @Nullable <WD extends AbstractWorkDefinition> WD createRootWorkDefinition(
             @NotNull ActivityDefinitionType activityBean, @NotNull ConfigurationItemOrigin origin)
             throws SchemaException, ConfigurationException {
@@ -151,8 +142,6 @@
         return null;
     }
 
-=======
->>>>>>> 80cece9f
     public @NotNull ExecutionModeType getExecutionMode() {
         return executionModeDefinition.getMode();
     }

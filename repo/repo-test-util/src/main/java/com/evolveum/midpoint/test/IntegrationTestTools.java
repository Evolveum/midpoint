/*
 * Copyright (c) 2010-2020 Evolveum and contributors
 *
 * This work is dual-licensed under the Apache License 2.0
 * and European Union Public License. See LICENSE file for details.
 */
package com.evolveum.midpoint.test;

import static com.evolveum.midpoint.schema.constants.SchemaConstants.RI_ACCOUNT_OBJECT_CLASS;

import static org.testng.AssertJUnit.*;

import java.util.*;
import java.util.stream.Collectors;
import javax.xml.namespace.QName;

import com.evolveum.midpoint.repo.cache.local.LocalRepoCacheCollection;

import com.evolveum.midpoint.schema.SchemaService;
import com.evolveum.midpoint.schema.constants.MidPointConstants;

import com.evolveum.midpoint.schema.constants.TestResourceOpNames;
import com.evolveum.midpoint.util.exception.*;

import com.google.common.base.Preconditions;
import org.apache.commons.collections4.CollectionUtils;
import org.apache.commons.lang3.StringUtils;
import org.jetbrains.annotations.Contract;
import org.jetbrains.annotations.NotNull;
import org.jetbrains.annotations.Nullable;
import org.opends.server.types.Entry;
import org.opends.server.types.SearchResultEntry;
import org.testng.AssertJUnit;
import org.w3c.dom.Element;

import com.evolveum.icf.dummy.resource.DummyGroup;
import com.evolveum.icf.dummy.resource.ScriptHistoryEntry;
import com.evolveum.midpoint.prism.*;
import com.evolveum.midpoint.prism.crypto.EncryptionException;
import com.evolveum.midpoint.prism.crypto.Protector;
import com.evolveum.midpoint.prism.delta.ObjectDelta;
import com.evolveum.midpoint.prism.match.MatchingRule;
import com.evolveum.midpoint.prism.path.ItemName;
import com.evolveum.midpoint.prism.polystring.PolyString;
import com.evolveum.midpoint.prism.query.ObjectQuery;
import com.evolveum.midpoint.prism.util.PrismAsserts;
import com.evolveum.midpoint.prism.util.PrismTestUtil;
import com.evolveum.midpoint.prism.util.PrismUtil;
import com.evolveum.midpoint.repo.api.RepositoryService;
import com.evolveum.midpoint.schema.SearchResultList;
import com.evolveum.midpoint.schema.constants.SchemaConstants;
import com.evolveum.midpoint.schema.processor.*;
import com.evolveum.midpoint.schema.result.OperationResult;
import com.evolveum.midpoint.schema.result.OperationResultStatus;
import com.evolveum.midpoint.schema.util.*;
import com.evolveum.midpoint.task.api.Task;
import com.evolveum.midpoint.test.util.TestUtil;
import com.evolveum.midpoint.tools.testng.UnusedTestElement;
import com.evolveum.midpoint.util.DOMUtil;
import com.evolveum.midpoint.util.DebugDumpable;
import com.evolveum.midpoint.util.DebugUtil;
import com.evolveum.midpoint.util.logging.Trace;
import com.evolveum.midpoint.util.logging.TraceManager;
import com.evolveum.midpoint.xml.ns._public.common.common_3.*;
import com.evolveum.prism.xml.ns._public.types_3.PolyStringType;
import com.evolveum.prism.xml.ns._public.types_3.ProtectedStringType;

/**
 * @author Radovan Semancik
 */
public class IntegrationTestTools {

    // Constants from test-config.xml.
    public static final String CONST_USELESS = "xUSEless";
    public static final String CONST_DRINK = "rum";
    public static final String CONST_BLABLA = "Bla bla bla";

    public static final String DUMMY_CONNECTOR_TYPE = "com.evolveum.icf.dummy.connector.DummyConnector";
    public static final String DUMMY_CONNECTOR_LEGACY_UPDATE_TYPE = "com.evolveum.icf.dummy.connector.DummyConnectorLegacyUpdate";
    public static final String CONNECTOR_LDAP_TYPE = "com.evolveum.polygon.connector.ldap.LdapConnector";
    public static final String LDAP_CONNECTOR_TYPE = "com.evolveum.polygon.connector.ldap.LdapConnector";

    public static final String NS_RESOURCE_DUMMY_CONFIGURATION = "http://midpoint.evolveum.com/xml/ns/public/connector/icf-1/bundle/com.evolveum.icf.dummy/com.evolveum.icf.dummy.connector.DummyConnector";
    public static final QName RESOURCE_DUMMY_CONFIGURATION_USELESS_STRING_ELEMENT_NAME = new QName(NS_RESOURCE_DUMMY_CONFIGURATION, "uselessString");

    // public and not final - to allow changing it in tests
    public static final Trace LOGGER = TraceManager.getTrace(IntegrationTestTools.class);

    private static final String OBJECT_TITLE_OUT_PREFIX = "\n*** ";
    private static final String OBJECT_TITLE_LOG_PREFIX = "*** ";
    static final String LOG_MESSAGE_PREFIX = "";
    private static final String OBJECT_LIST_SEPARATOR = "---";
    private static final long WAIT_FOR_LOOP_SLEEP_MILLIS = 500;

    private static boolean silentConsole;

    public static OperationResult assertSingleConnectorTestResult(OperationResult testResult) {
        List<OperationResult> connectorSubresults = getConnectorSubresults(testResult);
        assertEquals("Unexpected number of connector tests in test result", 1, connectorSubresults.size());
        return connectorSubresults.get(0);
    }

    private static List<OperationResult> getConnectorSubresults(OperationResult testResult) {
        return testResult.getSubresults().stream()
                .filter(r -> r.getOperation().equals(TestResourceOpNames.CONNECTOR_TEST.getOperation()))
                .collect(Collectors.toList());
    }

    public static void assertTestResourceSuccess(OperationResult testResult, TestResourceOpNames operation) {
        OperationResult opResult = testResult.findSubresult(operation.getOperation());
        assertNotNull("No result for " + operation, opResult);
        TestUtil.assertSuccess("Test resource failed (result): " + operation, opResult, 1);
    }

    public static void assertTestResourceFailure(OperationResult testResult, TestResourceOpNames operation) {
        OperationResult opResult = testResult.findSubresult(operation.getOperation());
        assertNotNull("No result for " + operation, opResult);
        TestUtil.assertFailure("Test resource succeeded while expected failure (result): " + operation, opResult);
    }

    public static void assertTestResourceNotApplicable(OperationResult testResult, TestResourceOpNames operation) {
        OperationResult opResult = testResult.findSubresult(operation.getOperation());
        assertNotNull("No result for " + operation, opResult);
        assertEquals("Test resource status is not 'not applicable', it is " + opResult.getStatus() + ": " + operation,
                OperationResultStatus.NOT_APPLICABLE, opResult.getStatus());
    }

    public static void assertNotEmpty(String message, String s) {
        assertNotNull(message, s);
        assertFalse(message, s.isEmpty());
    }

    public static void assertNotEmpty(PolyString ps) {
        assertNotNull(ps);
        assertFalse(ps.isEmpty());
    }

    public static void assertNotEmpty(PolyStringType ps) {
        assertNotNull(ps);
        assertFalse(PrismUtil.isEmpty(ps));
    }

    public static void assertNotEmpty(String message, PolyString ps) {
        assertNotNull(message, ps);
        assertFalse(message, ps.isEmpty());
    }

    public static void assertNotEmpty(String message, PolyStringType ps) {
        assertNotNull(message, ps);
        assertFalse(message, PrismUtil.isEmpty(ps));
    }

    public static void assertNotEmpty(String s) {
        assertNotNull(s);
        assertFalse(s.isEmpty());
    }

    public static void assertNotEmpty(String message, QName qname) {
        assertNotNull(message, qname);
        assertNotEmpty(message, qname.getNamespaceURI());
        assertNotEmpty(message, qname.getLocalPart());
    }

    public static void assertNotEmpty(QName qname) {
        assertNotNull(qname);
        assertNotEmpty(qname.getNamespaceURI());
        assertNotEmpty(qname.getLocalPart());
    }

    @SafeVarargs
    public static <T> void assertAttribute(ShadowType shadow, String name, T... expectedValues) {
        assertAttribute("Wrong attribute " + name + " in " + shadow, shadow,
                toRiQName(name), expectedValues);
    }

    @NotNull
    public static QName toRiQName(String name) {
        return new QName(MidPointConstants.NS_RI, name);
    }

    @SafeVarargs
    public static <T> void assertAttribute(PrismObject<? extends ShadowType> shadow, String name, T... expectedValues) {
        assertAttribute("Wrong attribute " + name + " in " + shadow, shadow, toRiQName(name), expectedValues);
    }

    @SafeVarargs
    public static <T> void assertAttribute(ShadowType shadowType, QName name, T... expectedValues) {
        assertAttribute(shadowType.asPrismObject(), name, expectedValues);
    }

    @SafeVarargs
    public static <T> void assertAttribute(
            PrismObject<? extends ShadowType> shadow, QName name, T... expectedValues) {
        Collection<T> values = getAttributeValues(shadow, name);
        assertEqualsCollection("Wrong value for attribute " + name + " in " + shadow, expectedValues, values);
    }

    @SafeVarargs
    public static <T> void assertAttribute(
            String message, ShadowType repoShadow, QName name, T... expectedValues) {
        Collection<T> values = getAttributeValues(repoShadow, name);
        assertEqualsCollection(message, expectedValues, values);
    }

    @SafeVarargs
    public static <T> void assertAttribute(String message,
            PrismObject<? extends ShadowType> repoShadow, QName name, T... expectedValues) {
        Collection<T> values = getAttributeValues(repoShadow, name);
        assertEqualsCollection(message, expectedValues, values);
    }

    public static void assertNoAttribute(PrismObject<? extends ShadowType> shadow, QName name) {
        assertNull("Found attribute " + name + " in " + shadow + " while not expecting it", getAttributeValues(shadow, name));
    }

    public static <T> void assertEqualsCollection(String message, Collection<T> expectedValues, Collection<T> actualValues) {
        if (expectedValues == null && actualValues == null) {
            return;
        }

        assert !(expectedValues == null) : "Expecting null values but got " + actualValues;
        assert actualValues != null : message + ": Expecting " + expectedValues + " but got null";
        assertEquals(message + ": Wrong number of values in " + actualValues, expectedValues.size(), actualValues.size());
        for (T actualValue : actualValues) {
            boolean found = false;
            for (T value : expectedValues) {
                if (value.equals(actualValue)) {
                    found = true;
                    break;
                }
            }
            if (!found) {
                fail(message + ": Unexpected value " + actualValue + "; expected " + expectedValues + "; has " + actualValues);
            }
        }
    }

    @UnusedTestElement
    public static <T> void assertEqualsCollection(String message, Collection<T> expectedValues, T[] actualValues) {
        assertEqualsCollection(message, expectedValues, Arrays.asList(actualValues));
    }

    public static <T> void assertEqualsCollection(String message, T[] expectedValues, Collection<T> actualValues) {
        assertEqualsCollection(message, Arrays.asList(expectedValues), actualValues);
    }

    @UnusedTestElement
    public static String getIcfsNameAttribute(PrismObject<ShadowType> shadow) {
        return getIcfsNameAttribute(shadow.asObjectable());
    }

    public static String getIcfsNameAttribute(ShadowType shadowType) {
        return getAttributeValue(shadowType, SchemaConstants.ICFS_NAME);
    }

    public static String getSecondaryIdentifier(PrismObject<ShadowType> shadow) {
        Collection<ResourceAttribute<?>> secondaryIdentifiers = ShadowUtil.getSecondaryIdentifiers(shadow);
        if (secondaryIdentifiers == null || secondaryIdentifiers.isEmpty()) {
            return null;
        }
        if (secondaryIdentifiers.size() > 1) {
            throw new IllegalArgumentException("Too many secondary indentifiers in " + shadow);
        }
        return (String) secondaryIdentifiers.iterator().next().getRealValue();
    }

    public static void assertSecondaryIdentifier(PrismObject<ShadowType> repoShadow, String value) {
        assertEquals("Wrong secondary indetifier in " + repoShadow, value, getSecondaryIdentifier(repoShadow));
    }

    @UnusedTestElement
    public static void assertIcfsNameAttribute(ShadowType repoShadow, String value) {
        assertAttribute(repoShadow, SchemaConstants.ICFS_NAME, value);
    }

    public static void assertIcfsNameAttribute(PrismObject<ShadowType> repoShadow, String value) {
        assertAttribute(repoShadow, SchemaConstants.ICFS_NAME, value);
    }

    public static void assertAttributeNotNull(PrismObject<ShadowType> repoShadow, QName name) {
        Collection<String> values = getAttributeValues(repoShadow, name);
        assertFalse("No values for " + name + " in " + repoShadow, values == null || values.isEmpty());
        assertEquals(1, values.size());
        assertNotNull(values.iterator().next());
    }

    public static void assertAttributeNotNull(ShadowType repoShadow, QName name) {
        Collection<String> values = getAttributeValues(repoShadow, name);
        assertFalse("No values for " + name + " in " + repoShadow, values == null || values.isEmpty());
        assertEquals(1, values.size());
        assertNotNull(values.iterator().next());
    }

    public static void assertAttributeNotNull(String message, ShadowType repoShadow, QName name) {
        Collection<String> values = getAttributeValues(repoShadow, name);
        assertFalse("No values for " + name + " in " + repoShadow, values == null || values.isEmpty());
        assertEquals(message, 1, values.size());
        assertNotNull(message, values.iterator().next());
    }

    public static void assertAttributeDefinition(ResourceAttribute<?> attr, QName expectedType, int minOccurs, int maxOccurs,
            boolean canRead, boolean canCreate, boolean canUpdate, Class<?> expectedAttributeDefinitionClass) {
        var definition = attr.getDefinition();
        QName attrName = attr.getElementName();
        assertNotNull("No definition for attribute " + attrName, definition);
        //assertEquals("Wrong class of definition for attribute"+attrName, expetcedAttributeDefinitionClass, definition.getClass());
        assertTrue("Wrong class of definition for attribute" + attrName + " (expected: " + expectedAttributeDefinitionClass
                        + ", real: " + definition.getClass() + ")",
                expectedAttributeDefinitionClass.isAssignableFrom(definition.getClass()));
        assertEquals("Wrong type in definition for attribute" + attrName, expectedType, definition.getTypeName());
        assertEquals("Wrong minOccurs in definition for attribute" + attrName, minOccurs, definition.getMinOccurs());
        assertEquals("Wrong maxOccurs in definition for attribute" + attrName, maxOccurs, definition.getMaxOccurs());
        assertEquals("Wrong canRead in definition for attribute" + attrName, canRead, definition.canRead());
        assertEquals("Wrong canCreate in definition for attribute" + attrName, canCreate, definition.canAdd());
        assertEquals("Wrong canUpdate in definition for attribute" + attrName, canUpdate, definition.canModify());
    }

    public static void assertProvisioningAccountShadow(
            PrismObject<ShadowType> account, Class<?> expetcedAttributeDefinitionClass) {
        assertProvisioningShadow(account, expetcedAttributeDefinitionClass, RI_ACCOUNT_OBJECT_CLASS);
    }

    public static void assertProvisioningShadow(PrismObject<ShadowType> account,
            Class<?> expectedAttributeDefinitionClass, QName objectClass) {
        // Check attribute definition
        PrismContainer<?> attributesContainer = account.findContainer(ShadowType.F_ATTRIBUTES);
        PrismAsserts.assertClass("Wrong attributes container class", ResourceAttributeContainer.class, attributesContainer);
        ResourceAttributeContainer rAttributesContainer = (ResourceAttributeContainer) attributesContainer;
        var attrsDef = attributesContainer.getDefinition();
        assertNotNull("No attributes container definition", attrsDef);
        assertTrue("Wrong attributes definition class " + attrsDef.getClass().getName(), attrsDef instanceof ResourceAttributeContainerDefinition);
        ResourceAttributeContainerDefinition rAttrsDef = (ResourceAttributeContainerDefinition) attrsDef;
        ResourceObjectClassDefinition objectClassDef = rAttrsDef.getResourceObjectDefinition().getObjectClassDefinition();
        assertNotNull("No object class definition in attributes definition", objectClassDef);
        assertEquals("Wrong object class in attributes definition", objectClass, objectClassDef.getTypeName());
        var primaryIdDef = objectClassDef.getPrimaryIdentifiers().iterator().next();
        ResourceAttribute<?> primaryIdAttr = rAttributesContainer.findAttribute(primaryIdDef.getItemName());
        assertNotNull("No primary ID " + primaryIdDef.getItemName() + " in " + account, primaryIdAttr);
        assertAttributeDefinition(primaryIdAttr, DOMUtil.XSD_STRING, 0, 1, true, false, false, expectedAttributeDefinitionClass);

        var secondaryIdDef = objectClassDef.getSecondaryIdentifiers().iterator().next();
        ResourceAttribute<Object> secondaryIdAttr = rAttributesContainer.findAttribute(secondaryIdDef.getItemName());
        assertNotNull("No secondary ID " + secondaryIdDef.getItemName() + " in " + account, secondaryIdAttr);
        assertAttributeDefinition(secondaryIdAttr, DOMUtil.XSD_STRING, 1, 1, true, true, true, expectedAttributeDefinitionClass);
    }

    public static <T> Collection<T> getAttributeValues(ShadowType shadowType, QName name) {
        return getAttributeValues(shadowType.asPrismObject(), name);
    }

    public static <T> Collection<T> getAttributeValues(PrismObject<? extends ShadowType> shadow, QName name) {
        if (shadow == null) {
            throw new IllegalArgumentException("No shadow");
        }
        PrismContainer<?> attrCont = shadow.findContainer(ShadowType.F_ATTRIBUTES);
        if (attrCont == null) {
            return null;
        }
        PrismProperty<T> attrProp = attrCont.findProperty(ItemName.fromQName(name));
        if (attrProp == null) {
            return null;
        }
        return attrProp.getRealValues();
    }

    public static String getAttributeValue(ShadowType repoShadow, QName name) {
        Collection<?> values = getAttributeValues(repoShadow, name);
        if (values == null || values.isEmpty()) {
            AssertJUnit.fail("Attribute " + name + " not found in shadow " + ObjectTypeUtil.toShortString(repoShadow));
        }
        if (values.size() > 1) {
            AssertJUnit.fail("Too many values for attribute " + name + " in shadow " + ObjectTypeUtil.toShortString(repoShadow));
        }
        return PolyString.getOrig(values.iterator().next());
    }

    public static void waitFor(String message, Checker checker, long timeoutInterval) throws CommonException {
        waitFor(message, checker, timeoutInterval, WAIT_FOR_LOOP_SLEEP_MILLIS);
    }

    public static void waitFor(String message, Checker checker, long timeoutInterval, long sleepInterval) throws CommonException {
        long startTime = System.currentTimeMillis();
        waitFor(message, checker, startTime, timeoutInterval, sleepInterval);
    }

    public static void waitFor(String message, Checker checker, long startTime, long timeoutInterval, long sleepInterval) throws CommonException {
        println(message);
        LOGGER.debug(LOG_MESSAGE_PREFIX + message);
        while (System.currentTimeMillis() < startTime + timeoutInterval) {
            boolean done = checker.check();
            if (done) {
                println("... done");
                LOGGER.trace(LOG_MESSAGE_PREFIX + "... done " + message);
                return;
            }
            try {
                //noinspection BusyWait
                Thread.sleep(sleepInterval);
            } catch (InterruptedException e) {
                LOGGER.warn("Sleep interrupted: {}", e.getMessage(), e);
            }
        }
        // we have timeout
        println("Timeout while " + message);
        LOGGER.error(LOG_MESSAGE_PREFIX + "Timeout while " + message);
        // Invoke callback
        checker.timeout();
        throw new RuntimeException("Timeout while " + message);
    }

    public static void displayJaxb(String title, Object o, QName defaultElementName) throws SchemaException {
        String serialized = o != null ? PrismTestUtil.serializeAnyData(o, defaultElementName) : "(null)";
        println(OBJECT_TITLE_OUT_PREFIX + title);
        println(serialized);
        LOGGER.debug(OBJECT_TITLE_LOG_PREFIX + title + "\n" + serialized);
    }

    public static void display(String message) {
        println(OBJECT_TITLE_OUT_PREFIX + message);
        LOGGER.debug(OBJECT_TITLE_LOG_PREFIX + message);
    }

    public static void display(String message, SearchResultEntry response) {
        println(OBJECT_TITLE_OUT_PREFIX + message);
        LOGGER.debug(OBJECT_TITLE_LOG_PREFIX + message);
        display(response);
    }

    public static void display(Entry response) {
        println(response == null ? "null" : response.toLDIFString());
        LOGGER.debug(response == null ? "null" : response.toLDIFString());
    }

    public static void display(String message, Task task) {
        println(OBJECT_TITLE_OUT_PREFIX + message);
        println(task.debugDump());
        LOGGER.debug(OBJECT_TITLE_LOG_PREFIX + message + "\n"
                + task.debugDump());
    }

    public static void display(String message, ObjectType o) {
        println(OBJECT_TITLE_OUT_PREFIX + message);
        println(ObjectTypeUtil.dump(o));
        LOGGER.debug(OBJECT_TITLE_LOG_PREFIX + message + "\n"
                + ObjectTypeUtil.dump(o));
    }

    public static void display(String message, Collection<?> collection) {
        String dump;
        if (collection == null) {
            dump = ": null";
        } else {
            dump = " (" + collection.size() + ")\n" + DebugUtil.dump(collection);
        }
        println(OBJECT_TITLE_OUT_PREFIX + message + dump);
        LOGGER.debug(OBJECT_TITLE_LOG_PREFIX + message + dump);
    }

    public static void display(String title, Entry entry) {
        println(OBJECT_TITLE_OUT_PREFIX + title);
        String ldif = null;
        if (entry != null) {
            ldif = entry.toLDIFString();
        }
        println(ldif);
        LOGGER.debug(OBJECT_TITLE_LOG_PREFIX + title + "\n"
                + ldif);
    }

    public static void display(String message, PrismContainer<?> propertyContainer) {
        println(OBJECT_TITLE_OUT_PREFIX + message);
        println(propertyContainer == null ? "null" : propertyContainer.debugDump());
        LOGGER.debug(OBJECT_TITLE_LOG_PREFIX + message + "\n"
                + (propertyContainer == null ? "null" : propertyContainer.debugDump()));
    }

    public static void display(OperationResult result) {
        display("Result of " + result.getOperation(), result);
    }

    public static void display(String title, OperationResult result) {
        println(OBJECT_TITLE_OUT_PREFIX + title);
        String debugDump = result != null ? result.debugDump() : "(null)";
        println(debugDump);
        LOGGER.debug(OBJECT_TITLE_LOG_PREFIX + title + "\n"
                + debugDump);
    }

    public static void display(String title, OperationResultType result) throws SchemaException {
        displayJaxb(title, result, SchemaConstants.C_RESULT);
    }

    public static void display(String title, List<Element> elements) {
        println(OBJECT_TITLE_OUT_PREFIX + title);
        LOGGER.debug(OBJECT_TITLE_LOG_PREFIX + title);
        for (Element e : elements) {
            String s = DOMUtil.serializeDOMToString(e);
            println(s);
            LOGGER.debug(s);
        }
    }

    public static void display(String title, String value) {
        println(OBJECT_TITLE_OUT_PREFIX + title);
        println(value);
        LOGGER.debug(OBJECT_TITLE_LOG_PREFIX + title + "\n"
                + value);
    }

    public static void display(String title, Object value) {
        println(OBJECT_TITLE_OUT_PREFIX + title);
        println(SchemaDebugUtil.prettyPrint(value));
        LOGGER.debug(OBJECT_TITLE_LOG_PREFIX + title + "\n"
                + SchemaDebugUtil.prettyPrint(value));
    }

    public static void display(String title, Containerable value) {
        if (value == null) {
            println(OBJECT_TITLE_OUT_PREFIX + title + ": null");
            LOGGER.debug(OBJECT_TITLE_LOG_PREFIX + title + ": null");
        } else {
            println(OBJECT_TITLE_OUT_PREFIX + title);
            println(SchemaDebugUtil.prettyPrint(value.asPrismContainerValue().debugDump()));
            LOGGER.debug(OBJECT_TITLE_LOG_PREFIX + title + "\n"
                    + SchemaDebugUtil.prettyPrint(value.asPrismContainerValue().debugDump(1)));
        }
    }

    public static void displayPrismValuesCollection(String message, Collection<? extends PrismValue> collection) {
        println(OBJECT_TITLE_OUT_PREFIX + message);
        LOGGER.debug(OBJECT_TITLE_LOG_PREFIX + message);
        for (PrismValue v : collection) {
            println(DebugUtil.debugDump(v));
            LOGGER.debug("{}", DebugUtil.debugDump(v));
            println(OBJECT_LIST_SEPARATOR);
            LOGGER.debug(OBJECT_LIST_SEPARATOR);
        }
    }

    public static void displayContainerablesCollection(String message, Collection<? extends Containerable> collection) {
        println(OBJECT_TITLE_OUT_PREFIX + message);
        LOGGER.debug(OBJECT_TITLE_LOG_PREFIX + message);
        for (Containerable c : CollectionUtils.emptyIfNull(collection)) {
            String s = DebugUtil.debugDump(c.asPrismContainerValue());
            println(s);
            LOGGER.debug("{}", s);
            println(OBJECT_LIST_SEPARATOR);
            LOGGER.debug(OBJECT_LIST_SEPARATOR);
        }
    }

    public static void displayCollection(String message, Collection<? extends DebugDumpable> collection) {
        println(OBJECT_TITLE_OUT_PREFIX + message);
        LOGGER.debug(OBJECT_TITLE_LOG_PREFIX + message);
        for (DebugDumpable c : CollectionUtils.emptyIfNull(collection)) {
            String s = DebugUtil.debugDump(c);
            println(s);
            LOGGER.debug("{}", s);
            println(OBJECT_LIST_SEPARATOR);
            LOGGER.debug(OBJECT_LIST_SEPARATOR);
        }
    }

    public static <K> void displayMap(String message, Map<K, ? extends DebugDumpable> map) {
        println(OBJECT_TITLE_OUT_PREFIX + message);
        LOGGER.debug(OBJECT_TITLE_LOG_PREFIX + message);
        for (Map.Entry<K, ? extends DebugDumpable> entry : map.entrySet()) {
            String s = entry.getKey() + " -> " + DebugUtil.debugDump(entry.getValue());
            println(s);
            LOGGER.debug("{}", s);
            println(OBJECT_LIST_SEPARATOR);
            LOGGER.debug(OBJECT_LIST_SEPARATOR);
        }
    }

    public static void displayObjectTypeCollection(String message, Collection<? extends ObjectType> collection) {
        println(OBJECT_TITLE_OUT_PREFIX + message);
        LOGGER.debug(OBJECT_TITLE_LOG_PREFIX + message);
        for (ObjectType o : CollectionUtils.emptyIfNull(collection)) {
            println(ObjectTypeUtil.dump(o));
            LOGGER.debug(ObjectTypeUtil.dump(o));
            println(OBJECT_LIST_SEPARATOR);
            LOGGER.debug(OBJECT_LIST_SEPARATOR);
        }
    }

    public static <O extends ObjectType> void assertSearchResultNames(SearchResultList<PrismObject<O>> resultList, MatchingRule<String> matchingRule, String... expectedNames) throws SchemaException {
        List<String> names = new ArrayList<>(expectedNames.length);
        for (PrismObject<O> obj : resultList) {
            names.add(obj.asObjectable().getName().getOrig());
        }
        PrismAsserts.assertSets("Unexpected search result", matchingRule, names, expectedNames);
    }

    @UnusedTestElement
    public static <O extends ObjectType> void assertSearchResultNames(
            SearchResultList<PrismObject<O>> resultList, String... expectedNames) {
        List<String> names = new ArrayList<>(expectedNames.length);
        for (PrismObject<O> obj : resultList) {
            names.add(obj.asObjectable().getName().getOrig());
        }
        PrismAsserts.assertSets("Unexpected search result", names, expectedNames);
    }

    public static void checkAllShadows(
            ResourceType resource, RepositoryService repositoryService, ObjectChecker<ShadowType> checker)
            throws SchemaException, ConfigurationException {
        OperationResult result = new OperationResult(IntegrationTestTools.class.getName() + ".checkAllShadows");

        ObjectQuery query = createAllShadowsQuery(resource);

        List<PrismObject<ShadowType>> allShadows =
                repositoryService.searchObjects(ShadowType.class, query, null, result);
        LOGGER.trace("Checking {} shadows, query:\n{}", allShadows.size(), query.debugDump());

        for (PrismObject<ShadowType> shadow : allShadows) {
            checkShadow(RawRepoShadow.of(shadow), null, resource, repositoryService, checker, result);
        }
    }

    public static ObjectQuery createAllShadowsQuery(ResourceType resource) {
        return PrismContext.get().queryFor(ShadowType.class)
                .item(ShadowType.F_RESOURCE_REF).ref(resource.getOid())
                .build();
    }

    public static ObjectQuery createAllShadowsQuery(ResourceType resource, QName objectClass) {
        return PrismContext.get().queryFor(ShadowType.class)
                .item(ShadowType.F_RESOURCE_REF).ref(resource.getOid())
                .and().item(ShadowType.F_OBJECT_CLASS).eq(objectClass)
                .build();
    }

    public static ObjectQuery createAllShadowsQuery(ResourceType resource, String objectClassLocalName) {
        return createAllShadowsQuery(resource, toRiQName(objectClassLocalName));
    }

    public static void checkAccountShadow(
            AbstractShadow shadow,
            ResourceType resource,
            RepositoryService repositoryService,
            ObjectChecker<ShadowType> checker,
            OperationResult result)
            throws SchemaException, ConfigurationException {
        checkShadow(null, shadow, resource, repositoryService, checker, result);
        assertEquals(RI_ACCOUNT_OBJECT_CLASS, shadow.getObjectClass());
    }

    public static void checkEntitlementShadow(
            AbstractShadow shadow,
            ResourceType resource,
            RepositoryService repositoryService,
            ObjectChecker<ShadowType> checker,
            String objectClassLocalName,
            OperationResult result) throws SchemaException, ConfigurationException {
        checkShadow(null, shadow, resource, repositoryService, checker, result);
        assertEquals(toRiQName(objectClassLocalName), shadow.getObjectClass());
    }

    @Contract("null, null, _, _, _, _ -> fail")
    private static void checkShadow(
            @Nullable RawRepoShadow repoShadow,
            @Nullable AbstractShadow shadow,
            ResourceType resource,
            RepositoryService repositoryService,
            ObjectChecker<ShadowType> checker,
            OperationResult result) throws SchemaException, ConfigurationException {
        Preconditions.checkArgument(repoShadow != null || shadow != null, "Both repoShadow and shadow are null");
        var bean = repoShadow != null ? repoShadow.getBean() : shadow.getBean();
        var object = repoShadow != null ? repoShadow.getPrismObject() : shadow.getPrismObject();
        LOGGER.trace("Checking shadow:\n{}", bean.debugDump());
        object.checkConsistence(true, true, ConsistencyCheckScope.THOROUGH);
        assertNotNull("no OID", bean.getOid());
        assertNotNull("no name", bean.getName());
        String resourceOid = ShadowUtil.getResourceOid(bean);
        assertEquals(resource.getOid(), resourceOid);
        PrismContainer<?> attrs = object.findContainer(ShadowType.F_ATTRIBUTES);
        assertNotNull("no attributes", attrs);
        assertFalse("empty attributes", attrs.isEmpty());

        ResourceSchema rschema = ResourceSchemaFactory.getCompleteSchemaRequired(resource);
        ResourceObjectDefinition objectClassDef = rschema.findDefinitionForObjectClass(bean.getObjectClass());
        assertNotNull("cannot determine object class for " + shadow, objectClassDef);

        // We hope that the polystring/string hack will work for both repo and provisioning shadows
        String icfUid = ShadowUtil.getSingleStringAttributeValue(bean, SchemaConstants.ICFS_UID);
        if (icfUid == null) {
            Collection<? extends ResourceAttributeDefinition<?>> identifierDefs = objectClassDef.getPrimaryIdentifiers();
            assertFalse("No identifiers for " + objectClassDef, identifierDefs.isEmpty());
            for (ResourceAttributeDefinition<?> idDef : identifierDefs) {
                String id = ShadowUtil.getSingleStringAttributeValue(bean, idDef.getItemName());
                assertNotNull("No identifier " + idDef.getItemName() + " in " + shadow, id);
            }
        }

        assertNotNull("No resource OID in " + shadow, resourceOid);

        RawRepoShadow repoShadowAgain;
        try {
            repoShadowAgain =
                    RawRepoShadow.of(repositoryService.getObject(ShadowType.class, bean.getOid(), null, result));
        } catch (Exception e) {
            throw new AssertionError(
                    "Got exception while trying to read " + shadow + ": " + e.getCause() + ": " + e.getMessage());
        }

        checkShadowUniqueness(bean, objectClassDef, repositoryService, result);

        String repoResourceOid = repoShadowAgain.getResourceOid();
        assertNotNull("No resource OID in the repository shadow " + repoShadowAgain, repoResourceOid);
        assertEquals("Resource OID mismatch", resourceOid, repoResourceOid);

        try {
            repositoryService.getObject(ResourceType.class, resourceOid, null, result);
        } catch (Exception e) {
            AssertJUnit.fail(
                    "Got exception while trying to read resource %s as specified in current shadow %s: %s: %s".formatted(
                            resourceOid, shadow, e.getCause(), e.getMessage()));
        }

        if (checker != null) {
            checker.check(bean);
        }
    }

    /**
     * Checks that there is only a single shadow in repo for this account.
     *
     * The `shadow` may be repo- or provisioning-level one.
     */
    private static void checkShadowUniqueness(
            ShadowType shadow,
            ResourceObjectDefinition objectClassDef,
            RepositoryService repositoryService,
            OperationResult result) {
        try {
            ObjectQuery query = createShadowQuery(shadow, objectClassDef);
            List<PrismObject<ShadowType>> shadowsFound = repositoryService.searchObjects(ShadowType.class, query, null, result);
            LOGGER.trace("Shadow check with filter\n{}\n found {} objects", query.debugDump(), shadowsFound.size());
            if (shadowsFound.isEmpty()) {
                AssertJUnit.fail("No shadow found with query:\n" + query.debugDump());
            }
            if (shadowsFound.size() == 1) {
                return;
            }
            LOGGER.error("More than one shadows found for " + shadow);
            for (PrismObject<ShadowType> shadowFound : shadowsFound) {
                LOGGER.error("Search result:\n{}", shadowFound.debugDump());
            }
            throw new IllegalStateException("More than one shadows found for " + shadow);
        } catch (SchemaException e) {
            throw new SystemException(e);
        }
    }

    private static ObjectQuery createShadowQuery(ShadowType shadow, ResourceObjectDefinition objectDef)
            throws SchemaException {
        var identifierDef = objectDef.getPrimaryIdentifierRequired();

        PrismContainer<?> attributesContainer = shadow.asPrismObject().findContainer(ShadowType.F_ATTRIBUTES);
        PrismProperty<?> identifierProperty = attributesContainer.findProperty(identifierDef.getItemName());
        Object identifierRealValue = identifierProperty != null ? identifierProperty.getRealValue() : null;
        if (identifierRealValue == null) {
            throw new SchemaException("No identifier in " + shadow);
        }
        String identifierStringValue;
        // This is quite a hack but perhaps good enough for tests
        if (identifierRealValue instanceof PolyString polyString) {
            identifierStringValue = polyString.getOrig();
        } else {
            identifierStringValue = (String) identifierRealValue;
        }
        var identifierAttribute = identifierDef.instantiateFromRealValue(identifierStringValue);

        return PrismContext.get().queryFor(ShadowType.class)
                .item(ShadowType.F_RESOURCE_REF).ref(ShadowUtil.getResourceOid(shadow))
                .and().filter(identifierAttribute.normalizationAwareEqFilter())
                .build();
    }

    public static void applyResourceSchema(ShadowType accountType, ResourceType resourceType)
            throws SchemaException, ConfigurationException {
        ResourceSchema resourceSchema = ResourceSchemaFactory.getCompleteSchemaRequired(resourceType);
        ShadowUtil.applyResourceSchema(accountType.asPrismObject(), resourceSchema);
    }

    public static void assertInMessageRecursive(Throwable e, String substring) {
        assert hasInMessageRecursive(e, substring) : "The substring '" + substring + "' was NOT found in the message of exception " + e + " (including cause exceptions)";
    }

    public static boolean hasInMessageRecursive(Throwable e, String substring) {
        if (e.getMessage().contains(substring)) {
            return true;
        }
        if (e.getCause() != null) {
            return hasInMessageRecursive(e.getCause(), substring);
        }
        return false;
    }

    public static void assertNoRepoThreadLocalCache() {
        if (LocalRepoCacheCollection.exists()) {
            AssertJUnit.fail("Cache exists! " + LocalRepoCacheCollection.debugDump());
        }
    }

    public static void assertScripts(List<ScriptHistoryEntry> scriptsHistory, ProvisioningScriptSpec... expectedScripts) {
        displayScripts(scriptsHistory);
        assertEquals("Wrong number of scripts executed", expectedScripts.length, scriptsHistory.size());
        Iterator<ScriptHistoryEntry> historyIter = scriptsHistory.iterator();
        for (ProvisioningScriptSpec expecedScript : expectedScripts) {
            ScriptHistoryEntry actualScript = historyIter.next();
            assertEquals("Wrong script code", expecedScript.getCode(), actualScript.getCode());
            if (expecedScript.getLanguage() == null) {
                assertEquals("We talk only gibberish here", "Gibberish", actualScript.getLanguage());
            } else {
                assertEquals("Wrong script language", expecedScript.getLanguage(), actualScript.getLanguage());
            }
            assertEquals("Wrong number of arguments", expecedScript.getArgs().size(), actualScript.getParams().size());
            for (java.util.Map.Entry<String, Object> expectedEntry : expecedScript.getArgs().entrySet()) {
                Object expectedValue = expectedEntry.getValue();
                Object actualVal = actualScript.getParams().get(expectedEntry.getKey());
                assertEquals("Wrong value for argument '" + expectedEntry.getKey() + "'", expectedValue, actualVal);
            }
        }
    }

    public static void displayScripts(List<ScriptHistoryEntry> scriptsHistory) {
        for (ScriptHistoryEntry script : scriptsHistory) {
            display("Script", script);
        }
    }

    @SafeVarargs
    public static <T> void assertExtensionProperty(
            PrismObject<? extends ObjectType> object, QName propertyName, T... expectedValues) {
        PrismContainer<?> extension = object.getExtension();
        PrismAsserts.assertPropertyValue(extension, ItemName.fromQName(propertyName), expectedValues);
    }

    public static void assertNoExtensionProperty(
            PrismObject<? extends ObjectType> object, QName propertyName) {
        PrismContainer<?> extension = object.getExtension();
        PrismAsserts.assertNoItem(extension, ItemName.fromQName(propertyName));
    }

    public static void assertIcfResourceSchemaSanity(ResourceSchema resourceSchema, ResourceType resourceType)
            throws SchemaException {
        assertNotNull("No resource schema in " + resourceType, resourceSchema);
        ResourceObjectClassDefinition accountDefinition = resourceSchema.findObjectClassDefinitionRequired(RI_ACCOUNT_OBJECT_CLASS);
        assertNotNull("No object class definition for " + RI_ACCOUNT_OBJECT_CLASS + " in resource schema", accountDefinition);

        assertNotNull("No object class definition " + RI_ACCOUNT_OBJECT_CLASS, accountDefinition);
        assertTrue("Object class " + RI_ACCOUNT_OBJECT_CLASS + " is not default account", accountDefinition.isDefaultAccountDefinition());
        assertFalse("Object class " + RI_ACCOUNT_OBJECT_CLASS + " is empty", accountDefinition.getAttributeDefinitions().isEmpty());

        Collection<? extends ResourceAttributeDefinition<?>> identifiers = accountDefinition.getPrimaryIdentifiers();
        assertNotNull("Null identifiers for " + RI_ACCOUNT_OBJECT_CLASS, identifiers);
        assertFalse("Empty identifiers for " + RI_ACCOUNT_OBJECT_CLASS, identifiers.isEmpty());

        ResourceAttributeDefinition<?> uidAttributeDefinition = accountDefinition.findAttributeDefinition(SchemaConstants.ICFS_UID);
        assertNotNull("No definition for attribute " + SchemaConstants.ICFS_UID, uidAttributeDefinition);
        assertTrue("Attribute " + SchemaConstants.ICFS_UID + " in not an identifier",
                accountDefinition.isPrimaryIdentifier(uidAttributeDefinition.getItemName()));
        assertTrue("Attribute " + SchemaConstants.ICFS_UID + " in not in identifiers list", identifiers.contains(uidAttributeDefinition));
        assertEquals("Wrong displayName for attribute " + SchemaConstants.ICFS_UID, "ConnId UID", uidAttributeDefinition.getDisplayName());
        assertEquals("Wrong displayOrder for attribute " + SchemaConstants.ICFS_UID, (Integer) 100, uidAttributeDefinition.getDisplayOrder());

        Collection<? extends ResourceAttributeDefinition<?>> secondaryIdentifiers = accountDefinition.getSecondaryIdentifiers();
        assertNotNull("Null secondary identifiers for " + RI_ACCOUNT_OBJECT_CLASS, secondaryIdentifiers);
        assertFalse("Empty secondary identifiers for " + RI_ACCOUNT_OBJECT_CLASS, secondaryIdentifiers.isEmpty());

        ResourceAttributeDefinition<?> nameAttributeDefinition = accountDefinition.findAttributeDefinition(SchemaConstants.ICFS_NAME);
        assertNotNull("No definition for attribute " + SchemaConstants.ICFS_NAME, nameAttributeDefinition);
        assertTrue("Attribute " + SchemaConstants.ICFS_NAME + " in not an identifier",
                accountDefinition.isSecondaryIdentifier(
                        nameAttributeDefinition.getItemName()));
        assertTrue("Attribute " + SchemaConstants.ICFS_NAME + " in not in identifiers list", secondaryIdentifiers.contains(nameAttributeDefinition));
        assertEquals("Wrong displayName for attribute " + SchemaConstants.ICFS_NAME, "ConnId Name", nameAttributeDefinition.getDisplayName());
        assertEquals("Wrong displayOrder for attribute " + SchemaConstants.ICFS_NAME, (Integer) 110, nameAttributeDefinition.getDisplayOrder());

        assertNotNull("Null identifiers in account", accountDefinition.getPrimaryIdentifiers());
        assertFalse("Empty identifiers in account", accountDefinition.getPrimaryIdentifiers().isEmpty());
        assertNotNull("Null secondary identifiers in account", accountDefinition.getSecondaryIdentifiers());
        assertFalse("Empty secondary identifiers in account", accountDefinition.getSecondaryIdentifiers().isEmpty());
        assertNotNull("No naming attribute in account", accountDefinition.getNamingAttribute());
        assertFalse("No nativeObjectClass in account", StringUtils.isEmpty(accountDefinition.getNativeObjectClassName()));

        ResourceAttributeDefinition<?> uidDef = accountDefinition.findAttributeDefinitionRequired(SchemaConstants.ICFS_UID);
        assertEquals(1, uidDef.getMaxOccurs());
        assertEquals(0, uidDef.getMinOccurs());
        assertFalse("No UID display name", StringUtils.isBlank(uidDef.getDisplayName()));
        assertFalse("UID has create", uidDef.canAdd());
        assertFalse("UID has update", uidDef.canModify());
        assertTrue("No UID read", uidDef.canRead());
        assertTrue("UID definition not in identifiers", accountDefinition.getPrimaryIdentifiers().contains(uidDef));
        assertEquals("Wrong refined displayName for attribute " + SchemaConstants.ICFS_UID, "ConnId UID", uidDef.getDisplayName());
        assertEquals("Wrong refined displayOrder for attribute " + SchemaConstants.ICFS_UID, (Integer) 100, uidDef.getDisplayOrder());

        ResourceAttributeDefinition<?> nameDef = accountDefinition.findAttributeDefinitionRequired(SchemaConstants.ICFS_NAME);
        assertEquals(1, nameDef.getMaxOccurs());
        assertEquals(1, nameDef.getMinOccurs());
        assertFalse("No NAME displayName", StringUtils.isBlank(nameDef.getDisplayName()));
        assertTrue("No NAME create", nameDef.canAdd());
        assertTrue("No NAME update", nameDef.canModify());
        assertTrue("No NAME read", nameDef.canRead());
        assertTrue("NAME definition not in identifiers", accountDefinition.getSecondaryIdentifiers().contains(nameDef));
        assertEquals("Wrong refined displayName for attribute " + SchemaConstants.ICFS_NAME, "ConnId Name", nameDef.getDisplayName());
        assertEquals("Wrong refined displayOrder for attribute " + SchemaConstants.ICFS_NAME, (Integer) 110, nameDef.getDisplayOrder());

        assertNull("The _PASSWORD_ attribute sneaked into schema", accountDefinition.findAttributeDefinition(new QName(SchemaTestConstants.NS_ICFS, "password")));
    }

    //TODO: add language parameter..for now, use xml serialization
    public static void displayXml(String message, PrismObject<? extends ObjectType> object) throws SchemaException {
        String xml = PrismTestUtil.serializeToXml(object.asObjectable());
        display(message, xml);
    }

    public static ObjectDelta<ShadowType> createEntitleDelta(
            String accountOid, QName associationName, String groupOid) throws SchemaException {
        //noinspection unchecked
        return PrismContext.get().deltaFactory().object().createModificationAddContainer(
                ShadowType.class, accountOid,
                ShadowType.F_ASSOCIATIONS.append(associationName),
                ShadowAssociationValue.rawWithReferenceTo(groupOid));
    }

    public static ObjectDelta<ShadowType> createDetitleDelta(
            String accountOid, QName associationName, String groupOid) {
        //noinspection unchecked
        return PrismContext.get().deltaFactory().object().createModificationDeleteContainer(
                ShadowType.class, accountOid,
                ShadowType.F_ASSOCIATIONS.append(associationName),
                ShadowAssociationValue.rawWithReferenceTo(groupOid));
    }

    public static ObjectDelta<ShadowType> createEntitleDeltaIdentifiers(
            String accountOid, ResourceObjectDefinition accountDefinition,
            QName associationName, QName identifierQname, String identifierValue) throws SchemaException {
        var assocValue = accountDefinition
                .findAssociationDefinitionRequired(associationName)
                .instantiateFromIdentifierRealValue(identifierQname, identifierValue);
        return PrismContext.get().deltaFactory().object().createModificationAddContainer(
                ShadowType.class, accountOid, ShadowType.F_ASSOCIATIONS.append(associationName),
                assocValue);
    }

    public static ObjectDelta<ShadowType> createDetitleDeltaIdentifiers(
            String accountOid, ResourceObjectDefinition accountDefinition,
            QName associationName, QName identifierQname, String identifierValue) throws SchemaException {
        var assocValue = accountDefinition
                .findAssociationDefinitionRequired(associationName)
                .instantiateFromIdentifierRealValue(identifierQname, identifierValue);
        return PrismContext.get().deltaFactory().object().createModificationDeleteContainer(
                ShadowType.class, accountOid, ShadowType.F_ASSOCIATIONS.append(associationName),
                assocValue);
    }

    public static void assertGroupMember(DummyGroup group, String accountId) {
        assertGroupMember(group, accountId, false);
    }

    public static void assertGroupMember(DummyGroup group, String accountId, boolean caseIgnore) {
        Collection<String> members = group.getMembers();
        assertNotNull("No members in group " + group.getName() + ", expected that " + accountId + " will be there", members);
        if (caseIgnore) {
            for (String member : members) {
                if (StringUtils.equalsIgnoreCase(accountId, member)) {
                    return;
                }
            }
            AssertJUnit.fail("Account " + accountId + " is not member of group " + group.getName() + ", members: " + members);
        } else {
            assertTrue("Account " + accountId + " is not member of group " + group.getName() + ", members: " + members, members.contains(accountId));
        }
    }

    public static void assertNoGroupMember(DummyGroup group, String accountId) {
        Collection<String> members = group.getMembers();
        if (members == null) {
            return;
        }
        assertFalse("Account " + accountId + " IS member of group " + group.getName() + " while not expecting it, members: " + members, members.contains(accountId));
    }

    public static void assertNoGroupMembers(DummyGroup group) {
        Collection<String> members = group.getMembers();
        assertTrue("Group " + group.getName() + " has members while not expecting it, members: " + members, members == null || members.isEmpty());
    }

<<<<<<< HEAD
    public static ShadowAssociationValue assertAssociation(PrismObject<ShadowType> shadow, QName associationName, String entitlementOid) {
=======
    public static @NotNull ShadowAssociationValueType assertAssociation(
            PrismObject<ShadowType> shadow, QName associationName, String entitlementOid) {
>>>>>>> aaecd641
        for (var value : ShadowUtil.getAssociationValues(shadow, associationName)) {
            ObjectReferenceType ref = value.getShadowRef();
            if (ref != null && entitlementOid.equals(ref.getOid())) {
                return ShadowAssociationValue.of(value);
            }
        }
        AssertJUnit.fail("No association for entitlement " + entitlementOid + " in " + shadow);
        throw new NotHereAssertionError();
    }

    public static void assertNoAssociation(PrismObject<ShadowType> shadow, QName associationName, String entitlementOid) {
        for (var value : ShadowUtil.getAssociationValues(shadow, associationName)) {
            ObjectReferenceType ref = value.getShadowRef();
            if (ref != null && entitlementOid.equals(ref.getOid())) {
                AssertJUnit.fail("Unexpected association for entitlement " + entitlementOid + " in " + shadow);
            }
        }
    }

    public static void assertNoSchema(ResourceType resourceType) {
        assertNoSchema("Found schema in resource " + resourceType + " while not expecting it", resourceType);
    }

    public static void assertNoSchema(String message, ResourceType resourceType) {
        Element resourceXsdSchema = ResourceTypeUtil.getResourceXsdSchemaElement(resourceType);
        AssertJUnit.assertNull(message, resourceXsdSchema);
    }

    public static void assertConnectorSanity(ConnectorType conn) {
        assertNotNull("Connector name is missing in "+conn, conn.getName());
        assertNotNull("Connector framework is missing in "+conn, conn.getFramework());
        assertNotNull("Connector type is missing in "+conn, conn.getConnectorType());
        assertNotNull("Connector version is missing in "+conn, conn.getConnectorVersion());
        assertNotNull("Connector bundle is missing in "+conn, conn.getConnectorBundle());
        assertNotNull("Connector namespace is missing in "+conn, conn.getNamespace());
    }

    public static void assertConnectorSchemaSanity(ConnectorType conn) throws SchemaException {
        XmlSchemaType xmlSchemaType = conn.getSchema();
        assertNotNull("xmlSchemaType is null", xmlSchemaType);
        ConnectorTypeUtil.getConnectorXsdSchemaElementRequired(conn);
        Element xsdElement = ObjectTypeUtil.findXsdElement(xmlSchemaType);
        assertNotNull("No xsd:schema element in xmlSchemaType", xsdElement);
        display("XSD schema of " + conn, DOMUtil.serializeDOMToString(xsdElement));
        // Try to parse the schema
        ConnectorSchema schema = ConnectorSchemaFactory.parse(xsdElement, "schema of " + conn);
        assertConnectorSchemaSanity(schema, conn.toString(), SchemaConstants.ICF_FRAMEWORK_URI.equals(conn.getFramework()));
    }

    public static void assertConnectorSchemaSanity(ConnectorSchema schema, String connectorDescription, boolean expectConnIdSchema)
            throws SchemaException {
        assertNotNull("Cannot parse connector schema of " + connectorDescription, schema);
        assertFalse("Empty connector schema in " + connectorDescription, schema.isEmpty());
        PrismTestUtil.display("Parsed connector schema of " + connectorDescription, schema);

        // Local schema namespace is used here.
        PrismContainerDefinition<?> configurationDefinition = schema.getConnectorConfigurationContainerDefinition();
                schema.findItemDefinitionByElementName(
                        new QName(ConnectorSchema.CONNECTOR_CONFIGURATION_LOCAL_NAME),
                        PrismContainerDefinition.class);
        assertNotNull("Definition of <configuration> property container not found in connector schema of " + connectorDescription,
                configurationDefinition);
        assertFalse("Empty definition of <configuration> property container in connector schema of " + connectorDescription,
                configurationDefinition.isEmpty());

        if (expectConnIdSchema) {
            // ICFC schema is used on other elements
            var configurationPropertiesDefinition =
                    configurationDefinition.findContainerDefinition(SchemaConstants.ICF_CONFIGURATION_PROPERTIES_NAME);
            assertNotNull("Definition of <configurationProperties> property container not found in connector schema of " + connectorDescription,
                    configurationPropertiesDefinition);
            assertFalse("Empty definition of <configurationProperties> property container in connector schema of " + connectorDescription,
                    configurationPropertiesDefinition.isEmpty());
            assertFalse("No definitions in <configurationProperties> in " + connectorDescription, configurationPropertiesDefinition.getDefinitions().isEmpty());

            // TODO: other elements
        }
    }

    public static void assertProtectedString(String message, String expectedClearValue, ProtectedStringType actualValue, CredentialsStorageTypeType storageType, Protector protector) throws EncryptionException, SchemaException {
        switch (storageType) {

            case NONE:
                assertNull(message + ": unexpected value: " + actualValue, actualValue);
                break;

            case ENCRYPTION:
                assertNotNull(message + ": no value", actualValue);
                assertTrue(message + ": unencrypted value: " + actualValue, actualValue.isEncrypted());
                String actualClearPassword = protector.decryptString(actualValue);
                assertEquals(message + ": wrong value", expectedClearValue, actualClearPassword);
                assertFalse(message + ": unexpected hashed value: " + actualValue, actualValue.isHashed());
                assertNull(message + ": unexpected clear value: " + actualValue, actualValue.getClearValue());
                break;

            case HASHING:
                assertNotNull(message + ": no value", actualValue);
                assertTrue(message + ": value not hashed: " + actualValue, actualValue.isHashed());
                ProtectedStringType expectedPs = new ProtectedStringType();
                expectedPs.setClearValue(expectedClearValue);
                assertTrue(message + ": hash does not match, expected " + expectedClearValue + ", but was " + actualValue,
                        protector.compareCleartext(actualValue, expectedPs));
                assertFalse(message + ": unexpected encrypted value: " + actualValue, actualValue.isEncrypted());
                assertNull(message + ": unexpected clear value: " + actualValue, actualValue.getClearValue());
                break;

            default:
                throw new IllegalArgumentException("Unknown storage " + storageType);
        }
    }

    public static void assertHasProtectedString(String message,
            ProtectedStringType actualValue, CredentialsStorageTypeType storageType, Protector protector)
            throws EncryptionException {
        switch (storageType) {

            case NONE:
                assertNull(message + ": unexpected value: " + actualValue, actualValue);
                break;

            case ENCRYPTION:
                assertNotNull(message + ": no value", actualValue);
                assertTrue(message + ": unencrypted value: " + actualValue, actualValue.isEncrypted());
                protector.decryptString(actualValue);           // just checking it can be decrypted
                assertFalse(message + ": unexpected hashed value: " + actualValue, actualValue.isHashed());
                assertNull(message + ": unexpected clear value: " + actualValue, actualValue.getClearValue());
                break;

            case HASHING:
                assertNotNull(message + ": no value", actualValue);
                assertTrue(message + ": value not hashed: " + actualValue, actualValue.isHashed());
                assertFalse(message + ": unexpected encrypted value: " + actualValue, actualValue.isEncrypted());
                assertNull(message + ": unexpected clear value: " + actualValue, actualValue.getClearValue());
                break;

            default:
                throw new IllegalArgumentException("Unknown storage " + storageType);
        }
    }

    @UnusedTestElement
    public static boolean isSilentConsole() {
        return silentConsole;
    }

    public static void setSilentConsole(boolean silentConsole) {
        IntegrationTestTools.silentConsole = silentConsole;
    }

    static void println(String s) {
        if (!silentConsole) {
            System.out.println(s);
        }
    }

    // FIXME remove uses of this method
    public static Collection<String> toStringValues(Collection<?> realValues) {
        return realValues.stream()
                .map(IntegrationTestTools::toStringValue)
                .toList();
    }

    // FIXME remove uses of this method MID-2119
    public static String toStringValue(Object value) {
        if (value instanceof PolyString polyString) {
            return polyString.getOrig();
        } else {
            return (String) value;
        }
    }

    public static PolyString toRepoPoly(String orig) throws SchemaException {
        return toRepoPoly(orig, PrismConstants.STRING_IGNORE_CASE_MATCHING_RULE_NAME);
    }

    public static PolyString toRepoPoly(String orig, QName matchingRuleName) throws SchemaException {
        var matchingRule = SchemaService.get().matchingRuleRegistry().getMatchingRuleSafe(matchingRuleName, null);
        String norm = matchingRule.getNormalizer().normalizeString(orig);
        return NormalizationAwareResourceAttributeDefinition.wrap(orig, norm);
    }
}<|MERGE_RESOLUTION|>--- conflicted
+++ resolved
@@ -989,16 +989,12 @@
         assertTrue("Group " + group.getName() + " has members while not expecting it, members: " + members, members == null || members.isEmpty());
     }
 
-<<<<<<< HEAD
-    public static ShadowAssociationValue assertAssociation(PrismObject<ShadowType> shadow, QName associationName, String entitlementOid) {
-=======
     public static @NotNull ShadowAssociationValueType assertAssociation(
             PrismObject<ShadowType> shadow, QName associationName, String entitlementOid) {
->>>>>>> aaecd641
         for (var value : ShadowUtil.getAssociationValues(shadow, associationName)) {
             ObjectReferenceType ref = value.getShadowRef();
             if (ref != null && entitlementOid.equals(ref.getOid())) {
-                return ShadowAssociationValue.of(value);
+                return value;
             }
         }
         AssertJUnit.fail("No association for entitlement " + entitlementOid + " in " + shadow);

--- conflicted
+++ resolved
@@ -23,10 +23,6 @@
 import com.evolveum.midpoint.prism.path.ItemName;
 import com.evolveum.midpoint.schema.SchemaService;
 import com.evolveum.midpoint.util.exception.SchemaException;
-<<<<<<< HEAD
-import com.evolveum.midpoint.xml.ns._public.common.common_3.ShadowAssociationValueType;
-=======
->>>>>>> aaecd641
 
 public class ShadowAssociationValueAsserter<R> extends AbstractAsserter<R> {
 
@@ -35,7 +31,7 @@
     ShadowAssociationValueAsserter(@NotNull ShadowAssociationValue value, R returnAsserter, String details) {
         super(returnAsserter, details);
         assertThat(value).as("association value").isNotNull();
-        this.value = ShadowAssociationValue.of(value);
+        this.value = value;
     }
 
     public ShadowAssociationValueAsserter<R> assertIdentifierValueMatching(ItemName identifierName, String expectedValue)

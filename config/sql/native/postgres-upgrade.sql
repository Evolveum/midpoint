/*
 * Copyright (C) 2010-2023 Evolveum and contributors
 *
 * This work is dual-licensed under the Apache License 2.0
 * and European Union Public License. See LICENSE file for details.
 */

-- @formatter:off because of terribly unreliable IDEA reformat for SQL
-- This is the update script for the MAIN REPOSITORY, it will not work for a separate audit database.
-- It is safe to run this script repeatedly, so if you're not sure, just run it to be up to date.
-- DO NOT use explicit COMMIT commands inside the apply_change blocks - leave that to the procedure.
-- If necessary, split your changes into multiple apply_changes calls to enforce the commit
-- before another change - for example when adding values to the custom enum types.

-- Using psql is strongly recommended, don't use tools with messy autocommit behavior like pgAdmin!
-- Using flag to stop on first error is also recommended, for example:
-- psql -v ON_ERROR_STOP=1 -h localhost -U midpoint -W -d midpoint -f postgres-new-upgrade.sql

-- SCHEMA-COMMIT is a Git commit which should be used to initialize the DB for testing changes below it.
-- Check out that commit and initialize a fresh DB with postgres-new-audit.sql to test upgrades.

DO $$
    BEGIN
        if to_regproc('apply_change') is null then
            raise exception 'You are running MAIN UPGRADE script, but the procedure ''apply_change'' is missing.
Are you sure you are running this upgrade script on the correct database?
Current database name is ''%'', schema name is ''%''.', current_database(), current_schema();
        end if;
    END
$$;

-- SCHEMA-COMMIT 4.4: commit 20ad200b
-- see: https://github.com/Evolveum/midpoint/blob/20ad200bd10a114fd70d2d131c0d11b5cd920150/config/sql/native-new/postgres-new.sql

-- changes for 4.4.1

-- adding trigger to mark org closure for refresh when org is inserted/deleted
call apply_change(1, $aa$
-- The trigger that flags the view for refresh after m_org changes.
CREATE OR REPLACE FUNCTION mark_org_closure_for_refresh_org()
    RETURNS trigger
    LANGUAGE plpgsql
AS $$
BEGIN
    INSERT INTO m_global_metadata VALUES ('orgClosureRefreshNeeded', 'true')
    ON CONFLICT (name) DO UPDATE SET value = 'true';

    -- after trigger returns null
    RETURN NULL;
END $$;

-- Update is not necessary, it does not change relations between orgs.
-- If it does, it is handled by trigger on m_ref_object_parent_org.
CREATE TRIGGER m_org_mark_refresh_tr
    AFTER INSERT OR DELETE ON m_org
    FOR EACH ROW EXECUTE FUNCTION mark_org_closure_for_refresh_org();
CREATE TRIGGER m_org_mark_refresh_trunc_tr
    AFTER TRUNCATE ON m_org
    FOR EACH STATEMENT EXECUTE FUNCTION mark_org_closure_for_refresh_org();
$aa$);

-- SCHEMA-COMMIT 4.4.1: commit de18c14f

-- changes for 4.5

-- MID-7484
-- We add the new enum value in separate change, because it must be committed before it is used.
call apply_change(2, $aa$
ALTER TYPE ObjectType ADD VALUE IF NOT EXISTS 'MESSAGE_TEMPLATE' AFTER 'LOOKUP_TABLE';
$aa$);

call apply_change(3, $aa$
CREATE TABLE m_message_template (
    oid UUID NOT NULL PRIMARY KEY REFERENCES m_object_oid(oid),
    objectType ObjectType GENERATED ALWAYS AS ('MESSAGE_TEMPLATE') STORED
        CHECK (objectType = 'MESSAGE_TEMPLATE')
)
    INHERITS (m_assignment_holder);

CREATE TRIGGER m_message_template_oid_insert_tr BEFORE INSERT ON m_message_template
    FOR EACH ROW EXECUTE FUNCTION insert_object_oid();
CREATE TRIGGER m_message_template_update_tr BEFORE UPDATE ON m_message_template
    FOR EACH ROW EXECUTE FUNCTION before_update_object();
CREATE TRIGGER m_message_template_oid_delete_tr AFTER DELETE ON m_message_template
    FOR EACH ROW EXECUTE FUNCTION delete_object_oid();

CREATE INDEX m_message_template_nameOrig_idx ON m_message_template (nameOrig);
CREATE UNIQUE INDEX m_message_template_nameNorm_key ON m_message_template (nameNorm);
CREATE INDEX m_message_template_policySituation_idx
    ON m_message_template USING gin(policysituations gin__int_ops);
CREATE INDEX m_message_template_createTimestamp_idx ON m_message_template (createTimestamp);
CREATE INDEX m_message_template_modifyTimestamp_idx ON m_message_template (modifyTimestamp);
$aa$);

-- MID-7487 Identity matching
-- We add the new enum value in separate change, because it must be committed before it is used.
call apply_change(4, $aa$
CREATE TYPE CorrelationSituationType AS ENUM ('UNCERTAIN', 'EXISTING_OWNER', 'NO_OWNER', 'ERROR');
$aa$);

call apply_change(5, $aa$
ALTER TABLE m_shadow
ADD COLUMN correlationStartTimestamp TIMESTAMPTZ,
ADD COLUMN correlationEndTimestamp TIMESTAMPTZ,
ADD COLUMN correlationCaseOpenTimestamp TIMESTAMPTZ,
ADD COLUMN correlationCaseCloseTimestamp TIMESTAMPTZ,
ADD COLUMN correlationSituation CorrelationSituationType;

CREATE INDEX m_shadow_correlationStartTimestamp_idx ON m_shadow (correlationStartTimestamp);
CREATE INDEX m_shadow_correlationEndTimestamp_idx ON m_shadow (correlationEndTimestamp);
CREATE INDEX m_shadow_correlationCaseOpenTimestamp_idx ON m_shadow (correlationCaseOpenTimestamp);
CREATE INDEX m_shadow_correlationCaseCloseTimestamp_idx ON m_shadow (correlationCaseCloseTimestamp);
$aa$);

-- SCHEMA-COMMIT 4.5: commit c5f19c9e

-- changes for 4.6

-- MID-7746
-- We add the new enum value in separate change, because it must be committed before it is used.
call apply_change(6, $aa$
CREATE TYPE AdministrativeAvailabilityStatusType AS ENUM ('MAINTENANCE', 'OPERATIONAL');
$aa$);

call apply_change(7, $aa$
ALTER TABLE m_resource
ADD COLUMN administrativeOperationalStateAdministrativeAvailabilityStatus AdministrativeAvailabilityStatusType;
$aa$);

-- smart correlation
call apply_change(8, $aa$
CREATE EXTENSION IF NOT EXISTS fuzzystrmatch; -- fuzzy string match (levenshtein, etc.)

ALTER TYPE ContainerType ADD VALUE IF NOT EXISTS 'FOCUS_IDENTITY' AFTER 'CASE_WORK_ITEM';
$aa$);

call apply_change(9, $aa$
CREATE TABLE m_focus_identity (
    ownerOid UUID NOT NULL REFERENCES m_object_oid(oid) ON DELETE CASCADE,
    containerType ContainerType GENERATED ALWAYS AS ('FOCUS_IDENTITY') STORED
        CHECK (containerType = 'FOCUS_IDENTITY'),
    fullObject BYTEA,
    sourceResourceRefTargetOid UUID,

    PRIMARY KEY (ownerOid, cid)
)
    INHERITS(m_container);

CREATE INDEX m_focus_identity_sourceResourceRefTargetOid_idx ON m_focus_identity (sourceResourceRefTargetOid);

ALTER TABLE m_focus ADD normalizedData JSONB;
CREATE INDEX m_focus_normalizedData_idx ON m_focus USING gin(normalizedData);
$aa$);

-- resource templates
call apply_change(10, $aa$
ALTER TABLE m_resource ADD template BOOLEAN;
$aa$);

-- MID-8053: "Active" connectors detection
call apply_change(11, $aa$
ALTER TABLE m_connector ADD available BOOLEAN;
$aa$);

-- SCHEMA-COMMIT 4.5: commit c5f19c9e

-- No changes for audit schema in 4.6
-- SCHEMA-COMMIT 4.6: commit 71f2df50

-- changes for 4.7

-- Simulations, enum type changes
call apply_change(12, $aa$
ALTER TYPE ObjectType ADD VALUE IF NOT EXISTS 'MARK' AFTER 'LOOKUP_TABLE';
ALTER TYPE ReferenceType ADD VALUE IF NOT EXISTS 'PROCESSED_OBJECT_EVENT_MARK' AFTER 'PERSONA';
ALTER TYPE ReferenceType ADD VALUE IF NOT EXISTS 'OBJECT_EFFECTIVE_MARK' AFTER 'OBJECT_CREATE_APPROVER';
ALTER TYPE ObjectType ADD VALUE IF NOT EXISTS 'SIMULATION_RESULT' AFTER 'SHADOW';
ALTER TYPE ContainerType ADD VALUE IF NOT EXISTS 'SIMULATION_RESULT_PROCESSED_OBJECT' AFTER 'OPERATION_EXECUTION';
$aa$);

-- Simulations, tables
call apply_change(13, $aa$
CREATE TABLE m_simulation_result (
    oid UUID NOT NULL PRIMARY KEY REFERENCES m_object_oid(oid),
    objectType ObjectType GENERATED ALWAYS AS ('SIMULATION_RESULT') STORED
        CHECK (objectType = 'SIMULATION_RESULT'),
    partitioned boolean,
    rootTaskRefTargetOid UUID,
    rootTaskRefTargetType ObjectType,
    rootTaskRefRelationId INTEGER REFERENCES m_uri(id),
    startTimestamp TIMESTAMPTZ,
    endTimestamp TIMESTAMPTZ
)
    INHERITS (m_assignment_holder);

CREATE TRIGGER m_simulation_result_oid_insert_tr BEFORE INSERT ON m_simulation_result
    FOR EACH ROW EXECUTE FUNCTION insert_object_oid();
CREATE TRIGGER m_simulation_result_update_tr BEFORE UPDATE ON m_simulation_result
    FOR EACH ROW EXECUTE FUNCTION before_update_object();
CREATE TRIGGER m_simulation_result_oid_delete_tr AFTER DELETE ON m_simulation_result
    FOR EACH ROW EXECUTE FUNCTION delete_object_oid();

CREATE TYPE ObjectProcessingStateType AS ENUM ('UNMODIFIED', 'ADDED', 'MODIFIED', 'DELETED');

CREATE TABLE m_simulation_result_processed_object (
    -- Default OID value is covered by INSERT triggers. No PK defined on abstract tables.
    -- Owner does not have to be the direct parent of the container.
    -- use like this on the concrete table:
    -- ownerOid UUID NOT NULL REFERENCES m_object_oid(oid),
    ownerOid UUID NOT NULL REFERENCES m_object_oid(oid) ON DELETE CASCADE,

    -- Container ID, unique in the scope of the whole object (owner).
    -- While this provides it for sub-tables we will repeat this for clarity, it's part of PK.
    cid BIGINT NOT NULL,
    containerType ContainerType GENERATED ALWAYS AS ('SIMULATION_RESULT_PROCESSED_OBJECT') STORED
        CHECK (containerType = 'SIMULATION_RESULT_PROCESSED_OBJECT'),
    oid UUID,
    objectType ObjectType,
    nameOrig TEXT,
    nameNorm TEXT,
    state ObjectProcessingStateType,
    metricIdentifiers TEXT[],
    fullObject BYTEA,
    objectBefore BYTEA,
    objectAfter BYTEA,
    transactionId TEXT,
    focusRecordId BIGINT,

    PRIMARY KEY (ownerOid, cid)
) PARTITION BY LIST(ownerOid);

CREATE TABLE m_simulation_result_processed_object_default PARTITION OF m_simulation_result_processed_object DEFAULT;

CREATE OR REPLACE FUNCTION m_simulation_result_create_partition() RETURNS trigger AS
  $BODY$
    DECLARE
      partition TEXT;
    BEGIN
      partition := 'm_sr_processed_object_' || REPLACE(new.oid::text,'-','_');
      IF new.partitioned AND NOT EXISTS(SELECT relname FROM pg_class WHERE relname=partition) THEN
        RAISE NOTICE 'A partition has been created %',partition;
        EXECUTE 'CREATE TABLE ' || partition || ' partition of ' || 'm_simulation_result_processed_object' || ' for values in (''' || new.oid|| ''');';
      END IF;
      RETURN NULL;
    END;
  $BODY$
LANGUAGE plpgsql;

CREATE TRIGGER m_simulation_result_create_partition AFTER INSERT ON m_simulation_result
 FOR EACH ROW EXECUTE FUNCTION m_simulation_result_create_partition();

--- Trigger which deletes processed objects partition when whole simulation is deleted

CREATE OR REPLACE FUNCTION m_simulation_result_delete_partition() RETURNS trigger AS
  $BODY$
    DECLARE
      partition TEXT;
    BEGIN
      partition := 'm_sr_processed_object_' || REPLACE(OLD.oid::text,'-','_');
      IF OLD.partitioned AND EXISTS(SELECT relname FROM pg_class WHERE relname=partition) THEN
        RAISE NOTICE 'A partition has been deleted %',partition;
        EXECUTE 'DROP TABLE IF EXISTS ' || partition || ';';
      END IF;
      RETURN OLD;
    END;
  $BODY$
LANGUAGE plpgsql;

CREATE TRIGGER m_simulation_result_delete_partition BEFORE DELETE ON m_simulation_result
  FOR EACH ROW EXECUTE FUNCTION m_simulation_result_delete_partition();

CREATE TABLE m_processed_object_event_mark (
  ownerOid UUID NOT NULL REFERENCES m_object_oid(oid) ON DELETE CASCADE,
  ownerType ObjectType, -- GENERATED ALWAYS AS ('SIMULATION_RESULT') STORED,
  processedObjectCid INTEGER NOT NULL,
  referenceType ReferenceType GENERATED ALWAYS AS ('PROCESSED_OBJECT_EVENT_MARK') STORED,
  targetOid UUID NOT NULL, -- soft-references m_object
  targetType ObjectType NOT NULL,
  relationId INTEGER NOT NULL REFERENCES m_uri(id)

) PARTITION BY LIST(ownerOid);

CREATE TABLE m_processed_object_event_mark_default PARTITION OF m_processed_object_event_mark DEFAULT;

CREATE TABLE m_mark (
    oid UUID NOT NULL PRIMARY KEY REFERENCES m_object_oid(oid),
    objectType ObjectType GENERATED ALWAYS AS ('MARK') STORED
        CHECK (objectType = 'MARK')
)
    INHERITS (m_assignment_holder);

CREATE TRIGGER m_mark_oid_insert_tr BEFORE INSERT ON m_mark
    FOR EACH ROW EXECUTE FUNCTION insert_object_oid();
CREATE TRIGGER m_mark_update_tr BEFORE UPDATE ON m_mark
    FOR EACH ROW EXECUTE FUNCTION before_update_object();
CREATE TRIGGER m_mark_oid_delete_tr AFTER DELETE ON m_mark
    FOR EACH ROW EXECUTE FUNCTION delete_object_oid();

-- stores ObjectType/effectiveMarkRef
CREATE TABLE m_ref_object_effective_mark (
    ownerOid UUID NOT NULL REFERENCES m_object_oid(oid) ON DELETE CASCADE,
    referenceType ReferenceType GENERATED ALWAYS AS ('OBJECT_EFFECTIVE_MARK') STORED
        CHECK (referenceType = 'OBJECT_EFFECTIVE_MARK'),

    PRIMARY KEY (ownerOid, relationId, targetOid)
)
    INHERITS (m_reference);

CREATE INDEX m_ref_object_effective_mark_targetOidRelationId_idx
    ON m_ref_object_effective_mark (targetOid, relationId);
$aa$);

-- Minor index name fixes
call apply_change(14, $aa$
ALTER INDEX m_ref_object_create_approverTargetOidRelationId_idx
    RENAME TO m_ref_object_create_approver_targetOidRelationId_idx;
ALTER INDEX m_ref_object_modify_approverTargetOidRelationId_idx
    RENAME TO m_ref_object_modify_approver_targetOidRelationId_idx;
$aa$);

-- Making resource.abstract queryable
call apply_change(15, $aa$
ALTER TABLE m_resource ADD abstract BOOLEAN;
$aa$);

-- Task Affected Indexing (Changes to types)
call apply_change(16, $aa$
ALTER TYPE ContainerType ADD VALUE IF NOT EXISTS 'AFFECTED_OBJECTS' AFTER 'ACCESS_CERTIFICATION_WORK_ITEM';
$aa$);

-- Task Affected Indexing (tables), empty now, replaced with change 19

call apply_change(17, $$ SELECT 1 $$, true);


-- Resource/super/resourceRef Indexing (tables)
call apply_change(18, $aa$
ALTER TABLE m_resource
ADD COLUMN superRefTargetOid UUID,
ADD COLUMN superRefTargetType ObjectType,
ADD COLUMN superRefRelationId INTEGER REFERENCES m_uri(id);
$aa$);

-- Fixed upgrade for task indexing
-- Drop tables should only affect development machines
call apply_change(19, $aa$
DROP TABLE IF EXISTS m_task_affected_resource_objects;
DROP TABLE IF EXISTS m_task_affected_objects;

CREATE TABLE m_task_affected_objects (
    ownerOid UUID NOT NULL REFERENCES m_object_oid(oid) ON DELETE CASCADE,
    containerType ContainerType GENERATED ALWAYS AS ('AFFECTED_OBJECTS') STORED
     CHECK (containerType = 'AFFECTED_OBJECTS'),
    activityId INTEGER REFERENCES m_uri(id),
    type ObjectType,
    archetypeRefTargetOid UUID,
    archetypeRefTargetType ObjectType,
    archetypeRefRelationId INTEGER REFERENCES m_uri(id),
    objectClassId INTEGER REFERENCES m_uri(id),
    resourceRefTargetOid UUID,
    resourceRefTargetType ObjectType,
    resourceRefRelationId INTEGER REFERENCES m_uri(id),
    intent TEXT,
    kind ShadowKindType,
    PRIMARY KEY (ownerOid, cid)
) INHERITS(m_container);

$aa$);

call apply_change(20, $aa$
CREATE TYPE ExecutionModeType AS ENUM ('FULL', 'PREVIEW', 'SHADOW_MANAGEMENT_PREVIEW', 'DRY_RUN', 'NONE', 'BUCKET_ANALYSIS');
CREATE TYPE PredefinedConfigurationType AS ENUM ( 'PRODUCTION', 'DEVELOPMENT' );

ALTER TABLE m_task_affected_objects
  ADD COLUMN executionMode ExecutionModeType,
  ADD COLUMN predefinedConfigurationToUse PredefinedConfigurationType;
$aa$);

call apply_change(21, $aa$
ALTER TABLE m_user
  ADD COLUMN personalNumber TEXT;
$aa$);


-- Role Mining --

call apply_change(22, $aa$
ALTER TYPE ObjectType ADD VALUE IF NOT EXISTS 'ROLE_ANALYSIS_CLUSTER' AFTER 'ROLE';
ALTER TYPE ObjectType ADD VALUE IF NOT EXISTS 'ROLE_ANALYSIS_SESSION' AFTER 'ROLE_ANALYSIS_CLUSTER';
$aa$);

call apply_change(23, $aa$
CREATE TABLE m_role_analysis_cluster (
    oid UUID NOT NULL PRIMARY KEY REFERENCES m_object_oid(oid),
    objectType ObjectType GENERATED ALWAYS AS ('ROLE_ANALYSIS_CLUSTER') STORED
        CHECK (objectType = 'ROLE_ANALYSIS_CLUSTER'),
        parentRefTargetOid UUID,
        parentRefTargetType ObjectType,
        parentRefRelationId INTEGER REFERENCES m_uri(id)
)
    INHERITS (m_assignment_holder);

CREATE TRIGGER m_role_analysis_cluster_oid_insert_tr BEFORE INSERT ON m_role_analysis_cluster
    FOR EACH ROW EXECUTE FUNCTION insert_object_oid();
CREATE TRIGGER m_role_analysis_cluster_update_tr BEFORE UPDATE ON m_role_analysis_cluster
    FOR EACH ROW EXECUTE FUNCTION before_update_object();
CREATE TRIGGER m_role_analysis_cluster_oid_delete_tr AFTER DELETE ON m_role_analysis_cluster
    FOR EACH ROW EXECUTE FUNCTION delete_object_oid();

CREATE INDEX m_role_analysis_cluster_parentRefTargetOid_idx ON m_role_analysis_cluster (parentRefTargetOid);
CREATE INDEX m_role_analysis_cluster_parentRefTargetType_idx ON m_role_analysis_cluster (parentRefTargetType);
CREATE INDEX m_role_analysis_cluster_parentRefRelationId_idx ON m_role_analysis_cluster (parentRefRelationId);


CREATE TABLE m_role_analysis_session (
    oid UUID NOT NULL PRIMARY KEY REFERENCES m_object_oid(oid),
    objectType ObjectType GENERATED ALWAYS AS ('ROLE_ANALYSIS_SESSION') STORED
        CHECK (objectType = 'ROLE_ANALYSIS_SESSION')
        )
    INHERITS (m_assignment_holder);

CREATE TRIGGER m_role_analysis_session_oid_insert_tr BEFORE INSERT ON m_role_analysis_session
    FOR EACH ROW EXECUTE FUNCTION insert_object_oid();
CREATE TRIGGER m_role_analysis_session_update_tr BEFORE UPDATE ON m_role_analysis_session
    FOR EACH ROW EXECUTE FUNCTION before_update_object();
CREATE TRIGGER m_role_analysis_session_oid_delete_tr AFTER DELETE ON m_role_analysis_session
    FOR EACH ROW EXECUTE FUNCTION delete_object_oid();
$aa$);

-- Display Name for Connector Type

call apply_change(24, $aa$
    ALTER TABLE m_connector ADD  displayNameOrig TEXT;
    ALTER TABLE m_connector ADD displayNameNorm TEXT;
$aa$);

call apply_change(25, $aa$
CREATE OR REPLACE PROCEDURE m_refresh_org_closure(force boolean = false)
    LANGUAGE plpgsql
AS $$
DECLARE
    flag_val text;
BEGIN
    -- We use advisory session lock only for the check + refresh, then release it immediately.
    -- This can still dead-lock two transactions in a single thread on the select/delete combo,
    -- (I mean, who would do that?!) but works fine for parallel transactions.
    PERFORM pg_advisory_lock(47);
    BEGIN
        SELECT value INTO flag_val FROM m_global_metadata WHERE name = 'orgClosureRefreshNeeded';
        IF flag_val = 'true' OR force THEN
            REFRESH MATERIALIZED VIEW m_org_closure;
            DELETE FROM m_global_metadata WHERE name = 'orgClosureRefreshNeeded';
        END IF;
        PERFORM pg_advisory_unlock(47);
    EXCEPTION WHEN OTHERS THEN
        -- Whatever happens we definitely want to release the lock.
        PERFORM pg_advisory_unlock(47);
        RAISE;
    END;
END;
$$;
$aa$);

-- Assignments have separate full object
call apply_change(26, $aa$
    ALTER TABLE m_assignment ADD COLUMN fullObject BYTEA;
    ALTER TABLE m_operation_execution ADD COLUMN fullObject BYTEA;
    ALTER TABLE m_ref_projection ADD COLUMN fullObject BYTEA;
    ALTER TABLE m_ref_role_membership ADD COLUMN fullObject BYTEA;
$aa$);

--- Policy Type

call apply_change(27, $aa$
ALTER TYPE ObjectType ADD VALUE IF NOT EXISTS 'POLICY' AFTER 'ORG';
$aa$);
call apply_change(28, $aa$
    CREATE TABLE m_policy (
        oid UUID NOT NULL PRIMARY KEY REFERENCES m_object_oid(oid),
        objectType ObjectType GENERATED ALWAYS AS ('POLICY') STORED
            CHECK (objectType = 'POLICY')
    )
        INHERITS (m_abstract_role);

    CREATE TRIGGER m_policy_oid_insert_tr BEFORE INSERT ON m_policy
        FOR EACH ROW EXECUTE FUNCTION insert_object_oid();
    CREATE TRIGGER m_policy_update_tr BEFORE UPDATE ON m_policy
        FOR EACH ROW EXECUTE FUNCTION before_update_object();
    CREATE TRIGGER m_policy_oid_delete_tr AFTER DELETE ON m_policy
        FOR EACH ROW EXECUTE FUNCTION delete_object_oid();

    CREATE INDEX m_policy_nameOrig_idx ON m_policy (nameOrig);
    CREATE UNIQUE INDEX m_policy_nameNorm_key ON m_policy (nameNorm);
    CREATE INDEX m_policy_subtypes_idx ON m_policy USING gin(subtypes);
    CREATE INDEX m_policy_identifier_idx ON m_policy (identifier);
    CREATE INDEX m_policy_validFrom_idx ON m_policy (validFrom);
    CREATE INDEX m_policy_validTo_idx ON m_policy (validTo);
    CREATE INDEX m_policy_fullTextInfo_idx ON m_policy USING gin(fullTextInfo gin_trgm_ops);
    CREATE INDEX m_policy_createTimestamp_idx ON m_policy (createTimestamp);
    CREATE INDEX m_policy_modifyTimestamp_idx ON m_policy (modifyTimestamp);
$aa$);

--- Schema Type

call apply_change(29, $aa$
   ALTER TYPE ObjectType ADD VALUE IF NOT EXISTS 'SCHEMA' AFTER 'ROLE_ANALYSIS_SESSION';
$aa$);

call apply_change(30, $aa$
CREATE TABLE m_schema (
    oid UUID NOT NULL PRIMARY KEY REFERENCES m_object_oid(oid),
    objectType ObjectType GENERATED ALWAYS AS ('SCHEMA') STORED
       CHECK (objectType = 'SCHEMA')
)
    INHERITS (m_assignment_holder);

CREATE TRIGGER m_schema_oid_insert_tr BEFORE INSERT ON m_schema
    FOR EACH ROW EXECUTE FUNCTION insert_object_oid();
CREATE TRIGGER m_schema_update_tr BEFORE UPDATE ON m_schema
    FOR EACH ROW EXECUTE FUNCTION before_update_object();
CREATE TRIGGER m_schema_oid_delete_tr AFTER DELETE ON m_schema
    FOR EACH ROW EXECUTE FUNCTION delete_object_oid();

$aa$);

-- associations (maybe temporary)
call apply_change(31, $aa$
ALTER TYPE ShadowKindType ADD VALUE IF NOT EXISTS 'ASSOCIATED' AFTER 'GENERIC';
$aa$);


-- value metatada for assignments and inducements
call apply_change(32, $aa$
ALTER TYPE ContainerType ADD VALUE IF NOT EXISTS 'ASSIGNMENT_METADATA' AFTER 'ASSIGNMENT';
$aa$);

call apply_change(33, $aa$
CREATE TABLE m_assignment_metadata (
    ownerOid UUID NOT NULL REFERENCES m_object_oid(oid) ON DELETE CASCADE,
    ownerType ObjectType,
    assignmentCid INTEGER NOT NULL,
    containerType ContainerType GENERATED ALWAYS AS ('ASSIGNMENT_METADATA') STORED
        CHECK (containerType = 'ASSIGNMENT_METADATA'),

    -- Storage metadata
    creatorRefTargetOid UUID,
    creatorRefTargetType ObjectType,
    creatorRefRelationId INTEGER REFERENCES m_uri(id),
    createChannelId INTEGER REFERENCES m_uri(id),
    createTimestamp TIMESTAMPTZ,
    modifierRefTargetOid UUID,
    modifierRefTargetType ObjectType,
    modifierRefRelationId INTEGER REFERENCES m_uri(id),
    modifyChannelId INTEGER REFERENCES m_uri(id),
    modifyTimestamp TIMESTAMPTZ,

    PRIMARY KEY (ownerOid, assignmentCid, cid)
) INHERITS(m_container);

CREATE INDEX m_assignment_metadata_createTimestamp_idx ON m_assignment_metadata (createTimestamp);
CREATE INDEX m_assignment_metadata_modifyTimestamp_idx ON m_assignment_metadata (modifyTimestamp);

ALTER TABLE m_assignment_ref_create_approver ADD COLUMN metadataCid INTEGER;

-- Primary key should also consider metadata

ALTER TABLE "m_assignment_ref_create_approver" DROP CONSTRAINT "m_assignment_ref_create_approver_pkey";

ALTER TABLE "m_assignment_ref_create_approver" ADD CONSTRAINT "m_assignment_ref_create_approver_pkey"
  UNIQUE ("owneroid", "assignmentcid", "metadatacid", "referencetype", "relationid", "targetoid");


ALTER TABLE m_assignment_ref_modify_approver ADD COLUMN metadataCid INTEGER;

ALTER TABLE "m_assignment_ref_modify_approver" DROP CONSTRAINT "m_assignment_ref_modify_approver_pkey";

ALTER TABLE "m_assignment_ref_modify_approver" ADD CONSTRAINT "m_assignment_ref_modify_approver_pkey"
  UNIQUE ("owneroid", "assignmentcid", "metadatacid", "referencetype", "relationid", "targetoid");

$aa$);
call apply_change(34, $aa$
ALTER TABLE "m_assignment_metadata"
ADD CONSTRAINT "m_assignment_metadata_owneroid_assignmentcid_cid" PRIMARY KEY ("owneroid", "assignmentcid", "cid"),
DROP CONSTRAINT "m_assignment_metadata_pkey";

ALTER TABLE "m_assignment_metadata"
ADD FOREIGN KEY ("owneroid", "assignmentcid") REFERENCES "m_assignment" ("owneroid", "cid") ON DELETE CASCADE;

$aa$);

call apply_change(35, $aa$
ALTER TYPE ObjectType ADD VALUE IF NOT EXISTS 'ROLE_ANALYSIS_OUTLIER' AFTER 'ROLE_ANALYSIS_SESSION';
$aa$);

call apply_change(36, $aa$
CREATE TABLE m_role_analysis_outlier (
    oid UUID NOT NULL PRIMARY KEY REFERENCES m_object_oid(oid),
    objectType ObjectType GENERATED ALWAYS AS ('ROLE_ANALYSIS_OUTLIER') STORED
        CHECK (objectType = 'ROLE_ANALYSIS_OUTLIER')
)
    INHERITS (m_assignment_holder);

CREATE TRIGGER m_role_analysis_outlier_oid_insert_tr BEFORE INSERT ON m_role_analysis_outlier
    FOR EACH ROW EXECUTE FUNCTION insert_object_oid();
CREATE TRIGGER m_role_analysis_outlier_update_tr BEFORE UPDATE ON m_role_analysis_outlier
    FOR EACH ROW EXECUTE FUNCTION before_update_object();
CREATE TRIGGER m_role_analysis_outlier_oid_delete_tr AFTER DELETE ON m_role_analysis_outlier
    FOR EACH ROW EXECUTE FUNCTION delete_object_oid();
$aa$);

call apply_change(37, $aa$
    CREATE TABLE m_shadow_ref_attribute (
        ownerOid UUID NOT NULL REFERENCES m_object_oid(oid) ON DELETE CASCADE,
        ownerType ObjectType NOT NULL,

        pathId INTEGER NOT NULL,
        resourceOid UUID,
        ownerObjectClassId INTEGER,
        targetOid UUID NOT NULL, -- soft-references m_object
        targetType ObjectType NOT NULL,
        relationId INTEGER NOT NULL REFERENCES m_uri(id)
    );

    CREATE INDEX m_shadow_ref_attribute_ownerOid_idx ON m_shadow_ref_attribute (ownerOid);
$aa$);

call apply_change(38, $aa$
ALTER TYPE ReferenceType ADD VALUE IF NOT EXISTS 'TASK_AFFECTED_OBJECT' AFTER 'ROLE_MEMBERSHIP';
$aa$);

call apply_change(39, $aa$
CREATE TABLE m_ref_task_affected_object (
    ownerOid UUID NOT NULL REFERENCES m_object_oid(oid) ON DELETE CASCADE,
    affectedObjectCid INTEGER NOT NULL,
    referenceType ReferenceType GENERATED ALWAYS AS ('TASK_AFFECTED_OBJECT') STORED
        CHECK (referenceType = 'TASK_AFFECTED_OBJECT')
)
    INHERITS (m_reference);

ALTER TABLE m_ref_task_affected_object ADD CONSTRAINT m_ref_task_affected_object_id_fk
    FOREIGN KEY (ownerOid, affectedObjectCid) REFERENCES m_task_affected_objects (ownerOid, cid)
        ON DELETE CASCADE;

CREATE INDEX m_ref_task_affected_object_targetOidRelationId_idx
    ON m_ref_task_affected_object (targetOid, relationId);
$aa$);



call apply_change(40, $aa$

    ALTER TYPE ReferenceType ADD VALUE IF NOT EXISTS 'ASSIGNMENT_EFFECTIVE_MARK' AFTER 'ASSIGNMENT_MODIFY_APPROVER';
$aa$);
call apply_change(41, $aa$
    CREATE TABLE m_ref_assignment_effective_mark (
        ownerOid UUID NOT NULL REFERENCES m_object_oid(oid) ON DELETE CASCADE,
        assignmentCid INTEGER NOT NULL,
        referenceType ReferenceType GENERATED ALWAYS AS ('ASSIGNMENT_EFFECTIVE_MARK') STORED
            CHECK (referenceType = 'ASSIGNMENT_EFFECTIVE_MARK'),
        PRIMARY KEY (ownerOid, assignmentCid, relationId, targetOid)
    )
    INHERITS (m_reference);

    CREATE INDEX m_ref_assignment_effective_mark_targetOidRelationId_idx
        ON m_ref_assignment_effective_mark (targetOid, relationId);
$aa$);

<<<<<<< HEAD
call apply_change(42, $aa$
CREATE TABLE m_role_analysis_outlier (
    oid UUID NOT NULL PRIMARY KEY REFERENCES m_object_oid(oid),
    objectType ObjectType GENERATED ALWAYS AS ('ROLE_ANALYSIS_OUTLIER') STORED
        CHECK (objectType = 'ROLE_ANALYSIS_OUTLIER'),
        targetObjectRefTargetOid UUID,
        targetObjectRefTargetType ObjectType,
        targetObjectRefRelationId INTEGER REFERENCES m_uri(id)
)
    INHERITS (m_assignment_holder);

CREATE INDEX m_role_analysis_outlier_targetObjectRefTargetOid_idx ON m_role_analysis_outlier (targetObjectRefTargetOid);
CREATE INDEX m_role_analysis_outlier_targetObjectRefTargetType_idx ON m_role_analysis_outlier (targetObjectRefTargetType);
CREATE INDEX m_role_analysis_outlier_targetObjectRefRelationId_idx ON m_role_analysis_outlier (targetObjectRefRelationId);

CREATE TRIGGER m_role_analysis_outlier_oid_insert_tr BEFORE INSERT ON m_role_analysis_outlier
    FOR EACH ROW EXECUTE FUNCTION insert_object_oid();
CREATE TRIGGER m_role_analysis_outlier_update_tr BEFORE UPDATE ON m_role_analysis_outlier
    FOR EACH ROW EXECUTE FUNCTION before_update_object();
CREATE TRIGGER m_role_analysis_outlier_oid_delete_tr AFTER DELETE ON m_role_analysis_outlier
    FOR EACH ROW EXECUTE FUNCTION delete_object_oid();
$aa$);
=======
call apply_change(42,$aa$
    ALTER TABLE m_shadow NO INHERIT m_object;
    ALTER TABLE m_shadow RENAME TO m_shadow_default;

    ALTER TABLE m_shadow_default
    ALTER resourceRefTargetOid TYPE uuid,
    ALTER resourceRefTargetOid SET NOT NULL;

    DROP TRIGGER m_shadow_oid_insert_tr ON m_shadow_default;
    DROP TRIGGER m_shadow_update_tr ON m_shadow_default;
    DROP TRIGGER m_shadow_oid_delete_tr ON m_shadow_default;

    CREATE TABLE m_shadow (
        oid UUID NOT NULL REFERENCES m_object_oid(oid),
        objectType ObjectType
                GENERATED ALWAYS AS ('SHADOW') STORED
            CONSTRAINT m_shadow_objecttype_check
                CHECK (objectType = 'SHADOW'),
        nameOrig TEXT NOT NULL,
        nameNorm TEXT NOT NULL,
        fullObject BYTEA,
        tenantRefTargetOid UUID,
        tenantRefTargetType ObjectType,
        tenantRefRelationId INTEGER REFERENCES m_uri(id),
        lifecycleState TEXT,
        cidSeq BIGINT NOT NULL DEFAULT 1, -- sequence for container id, next free cid
        version INTEGER NOT NULL DEFAULT 1,
        policySituations INTEGER[], -- soft-references m_uri, only EQ filter
        subtypes TEXT[], -- only EQ filter
        fullTextInfo TEXT,

        ext JSONB,
        creatorRefTargetOid UUID,
        creatorRefTargetType ObjectType,
        creatorRefRelationId INTEGER REFERENCES m_uri(id),
        createChannelId INTEGER REFERENCES m_uri(id),
        createTimestamp TIMESTAMPTZ,
        modifierRefTargetOid UUID,
        modifierRefTargetType ObjectType,
        modifierRefRelationId INTEGER REFERENCES m_uri(id),
        modifyChannelId INTEGER REFERENCES m_uri(id),
        modifyTimestamp TIMESTAMPTZ,

        -- these are purely DB-managed metadata, not mapped to in midPoint
        db_created TIMESTAMPTZ NOT NULL DEFAULT current_timestamp,
        db_modified TIMESTAMPTZ NOT NULL DEFAULT current_timestamp, -- updated in update trigger

        objectClassId INTEGER REFERENCES m_uri(id),
        resourceRefTargetOid UUID,
        resourceRefTargetType ObjectType,
        resourceRefRelationId INTEGER REFERENCES m_uri(id),
        intent TEXT,
        tag TEXT,
        kind ShadowKindType,
        dead BOOLEAN,
        exist BOOLEAN,
        fullSynchronizationTimestamp TIMESTAMPTZ,
        pendingOperationCount INTEGER NOT NULL,
        primaryIdentifierValue TEXT,
        synchronizationSituation SynchronizationSituationType,
        synchronizationTimestamp TIMESTAMPTZ,
        attributes JSONB,
        -- correlation
        correlationStartTimestamp TIMESTAMPTZ,
        correlationEndTimestamp TIMESTAMPTZ,
        correlationCaseOpenTimestamp TIMESTAMPTZ,
        correlationCaseCloseTimestamp TIMESTAMPTZ,
        correlationSituation CorrelationSituationType
    ) PARTITION BY LIST (resourceRefTargetOid);
    CREATE TRIGGER m_shadow_oid_insert_tr BEFORE INSERT ON m_shadow
        FOR EACH ROW EXECUTE FUNCTION insert_object_oid();
    CREATE TRIGGER m_shadow_update_tr BEFORE UPDATE ON m_shadow
        FOR EACH ROW EXECUTE FUNCTION before_update_object();
    CREATE TRIGGER m_shadow_oid_delete_tr AFTER DELETE ON m_shadow
        FOR EACH ROW EXECUTE FUNCTION delete_object_oid();

    ALTER TABLE m_shadow ATTACH PARTITION m_shadow_default DEFAULT;

    DROP VIEW IF EXISTS m_object_view ;
    CREATE VIEW m_object_view
    AS SELECT
        oid,
        objectType,
        nameOrig,
        nameNorm,
        fullObject,
        tenantRefTargetOid,
        tenantRefTargetType,
        tenantRefRelationId,
        lifecycleState,
        cidSeq,
        version,
        policySituations,
        subtypes,
        fullTextInfo,
        ext,
        creatorRefTargetOid,
        creatorRefTargetType,
        creatorRefRelationId,
        createChannelId,
        createTimestamp,
        modifierRefTargetOid,
        modifierRefTargetType,
        modifierRefRelationId,
        modifyChannelId,
        modifyTimestamp,
        db_created,
        db_modified
    from m_object
    UNION SELECT
        oid,
        objectType,
        nameOrig,
        nameNorm,
        fullObject,
        tenantRefTargetOid,
        tenantRefTargetType,
        tenantRefRelationId,
        lifecycleState,
        cidSeq,
        version,
        policySituations,
        subtypes,
        fullTextInfo,
        ext,
        creatorRefTargetOid,
        creatorRefTargetType,
        creatorRefRelationId,
        createChannelId,
        createTimestamp,
        modifierRefTargetOid,
        modifierRefTargetType,
        modifierRefRelationId,
        modifyChannelId,
        modifyTimestamp,
        db_created,
        db_modified
    from m_shadow;
$aa$);



call apply_change(43,$aa$
    CREATE OR REPLACE FUNCTION m_shadow_create_partition() RETURNS trigger AS $BODY$
        DECLARE
          resource UUID;
          partitionParent TEXT;
          partitionName TEXT;
          sourceTable TEXT;
          tableOid TEXT;
        BEGIN
          IF NEW.resourceOid IS NULL THEN
            /* Do not create new partition */
            IF new."table" != 'm_shadow_default' THEN
                RAISE EXCEPTION 'Only m_shadow_default partition is supported for any resource';
            END IF;
            RETURN NULL;
          END IF;
          tableOid := REPLACE(new.resourceOid::text,'-','_');
          partitionParent := 'm_shadow_' || tableOid;

          IF NOT new.partition THEN
            IF new.resourceOid IS NULL THEN
              RAISE EXCEPTION 'Can not create partionioned table without resource oid';
            END IF;
            EXECUTE format('CREATE TABLE %I (like m_shadow INCLUDING ALL ) PARTITION BY LIST(objectClassId); ', new."table");
            RETURN new;
          END IF;


          /* Real partitions holding data */
          IF new.objectClassId IS NOT NULL THEN
            sourceTable := (SELECT p.table FROM m_shadow_partition_def AS p WHERE p.resourceOid = new.resourceOid AND p.objectClassId IS NULL AND p.partition LIMIT 1);
          END IF;

          IF sourceTable IS NULL THEN
            sourceTable := 'm_shadow_default';
          END IF;

          /* We should check if resource and resource default table exists */

          /* Create Partition table */
          EXECUTE format('CREATE TABLE %I (like %I INCLUDING ALL ); ', new."table", sourceTable);
          EXECUTE format('ALTER TABLE %I ALTER objecttype DROP EXPRESSION;', new."table");

          /* Move data to new partition */
          IF new.objectClassId IS NULL THEN
            EXECUTE format('INSERT into %I SELECT * FROM %I
                where resourceRefTargetOid = ''%s''',
                new."table", sourceTable, new.resourceOid);
          ELSE
            EXECUTE format('INSERT into %I SELECT * FROM %I
                where resourceRefTargetOid = ''%s'' AND objectClassId = %s',
                new."table", sourceTable, new.resourceOid, new.objectClassId);
          END IF;
          EXECUTE format('ALTER TABLE %I DROP objecttype;', new.table);
          EXECUTE format('ALTER TABLE %I ADD COLUMN objecttype ObjectType
            GENERATED ALWAYS AS (''SHADOW'') STORED
                CONSTRAINT m_shadow_objecttype_check
                    CHECK (objectType = ''SHADOW'')', new.table);

          /* We should skip drop triggers for m_oid table (also probably in resource default table (if exists)) */
          EXECUTE format('ALTER TABLE %I DISABLE TRIGGER ALL;', sourceTable);
          IF new.objectClassId IS NULL THEN
            EXECUTE format('DELETE FROM %I
                where resourceRefTargetOid = ''%s''', sourceTable, new.resourceOid);
          ELSE
            EXECUTE format('DELETE FROM %I
                where resourceRefTargetOid = ''%s'' AND objectClassId = %s', sourceTable, new.resourceOid, new.objectClassId);
          END IF;
          /* Reenable triggers in original table */
          EXECUTE format('ALTER TABLE %I ENABLE TRIGGER ALL;', sourceTable);

          IF new.objectClassId IS  NULL THEN
            /* Attach table as default partition */
            EXECUTE FORMAT ('ALTER TABLE %I ATTACH PARTITION %I DEFAULT', partitionParent, new."table");
          ELSE
            EXECUTE FORMAT ('ALTER TABLE %I ATTACH PARTITION %I FOR VALUES IN (%s)', partitionParent, new."table", new.objectClassId);
            /* Attach table as objectClass partiion */
          END IF;
          RETURN new;
        END;
      $BODY$
    LANGUAGE plpgsql;

    CREATE OR REPLACE FUNCTION m_shadow_delete_partition() RETURNS trigger AS $BODY$
            BEGIN
                EXECUTE format('DROP TABLE IF EXISTS  %I;', OLD."table" );
                RETURN OLD;
            END

        $BODY$
    LANGUAGE plpgsql;


    CREATE OR REPLACE FUNCTION m_shadow_update_partition() RETURNS trigger AS $BODY$
            BEGIN
                IF new.partition THEN
                    return new;
                END IF;

                IF old.attached = new.attached THEN
                    return new;
                END IF;
                IF new.attached THEN
                    EXECUTE FORMAT ('ALTER TABLE m_shadow ATTACH PARTITION %I FOR VALUES IN (''%s'')', new."table", new.resourceOid);
                END IF;
                RETURN new;
            END

        $BODY$
    LANGUAGE plpgsql;



    DROP TABLE IF EXISTS "m_shadow_partition_def";
    CREATE TABLE m_shadow_partition_def (
        resourceOid uuid,
        objectClassId integer,
        "table" text NOT NULL,
        partition boolean NOT NULL,
        attached boolean NOT NULL
    ) WITH (oids = false);

    CREATE TRIGGER "m_shadow_partition_def_bi" BEFORE INSERT ON m_shadow_partition_def FOR EACH ROW EXECUTE FUNCTION m_shadow_create_partition();
    CREATE TRIGGER "m_shadow_partition_def_bu" BEFORE UPDATE ON m_shadow_partition_def FOR EACH ROW EXECUTE FUNCTION m_shadow_update_partition();
    CREATE TRIGGER "m_shadow_partition_def_bd" BEFORE DELETE ON m_shadow_partition_def FOR EACH ROW EXECUTE FUNCTION m_shadow_delete_partition();
$aa$);

call apply_change(44, $aa$
ALTER TYPE ShadowKindType RENAME VALUE 'ASSOCIATED' TO 'ASSOCIATION';
$aa$);


>>>>>>> 502b256b
---
-- WRITE CHANGES ABOVE ^^
-- IMPORTANT: update apply_change number at the end of postgres-new.sql
-- to match the number used in the last change here!
-- Also update SqaleUtils.CURRENT_SCHEMA_CHANGE_NUMBER
-- repo/repo-sqale/src/main/java/com/evolveum/midpoint/repo/sqale/SqaleUtils.java<|MERGE_RESOLUTION|>--- conflicted
+++ resolved
@@ -665,30 +665,6 @@
         ON m_ref_assignment_effective_mark (targetOid, relationId);
 $aa$);
 
-<<<<<<< HEAD
-call apply_change(42, $aa$
-CREATE TABLE m_role_analysis_outlier (
-    oid UUID NOT NULL PRIMARY KEY REFERENCES m_object_oid(oid),
-    objectType ObjectType GENERATED ALWAYS AS ('ROLE_ANALYSIS_OUTLIER') STORED
-        CHECK (objectType = 'ROLE_ANALYSIS_OUTLIER'),
-        targetObjectRefTargetOid UUID,
-        targetObjectRefTargetType ObjectType,
-        targetObjectRefRelationId INTEGER REFERENCES m_uri(id)
-)
-    INHERITS (m_assignment_holder);
-
-CREATE INDEX m_role_analysis_outlier_targetObjectRefTargetOid_idx ON m_role_analysis_outlier (targetObjectRefTargetOid);
-CREATE INDEX m_role_analysis_outlier_targetObjectRefTargetType_idx ON m_role_analysis_outlier (targetObjectRefTargetType);
-CREATE INDEX m_role_analysis_outlier_targetObjectRefRelationId_idx ON m_role_analysis_outlier (targetObjectRefRelationId);
-
-CREATE TRIGGER m_role_analysis_outlier_oid_insert_tr BEFORE INSERT ON m_role_analysis_outlier
-    FOR EACH ROW EXECUTE FUNCTION insert_object_oid();
-CREATE TRIGGER m_role_analysis_outlier_update_tr BEFORE UPDATE ON m_role_analysis_outlier
-    FOR EACH ROW EXECUTE FUNCTION before_update_object();
-CREATE TRIGGER m_role_analysis_outlier_oid_delete_tr AFTER DELETE ON m_role_analysis_outlier
-    FOR EACH ROW EXECUTE FUNCTION delete_object_oid();
-$aa$);
-=======
 call apply_change(42,$aa$
     ALTER TABLE m_shadow NO INHERIT m_object;
     ALTER TABLE m_shadow RENAME TO m_shadow_default;
@@ -962,8 +938,28 @@
 ALTER TYPE ShadowKindType RENAME VALUE 'ASSOCIATED' TO 'ASSOCIATION';
 $aa$);
 
-
->>>>>>> 502b256b
+call apply_change(45, $aa$
+CREATE TABLE m_role_analysis_outlier (
+    oid UUID NOT NULL PRIMARY KEY REFERENCES m_object_oid(oid),
+    objectType ObjectType GENERATED ALWAYS AS ('ROLE_ANALYSIS_OUTLIER') STORED
+        CHECK (objectType = 'ROLE_ANALYSIS_OUTLIER'),
+        targetObjectRefTargetOid UUID,
+        targetObjectRefTargetType ObjectType,
+        targetObjectRefRelationId INTEGER REFERENCES m_uri(id)
+)
+    INHERITS (m_assignment_holder);
+
+CREATE INDEX m_role_analysis_outlier_targetObjectRefTargetOid_idx ON m_role_analysis_outlier (targetObjectRefTargetOid);
+CREATE INDEX m_role_analysis_outlier_targetObjectRefTargetType_idx ON m_role_analysis_outlier (targetObjectRefTargetType);
+CREATE INDEX m_role_analysis_outlier_targetObjectRefRelationId_idx ON m_role_analysis_outlier (targetObjectRefRelationId);
+
+CREATE TRIGGER m_role_analysis_outlier_oid_insert_tr BEFORE INSERT ON m_role_analysis_outlier
+    FOR EACH ROW EXECUTE FUNCTION insert_object_oid();
+CREATE TRIGGER m_role_analysis_outlier_update_tr BEFORE UPDATE ON m_role_analysis_outlier
+    FOR EACH ROW EXECUTE FUNCTION before_update_object();
+CREATE TRIGGER m_role_analysis_outlier_oid_delete_tr AFTER DELETE ON m_role_analysis_outlier
+    FOR EACH ROW EXECUTE FUNCTION delete_object_oid();
+$aa$);
 ---
 -- WRITE CHANGES ABOVE ^^
 -- IMPORTANT: update apply_change number at the end of postgres-new.sql

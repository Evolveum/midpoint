--- conflicted
+++ resolved
@@ -625,7 +625,6 @@
 $aa$);
 
 call apply_change(38, $aa$
-<<<<<<< HEAD
 ALTER TYPE ReferenceType ADD VALUE IF NOT EXISTS 'TASK_AFFECTED_OBJECT' AFTER 'ROLE_MEMBERSHIP';
 $aa$);
 
@@ -644,10 +643,15 @@
 
 CREATE INDEX m_ref_task_affected_object_targetOidRelationId_idx
     ON m_ref_task_affected_object (targetOid, relationId);
-=======
+$aa$);
+
+
+
+call apply_change(40, $aa$
 
     ALTER TYPE ReferenceType ADD VALUE IF NOT EXISTS 'ASSIGNMENT_EFFECTIVE_MARK' AFTER 'ASSIGNMENT_MODIFY_APPROVER';
-
+$aa$);
+call apply_change(41, $aa$
     CREATE TABLE m_ref_assignment_effective_mark (
         ownerOid UUID NOT NULL REFERENCES m_object_oid(oid) ON DELETE CASCADE,
         assignmentCid INTEGER NOT NULL,
@@ -659,7 +663,6 @@
 
     CREATE INDEX m_ref_assignment_effective_mark_targetOidRelationId_idx
         ON m_ref_assignment_effective_mark (targetOid, relationId);
->>>>>>> c00e019a
 $aa$);
 
 ---

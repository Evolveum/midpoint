--- conflicted
+++ resolved
@@ -469,32 +469,6 @@
     ALTER TABLE m_ref_role_membership ADD COLUMN fullObject BYTEA;
 $aa$);
 
-<<<<<<< HEAD
-call apply_change(27, $aa$
-   ALTER TYPE ObjectType ADD VALUE IF NOT EXISTS 'SCHEMA' AFTER 'ROLE_ANALYSIS_SESSION';
-$aa$);
-
-call apply_change(28, $aa$
-CREATE TABLE m_schema (
-    oid UUID NOT NULL PRIMARY KEY REFERENCES m_object_oid(oid),
-    objectType ObjectType GENERATED ALWAYS AS ('SCHEMA') STORED
-       CHECK (objectType = 'SCHEMA')
-)
-    INHERITS (m_assignment_holder);
-
-CREATE TRIGGER m_schema_oid_insert_tr BEFORE INSERT ON m_schema
-    FOR EACH ROW EXECUTE FUNCTION insert_object_oid();
-CREATE TRIGGER m_schema_update_tr BEFORE UPDATE ON m_schema
-    FOR EACH ROW EXECUTE FUNCTION before_update_object();
-CREATE TRIGGER m_schema_oid_delete_tr AFTER DELETE ON m_schema
-    FOR EACH ROW EXECUTE FUNCTION delete_object_oid();
-
-$aa$);
-
-
-=======
-
-
 --- Policy Type
 
 call apply_change(27, $aa$
@@ -525,7 +499,30 @@
     CREATE INDEX m_policy_createTimestamp_idx ON m_policy (createTimestamp);
     CREATE INDEX m_policy_modifyTimestamp_idx ON m_policy (modifyTimestamp);
 $aa$);
->>>>>>> 913f006c
+
+--- Schema Type
+
+call apply_change(29, $aa$
+   ALTER TYPE ObjectType ADD VALUE IF NOT EXISTS 'SCHEMA' AFTER 'ROLE_ANALYSIS_SESSION';
+$aa$);
+
+call apply_change(30, $aa$
+CREATE TABLE m_schema (
+    oid UUID NOT NULL PRIMARY KEY REFERENCES m_object_oid(oid),
+    objectType ObjectType GENERATED ALWAYS AS ('SCHEMA') STORED
+       CHECK (objectType = 'SCHEMA')
+)
+    INHERITS (m_assignment_holder);
+
+CREATE TRIGGER m_schema_oid_insert_tr BEFORE INSERT ON m_schema
+    FOR EACH ROW EXECUTE FUNCTION insert_object_oid();
+CREATE TRIGGER m_schema_update_tr BEFORE UPDATE ON m_schema
+    FOR EACH ROW EXECUTE FUNCTION before_update_object();
+CREATE TRIGGER m_schema_oid_delete_tr AFTER DELETE ON m_schema
+    FOR EACH ROW EXECUTE FUNCTION delete_object_oid();
+
+$aa$);
+
 ---
 -- WRITE CHANGES ABOVE ^^
 -- IMPORTANT: update apply_change number at the end of postgres-new.sql

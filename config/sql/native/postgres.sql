--- conflicted
+++ resolved
@@ -1059,6 +1059,7 @@
     correlationCaseCloseTimestamp TIMESTAMPTZ,
     correlationSituation CorrelationSituationType
 ) PARTITION BY LIST (resourceRefTargetOid);
+
 CREATE TRIGGER m_shadow_oid_insert_tr BEFORE INSERT ON m_shadow
     FOR EACH ROW EXECUTE FUNCTION insert_object_oid();
 CREATE TRIGGER m_shadow_update_tr BEFORE UPDATE ON m_shadow
@@ -2419,8 +2420,4 @@
 -- This is important to avoid applying any change more than once.
 -- Also update SqaleUtils.CURRENT_SCHEMA_CHANGE_NUMBER
 -- repo/repo-sqale/src/main/java/com/evolveum/midpoint/repo/sqale/SqaleUtils.java
-<<<<<<< HEAD
-call apply_change(35, $$ SELECT 1 $$, true);
-=======
-call apply_change(36, $$ SELECT 1 $$, true);
->>>>>>> e5c37110
+call apply_change(37, $$ SELECT 1 $$, true);
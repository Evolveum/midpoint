/*
 * Copyright (C) 2010-2023 Evolveum and contributors
 *
 * This work is dual-licensed under the Apache License 2.0
 * and European Union Public License. See LICENSE file for details.
 */

-- @formatter:off because of terribly unreliable IDEA reformat for SQL
-- Naming conventions:
-- M_ prefix is used for tables in main part of the repo, MA_ for audit tables (can be separate)
-- Constraints/indexes use table_column(s)_suffix convention, with PK for primary key,
-- FK foreign key, IDX for index, KEY for unique index.
-- TR is suffix for triggers.
-- Names are generally lowercase (despite prefix/suffixes above in uppercase ;-)).
-- Column names are Java style and match attribute names from M-classes (e.g. MObject).
--
-- Other notes:
-- TEXT is used instead of VARCHAR, see: https://dba.stackexchange.com/a/21496/157622
-- We prefer "CREATE UNIQUE INDEX" to "ALTER TABLE ... ADD CONSTRAINT", unless the column
-- is marked as UNIQUE directly - then the index is implied, don't create it explicitly.
--
-- For Audit tables see 'postgres-new-audit.sql' right next to this file.
-- For Quartz tables see 'postgres-new-quartz.sql'.

-- noinspection SqlResolveForFile @ operator-class/"gin__int_ops"

-- just in case PUBLIC schema was dropped (fastest way to remove all midpoint objects)
-- drop schema public cascade;
CREATE SCHEMA IF NOT EXISTS public;
CREATE EXTENSION IF NOT EXISTS intarray; -- support for indexing INTEGER[] columns
CREATE EXTENSION IF NOT EXISTS pg_trgm; -- support for trigram indexes
CREATE EXTENSION IF NOT EXISTS fuzzystrmatch; -- fuzzy string match (levenshtein, etc.)

-- region custom enum types
-- Some enums are from schema, some are only defined in repo-sqale.
-- All Java enum types must be registered in SqaleRepoContext constructor.

-- First purely repo-sqale enums (these have M prefix in Java, the rest of the name is the same):
CREATE TYPE ContainerType AS ENUM (
    'ACCESS_CERTIFICATION_CASE',
    'ACCESS_CERTIFICATION_WORK_ITEM',
    'AFFECTED_OBJECTS',
    'ASSIGNMENT',
    'ASSIGNMENT_METADATA',
    'CASE_WORK_ITEM',
    'FOCUS_IDENTITY',
    'INDUCEMENT',
    'LOOKUP_TABLE_ROW',
    'OPERATION_EXECUTION',
    'SIMULATION_RESULT_PROCESSED_OBJECT',
    'TRIGGER');

-- NOTE: Keep in sync with the same enum in postgres-new-audit.sql!
CREATE TYPE ObjectType AS ENUM (
    'ABSTRACT_ROLE',
    'ACCESS_CERTIFICATION_CAMPAIGN',
    'ACCESS_CERTIFICATION_DEFINITION',
    'ARCHETYPE',
    'ASSIGNMENT_HOLDER',
    'CASE',
    'CONNECTOR',
    'CONNECTOR_HOST',
    'DASHBOARD',
    'FOCUS',
    'FORM',
    'FUNCTION_LIBRARY',
    'GENERIC_OBJECT',
    'LOOKUP_TABLE',
    'MARK',
    'MESSAGE_TEMPLATE',
    'NODE',
    'OBJECT',
    'OBJECT_COLLECTION',
    'OBJECT_TEMPLATE',
    'ORG',
    'POLICY',
    'REPORT',
    'REPORT_DATA',
    'RESOURCE',
    'ROLE',
    'ROLE_ANALYSIS_CLUSTER',
    'ROLE_ANALYSIS_SESSION',
    'ROLE_ANALYSIS_OUTLIER',
    'SCHEMA',
    'SECURITY_POLICY',
    'SEQUENCE',
    'SERVICE',
    'SHADOW',
    'SIMULATION_RESULT',
    'SYSTEM_CONFIGURATION',
    'TASK',
    'USER',
    'VALUE_POLICY');

CREATE TYPE ReferenceType AS ENUM (
    'ARCHETYPE',
    'ASSIGNMENT_CREATE_APPROVER',
    'ASSIGNMENT_MODIFY_APPROVER',
    'ASSIGNMENT_EFFECTIVE_MARK',
    'ACCESS_CERT_WI_ASSIGNEE',
    'ACCESS_CERT_WI_CANDIDATE',
    'CASE_WI_ASSIGNEE',
    'CASE_WI_CANDIDATE',
    'DELEGATED',
    'INCLUDE',
    'OBJECT_CREATE_APPROVER',
    'OBJECT_EFFECTIVE_MARK',
    'OBJECT_MODIFY_APPROVER',
    'OBJECT_PARENT_ORG',
    'PERSONA',
    'PROCESSED_OBJECT_EVENT_MARK',
    'PROJECTION',
    'RESOURCE_BUSINESS_CONFIGURATION_APPROVER',
    'ROLE_MEMBERSHIP',
    'TASK_AFFECTED_OBJECT');

CREATE TYPE ExtItemHolderType AS ENUM (
    'EXTENSION',
    'ATTRIBUTES');

CREATE TYPE ExtItemCardinality AS ENUM (
    'SCALAR',
    'ARRAY');

-- Schema based enums have the same name like their enum classes (I like the Type suffix here):
CREATE TYPE AccessCertificationCampaignStateType AS ENUM (
    'CREATED', 'IN_REVIEW_STAGE', 'REVIEW_STAGE_DONE', 'IN_REMEDIATION', 'CLOSED');

CREATE TYPE ActivationStatusType AS ENUM ('ENABLED', 'DISABLED', 'ARCHIVED');

CREATE TYPE AdministrativeAvailabilityStatusType AS ENUM ('MAINTENANCE', 'OPERATIONAL');

CREATE TYPE AvailabilityStatusType AS ENUM ('DOWN', 'UP', 'BROKEN');

CREATE TYPE CorrelationSituationType AS ENUM ('UNCERTAIN', 'EXISTING_OWNER', 'NO_OWNER', 'ERROR');

CREATE TYPE ExecutionModeType AS ENUM ('FULL', 'PREVIEW', 'SHADOW_MANAGEMENT_PREVIEW', 'DRY_RUN', 'NONE', 'BUCKET_ANALYSIS');

CREATE TYPE LockoutStatusType AS ENUM ('NORMAL', 'LOCKED');

CREATE TYPE NodeOperationalStateType AS ENUM ('UP', 'DOWN', 'STARTING');

CREATE TYPE OperationExecutionRecordTypeType AS ENUM ('SIMPLE', 'COMPLEX');

-- NOTE: Keep in sync with the same enum in postgres-new-audit.sql!
CREATE TYPE OperationResultStatusType AS ENUM ('SUCCESS', 'WARNING', 'PARTIAL_ERROR',
    'FATAL_ERROR', 'HANDLED_ERROR', 'NOT_APPLICABLE', 'IN_PROGRESS', 'UNKNOWN');

CREATE TYPE OrientationType AS ENUM ('PORTRAIT', 'LANDSCAPE');

CREATE TYPE PredefinedConfigurationType AS ENUM ( 'PRODUCTION', 'DEVELOPMENT' );

CREATE TYPE ResourceAdministrativeStateType AS ENUM ('ENABLED', 'DISABLED');

CREATE TYPE ShadowKindType AS ENUM ('ACCOUNT', 'ENTITLEMENT', 'GENERIC', 'ASSOCIATION', 'UNKNOWN');

CREATE TYPE SynchronizationSituationType AS ENUM (
    'DELETED', 'DISPUTED', 'LINKED', 'UNLINKED', 'UNMATCHED');

CREATE TYPE TaskAutoScalingModeType AS ENUM ('DISABLED', 'DEFAULT');

CREATE TYPE TaskBindingType AS ENUM ('LOOSE', 'TIGHT');

CREATE TYPE TaskExecutionStateType AS ENUM ('RUNNING', 'RUNNABLE', 'WAITING', 'SUSPENDED', 'CLOSED');

CREATE TYPE TaskRecurrenceType AS ENUM ('SINGLE', 'RECURRING');

CREATE TYPE TaskSchedulingStateType AS ENUM ('READY', 'WAITING', 'SUSPENDED', 'CLOSED');

CREATE TYPE TaskWaitingReasonType AS ENUM ('OTHER_TASKS', 'OTHER');

CREATE TYPE ThreadStopActionType AS ENUM ('RESTART', 'RESCHEDULE', 'SUSPEND', 'CLOSE');

CREATE TYPE TimeIntervalStatusType AS ENUM ('BEFORE', 'IN', 'AFTER');
-- endregion

-- region OID-pool table
-- To support gen_random_uuid() pgcrypto extension must be enabled for the database (not for PG 13).
-- select * from pg_available_extensions order by name;
DO $$
BEGIN
    PERFORM pg_get_functiondef('gen_random_uuid()'::regprocedure);
    RAISE NOTICE 'gen_random_uuid already exists, skipping create EXTENSION pgcrypto';
EXCEPTION WHEN undefined_function THEN
    CREATE EXTENSION pgcrypto;
END
$$;

-- "OID pool", provides generated OID, can be referenced by FKs.
CREATE TABLE m_object_oid (
    oid UUID PRIMARY KEY DEFAULT gen_random_uuid()
);
-- endregion

-- region Functions/triggers
-- BEFORE INSERT trigger - must be declared on all concrete m_object sub-tables.
CREATE OR REPLACE FUNCTION insert_object_oid()
    RETURNS trigger
    LANGUAGE plpgsql
AS $$
BEGIN
    IF NEW.oid IS NOT NULL THEN
        INSERT INTO m_object_oid VALUES (NEW.oid);
    ELSE
        INSERT INTO m_object_oid DEFAULT VALUES RETURNING oid INTO NEW.oid;
    END IF;
    -- before trigger must return NEW row to do something
    RETURN NEW;
END
$$;

-- AFTER DELETE trigger - must be declared on all concrete m_object sub-tables.
CREATE OR REPLACE FUNCTION delete_object_oid()
    RETURNS trigger
    LANGUAGE plpgsql
AS $$
BEGIN
    delete from m_object_oid where oid = OLD.oid;
    -- after trigger returns null
    RETURN NULL;
END
$$;

-- BEFORE UPDATE trigger - must be declared on all concrete m_object sub-tables.
-- Checks that OID is not changed and updates db_modified column.
CREATE OR REPLACE FUNCTION before_update_object()
    RETURNS trigger
    LANGUAGE plpgsql
AS $$
BEGIN
    IF NEW.oid = OLD.oid THEN
        NEW.db_modified = current_timestamp;
        -- must return NEW, NULL would skip the update
        RETURN NEW;
    END IF;

    -- OID changed, forbidden
    RAISE EXCEPTION 'UPDATE on "%" tried to change OID "%" to "%". OID is immutable and cannot be changed.',
        TG_TABLE_NAME, OLD.oid, NEW.oid;
END
$$;
-- endregion

-- region Enumeration/code/management tables
-- Key -> value config table for internal use.
CREATE TABLE m_global_metadata (
    name TEXT PRIMARY KEY,
    value TEXT
);

-- Catalog of often used URIs, typically channels and relation Q-names.
-- Never update values of "uri" manually to change URI for some objects
-- (unless you really want to migrate old URI to a new one).
-- URI can be anything, for QNames the format is based on QNameUtil ("prefix-url#localPart").
CREATE TABLE m_uri (
    id SERIAL NOT NULL PRIMARY KEY,
    uri TEXT NOT NULL UNIQUE
);

-- There can be more constants pre-filled, but that adds overhead, let the first-start do it.
-- Nothing in the application code should rely on anything inserted here, not even for 0=default.
-- Pinning 0 to default relation is merely for convenience when reading the DB tables.
INSERT INTO m_uri (id, uri)
    VALUES (0, 'http://midpoint.evolveum.com/xml/ns/public/common/org-3#default');
-- endregion

-- region for abstract tables m_object/container/reference
-- Purely abstract table (no entries are allowed). Represents ObjectType+ArchetypeHolderType.
-- See https://docs.evolveum.com/midpoint/architecture/archive/data-model/midpoint-common-schema/objecttype/
-- Following is recommended for each concrete table (see m_resource for example):
-- 1) override OID like this (PK+FK): oid UUID NOT NULL PRIMARY KEY REFERENCES m_object_oid(oid),
-- 2) define object type class (change value as needed):
--   objectType ObjectType GENERATED ALWAYS AS ('XY') STORED CHECK (objectType = 'XY'),
--   The CHECK part helps with query optimization when the column is uses in WHERE.
-- 3) add three triggers <table_name>_oid_{insert|update|delete}_tr
-- 4) add indexes for nameOrig and nameNorm columns (nameNorm as unique)
-- 5) the rest varies on the concrete table, other indexes or constraints, etc.
-- 6) any required FK must be created on the concrete table, even for inherited columns
CREATE TABLE m_object (
    -- Default OID value is covered by INSERT triggers. No PK defined on abstract tables.
    oid UUID NOT NULL,
    -- objectType will be overridden with GENERATED value in concrete table
    -- CHECK helps optimizer to avoid this table when different type is asked, mind that
    -- WHERE objectType = 'OBJECT' never returns anything (unlike select * from m_object).
    -- We don't want this check to be inherited as it would prevent any inserts of other types.

    -- PG16: ObjectType column will be added later, it needs to have different definition for PG < 16 and PG >= 16
    -- and it is not possible to achieve that definition with ALTER COLUMN statement
    -- objectType ObjectType NOT NULL CHECK (objectType = 'OBJECT') NO INHERIT,
    nameOrig TEXT NOT NULL,
    nameNorm TEXT NOT NULL,
    fullObject BYTEA,
    tenantRefTargetOid UUID,
    tenantRefTargetType ObjectType,
    tenantRefRelationId INTEGER REFERENCES m_uri(id),
    lifecycleState TEXT, -- TODO what is this? how many distinct values?
    cidSeq BIGINT NOT NULL DEFAULT 1, -- sequence for container id, next free cid
    version INTEGER NOT NULL DEFAULT 1,
    -- complex DB columns, add indexes as needed per concrete table, e.g. see m_user
    -- TODO compare with [] in JSONB, check performance, indexing, etc. first
    policySituations INTEGER[], -- soft-references m_uri, only EQ filter
    subtypes TEXT[], -- only EQ filter
    fullTextInfo TEXT,
    /*
    Extension items are stored as JSON key:value pairs, where key is m_ext_item.id (as string)
    and values are stored as follows (this is internal and has no effect on how query is written):
    - string and boolean are stored as-is
    - any numeric type integral/float/precise is stored as NUMERIC (JSONB can store that)
    - enum as toString() or name() of the Java enum instance
    - date-time as Instant.toString() ISO-8601 long date-timeZ (UTC), cut to 3 fraction digits
    - poly-string is stored as sub-object {"o":"orig-value","n":"norm-value"}
    - reference is stored as sub-object {"o":"oid","t":"targetType","r":"relationId"}
    - - where targetType is ObjectType and relationId is from m_uri.id, just like for ref columns
    */
    ext JSONB,
    -- metadata
    creatorRefTargetOid UUID,
    creatorRefTargetType ObjectType,
    creatorRefRelationId INTEGER REFERENCES m_uri(id),
    createChannelId INTEGER REFERENCES m_uri(id),
    createTimestamp TIMESTAMPTZ,
    modifierRefTargetOid UUID,
    modifierRefTargetType ObjectType,
    modifierRefRelationId INTEGER REFERENCES m_uri(id),
    modifyChannelId INTEGER REFERENCES m_uri(id),
    modifyTimestamp TIMESTAMPTZ,

    -- these are purely DB-managed metadata, not mapped to in midPoint
    db_created TIMESTAMPTZ NOT NULL DEFAULT current_timestamp,
    db_modified TIMESTAMPTZ NOT NULL DEFAULT current_timestamp, -- updated in update trigger

    -- prevents inserts to this table, but not to inherited ones; this makes it "abstract" table
    CHECK (FALSE) NO INHERIT
);




-- Important objectType column needs to be non-generated on PG < 16 and generated on PG>=16
--
-- Before Postgres 16: if parent column was generated, child columns must use same value
-- After 16: Parent must be generated, if children are generated, they may have different generation values
do $$
declare
  pg16 int;
begin

-- Are we on Posgres 16 or newer? we cannot use VERSION() since it returns formated string
SELECT 1 FROM "pg_settings" into pg16 WHERE "name" = 'server_version_num' AND "setting" >= '160000';
  if pg16 then
       ALTER TABLE m_object ADD COLUMN objectType ObjectType GENERATED ALWAYS AS ('OBJECT') STORED NOT NULL CHECK (objectType = 'OBJECT') NO INHERIT;
    else
       -- PG 15 and lower
       ALTER TABLE m_object ADD COLUMN objectType ObjectType NOT NULL CHECK (objectType = 'OBJECT') NO INHERIT;
  end if;
end $$;




-- No indexes here, always add indexes and referential constraints on concrete sub-tables.

-- Represents AssignmentHolderType (all objects except shadows)
-- extending m_object, but still abstract, hence the CHECK (false)
CREATE TABLE m_assignment_holder (
    -- objectType will be overridden with GENERATED value in concrete table
    objectType ObjectType NOT NULL CHECK (objectType = 'ASSIGNMENT_HOLDER') NO INHERIT,

    CHECK (FALSE) NO INHERIT
)
    INHERITS (m_object);

-- Purely abstract table (no entries are allowed). Represents Containerable/PrismContainerValue.
-- Allows querying all separately persisted containers, but not necessary for the application.
CREATE TABLE m_container (
    -- Default OID value is covered by INSERT triggers. No PK defined on abstract tables.
    -- Owner does not have to be the direct parent of the container.
    ownerOid UUID NOT NULL,
    -- use like this on the concrete table:
    -- ownerOid UUID NOT NULL REFERENCES m_object_oid(oid),

    -- Container ID, unique in the scope of the whole object (owner).
    -- While this provides it for sub-tables we will repeat this for clarity, it's part of PK.
    cid BIGINT NOT NULL,
    -- containerType will be overridden with GENERATED value in concrete table
    -- containerType will be added by ALTER because we need different definition between PG Versions
    -- containerType ContainerType NOT NULL,

    CHECK (FALSE) NO INHERIT
    -- add on concrete table (additional columns possible): PRIMARY KEY (ownerOid, cid)
);
-- Abstract reference table, for object but also other container references.
CREATE TABLE m_reference (
    ownerOid UUID NOT NULL REFERENCES m_object_oid(oid) ON DELETE CASCADE,
    ownerType ObjectType NOT NULL,
    -- referenceType will be overridden with GENERATED value in concrete table
    -- referenceType will be added by ALTER because we need different definition between PG Versions

    targetOid UUID NOT NULL, -- soft-references m_object
    targetType ObjectType NOT NULL,
    relationId INTEGER NOT NULL REFERENCES m_uri(id),

    -- prevents inserts to this table, but not to inherited ones; this makes it "abstract" table
    CHECK (FALSE) NO INHERIT
    -- add PK (referenceType is the same per table): PRIMARY KEY (ownerOid, relationId, targetOid)
);

-- Important: referenceType, containerType column needs to be non-generated on PG < 16 and generated on PG>=16
--
-- Before Postgres 16: if parent column was generated, child columns must use same value
-- After 16: Parent must be generated, if children are generated, they may have different generation values
do $$
declare
  pg16 int;
begin

-- Are we on Postgres 16 or newer? we cannot use VERSION() since it returns formated string
SELECT 1 FROM "pg_settings" into pg16 WHERE "name" = 'server_version_num' AND "setting" >= '160000';
  if pg16 then
       ALTER TABLE m_reference ADD COLUMN referenceType ReferenceType  GENERATED ALWAYS AS (NULL) STORED NOT NULL;
       ALTER TABLE m_container ADD COLUMN containerType ContainerType  GENERATED ALWAYS AS (NULL) STORED NOT NULL;
    else
       -- PG 15 and lower
       ALTER TABLE m_reference ADD COLUMN referenceType ReferenceType NOT NULL;
       ALTER TABLE m_container ADD COLUMN containerType ContainerType NOT NULL;
  end if;
end $$;

-- Add this index for each sub-table (reference type is not necessary, each sub-table has just one).
-- CREATE INDEX m_reference_targetOidRelationId_idx ON m_reference (targetOid, relationId);


-- references related to ObjectType and AssignmentHolderType
-- stores AssignmentHolderType/archetypeRef
CREATE TABLE m_ref_archetype (
    ownerOid UUID NOT NULL REFERENCES m_object_oid(oid) ON DELETE CASCADE,
    referenceType ReferenceType GENERATED ALWAYS AS ('ARCHETYPE') STORED
        CHECK (referenceType = 'ARCHETYPE'),

    PRIMARY KEY (ownerOid, relationId, targetOid)
)
    INHERITS (m_reference);

CREATE INDEX m_ref_archetype_targetOidRelationId_idx
    ON m_ref_archetype (targetOid, relationId);

-- stores AssignmentHolderType/delegatedRef
CREATE TABLE m_ref_delegated (
    ownerOid UUID NOT NULL REFERENCES m_object_oid(oid) ON DELETE CASCADE,
    referenceType ReferenceType GENERATED ALWAYS AS ('DELEGATED') STORED
        CHECK (referenceType = 'DELEGATED'),

    PRIMARY KEY (ownerOid, relationId, targetOid)
)
    INHERITS (m_reference);

CREATE INDEX m_ref_delegated_targetOidRelationId_idx
    ON m_ref_delegated (targetOid, relationId);

-- stores ObjectType/metadata/createApproverRef
CREATE TABLE m_ref_object_create_approver (
    ownerOid UUID NOT NULL REFERENCES m_object_oid(oid) ON DELETE CASCADE,
    referenceType ReferenceType GENERATED ALWAYS AS ('OBJECT_CREATE_APPROVER') STORED
        CHECK (referenceType = 'OBJECT_CREATE_APPROVER'),

    PRIMARY KEY (ownerOid, relationId, targetOid)
)
    INHERITS (m_reference);

CREATE INDEX m_ref_object_create_approver_targetOidRelationId_idx
    ON m_ref_object_create_approver (targetOid, relationId);


-- stores ObjectType/effectiveMarkRef
CREATE TABLE m_ref_object_effective_mark (
    ownerOid UUID NOT NULL REFERENCES m_object_oid(oid) ON DELETE CASCADE,
    referenceType ReferenceType GENERATED ALWAYS AS ('OBJECT_EFFECTIVE_MARK') STORED
        CHECK (referenceType = 'OBJECT_EFFECTIVE_MARK'),

    PRIMARY KEY (ownerOid, relationId, targetOid)
)
    INHERITS (m_reference);

CREATE INDEX m_ref_object_effective_mark_targetOidRelationId_idx
    ON m_ref_object_effective_mark (targetOid, relationId);


-- stores ObjectType/metadata/modifyApproverRef
CREATE TABLE m_ref_object_modify_approver (
    ownerOid UUID NOT NULL REFERENCES m_object_oid(oid) ON DELETE CASCADE,
    referenceType ReferenceType GENERATED ALWAYS AS ('OBJECT_MODIFY_APPROVER') STORED
        CHECK (referenceType = 'OBJECT_MODIFY_APPROVER'),

    PRIMARY KEY (ownerOid, relationId, targetOid)
)
    INHERITS (m_reference);

CREATE INDEX m_ref_object_modify_approver_targetOidRelationId_idx
    ON m_ref_object_modify_approver (targetOid, relationId);

-- stores AssignmentHolderType/roleMembershipRef
CREATE TABLE m_ref_role_membership (
    ownerOid UUID NOT NULL REFERENCES m_object_oid(oid) ON DELETE CASCADE,
    referenceType ReferenceType GENERATED ALWAYS AS ('ROLE_MEMBERSHIP') STORED
        CHECK (referenceType = 'ROLE_MEMBERSHIP'),
    fullObject BYTEA,

    PRIMARY KEY (ownerOid, relationId, targetOid)
)
    INHERITS (m_reference);

CREATE INDEX m_ref_role_membership_targetOidRelationId_idx
    ON m_ref_role_membership (targetOid, relationId);
-- endregion

-- region FOCUS related tables
-- Represents FocusType (Users, Roles, ...), see https://docs.evolveum.com/midpoint/reference/schema/focus-and-projections/
-- extending m_object, but still abstract, hence the CHECK (false)
CREATE TABLE m_focus (
    -- objectType will be overridden with GENERATED value in concrete table
    objectType ObjectType NOT NULL CHECK (objectType = 'FOCUS') NO INHERIT,
    costCenter TEXT,
    emailAddress TEXT,
    photo BYTEA, -- will be TOAST-ed if necessary
    locale TEXT,
    localityOrig TEXT,
    localityNorm TEXT,
    preferredLanguage TEXT,
    telephoneNumber TEXT,
    timezone TEXT,
    -- credential/password/metadata
    passwordCreateTimestamp TIMESTAMPTZ,
    passwordModifyTimestamp TIMESTAMPTZ,
    -- activation
    administrativeStatus ActivationStatusType,
    effectiveStatus ActivationStatusType,
    enableTimestamp TIMESTAMPTZ,
    disableTimestamp TIMESTAMPTZ,
    disableReason TEXT,
    validityStatus TimeIntervalStatusType,
    validFrom TIMESTAMPTZ,
    validTo TIMESTAMPTZ,
    validityChangeTimestamp TIMESTAMPTZ,
    archiveTimestamp TIMESTAMPTZ,
    lockoutStatus LockoutStatusType,
    normalizedData JSONB,

    CHECK (FALSE) NO INHERIT
)
    INHERITS (m_assignment_holder);

-- for each concrete sub-table indexes must be added, validFrom, validTo, etc.

-- stores FocusType/personaRef
CREATE TABLE m_ref_persona (
    ownerOid UUID NOT NULL REFERENCES m_object_oid(oid) ON DELETE CASCADE,
    referenceType ReferenceType GENERATED ALWAYS AS ('PERSONA') STORED
        CHECK (referenceType = 'PERSONA'),

    PRIMARY KEY (ownerOid, relationId, targetOid)
)
    INHERITS (m_reference);

CREATE INDEX m_ref_persona_targetOidRelationId_idx
    ON m_ref_persona (targetOid, relationId);

-- stores FocusType/linkRef ("projection" is newer and better term)
CREATE TABLE m_ref_projection (
    ownerOid UUID NOT NULL REFERENCES m_object_oid(oid) ON DELETE CASCADE,
    referenceType ReferenceType GENERATED ALWAYS AS ('PROJECTION') STORED
        CHECK (referenceType = 'PROJECTION'),
    fullObject BYTEA,
    PRIMARY KEY (ownerOid, relationId, targetOid)
)
    INHERITS (m_reference);

CREATE INDEX m_ref_projection_targetOidRelationId_idx
    ON m_ref_projection (targetOid, relationId);

CREATE TABLE m_focus_identity (
    ownerOid UUID NOT NULL REFERENCES m_object_oid(oid) ON DELETE CASCADE,
    containerType ContainerType GENERATED ALWAYS AS ('FOCUS_IDENTITY') STORED
        CHECK (containerType = 'FOCUS_IDENTITY'),
    fullObject BYTEA,
    sourceResourceRefTargetOid UUID,

    PRIMARY KEY (ownerOid, cid)
)
    INHERITS(m_container);

CREATE INDEX m_focus_identity_sourceResourceRefTargetOid_idx ON m_focus_identity (sourceResourceRefTargetOid);

-- Represents GenericObjectType, see https://docs.evolveum.com/midpoint/reference/schema/generic-objects/
CREATE TABLE m_generic_object (
    oid UUID NOT NULL PRIMARY KEY REFERENCES m_object_oid(oid),
    objectType ObjectType GENERATED ALWAYS AS ('GENERIC_OBJECT') STORED
        CHECK (objectType = 'GENERIC_OBJECT')
)
    INHERITS (m_focus);

CREATE TRIGGER m_generic_object_oid_insert_tr BEFORE INSERT ON m_generic_object
    FOR EACH ROW EXECUTE FUNCTION insert_object_oid();
CREATE TRIGGER m_generic_object_update_tr BEFORE UPDATE ON m_generic_object
    FOR EACH ROW EXECUTE FUNCTION before_update_object();
CREATE TRIGGER m_generic_object_oid_delete_tr AFTER DELETE ON m_generic_object
    FOR EACH ROW EXECUTE FUNCTION delete_object_oid();

CREATE INDEX m_generic_object_nameOrig_idx ON m_generic_object (nameOrig);
CREATE UNIQUE INDEX m_generic_object_nameNorm_key ON m_generic_object (nameNorm);
CREATE INDEX m_generic_object_subtypes_idx ON m_generic_object USING gin(subtypes);
CREATE INDEX m_generic_object_validFrom_idx ON m_generic_object (validFrom);
CREATE INDEX m_generic_object_validTo_idx ON m_generic_object (validTo);
CREATE INDEX m_generic_object_fullTextInfo_idx
    ON m_generic_object USING gin(fullTextInfo gin_trgm_ops);
CREATE INDEX m_generic_object_createTimestamp_idx ON m_generic_object (createTimestamp);
CREATE INDEX m_generic_object_modifyTimestamp_idx ON m_generic_object (modifyTimestamp);
-- endregion

-- region USER related tables
-- Represents UserType, see https://docs.evolveum.com/midpoint/architecture/archive/data-model/midpoint-common-schema/usertype/
CREATE TABLE m_user (
    oid UUID NOT NULL PRIMARY KEY REFERENCES m_object_oid(oid),
    objectType ObjectType GENERATED ALWAYS AS ('USER') STORED
        CHECK (objectType = 'USER'),
    additionalNameOrig TEXT,
    additionalNameNorm TEXT,
    employeeNumber TEXT,
    familyNameOrig TEXT,
    familyNameNorm TEXT,
    fullNameOrig TEXT,
    fullNameNorm TEXT,
    givenNameOrig TEXT,
    givenNameNorm TEXT,
    honorificPrefixOrig TEXT,
    honorificPrefixNorm TEXT,
    honorificSuffixOrig TEXT,
    honorificSuffixNorm TEXT,
    nickNameOrig TEXT,
    nickNameNorm TEXT,
    personalNumber TEXT,
    titleOrig TEXT,
    titleNorm TEXT,
    organizations JSONB, -- array of {o,n} objects (poly-strings)
    organizationUnits JSONB -- array of {o,n} objects (poly-strings)
)
    INHERITS (m_focus);

CREATE TRIGGER m_user_oid_insert_tr BEFORE INSERT ON m_user
    FOR EACH ROW EXECUTE FUNCTION insert_object_oid();
CREATE TRIGGER m_user_update_tr BEFORE UPDATE ON m_user
    FOR EACH ROW EXECUTE FUNCTION before_update_object();
CREATE TRIGGER m_user_oid_delete_tr AFTER DELETE ON m_user
    FOR EACH ROW EXECUTE FUNCTION delete_object_oid();

CREATE INDEX m_user_nameOrig_idx ON m_user (nameOrig);
CREATE UNIQUE INDEX m_user_nameNorm_key ON m_user (nameNorm);
CREATE INDEX m_user_policySituation_idx ON m_user USING gin(policysituations gin__int_ops);
CREATE INDEX m_user_ext_idx ON m_user USING gin(ext);
CREATE INDEX m_user_fullNameOrig_idx ON m_user (fullNameOrig);
CREATE INDEX m_user_familyNameOrig_idx ON m_user (familyNameOrig);
CREATE INDEX m_user_givenNameOrig_idx ON m_user (givenNameOrig);
CREATE INDEX m_user_employeeNumber_idx ON m_user (employeeNumber);
CREATE INDEX m_user_subtypes_idx ON m_user USING gin(subtypes);
CREATE INDEX m_user_organizations_idx ON m_user USING gin(organizations);
CREATE INDEX m_user_organizationUnits_idx ON m_user USING gin(organizationUnits);
CREATE INDEX m_user_validFrom_idx ON m_user (validFrom);
CREATE INDEX m_user_validTo_idx ON m_user (validTo);
CREATE INDEX m_user_fullTextInfo_idx ON m_user USING gin(fullTextInfo gin_trgm_ops);
CREATE INDEX m_user_createTimestamp_idx ON m_user (createTimestamp);
CREATE INDEX m_user_modifyTimestamp_idx ON m_user (modifyTimestamp);
-- endregion

-- region ROLE related tables
-- Represents AbstractRoleType, see https://docs.evolveum.com/midpoint/architecture/concepts/abstract-role/
CREATE TABLE m_abstract_role (
    -- objectType will be overridden with GENERATED value in concrete table
    objectType ObjectType NOT NULL CHECK (objectType = 'ABSTRACT_ROLE') NO INHERIT,
    autoAssignEnabled BOOLEAN,
    displayNameOrig TEXT,
    displayNameNorm TEXT,
    identifier TEXT,
    requestable BOOLEAN,
    riskLevel TEXT,

    CHECK (FALSE) NO INHERIT
)
    INHERITS (m_focus);

/*
TODO: add for sub-tables, role, org... all? how many services?
 identifier is OK (TEXT), but booleans are useless unless used in WHERE
CREATE INDEX iAbstractRoleIdentifier ON m_abstract_role (identifier);
CREATE INDEX iRequestable ON m_abstract_role (requestable);
CREATE INDEX iAutoassignEnabled ON m_abstract_role(autoassign_enabled);
*/

-- Represents RoleType, see https://docs.evolveum.com/midpoint/architecture/archive/data-model/midpoint-common-schema/roletype/
CREATE TABLE m_role (
    oid UUID NOT NULL PRIMARY KEY REFERENCES m_object_oid(oid),
    objectType ObjectType GENERATED ALWAYS AS ('ROLE') STORED
        CHECK (objectType = 'ROLE')
)
    INHERITS (m_abstract_role);

CREATE TRIGGER m_role_oid_insert_tr BEFORE INSERT ON m_role
    FOR EACH ROW EXECUTE FUNCTION insert_object_oid();
CREATE TRIGGER m_role_update_tr BEFORE UPDATE ON m_role
    FOR EACH ROW EXECUTE FUNCTION before_update_object();
CREATE TRIGGER m_role_oid_delete_tr AFTER DELETE ON m_role
    FOR EACH ROW EXECUTE FUNCTION delete_object_oid();

CREATE INDEX m_role_nameOrig_idx ON m_role (nameOrig);
CREATE UNIQUE INDEX m_role_nameNorm_key ON m_role (nameNorm);
CREATE INDEX m_role_subtypes_idx ON m_role USING gin(subtypes);
CREATE INDEX m_role_identifier_idx ON m_role (identifier);
CREATE INDEX m_role_validFrom_idx ON m_role (validFrom);
CREATE INDEX m_role_validTo_idx ON m_role (validTo);
CREATE INDEX m_role_fullTextInfo_idx ON m_role USING gin(fullTextInfo gin_trgm_ops);
CREATE INDEX m_role_createTimestamp_idx ON m_role (createTimestamp);
CREATE INDEX m_role_modifyTimestamp_idx ON m_role (modifyTimestamp);


-- Represents PolicyType, see https://docs.evolveum.com/midpoint/architecture/archive/data-model/midpoint-common-schema/policytype/
CREATE TABLE m_policy (
    oid UUID NOT NULL PRIMARY KEY REFERENCES m_object_oid(oid),
    objectType ObjectType GENERATED ALWAYS AS ('POLICY') STORED
        CHECK (objectType = 'POLICY')
)
    INHERITS (m_abstract_role);

CREATE TRIGGER m_policy_oid_insert_tr BEFORE INSERT ON m_policy
    FOR EACH ROW EXECUTE FUNCTION insert_object_oid();
CREATE TRIGGER m_policy_update_tr BEFORE UPDATE ON m_policy
    FOR EACH ROW EXECUTE FUNCTION before_update_object();
CREATE TRIGGER m_policy_oid_delete_tr AFTER DELETE ON m_policy
    FOR EACH ROW EXECUTE FUNCTION delete_object_oid();

CREATE INDEX m_policy_nameOrig_idx ON m_policy (nameOrig);
CREATE UNIQUE INDEX m_policy_nameNorm_key ON m_policy (nameNorm);
CREATE INDEX m_policy_subtypes_idx ON m_policy USING gin(subtypes);
CREATE INDEX m_policy_identifier_idx ON m_policy (identifier);
CREATE INDEX m_policy_validFrom_idx ON m_policy (validFrom);
CREATE INDEX m_policy_validTo_idx ON m_policy (validTo);
CREATE INDEX m_policy_fullTextInfo_idx ON m_policy USING gin(fullTextInfo gin_trgm_ops);
CREATE INDEX m_policy_createTimestamp_idx ON m_policy (createTimestamp);
CREATE INDEX m_policy_modifyTimestamp_idx ON m_policy (modifyTimestamp);



-- Represents ServiceType, see https://docs.evolveum.com/midpoint/reference/deployment/service-account-management/
CREATE TABLE m_service (
    oid UUID NOT NULL PRIMARY KEY REFERENCES m_object_oid(oid),
    objectType ObjectType GENERATED ALWAYS AS ('SERVICE') STORED
        CHECK (objectType = 'SERVICE'),
    displayOrder INTEGER
)
    INHERITS (m_abstract_role);

CREATE TRIGGER m_service_oid_insert_tr BEFORE INSERT ON m_service
    FOR EACH ROW EXECUTE FUNCTION insert_object_oid();
CREATE TRIGGER m_service_update_tr BEFORE UPDATE ON m_service
    FOR EACH ROW EXECUTE FUNCTION before_update_object();
CREATE TRIGGER m_service_oid_delete_tr AFTER DELETE ON m_service
    FOR EACH ROW EXECUTE FUNCTION delete_object_oid();

CREATE INDEX m_service_nameOrig_idx ON m_service (nameOrig);
CREATE UNIQUE INDEX m_service_nameNorm_key ON m_service (nameNorm);
CREATE INDEX m_service_subtypes_idx ON m_service USING gin(subtypes);
CREATE INDEX m_service_identifier_idx ON m_service (identifier);
CREATE INDEX m_service_validFrom_idx ON m_service (validFrom);
CREATE INDEX m_service_validTo_idx ON m_service (validTo);
CREATE INDEX m_service_fullTextInfo_idx ON m_service USING gin(fullTextInfo gin_trgm_ops);
CREATE INDEX m_service_createTimestamp_idx ON m_service (createTimestamp);
CREATE INDEX m_service_modifyTimestamp_idx ON m_service (modifyTimestamp);

-- Represents ArchetypeType, see https://docs.evolveum.com/midpoint/reference/schema/archetypes/
CREATE TABLE m_archetype (
    oid UUID NOT NULL PRIMARY KEY REFERENCES m_object_oid(oid),
    objectType ObjectType GENERATED ALWAYS AS ('ARCHETYPE') STORED
        CHECK (objectType = 'ARCHETYPE')
)
    INHERITS (m_abstract_role);

CREATE TRIGGER m_archetype_oid_insert_tr BEFORE INSERT ON m_archetype
    FOR EACH ROW EXECUTE FUNCTION insert_object_oid();
CREATE TRIGGER m_archetype_update_tr BEFORE UPDATE ON m_archetype
    FOR EACH ROW EXECUTE FUNCTION before_update_object();
CREATE TRIGGER m_archetype_oid_delete_tr AFTER DELETE ON m_archetype
    FOR EACH ROW EXECUTE FUNCTION delete_object_oid();

CREATE INDEX m_archetype_nameOrig_idx ON m_archetype (nameOrig);
CREATE UNIQUE INDEX m_archetype_nameNorm_key ON m_archetype (nameNorm);
CREATE INDEX m_archetype_subtypes_idx ON m_archetype USING gin(subtypes);
CREATE INDEX m_archetype_identifier_idx ON m_archetype (identifier);
CREATE INDEX m_archetype_validFrom_idx ON m_archetype (validFrom);
CREATE INDEX m_archetype_validTo_idx ON m_archetype (validTo);
CREATE INDEX m_archetype_fullTextInfo_idx ON m_archetype USING gin(fullTextInfo gin_trgm_ops);
CREATE INDEX m_archetype_createTimestamp_idx ON m_archetype (createTimestamp);
CREATE INDEX m_archetype_modifyTimestamp_idx ON m_archetype (modifyTimestamp);
-- endregion

-- region Organization hierarchy support
-- Represents OrgType, see https://docs.evolveum.com/midpoint/architecture/archive/data-model/midpoint-common-schema/orgtype/
CREATE TABLE m_org (
    oid UUID NOT NULL PRIMARY KEY REFERENCES m_object_oid(oid),
    objectType ObjectType GENERATED ALWAYS AS ('ORG') STORED
        CHECK (objectType = 'ORG'),
    displayOrder INTEGER,
    tenant BOOLEAN
)
    INHERITS (m_abstract_role);

CREATE TRIGGER m_org_oid_insert_tr BEFORE INSERT ON m_org
    FOR EACH ROW EXECUTE FUNCTION insert_object_oid();
CREATE TRIGGER m_org_update_tr BEFORE UPDATE ON m_org
    FOR EACH ROW EXECUTE FUNCTION before_update_object();
CREATE TRIGGER m_org_oid_delete_tr AFTER DELETE ON m_org
    FOR EACH ROW EXECUTE FUNCTION delete_object_oid();

CREATE INDEX m_org_nameOrig_idx ON m_org (nameOrig);
CREATE UNIQUE INDEX m_org_nameNorm_key ON m_org (nameNorm);
CREATE INDEX m_org_displayOrder_idx ON m_org (displayOrder);
CREATE INDEX m_org_subtypes_idx ON m_org USING gin(subtypes);
CREATE INDEX m_org_identifier_idx ON m_org (identifier);
CREATE INDEX m_org_validFrom_idx ON m_org (validFrom);
CREATE INDEX m_org_validTo_idx ON m_org (validTo);
CREATE INDEX m_org_fullTextInfo_idx ON m_org USING gin(fullTextInfo gin_trgm_ops);
CREATE INDEX m_org_createTimestamp_idx ON m_org (createTimestamp);
CREATE INDEX m_org_modifyTimestamp_idx ON m_org (modifyTimestamp);

-- stores ObjectType/parentOrgRef
CREATE TABLE m_ref_object_parent_org (
    ownerOid UUID NOT NULL REFERENCES m_object_oid(oid) ON DELETE CASCADE,
    referenceType ReferenceType GENERATED ALWAYS AS ('OBJECT_PARENT_ORG') STORED
        CHECK (referenceType = 'OBJECT_PARENT_ORG'),

    -- TODO wouldn't (ownerOid, targetOid, relationId) perform better for typical queries?
    PRIMARY KEY (ownerOid, relationId, targetOid)
)
    INHERITS (m_reference);

CREATE INDEX m_ref_object_parent_org_targetOidRelationId_idx
    ON m_ref_object_parent_org (targetOid, relationId);

-- region org-closure
/*
Trigger on m_ref_object_parent_org marks this view for refresh in one m_global_metadata row.
Closure contains also identity (org = org) entries because:
* It's easier to do optimized matrix-multiplication based refresh with them later.
* It actually makes some query easier and requires AND instead of OR conditions.
* While the table shows that o => o (=> means "is parent of"), this is not the semantics
of isParent/ChildOf searches and they never return parameter OID as a result.
*/
CREATE MATERIALIZED VIEW m_org_closure AS
WITH RECURSIVE org_h (
    ancestor_oid, -- ref.targetoid
    descendant_oid --ref.ownerOid
    -- paths -- number of different paths, not used for materialized view version
    -- depth -- possible later, but cycle detected must be added to the recursive term
) AS (
    -- non-recursive term:
    -- Gather all organization oids from parent-org refs and initialize identity lines (o => o).
    -- We don't want the orgs not in org hierarchy, that would require org triggers too.
    SELECT o.oid, o.oid FROM m_org o
        WHERE EXISTS(
            SELECT 1 FROM m_ref_object_parent_org r
                WHERE r.targetOid = o.oid OR r.ownerOid = o.oid)
    UNION
    -- recursive (iterative) term:
    -- Generate their parents (anc => desc, that is target => owner), => means "is parent of".
    SELECT par.targetoid, chi.descendant_oid -- leaving original child there generates closure
        FROM m_ref_object_parent_org as par, org_h as chi
        WHERE par.ownerOid = chi.ancestor_oid
)
SELECT * FROM org_h;

-- unique index is like PK if it was table
CREATE UNIQUE INDEX m_org_closure_asc_desc_idx
    ON m_org_closure (ancestor_oid, descendant_oid);
CREATE INDEX m_org_closure_desc_asc_idx
    ON m_org_closure (descendant_oid, ancestor_oid);

-- The trigger for m_ref_object_parent_org that flags the view for refresh.
CREATE OR REPLACE FUNCTION mark_org_closure_for_refresh()
    RETURNS trigger
    LANGUAGE plpgsql
AS $$
BEGIN
    IF TG_OP = 'TRUNCATE' OR OLD.ownerType = 'ORG' OR NEW.ownerType = 'ORG' THEN
        INSERT INTO m_global_metadata VALUES ('orgClosureRefreshNeeded', 'true')
            ON CONFLICT (name) DO UPDATE SET value = 'true';
    END IF;

    -- after trigger returns null
    RETURN NULL;
END $$;

CREATE TRIGGER m_ref_object_parent_mark_refresh_tr
    AFTER INSERT OR UPDATE OR DELETE ON m_ref_object_parent_org
    FOR EACH ROW EXECUTE FUNCTION mark_org_closure_for_refresh();
CREATE TRIGGER m_ref_object_parent_mark_refresh_trunc_tr
    AFTER TRUNCATE ON m_ref_object_parent_org
    FOR EACH STATEMENT EXECUTE FUNCTION mark_org_closure_for_refresh();

-- The trigger that flags the view for refresh after m_org changes.
CREATE OR REPLACE FUNCTION mark_org_closure_for_refresh_org()
    RETURNS trigger
    LANGUAGE plpgsql
AS $$
BEGIN
    INSERT INTO m_global_metadata VALUES ('orgClosureRefreshNeeded', 'true')
        ON CONFLICT (name) DO UPDATE SET value = 'true';

    -- after trigger returns null
    RETURN NULL;
END $$;

-- Update is not necessary, it does not change relations between orgs.
-- If it does, it is handled by trigger on m_ref_object_parent_org.
CREATE TRIGGER m_org_mark_refresh_tr
    AFTER INSERT OR DELETE ON m_org
    FOR EACH ROW EXECUTE FUNCTION mark_org_closure_for_refresh_org();
CREATE TRIGGER m_org_mark_refresh_trunc_tr
    AFTER TRUNCATE ON m_org
    FOR EACH STATEMENT EXECUTE FUNCTION mark_org_closure_for_refresh_org();

-- This procedure for conditional refresh when needed is called from the application code.
-- The refresh can be forced, e.g. after many changes with triggers off (or just to be sure).
CREATE OR REPLACE PROCEDURE m_refresh_org_closure(force boolean = false)
    LANGUAGE plpgsql
AS $$
DECLARE
    flag_val text;
BEGIN
    -- We use advisory session lock only for the check + refresh, then release it immediately.
    -- This can still dead-lock two transactions in a single thread on the select/delete combo,
    -- (I mean, who would do that?!) but works fine for parallel transactions.
    PERFORM pg_advisory_lock(47);
    BEGIN
        SELECT value INTO flag_val FROM m_global_metadata WHERE name = 'orgClosureRefreshNeeded';
        IF flag_val = 'true' OR force THEN
            REFRESH MATERIALIZED VIEW m_org_closure;
            DELETE FROM m_global_metadata WHERE name = 'orgClosureRefreshNeeded';
        END IF;
        PERFORM pg_advisory_unlock(47);
    EXCEPTION WHEN OTHERS THEN
        -- Whatever happens we definitely want to release the lock.
        PERFORM pg_advisory_unlock(47);
        RAISE;
    END;
END;
$$;
-- endregion

-- region OTHER object tables
-- Represents ResourceType, see https://docs.evolveum.com/midpoint/reference/resources/resource-configuration/
CREATE TABLE m_resource (
    oid UUID NOT NULL PRIMARY KEY REFERENCES m_object_oid(oid),
    objectType ObjectType GENERATED ALWAYS AS ('RESOURCE') STORED
        CHECK (objectType = 'RESOURCE'),
    businessAdministrativeState ResourceAdministrativeStateType,
    -- administrativeOperationalState/administrativeAvailabilityStatus
    administrativeOperationalStateAdministrativeAvailabilityStatus AdministrativeAvailabilityStatusType,
    -- operationalState/lastAvailabilityStatus
    operationalStateLastAvailabilityStatus AvailabilityStatusType,
    connectorRefTargetOid UUID,
    connectorRefTargetType ObjectType,
    connectorRefRelationId INTEGER REFERENCES m_uri(id),
    template BOOLEAN,
    abstract BOOLEAN,
    superRefTargetOid UUID,
    superRefTargetType ObjectType,
    superRefRelationId INTEGER REFERENCES m_uri(id)
)
    INHERITS (m_assignment_holder);

CREATE TRIGGER m_resource_oid_insert_tr BEFORE INSERT ON m_resource
    FOR EACH ROW EXECUTE FUNCTION insert_object_oid();
CREATE TRIGGER m_resource_update_tr BEFORE UPDATE ON m_resource
    FOR EACH ROW EXECUTE FUNCTION before_update_object();
CREATE TRIGGER m_resource_oid_delete_tr AFTER DELETE ON m_resource
    FOR EACH ROW EXECUTE FUNCTION delete_object_oid();

CREATE INDEX m_resource_nameOrig_idx ON m_resource (nameOrig);
CREATE UNIQUE INDEX m_resource_nameNorm_key ON m_resource (nameNorm);
CREATE INDEX m_resource_subtypes_idx ON m_resource USING gin(subtypes);
CREATE INDEX m_resource_fullTextInfo_idx ON m_resource USING gin(fullTextInfo gin_trgm_ops);
CREATE INDEX m_resource_createTimestamp_idx ON m_resource (createTimestamp);
CREATE INDEX m_resource_modifyTimestamp_idx ON m_resource (modifyTimestamp);

-- stores ResourceType/business/approverRef
CREATE TABLE m_ref_resource_business_configuration_approver (
    ownerOid UUID NOT NULL REFERENCES m_object_oid(oid) ON DELETE CASCADE,
    referenceType ReferenceType GENERATED ALWAYS AS
        ('RESOURCE_BUSINESS_CONFIGURATION_APPROVER') STORED,

    PRIMARY KEY (ownerOid, relationId, targetOid)
)
    INHERITS (m_reference);

CREATE INDEX m_ref_resource_biz_config_approver_targetOidRelationId_idx
    ON m_ref_resource_business_configuration_approver (targetOid, relationId);

-- Represents ShadowType, see https://docs.evolveum.com/midpoint/reference/resources/shadow/
-- and also https://docs.evolveum.com/midpoint/reference/schema/focus-and-projections/
CREATE TABLE m_shadow (
    oid UUID NOT NULL REFERENCES m_object_oid(oid),
    objectType ObjectType
            GENERATED ALWAYS AS ('SHADOW') STORED
        CONSTRAINT m_shadow_objecttype_check
            CHECK (objectType = 'SHADOW'),
    nameOrig TEXT NOT NULL,
    nameNorm TEXT NOT NULL,
    fullObject BYTEA,
    tenantRefTargetOid UUID,
    tenantRefTargetType ObjectType,
    tenantRefRelationId INTEGER REFERENCES m_uri(id),
    lifecycleState TEXT,
    cidSeq BIGINT NOT NULL DEFAULT 1, -- sequence for container id, next free cid
    version INTEGER NOT NULL DEFAULT 1,
    policySituations INTEGER[], -- soft-references m_uri, only EQ filter
    subtypes TEXT[], -- only EQ filter
    fullTextInfo TEXT,

    ext JSONB,
    creatorRefTargetOid UUID,
    creatorRefTargetType ObjectType,
    creatorRefRelationId INTEGER REFERENCES m_uri(id),
    createChannelId INTEGER REFERENCES m_uri(id),
    createTimestamp TIMESTAMPTZ,
    modifierRefTargetOid UUID,
    modifierRefTargetType ObjectType,
    modifierRefRelationId INTEGER REFERENCES m_uri(id),
    modifyChannelId INTEGER REFERENCES m_uri(id),
    modifyTimestamp TIMESTAMPTZ,

    -- these are purely DB-managed metadata, not mapped to in midPoint
    db_created TIMESTAMPTZ NOT NULL DEFAULT current_timestamp,
    db_modified TIMESTAMPTZ NOT NULL DEFAULT current_timestamp, -- updated in update trigger

    objectClassId INTEGER REFERENCES m_uri(id),
    resourceRefTargetOid UUID,
    resourceRefTargetType ObjectType,
    resourceRefRelationId INTEGER REFERENCES m_uri(id),
    intent TEXT,
    tag TEXT,
    kind ShadowKindType,
    dead BOOLEAN,
    exist BOOLEAN,
    fullSynchronizationTimestamp TIMESTAMPTZ,
    pendingOperationCount INTEGER NOT NULL,
    primaryIdentifierValue TEXT,
    synchronizationSituation SynchronizationSituationType,
    synchronizationTimestamp TIMESTAMPTZ,
    attributes JSONB,
    -- correlation
    correlationStartTimestamp TIMESTAMPTZ,
    correlationEndTimestamp TIMESTAMPTZ,
    correlationCaseOpenTimestamp TIMESTAMPTZ,
    correlationCaseCloseTimestamp TIMESTAMPTZ,
    correlationSituation CorrelationSituationType
) PARTITION BY LIST (resourceRefTargetOid);

CREATE TRIGGER m_shadow_oid_insert_tr BEFORE INSERT ON m_shadow
    FOR EACH ROW EXECUTE FUNCTION insert_object_oid();
CREATE TRIGGER m_shadow_update_tr BEFORE UPDATE ON m_shadow
    FOR EACH ROW EXECUTE FUNCTION before_update_object();
CREATE TRIGGER m_shadow_oid_delete_tr AFTER DELETE ON m_shadow
    FOR EACH ROW EXECUTE FUNCTION delete_object_oid();


CREATE TABLE m_shadow_default PARTITION OF m_shadow DEFAULT;
ALTER TABLE m_shadow_default ADD PRIMARY KEY (oid);

CREATE INDEX m_shadow_default_nameOrig_idx ON m_shadow_default (nameOrig);
CREATE INDEX m_shadow_default_nameNorm_idx ON m_shadow_default (nameNorm); -- may not be unique for shadows!
CREATE UNIQUE INDEX m_shadow_default_primIdVal_objCls_resRefOid_key
    ON m_shadow_default (primaryIdentifierValue, objectClassId, resourceRefTargetOid);

CREATE INDEX m_shadow_default_subtypes_idx ON m_shadow_default USING gin(subtypes);
CREATE INDEX m_shadow_default_policySituation_idx ON m_shadow_default USING gin(policysituations gin__int_ops);
CREATE INDEX m_shadow_default_ext_idx ON m_shadow_default USING gin(ext);
CREATE INDEX m_shadow_default_attributes_idx ON m_shadow_default USING gin(attributes);
CREATE INDEX m_shadow_default_fullTextInfo_idx ON m_shadow_default USING gin(fullTextInfo gin_trgm_ops);
CREATE INDEX m_shadow_default_resourceRefTargetOid_idx ON m_shadow_default (resourceRefTargetOid);
CREATE INDEX m_shadow_default_createTimestamp_idx ON m_shadow_default (createTimestamp);
CREATE INDEX m_shadow_default_modifyTimestamp_idx ON m_shadow_default (modifyTimestamp);
CREATE INDEX m_shadow_default_correlationStartTimestamp_idx ON m_shadow_default (correlationStartTimestamp);
CREATE INDEX m_shadow_default_correlationEndTimestamp_idx ON m_shadow_default (correlationEndTimestamp);
CREATE INDEX m_shadow_default_correlationCaseOpenTimestamp_idx ON m_shadow_default (correlationCaseOpenTimestamp);
CREATE INDEX m_shadow_default_correlationCaseCloseTimestamp_idx ON m_shadow_default (correlationCaseCloseTimestamp);



CREATE OR REPLACE FUNCTION m_shadow_create_partition() RETURNS trigger AS $BODY$
    DECLARE
      resource UUID;
      partitionParent TEXT;
      partitionName TEXT;
      sourceTable TEXT;
      tableOid TEXT;
    BEGIN
      IF NEW.resourceOid IS NULL THEN
        /* Do not create new partition */
        IF new."table" != 'm_shadow_default' THEN
            RAISE EXCEPTION 'Only m_shadow_default partition is supported for any resource';
        END IF;
        RETURN NULL;
      END IF;
      tableOid := REPLACE(new.resourceOid::text,'-','_');
      partitionParent := 'm_shadow_' || tableOid;

      IF NOT new.partition THEN
        IF new.resourceOid IS NULL THEN
          RAISE EXCEPTION 'Can not create partionioned table without resource oid';
        END IF;
        EXECUTE format('CREATE TABLE %I (like m_shadow INCLUDING ALL ) PARTITION BY LIST(objectClassId); ', new."table");
        RETURN new;
      END IF;


      /* Real partitions holding data */
      IF new.objectClassId IS NOT NULL THEN
        sourceTable := (SELECT p.table FROM m_shadow_partition_def AS p WHERE p.resourceOid = new.resourceOid AND p.objectClassId IS NULL AND p.partition LIMIT 1);
      END IF;

      IF sourceTable IS NULL THEN
        sourceTable := 'm_shadow_default';
      END IF;

      /* We should check if resource and resource default table exists */

      /* Create Partition table */
      EXECUTE format('CREATE TABLE %I (like %I INCLUDING ALL ); ', new."table", sourceTable);
      EXECUTE format('ALTER TABLE %I ALTER objecttype DROP EXPRESSION;', new."table");

      /* Move data to new partition */
      IF new.objectClassId IS NULL THEN
        EXECUTE format('INSERT into %I SELECT * FROM %I
            where resourceRefTargetOid = ''%s''',
            new."table", sourceTable, new.resourceOid);
      ELSE
        EXECUTE format('INSERT into %I SELECT * FROM %I
            where resourceRefTargetOid = ''%s'' AND objectClassId = %s',
            new."table", sourceTable, new.resourceOid, new.objectClassId);
      END IF;
      EXECUTE format('ALTER TABLE %I DROP objecttype;', new.table);
      EXECUTE format('ALTER TABLE %I ADD COLUMN objecttype ObjectType
        GENERATED ALWAYS AS (''SHADOW'') STORED
            CONSTRAINT m_shadow_objecttype_check
                CHECK (objectType = ''SHADOW'')', new.table);

      /* We should skip drop triggers for m_oid table (also probably in resource default table (if exists)) */
      EXECUTE format('ALTER TABLE %I DISABLE TRIGGER ALL;', sourceTable);
      IF new.objectClassId IS NULL THEN
        EXECUTE format('DELETE FROM %I
            where resourceRefTargetOid = ''%s''', sourceTable, new.resourceOid);
      ELSE
        EXECUTE format('DELETE FROM %I
            where resourceRefTargetOid = ''%s'' AND objectClassId = %s', sourceTable, new.resourceOid, new.objectClassId);
      END IF;
      /* Reenable triggers in original table */
      EXECUTE format('ALTER TABLE %I ENABLE TRIGGER ALL;', sourceTable);

      IF new.objectClassId IS  NULL THEN
        /* Attach table as default partition */
        EXECUTE FORMAT ('ALTER TABLE %I ATTACH PARTITION %I DEFAULT', partitionParent, new."table");
      ELSE
        EXECUTE FORMAT ('ALTER TABLE %I ATTACH PARTITION %I FOR VALUES IN (%s)', partitionParent, new."table", new.objectClassId);
        /* Attach table as objectClass partiion */
      END IF;



      RETURN new;
    END;
  $BODY$
LANGUAGE plpgsql;

CREATE OR REPLACE FUNCTION m_shadow_delete_partition() RETURNS trigger AS $BODY$
        BEGIN
            EXECUTE format('DROP TABLE IF EXISTS  %I;', OLD."table" );
            RETURN OLD;
        END

    $BODY$
LANGUAGE plpgsql;


CREATE OR REPLACE FUNCTION m_shadow_update_partition() RETURNS trigger AS $BODY$
        BEGIN
            IF new.partition THEN
                return new;
            END IF;

            IF old.attached = new.attached THEN
                return new;
            END IF;
            IF new.attached THEN
                EXECUTE FORMAT ('ALTER TABLE m_shadow ATTACH PARTITION %I FOR VALUES IN (''%s'')', new."table", new.resourceOid);
            END IF;
            RETURN new;
        END

    $BODY$
LANGUAGE plpgsql;



DROP TABLE IF EXISTS "m_shadow_partition_def";
CREATE TABLE m_shadow_partition_def (
    resourceOid uuid,
    objectClassId integer,
    "table" text NOT NULL,
    partition boolean NOT NULL,
    attached boolean NOT NULL
) WITH (oids = false);

CREATE TRIGGER "m_shadow_partition_def_bi" BEFORE INSERT ON m_shadow_partition_def FOR EACH ROW EXECUTE FUNCTION m_shadow_create_partition();;
CREATE TRIGGER "m_shadow_partition_def_bu" BEFORE UPDATE ON m_shadow_partition_def FOR EACH ROW EXECUTE FUNCTION m_shadow_update_partition();;
CREATE TRIGGER "m_shadow_partition_def_bd" BEFORE DELETE ON m_shadow_partition_def FOR EACH ROW EXECUTE FUNCTION m_shadow_delete_partition();;




/*
TODO: reconsider, especially boolean things like dead (perhaps WHERE in other indexes?)
CREATE INDEX iShadowDead ON m_shadow (dead);
CREATE INDEX iShadowKind ON m_shadow (kind);
CREATE INDEX iShadowIntent ON m_shadow (intent);
CREATE INDEX iShadowObjectClass ON m_shadow (objectClass);
CREATE INDEX iShadowFailedOperationType ON m_shadow (failedOperationType);
CREATE INDEX iShadowSyncSituation ON m_shadow (synchronizationSituation);
CREATE INDEX iShadowPendingOperationCount ON m_shadow (pendingOperationCount);
*/

-- We can now create m_object_view which will join m_shadow and m_object into single view
-- Necessary for .. in queries and searches by ObjectType

CREATE VIEW m_object_view
AS SELECT
    oid,
    objectType,
    nameOrig,
    nameNorm,
    fullObject,
    tenantRefTargetOid,
    tenantRefTargetType,
    tenantRefRelationId,
    lifecycleState,
    cidSeq,
    version,
    policySituations,
    subtypes,
    fullTextInfo,
    ext,
    creatorRefTargetOid,
    creatorRefTargetType,
    creatorRefRelationId,
    createChannelId,
    createTimestamp,
    modifierRefTargetOid,
    modifierRefTargetType,
    modifierRefRelationId,
    modifyChannelId,
    modifyTimestamp,
    db_created,
    db_modified
from m_object
UNION SELECT
    oid,
    objectType,
    nameOrig,
    nameNorm,
    fullObject,
    tenantRefTargetOid,
    tenantRefTargetType,
    tenantRefRelationId,
    lifecycleState,
    cidSeq,
    version,
    policySituations,
    subtypes,
    fullTextInfo,
    ext,
    creatorRefTargetOid,
    creatorRefTargetType,
    creatorRefRelationId,
    createChannelId,
    createTimestamp,
    modifierRefTargetOid,
    modifierRefTargetType,
    modifierRefRelationId,
    modifyChannelId,
    modifyTimestamp,
    db_created,
    db_modified
from m_shadow;


-- Represents shadowType/referenceAttributes/[name] ObjectReferenceTypes
CREATE TABLE m_shadow_ref_attribute (
        ownerOid UUID NOT NULL REFERENCES m_object_oid(oid) ON DELETE CASCADE,
        ownerType ObjectType NOT NULL,

        pathId INTEGER NOT NULL,
        resourceOid UUID,
        ownerObjectClassId INTEGER,
        targetOid UUID NOT NULL, -- soft-references m_object
        targetType ObjectType NOT NULL,
        relationId INTEGER NOT NULL REFERENCES m_uri(id)
    );

CREATE INDEX m_shadow_ref_attribute_ownerOid_idx ON m_shadow_ref_attribute (ownerOid);


-- Represents NodeType, see https://docs.evolveum.com/midpoint/reference/deployment/clustering-ha/managing-cluster-nodes/
CREATE TABLE m_node (
    oid UUID NOT NULL PRIMARY KEY REFERENCES m_object_oid(oid),
    objectType ObjectType GENERATED ALWAYS AS ('NODE') STORED
        CHECK (objectType = 'NODE'),
    nodeIdentifier TEXT,
    operationalState NodeOperationalStateType
)
    INHERITS (m_assignment_holder);

CREATE TRIGGER m_node_oid_insert_tr BEFORE INSERT ON m_node
    FOR EACH ROW EXECUTE FUNCTION insert_object_oid();
CREATE TRIGGER m_node_update_tr BEFORE UPDATE ON m_node
    FOR EACH ROW EXECUTE FUNCTION before_update_object();
CREATE TRIGGER m_node_oid_delete_tr AFTER DELETE ON m_node
    FOR EACH ROW EXECUTE FUNCTION delete_object_oid();

CREATE INDEX m_node_nameOrig_idx ON m_node (nameOrig);
CREATE UNIQUE INDEX m_node_nameNorm_key ON m_node (nameNorm);
-- not interested in other indexes for this one, this table will be small

-- Represents SystemConfigurationType, see https://docs.evolveum.com/midpoint/reference/concepts/system-configuration-object/
CREATE TABLE m_system_configuration (
    oid UUID NOT NULL PRIMARY KEY REFERENCES m_object_oid(oid),
    objectType ObjectType GENERATED ALWAYS AS ('SYSTEM_CONFIGURATION') STORED
        CHECK (objectType = 'SYSTEM_CONFIGURATION')
)
    INHERITS (m_assignment_holder);

CREATE TRIGGER m_system_configuration_oid_insert_tr BEFORE INSERT ON m_system_configuration
    FOR EACH ROW EXECUTE FUNCTION insert_object_oid();
CREATE TRIGGER m_system_configuration_update_tr BEFORE UPDATE ON m_system_configuration
    FOR EACH ROW EXECUTE FUNCTION before_update_object();
CREATE TRIGGER m_system_configuration_oid_delete_tr AFTER DELETE ON m_system_configuration
    FOR EACH ROW EXECUTE FUNCTION delete_object_oid();

CREATE UNIQUE INDEX m_system_configuration_nameNorm_key ON m_system_configuration (nameNorm);
-- no need for the name index, m_system_configuration table is very small

-- Represents SecurityPolicyType, see https://docs.evolveum.com/midpoint/reference/security/security-policy/
CREATE TABLE m_security_policy (
    oid UUID NOT NULL PRIMARY KEY REFERENCES m_object_oid(oid),
    objectType ObjectType GENERATED ALWAYS AS ('SECURITY_POLICY') STORED
        CHECK (objectType = 'SECURITY_POLICY')
)
    INHERITS (m_assignment_holder);

CREATE TRIGGER m_security_policy_oid_insert_tr BEFORE INSERT ON m_security_policy
    FOR EACH ROW EXECUTE FUNCTION insert_object_oid();
CREATE TRIGGER m_security_policy_update_tr BEFORE UPDATE ON m_security_policy
    FOR EACH ROW EXECUTE FUNCTION before_update_object();
CREATE TRIGGER m_security_policy_oid_delete_tr AFTER DELETE ON m_security_policy
    FOR EACH ROW EXECUTE FUNCTION delete_object_oid();

CREATE INDEX m_security_policy_nameOrig_idx ON m_security_policy (nameOrig);
CREATE UNIQUE INDEX m_security_policy_nameNorm_key ON m_security_policy (nameNorm);
CREATE INDEX m_security_policy_subtypes_idx ON m_security_policy USING gin(subtypes);
CREATE INDEX m_security_policy_policySituation_idx
    ON m_security_policy USING gin(policysituations gin__int_ops);
CREATE INDEX m_security_policy_fullTextInfo_idx
    ON m_security_policy USING gin(fullTextInfo gin_trgm_ops);
CREATE INDEX m_security_policy_createTimestamp_idx ON m_security_policy (createTimestamp);
CREATE INDEX m_security_policy_modifyTimestamp_idx ON m_security_policy (modifyTimestamp);

-- Represents ObjectCollectionType, see https://docs.evolveum.com/midpoint/reference/admin-gui/collections-views/configuration/
CREATE TABLE m_object_collection (
    oid UUID NOT NULL PRIMARY KEY REFERENCES m_object_oid(oid),
    objectType ObjectType GENERATED ALWAYS AS ('OBJECT_COLLECTION') STORED
        CHECK (objectType = 'OBJECT_COLLECTION')
)
    INHERITS (m_assignment_holder);

CREATE TRIGGER m_object_collection_oid_insert_tr BEFORE INSERT ON m_object_collection
    FOR EACH ROW EXECUTE FUNCTION insert_object_oid();
CREATE TRIGGER m_object_collection_update_tr BEFORE UPDATE ON m_object_collection
    FOR EACH ROW EXECUTE FUNCTION before_update_object();
CREATE TRIGGER m_object_collection_oid_delete_tr AFTER DELETE ON m_object_collection
    FOR EACH ROW EXECUTE FUNCTION delete_object_oid();

CREATE INDEX m_object_collection_nameOrig_idx ON m_object_collection (nameOrig);
CREATE UNIQUE INDEX m_object_collection_nameNorm_key ON m_object_collection (nameNorm);
CREATE INDEX m_object_collection_subtypes_idx ON m_object_collection USING gin(subtypes);
CREATE INDEX m_object_collection_policySituation_idx
    ON m_object_collection USING gin(policysituations gin__int_ops);
CREATE INDEX m_object_collection_fullTextInfo_idx
    ON m_object_collection USING gin(fullTextInfo gin_trgm_ops);
CREATE INDEX m_object_collection_createTimestamp_idx ON m_object_collection (createTimestamp);
CREATE INDEX m_object_collection_modifyTimestamp_idx ON m_object_collection (modifyTimestamp);

-- Represents DashboardType, see https://docs.evolveum.com/midpoint/reference/admin-gui/dashboards/configuration/
CREATE TABLE m_dashboard (
    oid UUID NOT NULL PRIMARY KEY REFERENCES m_object_oid(oid),
    objectType ObjectType GENERATED ALWAYS AS ('DASHBOARD') STORED
        CHECK (objectType = 'DASHBOARD')
)
    INHERITS (m_assignment_holder);

CREATE TRIGGER m_dashboard_oid_insert_tr BEFORE INSERT ON m_dashboard
    FOR EACH ROW EXECUTE FUNCTION insert_object_oid();
CREATE TRIGGER m_dashboard_update_tr BEFORE UPDATE ON m_dashboard
    FOR EACH ROW EXECUTE FUNCTION before_update_object();
CREATE TRIGGER m_dashboard_oid_delete_tr AFTER DELETE ON m_dashboard
    FOR EACH ROW EXECUTE FUNCTION delete_object_oid();

CREATE INDEX m_dashboard_nameOrig_idx ON m_dashboard (nameOrig);
CREATE UNIQUE INDEX m_dashboard_nameNorm_key ON m_dashboard (nameNorm);
CREATE INDEX m_dashboard_subtypes_idx ON m_dashboard USING gin(subtypes);
CREATE INDEX m_dashboard_policySituation_idx
    ON m_dashboard USING gin(policysituations gin__int_ops);
CREATE INDEX m_dashboard_createTimestamp_idx ON m_dashboard (createTimestamp);
CREATE INDEX m_dashboard_modifyTimestamp_idx ON m_dashboard (modifyTimestamp);

-- Represents ValuePolicyType
CREATE TABLE m_value_policy (
    oid UUID NOT NULL PRIMARY KEY REFERENCES m_object_oid(oid),
    objectType ObjectType GENERATED ALWAYS AS ('VALUE_POLICY') STORED
        CHECK (objectType = 'VALUE_POLICY')
)
    INHERITS (m_assignment_holder);

CREATE TRIGGER m_value_policy_oid_insert_tr BEFORE INSERT ON m_value_policy
    FOR EACH ROW EXECUTE FUNCTION insert_object_oid();
CREATE TRIGGER m_value_policy_update_tr BEFORE UPDATE ON m_value_policy
    FOR EACH ROW EXECUTE FUNCTION before_update_object();
CREATE TRIGGER m_value_policy_oid_delete_tr AFTER DELETE ON m_value_policy
    FOR EACH ROW EXECUTE FUNCTION delete_object_oid();

CREATE INDEX m_value_policy_nameOrig_idx ON m_value_policy (nameOrig);
CREATE UNIQUE INDEX m_value_policy_nameNorm_key ON m_value_policy (nameNorm);
CREATE INDEX m_value_policy_subtypes_idx ON m_value_policy USING gin(subtypes);
CREATE INDEX m_value_policy_policySituation_idx
    ON m_value_policy USING gin(policysituations gin__int_ops);
CREATE INDEX m_value_policy_createTimestamp_idx ON m_value_policy (createTimestamp);
CREATE INDEX m_value_policy_modifyTimestamp_idx ON m_value_policy (modifyTimestamp);

-- Represents ReportType, see https://docs.evolveum.com/midpoint/reference/misc/reports/report-configuration/
CREATE TABLE m_report (
    oid UUID NOT NULL PRIMARY KEY REFERENCES m_object_oid(oid),
    objectType ObjectType GENERATED ALWAYS AS ('REPORT') STORED
        CHECK (objectType = 'REPORT')
)
    INHERITS (m_assignment_holder);

CREATE TRIGGER m_report_oid_insert_tr BEFORE INSERT ON m_report
    FOR EACH ROW EXECUTE FUNCTION insert_object_oid();
CREATE TRIGGER m_report_update_tr BEFORE UPDATE ON m_report
    FOR EACH ROW EXECUTE FUNCTION before_update_object();
CREATE TRIGGER m_report_oid_delete_tr AFTER DELETE ON m_report
    FOR EACH ROW EXECUTE FUNCTION delete_object_oid();

CREATE INDEX m_report_nameOrig_idx ON m_report (nameOrig);
CREATE UNIQUE INDEX m_report_nameNorm_key ON m_report (nameNorm);
CREATE INDEX m_report_subtypes_idx ON m_report USING gin(subtypes);
CREATE INDEX m_report_policySituation_idx ON m_report USING gin(policysituations gin__int_ops);
CREATE INDEX m_report_createTimestamp_idx ON m_report (createTimestamp);
CREATE INDEX m_report_modifyTimestamp_idx ON m_report (modifyTimestamp);

-- Represents ReportDataType, see also m_report above
CREATE TABLE m_report_data (
    oid UUID NOT NULL PRIMARY KEY REFERENCES m_object_oid(oid),
    objectType ObjectType GENERATED ALWAYS AS ('REPORT_DATA') STORED
        CHECK (objectType = 'REPORT_DATA'),
    reportRefTargetOid UUID,
    reportRefTargetType ObjectType,
    reportRefRelationId INTEGER REFERENCES m_uri(id)
)
    INHERITS (m_assignment_holder);

CREATE TRIGGER m_report_data_oid_insert_tr BEFORE INSERT ON m_report_data
    FOR EACH ROW EXECUTE FUNCTION insert_object_oid();
CREATE TRIGGER m_report_data_update_tr BEFORE UPDATE ON m_report_data
    FOR EACH ROW EXECUTE FUNCTION before_update_object();
CREATE TRIGGER m_report_data_oid_delete_tr AFTER DELETE ON m_report_data
    FOR EACH ROW EXECUTE FUNCTION delete_object_oid();

CREATE INDEX m_report_data_nameOrig_idx ON m_report_data (nameOrig);
CREATE INDEX m_report_data_nameNorm_idx ON m_report_data (nameNorm); -- not unique
CREATE INDEX m_report_data_subtypes_idx ON m_report_data USING gin(subtypes);
CREATE INDEX m_report_data_policySituation_idx
    ON m_report_data USING gin(policysituations gin__int_ops);
CREATE INDEX m_report_data_createTimestamp_idx ON m_report_data (createTimestamp);
CREATE INDEX m_report_data_modifyTimestamp_idx ON m_report_data (modifyTimestamp);


CREATE TABLE m_role_analysis_cluster (
    oid UUID NOT NULL PRIMARY KEY REFERENCES m_object_oid(oid),
    objectType ObjectType GENERATED ALWAYS AS ('ROLE_ANALYSIS_CLUSTER') STORED
        CHECK (objectType = 'ROLE_ANALYSIS_CLUSTER'),
        parentRefTargetOid UUID,
        parentRefTargetType ObjectType,
        parentRefRelationId INTEGER REFERENCES m_uri(id)
)
    INHERITS (m_assignment_holder);

CREATE TRIGGER m_role_analysis_cluster_oid_insert_tr BEFORE INSERT ON m_role_analysis_cluster
    FOR EACH ROW EXECUTE FUNCTION insert_object_oid();
CREATE TRIGGER m_role_analysis_cluster_update_tr BEFORE UPDATE ON m_role_analysis_cluster
    FOR EACH ROW EXECUTE FUNCTION before_update_object();
CREATE TRIGGER m_role_analysis_cluster_oid_delete_tr AFTER DELETE ON m_role_analysis_cluster
    FOR EACH ROW EXECUTE FUNCTION delete_object_oid();

CREATE INDEX m_role_analysis_cluster_parentRefTargetOid_idx ON m_role_analysis_cluster (parentRefTargetOid);
CREATE INDEX m_role_analysis_cluster_parentRefTargetType_idx ON m_role_analysis_cluster (parentRefTargetType);
CREATE INDEX m_role_analysis_cluster_parentRefRelationId_idx ON m_role_analysis_cluster (parentRefRelationId);


CREATE TABLE m_role_analysis_session (
    oid UUID NOT NULL PRIMARY KEY REFERENCES m_object_oid(oid),
    objectType ObjectType GENERATED ALWAYS AS ('ROLE_ANALYSIS_SESSION') STORED
        CHECK (objectType = 'ROLE_ANALYSIS_SESSION')
        )
    INHERITS (m_assignment_holder);

CREATE TRIGGER m_role_analysis_session_oid_insert_tr BEFORE INSERT ON m_role_analysis_session
    FOR EACH ROW EXECUTE FUNCTION insert_object_oid();
CREATE TRIGGER m_role_analysis_session_update_tr BEFORE UPDATE ON m_role_analysis_session
    FOR EACH ROW EXECUTE FUNCTION before_update_object();
CREATE TRIGGER m_role_analysis_session_oid_delete_tr AFTER DELETE ON m_role_analysis_session
    FOR EACH ROW EXECUTE FUNCTION delete_object_oid();

CREATE TABLE m_role_analysis_outlier (
    oid UUID NOT NULL PRIMARY KEY REFERENCES m_object_oid(oid),
    objectType ObjectType GENERATED ALWAYS AS ('ROLE_ANALYSIS_OUTLIER') STORED
        CHECK (objectType = 'ROLE_ANALYSIS_OUTLIER'),
        targetObjectRefTargetOid UUID,
        targetObjectRefTargetType ObjectType,
        targetObjectRefRelationId INTEGER REFERENCES m_uri(id)
)
    INHERITS (m_assignment_holder);

CREATE INDEX m_role_analysis_outlier_targetObjectRefTargetOid_idx ON m_role_analysis_outlier (targetObjectRefTargetOid);
CREATE INDEX m_role_analysis_outlier_targetObjectRefTargetType_idx ON m_role_analysis_outlier (targetObjectRefTargetType);
CREATE INDEX m_role_analysis_outlier_targetObjectRefRelationId_idx ON m_role_analysis_outlier (targetObjectRefRelationId);

CREATE TRIGGER m_role_analysis_outlier_oid_insert_tr BEFORE INSERT ON m_role_analysis_outlier
    FOR EACH ROW EXECUTE FUNCTION insert_object_oid();
CREATE TRIGGER m_role_analysis_outlier_update_tr BEFORE UPDATE ON m_role_analysis_outlier
    FOR EACH ROW EXECUTE FUNCTION before_update_object();
CREATE TRIGGER m_role_analysis_outlier_oid_delete_tr AFTER DELETE ON m_role_analysis_outlier
    FOR EACH ROW EXECUTE FUNCTION delete_object_oid();

-- Represents LookupTableType, see https://docs.evolveum.com/midpoint/reference/misc/lookup-tables/
CREATE TABLE m_lookup_table (
    oid UUID NOT NULL PRIMARY KEY REFERENCES m_object_oid(oid),
    objectType ObjectType GENERATED ALWAYS AS ('LOOKUP_TABLE') STORED
        CHECK (objectType = 'LOOKUP_TABLE')
)
    INHERITS (m_assignment_holder);

CREATE TRIGGER m_lookup_table_oid_insert_tr BEFORE INSERT ON m_lookup_table
    FOR EACH ROW EXECUTE FUNCTION insert_object_oid();
CREATE TRIGGER m_lookup_table_update_tr BEFORE UPDATE ON m_lookup_table
    FOR EACH ROW EXECUTE FUNCTION before_update_object();
CREATE TRIGGER m_lookup_table_oid_delete_tr AFTER DELETE ON m_lookup_table
    FOR EACH ROW EXECUTE FUNCTION delete_object_oid();

CREATE INDEX m_lookup_table_nameOrig_idx ON m_lookup_table (nameOrig);
CREATE UNIQUE INDEX m_lookup_table_nameNorm_key ON m_lookup_table (nameNorm);
CREATE INDEX m_lookup_table_subtypes_idx ON m_lookup_table USING gin(subtypes);
CREATE INDEX m_lookup_table_policySituation_idx
    ON m_lookup_table USING gin(policysituations gin__int_ops);
CREATE INDEX m_lookup_table_createTimestamp_idx ON m_lookup_table (createTimestamp);
CREATE INDEX m_lookup_table_modifyTimestamp_idx ON m_lookup_table (modifyTimestamp);

-- Represents LookupTableRowType, see also m_lookup_table above
CREATE TABLE m_lookup_table_row (
    ownerOid UUID NOT NULL REFERENCES m_lookup_table(oid) ON DELETE CASCADE,
    containerType ContainerType GENERATED ALWAYS AS ('LOOKUP_TABLE_ROW') STORED
        CHECK (containerType = 'LOOKUP_TABLE_ROW'),
    key TEXT,
    value TEXT,
    labelOrig TEXT,
    labelNorm TEXT,
    lastChangeTimestamp TIMESTAMPTZ,

    PRIMARY KEY (ownerOid, cid)
)
    INHERITS(m_container);

CREATE UNIQUE INDEX m_lookup_table_row_ownerOid_key_key ON m_lookup_table_row (ownerOid, key);

-- Represents ConnectorType, see https://docs.evolveum.com/connectors/connectors/
CREATE TABLE m_connector (
    oid UUID NOT NULL PRIMARY KEY REFERENCES m_object_oid(oid),
    objectType ObjectType GENERATED ALWAYS AS ('CONNECTOR') STORED
        CHECK (objectType = 'CONNECTOR'),
    connectorBundle TEXT, -- typically a package name
    connectorType TEXT NOT NULL, -- typically a class name
    connectorVersion TEXT NOT NULL,
    frameworkId INTEGER REFERENCES m_uri(id),
    connectorHostRefTargetOid UUID,
    connectorHostRefTargetType ObjectType,
    connectorHostRefRelationId INTEGER REFERENCES m_uri(id),
    displayNameOrig TEXT,
    displayNameNorm TEXT,
    targetSystemTypes INTEGER[],
    available BOOLEAN
)
    INHERITS (m_assignment_holder);





CREATE TRIGGER m_connector_oid_insert_tr BEFORE INSERT ON m_connector
    FOR EACH ROW EXECUTE FUNCTION insert_object_oid();
CREATE TRIGGER m_connector_update_tr BEFORE UPDATE ON m_connector
    FOR EACH ROW EXECUTE FUNCTION before_update_object();
CREATE TRIGGER m_connector_oid_delete_tr AFTER DELETE ON m_connector
    FOR EACH ROW EXECUTE FUNCTION delete_object_oid();

CREATE UNIQUE INDEX m_connector_typeVersion_key
    ON m_connector (connectorType, connectorVersion)
    WHERE connectorHostRefTargetOid IS NULL;
CREATE UNIQUE INDEX m_connector_typeVersionHost_key
    ON m_connector (connectorType, connectorVersion, connectorHostRefTargetOid)
    WHERE connectorHostRefTargetOid IS NOT NULL;
CREATE INDEX m_connector_nameOrig_idx ON m_connector (nameOrig);
CREATE INDEX m_connector_nameNorm_idx ON m_connector (nameNorm);
CREATE INDEX m_connector_subtypes_idx ON m_connector USING gin(subtypes);
CREATE INDEX m_connector_policySituation_idx
    ON m_connector USING gin(policysituations gin__int_ops);
CREATE INDEX m_connector_createTimestamp_idx ON m_connector (createTimestamp);
CREATE INDEX m_connector_modifyTimestamp_idx ON m_connector (modifyTimestamp);

-- Represents ConnectorHostType, see https://docs.evolveum.com/connectors/connid/1.x/connector-server/
CREATE TABLE m_connector_host (
    oid UUID NOT NULL PRIMARY KEY REFERENCES m_object_oid(oid),
    objectType ObjectType GENERATED ALWAYS AS ('CONNECTOR_HOST') STORED
        CHECK (objectType = 'CONNECTOR_HOST'),
    hostname TEXT,
    port TEXT
)
    INHERITS (m_assignment_holder);

CREATE TRIGGER m_connector_host_oid_insert_tr BEFORE INSERT ON m_connector_host
    FOR EACH ROW EXECUTE FUNCTION insert_object_oid();
CREATE TRIGGER m_connector_host_update_tr BEFORE UPDATE ON m_connector_host
    FOR EACH ROW EXECUTE FUNCTION before_update_object();
CREATE TRIGGER m_connector_host_oid_delete_tr AFTER DELETE ON m_connector_host
    FOR EACH ROW EXECUTE FUNCTION delete_object_oid();

CREATE INDEX m_connector_host_nameOrig_idx ON m_connector_host (nameOrig);
CREATE UNIQUE INDEX m_connector_host_nameNorm_key ON m_connector_host (nameNorm);
CREATE INDEX m_connector_host_subtypes_idx ON m_connector_host USING gin(subtypes);
CREATE INDEX m_connector_host_policySituation_idx
    ON m_connector_host USING gin(policysituations gin__int_ops);
CREATE INDEX m_connector_host_createTimestamp_idx ON m_connector_host (createTimestamp);
CREATE INDEX m_connector_host_modifyTimestamp_idx ON m_connector_host (modifyTimestamp);

-- Represents persistent TaskType, see https://docs.evolveum.com/midpoint/reference/tasks/task-manager/
CREATE TABLE m_task (
    oid UUID NOT NULL PRIMARY KEY REFERENCES m_object_oid(oid),
    objectType ObjectType GENERATED ALWAYS AS ('TASK') STORED
        CHECK (objectType = 'TASK'),
    taskIdentifier TEXT,
    binding TaskBindingType,
    category TEXT, -- TODO revise, deprecated, probably can go away soon
    completionTimestamp TIMESTAMPTZ,
    executionState TaskExecutionStateType,
    -- Logically fullResult and resultStatus are related, managed by Task manager.
    fullResult BYTEA,
    resultStatus OperationResultStatusType,
    handlerUriId INTEGER REFERENCES m_uri(id),
    lastRunStartTimestamp TIMESTAMPTZ,
    lastRunFinishTimestamp TIMESTAMPTZ,
    node TEXT, -- nodeId only for information purposes
    objectRefTargetOid UUID,
    objectRefTargetType ObjectType,
    objectRefRelationId INTEGER REFERENCES m_uri(id),
    ownerRefTargetOid UUID,
    ownerRefTargetType ObjectType,
    ownerRefRelationId INTEGER REFERENCES m_uri(id),
    parent TEXT, -- value of taskIdentifier
    recurrence TaskRecurrenceType,
    schedulingState TaskSchedulingStateType,
    autoScalingMode TaskAutoScalingModeType, -- autoScaling/mode
    threadStopAction ThreadStopActionType,
    waitingReason TaskWaitingReasonType,
    dependentTaskIdentifiers TEXT[] -- contains values of taskIdentifier
)
    INHERITS (m_assignment_holder);

CREATE TRIGGER m_task_oid_insert_tr BEFORE INSERT ON m_task
    FOR EACH ROW EXECUTE FUNCTION insert_object_oid();
CREATE TRIGGER m_task_update_tr BEFORE UPDATE ON m_task
    FOR EACH ROW EXECUTE FUNCTION before_update_object();
CREATE TRIGGER m_task_oid_delete_tr AFTER DELETE ON m_task
    FOR EACH ROW EXECUTE FUNCTION delete_object_oid();

CREATE INDEX m_task_nameOrig_idx ON m_task (nameOrig);
CREATE INDEX m_task_nameNorm_idx ON m_task (nameNorm); -- can have duplicates
CREATE INDEX m_task_parent_idx ON m_task (parent);
CREATE INDEX m_task_objectRefTargetOid_idx ON m_task(objectRefTargetOid);
CREATE UNIQUE INDEX m_task_taskIdentifier_key ON m_task (taskIdentifier);
CREATE INDEX m_task_dependentTaskIdentifiers_idx ON m_task USING gin(dependentTaskIdentifiers);
CREATE INDEX m_task_subtypes_idx ON m_task USING gin(subtypes);
CREATE INDEX m_task_policySituation_idx ON m_task USING gin(policysituations gin__int_ops);
CREATE INDEX m_task_ext_idx ON m_task USING gin(ext);
CREATE INDEX m_task_fullTextInfo_idx ON m_task USING gin(fullTextInfo gin_trgm_ops);
CREATE INDEX m_task_createTimestamp_idx ON m_task (createTimestamp);
CREATE INDEX m_task_modifyTimestamp_idx ON m_task (modifyTimestamp);

CREATE TABLE m_task_affected_objects (
    ownerOid UUID NOT NULL REFERENCES m_object_oid(oid) ON DELETE CASCADE,
    containerType ContainerType GENERATED ALWAYS AS ('AFFECTED_OBJECTS') STORED
     CHECK (containerType = 'AFFECTED_OBJECTS'),
    activityId INTEGER REFERENCES m_uri(id),
    type ObjectType,
    archetypeRefTargetOid UUID,
    archetypeRefTargetType ObjectType,
    archetypeRefRelationId INTEGER REFERENCES m_uri(id),
    objectClassId INTEGER REFERENCES m_uri(id),
    resourceRefTargetOid UUID,
    resourceRefTargetType ObjectType,
    resourceRefRelationId INTEGER REFERENCES m_uri(id),
    intent TEXT,
    kind ShadowKindType,
    executionMode ExecutionModeType,
    predefinedConfigurationToUse PredefinedConfigurationType,
    PRIMARY KEY (ownerOid, cid)
) INHERITS(m_container);

CREATE TABLE m_ref_task_affected_object (
    ownerOid UUID NOT NULL REFERENCES m_object_oid(oid) ON DELETE CASCADE,
    affectedObjectCid INTEGER NOT NULL,
    referenceType ReferenceType GENERATED ALWAYS AS ('TASK_AFFECTED_OBJECT') STORED
        CHECK (referenceType = 'TASK_AFFECTED_OBJECT')
)
    INHERITS (m_reference);

ALTER TABLE m_ref_task_affected_object ADD CONSTRAINT m_ref_task_affected_object_id_fk
    FOREIGN KEY (ownerOid, affectedObjectCid) REFERENCES m_task_affected_objects (ownerOid, cid)
        ON DELETE CASCADE;

CREATE INDEX m_ref_task_affected_object_targetOidRelationId_idx
    ON m_ref_task_affected_object (targetOid, relationId);
-- endregion

-- region cases
-- Represents CaseType, see https://docs.evolveum.com/midpoint/features/planned/case-management/
CREATE TABLE m_case (
    oid UUID NOT NULL PRIMARY KEY REFERENCES m_object_oid(oid),
    objectType ObjectType GENERATED ALWAYS AS ('CASE') STORED
        CHECK (objectType = 'CASE'),
    state TEXT,
    closeTimestamp TIMESTAMPTZ,
    objectRefTargetOid UUID,
    objectRefTargetType ObjectType,
    objectRefRelationId INTEGER REFERENCES m_uri(id),
    parentRefTargetOid UUID,
    parentRefTargetType ObjectType,
    parentRefRelationId INTEGER REFERENCES m_uri(id),
    requestorRefTargetOid UUID,
    requestorRefTargetType ObjectType,
    requestorRefRelationId INTEGER REFERENCES m_uri(id),
    targetRefTargetOid UUID,
    targetRefTargetType ObjectType,
    targetRefRelationId INTEGER REFERENCES m_uri(id)
)
    INHERITS (m_assignment_holder);

CREATE TRIGGER m_case_oid_insert_tr BEFORE INSERT ON m_case
    FOR EACH ROW EXECUTE FUNCTION insert_object_oid();
CREATE TRIGGER m_case_update_tr BEFORE UPDATE ON m_case
    FOR EACH ROW EXECUTE FUNCTION before_update_object();
CREATE TRIGGER m_case_oid_delete_tr AFTER DELETE ON m_case
    FOR EACH ROW EXECUTE FUNCTION delete_object_oid();

CREATE INDEX m_case_nameOrig_idx ON m_case (nameOrig);
CREATE INDEX m_case_nameNorm_idx ON m_case (nameNorm);
CREATE INDEX m_case_subtypes_idx ON m_case USING gin(subtypes);
CREATE INDEX m_case_policySituation_idx ON m_case USING gin(policysituations gin__int_ops);
CREATE INDEX m_case_fullTextInfo_idx ON m_case USING gin(fullTextInfo gin_trgm_ops);

CREATE INDEX m_case_objectRefTargetOid_idx ON m_case(objectRefTargetOid);
CREATE INDEX m_case_targetRefTargetOid_idx ON m_case(targetRefTargetOid);
CREATE INDEX m_case_parentRefTargetOid_idx ON m_case(parentRefTargetOid);
CREATE INDEX m_case_requestorRefTargetOid_idx ON m_case(requestorRefTargetOid);
CREATE INDEX m_case_closeTimestamp_idx ON m_case(closeTimestamp);
CREATE INDEX m_case_createTimestamp_idx ON m_case (createTimestamp);
CREATE INDEX m_case_modifyTimestamp_idx ON m_case (modifyTimestamp);

CREATE TABLE m_case_wi (
    ownerOid UUID NOT NULL REFERENCES m_object_oid(oid) ON DELETE CASCADE,
    containerType ContainerType GENERATED ALWAYS AS ('CASE_WORK_ITEM') STORED
        CHECK (containerType = 'CASE_WORK_ITEM'),
    closeTimestamp TIMESTAMPTZ,
    createTimestamp TIMESTAMPTZ,
    deadline TIMESTAMPTZ,
    originalAssigneeRefTargetOid UUID,
    originalAssigneeRefTargetType ObjectType,
    originalAssigneeRefRelationId INTEGER REFERENCES m_uri(id),
    outcome TEXT, -- stores workitem/output/outcome
    performerRefTargetOid UUID,
    performerRefTargetType ObjectType,
    performerRefRelationId INTEGER REFERENCES m_uri(id),
    stageNumber INTEGER,

    PRIMARY KEY (ownerOid, cid)
)
    INHERITS(m_container);

CREATE INDEX m_case_wi_createTimestamp_idx ON m_case_wi (createTimestamp);
CREATE INDEX m_case_wi_closeTimestamp_idx ON m_case_wi (closeTimestamp);
CREATE INDEX m_case_wi_deadline_idx ON m_case_wi (deadline);
CREATE INDEX m_case_wi_originalAssigneeRefTargetOid_idx ON m_case_wi (originalAssigneeRefTargetOid);
CREATE INDEX m_case_wi_performerRefTargetOid_idx ON m_case_wi (performerRefTargetOid);

-- stores workItem/assigneeRef
CREATE TABLE m_case_wi_assignee (
    ownerOid UUID NOT NULL REFERENCES m_object_oid(oid) ON DELETE CASCADE,
    workItemCid INTEGER NOT NULL,
    referenceType ReferenceType GENERATED ALWAYS AS ('CASE_WI_ASSIGNEE') STORED,

    PRIMARY KEY (ownerOid, workItemCid, referenceType, relationId, targetOid)
)
    INHERITS (m_reference);

-- indexed by first three PK columns
ALTER TABLE m_case_wi_assignee ADD CONSTRAINT m_case_wi_assignee_id_fk
    FOREIGN KEY (ownerOid, workItemCid) REFERENCES m_case_wi (ownerOid, cid)
        ON DELETE CASCADE;

CREATE INDEX m_case_wi_assignee_targetOidRelationId_idx
    ON m_case_wi_assignee (targetOid, relationId);

-- stores workItem/candidateRef
CREATE TABLE m_case_wi_candidate (
    ownerOid UUID NOT NULL REFERENCES m_object_oid(oid) ON DELETE CASCADE,
    workItemCid INTEGER NOT NULL,
    referenceType ReferenceType GENERATED ALWAYS AS ('CASE_WI_CANDIDATE') STORED,

    PRIMARY KEY (ownerOid, workItemCid, referenceType, relationId, targetOid)
)
    INHERITS (m_reference);

-- indexed by first two PK columns
ALTER TABLE m_case_wi_candidate ADD CONSTRAINT m_case_wi_candidate_id_fk
    FOREIGN KEY (ownerOid, workItemCid) REFERENCES m_case_wi (ownerOid, cid)
        ON DELETE CASCADE;

CREATE INDEX m_case_wi_candidate_targetOidRelationId_idx
    ON m_case_wi_candidate (targetOid, relationId);
-- endregion

-- region Access Certification object tables
-- Represents AccessCertificationDefinitionType, see https://docs.evolveum.com/midpoint/reference/roles-policies/certification/
CREATE TABLE m_access_cert_definition (
    oid UUID NOT NULL PRIMARY KEY REFERENCES m_object_oid(oid),
    objectType ObjectType GENERATED ALWAYS AS ('ACCESS_CERTIFICATION_DEFINITION') STORED
        CHECK (objectType = 'ACCESS_CERTIFICATION_DEFINITION'),
    handlerUriId INTEGER REFERENCES m_uri(id),
    lastCampaignStartedTimestamp TIMESTAMPTZ,
    lastCampaignClosedTimestamp TIMESTAMPTZ,
    ownerRefTargetOid UUID,
    ownerRefTargetType ObjectType,
    ownerRefRelationId INTEGER REFERENCES m_uri(id)
)
    INHERITS (m_assignment_holder);

CREATE TRIGGER m_access_cert_definition_oid_insert_tr BEFORE INSERT ON m_access_cert_definition
    FOR EACH ROW EXECUTE FUNCTION insert_object_oid();
CREATE TRIGGER m_access_cert_definition_update_tr BEFORE UPDATE ON m_access_cert_definition
    FOR EACH ROW EXECUTE FUNCTION before_update_object();
CREATE TRIGGER m_access_cert_definition_oid_delete_tr AFTER DELETE ON m_access_cert_definition
    FOR EACH ROW EXECUTE FUNCTION delete_object_oid();

CREATE INDEX m_access_cert_definition_nameOrig_idx ON m_access_cert_definition (nameOrig);
CREATE UNIQUE INDEX m_access_cert_definition_nameNorm_key ON m_access_cert_definition (nameNorm);
CREATE INDEX m_access_cert_definition_subtypes_idx ON m_access_cert_definition USING gin(subtypes);
CREATE INDEX m_access_cert_definition_policySituation_idx
    ON m_access_cert_definition USING gin(policysituations gin__int_ops);
CREATE INDEX m_access_cert_definition_ext_idx ON m_access_cert_definition USING gin(ext);
CREATE INDEX m_access_cert_definition_fullTextInfo_idx
    ON m_access_cert_definition USING gin(fullTextInfo gin_trgm_ops);
CREATE INDEX m_access_cert_definition_createTimestamp_idx ON m_access_cert_definition (createTimestamp);
CREATE INDEX m_access_cert_definition_modifyTimestamp_idx ON m_access_cert_definition (modifyTimestamp);

CREATE TABLE m_access_cert_campaign (
    oid UUID NOT NULL PRIMARY KEY REFERENCES m_object_oid(oid),
    objectType ObjectType GENERATED ALWAYS AS ('ACCESS_CERTIFICATION_CAMPAIGN') STORED
        CHECK (objectType = 'ACCESS_CERTIFICATION_CAMPAIGN'),
    definitionRefTargetOid UUID,
    definitionRefTargetType ObjectType,
    definitionRefRelationId INTEGER REFERENCES m_uri(id),
    endTimestamp TIMESTAMPTZ,
    handlerUriId INTEGER REFERENCES m_uri(id),
    campaignIteration INTEGER NOT NULL,
    ownerRefTargetOid UUID,
    ownerRefTargetType ObjectType,
    ownerRefRelationId INTEGER REFERENCES m_uri(id),
    stageNumber INTEGER,
    startTimestamp TIMESTAMPTZ,
    state AccessCertificationCampaignStateType
)
    INHERITS (m_assignment_holder);

CREATE TRIGGER m_access_cert_campaign_oid_insert_tr BEFORE INSERT ON m_access_cert_campaign
    FOR EACH ROW EXECUTE FUNCTION insert_object_oid();
CREATE TRIGGER m_access_cert_campaign_update_tr BEFORE UPDATE ON m_access_cert_campaign
    FOR EACH ROW EXECUTE FUNCTION before_update_object();
CREATE TRIGGER m_access_cert_campaign_oid_delete_tr AFTER DELETE ON m_access_cert_campaign
    FOR EACH ROW EXECUTE FUNCTION delete_object_oid();

CREATE INDEX m_access_cert_campaign_nameOrig_idx ON m_access_cert_campaign (nameOrig);
CREATE UNIQUE INDEX m_access_cert_campaign_nameNorm_key ON m_access_cert_campaign (nameNorm);
CREATE INDEX m_access_cert_campaign_subtypes_idx ON m_access_cert_campaign USING gin(subtypes);
CREATE INDEX m_access_cert_campaign_policySituation_idx
    ON m_access_cert_campaign USING gin(policysituations gin__int_ops);
CREATE INDEX m_access_cert_campaign_ext_idx ON m_access_cert_campaign USING gin(ext);
CREATE INDEX m_access_cert_campaign_fullTextInfo_idx
    ON m_access_cert_campaign USING gin(fullTextInfo gin_trgm_ops);
CREATE INDEX m_access_cert_campaign_createTimestamp_idx ON m_access_cert_campaign (createTimestamp);
CREATE INDEX m_access_cert_campaign_modifyTimestamp_idx ON m_access_cert_campaign (modifyTimestamp);

CREATE TABLE m_access_cert_case (
    ownerOid UUID NOT NULL REFERENCES m_object_oid(oid) ON DELETE CASCADE,
    containerType ContainerType GENERATED ALWAYS AS ('ACCESS_CERTIFICATION_CASE') STORED
        CHECK (containerType = 'ACCESS_CERTIFICATION_CASE'),
    administrativeStatus ActivationStatusType,
    archiveTimestamp TIMESTAMPTZ,
    disableReason TEXT,
    disableTimestamp TIMESTAMPTZ,
    effectiveStatus ActivationStatusType,
    enableTimestamp TIMESTAMPTZ,
    validFrom TIMESTAMPTZ,
    validTo TIMESTAMPTZ,
    validityChangeTimestamp TIMESTAMPTZ,
    validityStatus TimeIntervalStatusType,
    currentStageOutcome TEXT,
    fullObject BYTEA,
    campaignIteration INTEGER NOT NULL,
    objectRefTargetOid UUID,
    objectRefTargetType ObjectType,
    objectRefRelationId INTEGER REFERENCES m_uri(id),
    orgRefTargetOid UUID,
    orgRefTargetType ObjectType,
    orgRefRelationId INTEGER REFERENCES m_uri(id),
    outcome TEXT,
    remediedTimestamp TIMESTAMPTZ,
    currentStageDeadline TIMESTAMPTZ,
    currentStageCreateTimestamp TIMESTAMPTZ,
    stageNumber INTEGER,
    targetRefTargetOid UUID,
    targetRefTargetType ObjectType,
    targetRefRelationId INTEGER REFERENCES m_uri(id),
    tenantRefTargetOid UUID,
    tenantRefTargetType ObjectType,
    tenantRefRelationId INTEGER REFERENCES m_uri(id),

    PRIMARY KEY (ownerOid, cid)
)
    INHERITS(m_container);

CREATE INDEX m_access_cert_case_objectRefTargetOid_idx ON m_access_cert_case (objectRefTargetOid);
CREATE INDEX m_access_cert_case_targetRefTargetOid_idx ON m_access_cert_case (targetRefTargetOid);
CREATE INDEX m_access_cert_case_tenantRefTargetOid_idx ON m_access_cert_case (tenantRefTargetOid);
CREATE INDEX m_access_cert_case_orgRefTargetOid_idx ON m_access_cert_case (orgRefTargetOid);

CREATE TABLE m_access_cert_wi (
    ownerOid UUID NOT NULL, -- PK+FK
    accessCertCaseCid INTEGER NOT NULL, -- PK+FK
    containerType ContainerType GENERATED ALWAYS AS ('ACCESS_CERTIFICATION_WORK_ITEM') STORED
        CHECK (containerType = 'ACCESS_CERTIFICATION_WORK_ITEM'),
    closeTimestamp TIMESTAMPTZ,
    campaignIteration INTEGER NOT NULL,
    outcome TEXT, -- stores output/outcome
    outputChangeTimestamp TIMESTAMPTZ,
    performerRefTargetOid UUID,
    performerRefTargetType ObjectType,
    performerRefRelationId INTEGER REFERENCES m_uri(id),
    stageNumber INTEGER,

    PRIMARY KEY (ownerOid, accessCertCaseCid, cid)
)
    INHERITS(m_container);

-- indexed by first two PK columns
ALTER TABLE m_access_cert_wi
    ADD CONSTRAINT m_access_cert_wi_id_fk FOREIGN KEY (ownerOid, accessCertCaseCid)
        REFERENCES m_access_cert_case (ownerOid, cid)
        ON DELETE CASCADE;

-- stores case/workItem/assigneeRef
CREATE TABLE m_access_cert_wi_assignee (
    ownerOid UUID NOT NULL REFERENCES m_object_oid(oid) ON DELETE CASCADE,
    accessCertCaseCid INTEGER NOT NULL,
    accessCertWorkItemCid INTEGER NOT NULL,
    referenceType ReferenceType GENERATED ALWAYS AS ('ACCESS_CERT_WI_ASSIGNEE') STORED,

    PRIMARY KEY (ownerOid, accessCertCaseCid, accessCertWorkItemCid, referenceType, relationId, targetOid)
)
    INHERITS (m_reference);

-- indexed by first two PK columns, TODO: isn't this one superfluous with the next one?
ALTER TABLE m_access_cert_wi_assignee ADD CONSTRAINT m_access_cert_wi_assignee_id_fk_case
    FOREIGN KEY (ownerOid, accessCertCaseCid) REFERENCES m_access_cert_case (ownerOid, cid)
        ON DELETE CASCADE;

-- indexed by first three PK columns
ALTER TABLE m_access_cert_wi_assignee ADD CONSTRAINT m_access_cert_wi_assignee_id_fk_wi
    FOREIGN KEY (ownerOid, accessCertCaseCid, accessCertWorkItemCid)
        REFERENCES m_access_cert_wi (ownerOid, accessCertCaseCid, cid)
        ON DELETE CASCADE;

CREATE INDEX m_access_cert_wi_assignee_targetOidRelationId_idx
    ON m_access_cert_wi_assignee (targetOid, relationId);

-- stores case/workItem/candidateRef
CREATE TABLE m_access_cert_wi_candidate (
    ownerOid UUID NOT NULL REFERENCES m_object_oid(oid) ON DELETE CASCADE,
    accessCertCaseCid INTEGER NOT NULL,
    accessCertWorkItemCid INTEGER NOT NULL,
    referenceType ReferenceType GENERATED ALWAYS AS ('ACCESS_CERT_WI_CANDIDATE') STORED,

    PRIMARY KEY (ownerOid, accessCertCaseCid, accessCertWorkItemCid, referenceType, relationId, targetOid)
)
    INHERITS (m_reference);

-- indexed by first two PK columns, TODO: isn't this one superfluous with the next one?
ALTER TABLE m_access_cert_wi_candidate ADD CONSTRAINT m_access_cert_wi_candidate_id_fk_case
    FOREIGN KEY (ownerOid, accessCertCaseCid) REFERENCES m_access_cert_case (ownerOid, cid)
        ON DELETE CASCADE;

-- indexed by first three PK columns
ALTER TABLE m_access_cert_wi_candidate ADD CONSTRAINT m_access_cert_wi_candidate_id_fk_wi
    FOREIGN KEY (ownerOid, accessCertCaseCid, accessCertWorkItemCid)
        REFERENCES m_access_cert_wi (ownerOid, accessCertCaseCid, cid)
        ON DELETE CASCADE;

CREATE INDEX m_access_cert_wi_candidate_targetOidRelationId_idx
    ON m_access_cert_wi_candidate (targetOid, relationId);
-- endregion

-- region ObjectTemplateType
CREATE TABLE m_object_template (
    oid UUID NOT NULL PRIMARY KEY REFERENCES m_object_oid(oid),
    objectType ObjectType GENERATED ALWAYS AS ('OBJECT_TEMPLATE') STORED
        CHECK (objectType = 'OBJECT_TEMPLATE')
)
    INHERITS (m_assignment_holder);

CREATE TRIGGER m_object_template_oid_insert_tr BEFORE INSERT ON m_object_template
    FOR EACH ROW EXECUTE FUNCTION insert_object_oid();
CREATE TRIGGER m_object_template_update_tr BEFORE UPDATE ON m_object_template
    FOR EACH ROW EXECUTE FUNCTION before_update_object();
CREATE TRIGGER m_object_template_oid_delete_tr AFTER DELETE ON m_object_template
    FOR EACH ROW EXECUTE FUNCTION delete_object_oid();

CREATE INDEX m_object_template_nameOrig_idx ON m_object_template (nameOrig);
CREATE UNIQUE INDEX m_object_template_nameNorm_key ON m_object_template (nameNorm);
CREATE INDEX m_object_template_subtypes_idx ON m_object_template USING gin(subtypes);
CREATE INDEX m_object_template_policySituation_idx
    ON m_object_template USING gin(policysituations gin__int_ops);
CREATE INDEX m_object_template_createTimestamp_idx ON m_object_template (createTimestamp);
CREATE INDEX m_object_template_modifyTimestamp_idx ON m_object_template (modifyTimestamp);

-- stores ObjectTemplateType/includeRef
CREATE TABLE m_ref_include (
    ownerOid UUID NOT NULL REFERENCES m_object_oid(oid) ON DELETE CASCADE,
    referenceType ReferenceType GENERATED ALWAYS AS ('INCLUDE') STORED
        CHECK (referenceType = 'INCLUDE'),

    PRIMARY KEY (ownerOid, relationId, targetOid)
)
    INHERITS (m_reference);

CREATE INDEX m_ref_include_targetOidRelationId_idx
    ON m_ref_include (targetOid, relationId);
-- endregion

-- region FunctionLibrary/Sequence/Form tables
-- Represents FunctionLibraryType, see https://docs.evolveum.com/midpoint/reference/expressions/function-libraries/
CREATE TABLE m_function_library (
    oid UUID NOT NULL PRIMARY KEY REFERENCES m_object_oid(oid),
    objectType ObjectType GENERATED ALWAYS AS ('FUNCTION_LIBRARY') STORED
        CHECK (objectType = 'FUNCTION_LIBRARY')
)
    INHERITS (m_assignment_holder);

CREATE TRIGGER m_function_library_oid_insert_tr BEFORE INSERT ON m_function_library
    FOR EACH ROW EXECUTE FUNCTION insert_object_oid();
CREATE TRIGGER m_function_library_update_tr BEFORE UPDATE ON m_function_library
    FOR EACH ROW EXECUTE FUNCTION before_update_object();
CREATE TRIGGER m_function_library_oid_delete_tr AFTER DELETE ON m_function_library
    FOR EACH ROW EXECUTE FUNCTION delete_object_oid();

CREATE INDEX m_function_library_nameOrig_idx ON m_function_library (nameOrig);
CREATE UNIQUE INDEX m_function_library_nameNorm_key ON m_function_library (nameNorm);
CREATE INDEX m_function_library_subtypes_idx ON m_function_library USING gin(subtypes);
CREATE INDEX m_function_library_policySituation_idx
    ON m_function_library USING gin(policysituations gin__int_ops);

-- Represents SequenceType, see https://docs.evolveum.com/midpoint/reference/expressions/sequences/
CREATE TABLE m_sequence (
    oid UUID NOT NULL PRIMARY KEY REFERENCES m_object_oid(oid),
    objectType ObjectType GENERATED ALWAYS AS ('SEQUENCE') STORED
        CHECK (objectType = 'SEQUENCE')
)
    INHERITS (m_assignment_holder);

CREATE TRIGGER m_sequence_oid_insert_tr BEFORE INSERT ON m_sequence
    FOR EACH ROW EXECUTE FUNCTION insert_object_oid();
CREATE TRIGGER m_sequence_update_tr BEFORE UPDATE ON m_sequence
    FOR EACH ROW EXECUTE FUNCTION before_update_object();
CREATE TRIGGER m_sequence_oid_delete_tr AFTER DELETE ON m_sequence
    FOR EACH ROW EXECUTE FUNCTION delete_object_oid();

CREATE INDEX m_sequence_nameOrig_idx ON m_sequence (nameOrig);
CREATE UNIQUE INDEX m_sequence_nameNorm_key ON m_sequence (nameNorm);
CREATE INDEX m_sequence_subtypes_idx ON m_sequence USING gin(subtypes);
CREATE INDEX m_sequence_policySituation_idx ON m_sequence USING gin(policysituations gin__int_ops);
CREATE INDEX m_sequence_createTimestamp_idx ON m_sequence (createTimestamp);
CREATE INDEX m_sequence_modifyTimestamp_idx ON m_sequence (modifyTimestamp);

-- Represents FormType, see https://docs.evolveum.com/midpoint/reference/admin-gui/custom-forms/
CREATE TABLE m_form (
    oid UUID NOT NULL PRIMARY KEY REFERENCES m_object_oid(oid),
    objectType ObjectType GENERATED ALWAYS AS ('FORM') STORED
        CHECK (objectType = 'FORM')
)
    INHERITS (m_assignment_holder);

CREATE TRIGGER m_form_oid_insert_tr BEFORE INSERT ON m_form
    FOR EACH ROW EXECUTE FUNCTION insert_object_oid();
CREATE TRIGGER m_form_update_tr BEFORE UPDATE ON m_form
    FOR EACH ROW EXECUTE FUNCTION before_update_object();
CREATE TRIGGER m_form_oid_delete_tr AFTER DELETE ON m_form
    FOR EACH ROW EXECUTE FUNCTION delete_object_oid();

CREATE INDEX m_form_nameOrig_idx ON m_form (nameOrig);
CREATE UNIQUE INDEX m_form_nameNorm_key ON m_form (nameNorm);
CREATE INDEX m_form_subtypes_idx ON m_form USING gin(subtypes);
CREATE INDEX m_form_policySituation_idx ON m_form USING gin(policysituations gin__int_ops);
CREATE INDEX m_form_createTimestamp_idx ON m_form (createTimestamp);
CREATE INDEX m_form_modifyTimestamp_idx ON m_form (modifyTimestamp);
-- endregion

-- region Notification and message transport
-- Represents MessageTemplateType
CREATE TABLE m_message_template (
    oid UUID NOT NULL PRIMARY KEY REFERENCES m_object_oid(oid),
    objectType ObjectType GENERATED ALWAYS AS ('MESSAGE_TEMPLATE') STORED
        CHECK (objectType = 'MESSAGE_TEMPLATE')
)
    INHERITS (m_assignment_holder);

CREATE TRIGGER m_message_template_oid_insert_tr BEFORE INSERT ON m_message_template
    FOR EACH ROW EXECUTE FUNCTION insert_object_oid();
CREATE TRIGGER m_message_template_update_tr BEFORE UPDATE ON m_message_template
    FOR EACH ROW EXECUTE FUNCTION before_update_object();
CREATE TRIGGER m_message_template_oid_delete_tr AFTER DELETE ON m_message_template
    FOR EACH ROW EXECUTE FUNCTION delete_object_oid();

CREATE INDEX m_message_template_nameOrig_idx ON m_message_template (nameOrig);
CREATE UNIQUE INDEX m_message_template_nameNorm_key ON m_message_template (nameNorm);
CREATE INDEX m_message_template_policySituation_idx
    ON m_message_template USING gin(policysituations gin__int_ops);
CREATE INDEX m_message_template_createTimestamp_idx ON m_message_template (createTimestamp);
CREATE INDEX m_message_template_modifyTimestamp_idx ON m_message_template (modifyTimestamp);
-- endregion

-- region Assignment/Inducement table
-- Represents AssignmentType, see https://docs.evolveum.com/midpoint/reference/roles-policies/assignment/
-- and also https://docs.evolveum.com/midpoint/reference/roles-policies/assignment/assignment-vs-inducement/
CREATE TABLE m_assignment (
    ownerOid UUID NOT NULL REFERENCES m_object_oid(oid) ON DELETE CASCADE,

    -- Container ID, unique in the scope of the whole object (owner).
    -- While this provides it for sub-tables we will repeat this for clarity, it's part of PK.
    cid BIGINT NOT NULL,
    -- this is different from other containers, this is not generated, app must provide it
    containerType ContainerType NOT NULL CHECK (containerType IN ('ASSIGNMENT', 'INDUCEMENT')),
    ownerType ObjectType NOT NULL,
    lifecycleState TEXT,
    orderValue INTEGER, -- item "order"
    orgRefTargetOid UUID,
    orgRefTargetType ObjectType,
    orgRefRelationId INTEGER REFERENCES m_uri(id),
    targetRefTargetOid UUID,
    targetRefTargetType ObjectType,
    targetRefRelationId INTEGER REFERENCES m_uri(id),
    tenantRefTargetOid UUID,
    tenantRefTargetType ObjectType,
    tenantRefRelationId INTEGER REFERENCES m_uri(id),
    policySituations INTEGER[], -- soft-references m_uri, add index per table
    subtypes TEXT[], -- only EQ filter
    ext JSONB,
    -- construction
    resourceRefTargetOid UUID,
    resourceRefTargetType ObjectType,
    resourceRefRelationId INTEGER REFERENCES m_uri(id),
    -- activation
    administrativeStatus ActivationStatusType,
    effectiveStatus ActivationStatusType,
    enableTimestamp TIMESTAMPTZ,
    disableTimestamp TIMESTAMPTZ,
    disableReason TEXT,
    validityStatus TimeIntervalStatusType,
    validFrom TIMESTAMPTZ,
    validTo TIMESTAMPTZ,
    validityChangeTimestamp TIMESTAMPTZ,
    archiveTimestamp TIMESTAMPTZ,
    -- metadata
    creatorRefTargetOid UUID,
    creatorRefTargetType ObjectType,
    creatorRefRelationId INTEGER REFERENCES m_uri(id),
    createChannelId INTEGER REFERENCES m_uri(id),
    createTimestamp TIMESTAMPTZ,
    modifierRefTargetOid UUID,
    modifierRefTargetType ObjectType,
    modifierRefRelationId INTEGER REFERENCES m_uri(id),
    modifyChannelId INTEGER REFERENCES m_uri(id),
    modifyTimestamp TIMESTAMPTZ,
    fullObject BYTEA,

    PRIMARY KEY (ownerOid, cid)
);

-- Assignment metadata

CREATE TABLE m_assignment_metadata (
    ownerOid UUID NOT NULL REFERENCES m_object_oid(oid) ON DELETE CASCADE,
    ownerType ObjectType,
    assignmentCid INTEGER NOT NULL,
    containerType ContainerType GENERATED ALWAYS AS ('ASSIGNMENT_METADATA') STORED
        CHECK (containerType = 'ASSIGNMENT_METADATA'),

    -- Storage metadata
    creatorRefTargetOid UUID,
    creatorRefTargetType ObjectType,
    creatorRefRelationId INTEGER REFERENCES m_uri(id),
    createChannelId INTEGER REFERENCES m_uri(id),
    createTimestamp TIMESTAMPTZ,
    modifierRefTargetOid UUID,
    modifierRefTargetType ObjectType,
    modifierRefRelationId INTEGER REFERENCES m_uri(id),
    modifyChannelId INTEGER REFERENCES m_uri(id),
    modifyTimestamp TIMESTAMPTZ,

    PRIMARY KEY (ownerOid, assignmentCid, cid)
) INHERITS(m_container);

CREATE INDEX m_assignment_metadata_createTimestamp_idx ON m_assignment (createTimestamp);
CREATE INDEX m_assignment_metadata_modifyTimestamp_idx ON m_assignment (modifyTimestamp);


CREATE INDEX m_assignment_policySituation_idx
    ON m_assignment USING gin(policysituations gin__int_ops);
CREATE INDEX m_assignment_subtypes_idx ON m_assignment USING gin(subtypes);
CREATE INDEX m_assignment_ext_idx ON m_assignment USING gin(ext);
-- TODO was: CREATE INDEX iAssignmentAdministrative ON m_assignment (administrativeStatus);
-- administrativeStatus has 3 states (ENABLED/DISABLED/ARCHIVED), not sure it's worth indexing
-- but it can be used as a condition to index other (e.g. WHERE administrativeStatus='ENABLED')
-- TODO the same: CREATE INDEX iAssignmentEffective ON m_assignment (effectiveStatus);
CREATE INDEX m_assignment_validFrom_idx ON m_assignment (validFrom);
CREATE INDEX m_assignment_validTo_idx ON m_assignment (validTo);
CREATE INDEX m_assignment_targetRefTargetOid_idx ON m_assignment (targetRefTargetOid);
CREATE INDEX m_assignment_tenantRefTargetOid_idx ON m_assignment (tenantRefTargetOid);
CREATE INDEX m_assignment_orgRefTargetOid_idx ON m_assignment (orgRefTargetOid);
CREATE INDEX m_assignment_resourceRefTargetOid_idx ON m_assignment (resourceRefTargetOid);
CREATE INDEX m_assignment_createTimestamp_idx ON m_assignment (createTimestamp);
CREATE INDEX m_assignment_modifyTimestamp_idx ON m_assignment (modifyTimestamp);

-- stores assignment/effectiveMarkRef
CREATE TABLE m_ref_assignment_effective_mark (
    ownerOid UUID NOT NULL REFERENCES m_object_oid(oid) ON DELETE CASCADE,
    assignmentCid INTEGER NOT NULL,
    referenceType ReferenceType GENERATED ALWAYS AS ('ASSIGNMENT_EFFECTIVE_MARK') STORED
        CHECK (referenceType = 'ASSIGNMENT_EFFECTIVE_MARK'),
    PRIMARY KEY (ownerOid, assignmentCid, relationId, targetOid)
)
    INHERITS (m_reference);

CREATE INDEX m_ref_assignment_effective_mark_targetOidRelationId_idx
    ON m_ref_assignment_effective_mark (targetOid, relationId);


ALTER TABLE "m_assignment_metadata"
ADD FOREIGN KEY ("owneroid", "assignmentcid") REFERENCES "m_assignment" ("owneroid", "cid") ON DELETE CASCADE;

-- stores assignment/metadata/createApproverRef
CREATE TABLE m_assignment_ref_create_approver (
    ownerOid UUID NOT NULL REFERENCES m_object_oid(oid) ON DELETE CASCADE,
    assignmentCid INTEGER NOT NULL,
    metadataCid INTEGER,
    referenceType ReferenceType GENERATED ALWAYS AS ('ASSIGNMENT_CREATE_APPROVER') STORED
        CHECK (referenceType = 'ASSIGNMENT_CREATE_APPROVER')
)
    INHERITS (m_reference);

-- indexed by first two PK columns
ALTER TABLE m_assignment_ref_create_approver ADD CONSTRAINT m_assignment_ref_create_approver_id_fk
    FOREIGN KEY (ownerOid, assignmentCid) REFERENCES m_assignment (ownerOid, cid)
        ON DELETE CASCADE;
-- table does not have primary key since metadataCid == null are original values in metadata containar
-- and metadataCid != null are value metadata references
ALTER TABLE "m_assignment_ref_create_approver" ADD CONSTRAINT "m_assignment_ref_create_approver_pkey"
  UNIQUE ("owneroid", "assignmentcid", "metadatacid", "referencetype", "relationid", "targetoid");

CREATE INDEX m_assignment_ref_create_approver_targetOidRelationId_idx
    ON m_assignment_ref_create_approver (targetOid, relationId);

-- stores assignment/metadata/modifyApproverRef
CREATE TABLE m_assignment_ref_modify_approver (
    ownerOid UUID NOT NULL REFERENCES m_object_oid(oid) ON DELETE CASCADE,
    assignmentCid INTEGER NOT NULL,
    metadataCid INTEGER,
    referenceType ReferenceType GENERATED ALWAYS AS ('ASSIGNMENT_MODIFY_APPROVER') STORED
        CHECK (referenceType = 'ASSIGNMENT_MODIFY_APPROVER')
)
    INHERITS (m_reference);

-- indexed by first three PK columns
ALTER TABLE m_assignment_ref_modify_approver ADD CONSTRAINT m_assignment_ref_modify_approver_id_fk
    FOREIGN KEY (ownerOid, assignmentCid) REFERENCES m_assignment (ownerOid, cid)
        ON DELETE CASCADE;

ALTER TABLE "m_assignment_ref_modify_approver" ADD CONSTRAINT "m_assignment_ref_modify_approver_pkey"
  UNIQUE ("owneroid", "assignmentcid", "metadatacid", "referencetype", "relationid", "targetoid");

CREATE INDEX m_assignment_ref_modify_approver_targetOidRelationId_idx
    ON m_assignment_ref_modify_approver (targetOid, relationId);
-- endregion

-- region Other object containers
-- stores ObjectType/trigger (TriggerType)
CREATE TABLE m_trigger (
    ownerOid UUID NOT NULL REFERENCES m_object_oid(oid) ON DELETE CASCADE,
    containerType ContainerType GENERATED ALWAYS AS ('TRIGGER') STORED
        CHECK (containerType = 'TRIGGER'),
    handlerUriId INTEGER REFERENCES m_uri(id),
    timestamp TIMESTAMPTZ,

    PRIMARY KEY (ownerOid, cid)
)
    INHERITS(m_container);

CREATE INDEX m_trigger_timestamp_idx ON m_trigger (timestamp);

-- stores ObjectType/operationExecution (OperationExecutionType)
CREATE TABLE m_operation_execution (
    ownerOid UUID NOT NULL REFERENCES m_object_oid(oid) ON DELETE CASCADE,
    containerType ContainerType GENERATED ALWAYS AS ('OPERATION_EXECUTION') STORED
        CHECK (containerType = 'OPERATION_EXECUTION'),
    status OperationResultStatusType,
    recordType OperationExecutionRecordTypeType,
    initiatorRefTargetOid UUID,
    initiatorRefTargetType ObjectType,
    initiatorRefRelationId INTEGER REFERENCES m_uri(id),
    taskRefTargetOid UUID,
    taskRefTargetType ObjectType,
    taskRefRelationId INTEGER REFERENCES m_uri(id),
    timestamp TIMESTAMPTZ,
    fullObject BYTEA,

    PRIMARY KEY (ownerOid, cid)
)
    INHERITS(m_container);

CREATE INDEX m_operation_execution_initiatorRefTargetOid_idx
    ON m_operation_execution (initiatorRefTargetOid);
CREATE INDEX m_operation_execution_taskRefTargetOid_idx
    ON m_operation_execution (taskRefTargetOid);
CREATE INDEX m_operation_execution_timestamp_idx ON m_operation_execution (timestamp);
-- index for ownerOid is part of PK
-- TODO: index for status is questionable, don't we want WHERE status = ... to another index instead?
-- endregion


-- region Simulations Support

CREATE TABLE m_simulation_result (
    oid UUID NOT NULL PRIMARY KEY REFERENCES m_object_oid(oid),
    objectType ObjectType GENERATED ALWAYS AS ('SIMULATION_RESULT') STORED
        CHECK (objectType = 'SIMULATION_RESULT'),
    partitioned boolean,
    rootTaskRefTargetOid UUID,
    rootTaskRefTargetType ObjectType,
    rootTaskRefRelationId INTEGER REFERENCES m_uri(id),
    startTimestamp TIMESTAMPTZ,
    endTimestamp TIMESTAMPTZ
)
    INHERITS (m_assignment_holder);

CREATE TRIGGER m_simulation_result_oid_insert_tr BEFORE INSERT ON m_simulation_result
    FOR EACH ROW EXECUTE FUNCTION insert_object_oid();
CREATE TRIGGER m_simulation_result_update_tr BEFORE UPDATE ON m_simulation_result
    FOR EACH ROW EXECUTE FUNCTION before_update_object();
CREATE TRIGGER m_simulation_result_oid_delete_tr AFTER DELETE ON m_simulation_result
    FOR EACH ROW EXECUTE FUNCTION delete_object_oid();

CREATE TYPE ObjectProcessingStateType AS ENUM ('UNMODIFIED', 'ADDED', 'MODIFIED', 'DELETED');

CREATE TABLE m_simulation_result_processed_object (
    -- Default OID value is covered by INSERT triggers. No PK defined on abstract tables.
    -- Owner does not have to be the direct parent of the container.
    -- use like this on the concrete table:
    -- ownerOid UUID NOT NULL REFERENCES m_object_oid(oid),
    ownerOid UUID NOT NULL REFERENCES m_object_oid(oid) ON DELETE CASCADE,

    -- Container ID, unique in the scope of the whole object (owner).
    -- While this provides it for sub-tables we will repeat this for clarity, it's part of PK.
    cid BIGINT NOT NULL,
    containerType ContainerType GENERATED ALWAYS AS ('SIMULATION_RESULT_PROCESSED_OBJECT') STORED
        CHECK (containerType = 'SIMULATION_RESULT_PROCESSED_OBJECT'),
    oid UUID,
    objectType ObjectType,
    nameOrig TEXT,
    nameNorm TEXT,
    state ObjectProcessingStateType,
    metricIdentifiers TEXT[],
    fullObject BYTEA,
    objectBefore BYTEA,
    objectAfter BYTEA,
    transactionId TEXT,
    focusRecordId BIGINT,

   PRIMARY KEY (ownerOid, cid)
) PARTITION BY LIST(ownerOid);

CREATE TABLE m_simulation_result_processed_object_default PARTITION OF m_simulation_result_processed_object DEFAULT;

CREATE OR REPLACE FUNCTION m_simulation_result_create_partition() RETURNS trigger AS
  $BODY$
    DECLARE
      partition TEXT;
    BEGIN
      partition := 'm_sr_processed_object_' || REPLACE(new.oid::text,'-','_');
      IF new.partitioned AND NOT EXISTS(SELECT relname FROM pg_class WHERE relname=partition) THEN
        RAISE NOTICE 'A partition has been created %',partition;
        EXECUTE 'CREATE TABLE ' || partition || ' partition of ' || 'm_simulation_result_processed_object' || ' for values in (''' || new.oid|| ''');';
      END IF;
      RETURN NULL;
    END;
  $BODY$
LANGUAGE plpgsql;

CREATE TRIGGER m_simulation_result_create_partition AFTER INSERT ON m_simulation_result
 FOR EACH ROW EXECUTE FUNCTION m_simulation_result_create_partition();

--- Trigger which deletes processed objects partition when whole simulation is deleted

CREATE OR REPLACE FUNCTION m_simulation_result_delete_partition() RETURNS trigger AS
  $BODY$
    DECLARE
      partition TEXT;
    BEGIN
      partition := 'm_sr_processed_object_' || REPLACE(OLD.oid::text,'-','_');
      IF OLD.partitioned AND EXISTS(SELECT relname FROM pg_class WHERE relname=partition) THEN
        RAISE NOTICE 'A partition has been deleted %',partition;
        EXECUTE 'DROP TABLE IF EXISTS ' || partition || ';';
      END IF;
      RETURN OLD;
    END;
  $BODY$
LANGUAGE plpgsql;

CREATE TRIGGER m_simulation_result_delete_partition BEFORE DELETE ON m_simulation_result
  FOR EACH ROW EXECUTE FUNCTION m_simulation_result_delete_partition();



CREATE TABLE m_processed_object_event_mark (
  ownerOid UUID NOT NULL REFERENCES m_object_oid(oid) ON DELETE CASCADE,
  ownerType ObjectType, -- GENERATED ALWAYS AS ('SIMULATION_RESULT') STORED,
  processedObjectCid INTEGER NOT NULL,
  referenceType ReferenceType GENERATED ALWAYS AS ('PROCESSED_OBJECT_EVENT_MARK') STORED,
  targetOid UUID NOT NULL, -- soft-references m_object
  targetType ObjectType NOT NULL,
  relationId INTEGER NOT NULL REFERENCES m_uri(id)

) PARTITION BY LIST(ownerOid);

CREATE TABLE m_processed_object_event_mark_default PARTITION OF m_processed_object_event_mark DEFAULT;

-- endregion

-- region Mark

CREATE TABLE m_mark (
    oid UUID NOT NULL PRIMARY KEY REFERENCES m_object_oid(oid),
    objectType ObjectType GENERATED ALWAYS AS ('MARK') STORED
        CHECK (objectType = 'MARK')
)
    INHERITS (m_assignment_holder);

CREATE TRIGGER m_mark_oid_insert_tr BEFORE INSERT ON m_mark
    FOR EACH ROW EXECUTE FUNCTION insert_object_oid();
CREATE TRIGGER m_mark_update_tr BEFORE UPDATE ON m_mark
    FOR EACH ROW EXECUTE FUNCTION before_update_object();
CREATE TRIGGER m_mark_oid_delete_tr AFTER DELETE ON m_mark
    FOR EACH ROW EXECUTE FUNCTION delete_object_oid();


-- endregion

-- region schema
CREATE TABLE m_schema (
    oid UUID NOT NULL PRIMARY KEY REFERENCES m_object_oid(oid),
    objectType ObjectType GENERATED ALWAYS AS ('SCHEMA') STORED
       CHECK (objectType = 'SCHEMA')
)
    INHERITS (m_assignment_holder);

CREATE TRIGGER m_schema_oid_insert_tr BEFORE INSERT ON m_schema
    FOR EACH ROW EXECUTE FUNCTION insert_object_oid();
CREATE TRIGGER m_schema_update_tr BEFORE UPDATE ON m_schema
    FOR EACH ROW EXECUTE FUNCTION before_update_object();
CREATE TRIGGER m_schema_oid_delete_tr AFTER DELETE ON m_schema
    FOR EACH ROW EXECUTE FUNCTION delete_object_oid();

-- endregion

-- region Extension support
-- Catalog table of known indexed extension items.
-- While itemName and valueType are both Q-names they are not cached via m_uri because this
-- table is small, itemName does not repeat (valueType does) and readability is also better.
-- This has similar function as m_uri - it translates something to IDs, no need to nest it.
CREATE TABLE m_ext_item (
    id SERIAL NOT NULL PRIMARY KEY,
    itemName TEXT NOT NULL,
    valueType TEXT NOT NULL,
    holderType ExtItemHolderType NOT NULL,
    cardinality ExtItemCardinality NOT NULL
    -- information about storage mechanism (JSON common/separate, column, table separate/common, etc.)
    -- storageType JSONB NOT NULL default '{"type": "EXT_JSON"}', -- currently only JSONB is used
);

-- This works fine for itemName+holderType search used in raw processing
CREATE UNIQUE INDEX m_ext_item_key ON m_ext_item (itemName, holderType, valueType, cardinality);
-- endregion

-- INDEXING:
-- More indexes is possible, but for low-variability columns like lifecycleState or administrative/effectiveStatus
-- better use them in WHERE as needed when slow query appear: https://www.postgresql.org/docs/current/indexes-partial.html
-- Also see: https://docs.evolveum.com/midpoint/reference/repository/native-postgresql/db-maintenance/

-- region Schema versioning and upgrading
/*
Procedure applying a DB schema/data change for main repository tables (audit has separate procedure).
Use sequential change numbers to identify the changes.
This protects re-execution of the same change on the same database instance.
Use dollar-quoted string constant for a change, examples are lower, docs here:
https://www.postgresql.org/docs/current/sql-syntax-lexical.html#SQL-SYNTAX-DOLLAR-QUOTING
The transaction is committed if the change is executed.
The change number is NOT semantic and uses different key than original 'databaseSchemaVersion'.
Semantic schema versioning is still possible, but now only for information purposes.

Example of an DB upgrade script (stuff between $$ can be multiline, here compressed for brevity):
CALL apply_change(1, $$ create table x(a int); insert into x values (1); $$);
CALL apply_change(2, $$ alter table x add column b text; insert into x values (2, 'two'); $$);
-- not a good idea in general, but "true" forces the execution; it never updates change # to lower
CALL apply_change(1, $$ insert into x values (3, 'three'); $$, true);
*/
CREATE OR REPLACE PROCEDURE apply_change(changeNumber int, change TEXT, force boolean = false)
    LANGUAGE plpgsql
AS $$
DECLARE
    lastChange int;
BEGIN
    SELECT value INTO lastChange FROM m_global_metadata WHERE name = 'schemaChangeNumber';

    -- change is executed if the changeNumber is newer - or if forced
    IF lastChange IS NULL OR lastChange < changeNumber OR force THEN
        EXECUTE change;
        RAISE NOTICE 'Change #% executed!', changeNumber;

        IF lastChange IS NULL THEN
            INSERT INTO m_global_metadata (name, value) VALUES ('schemaChangeNumber', changeNumber);
        ELSIF changeNumber > lastChange THEN
            -- even with force we never want to set lower-or-equal change number, hence the IF above
            UPDATE m_global_metadata SET value = changeNumber WHERE name = 'schemaChangeNumber';
        ELSE
            RAISE NOTICE 'Last change number left unchanged: #%', lastChange;
        END IF;
        COMMIT;
    ELSE
        RAISE NOTICE 'Change #% skipped - not newer than the last change #%!', changeNumber, lastChange;
    END IF;
END $$;
-- endregion



-- Initializing the last change number used in postgres-new-upgrade.sql.
-- This is important to avoid applying any change more than once.
-- Also update SqaleUtils.CURRENT_SCHEMA_CHANGE_NUMBER
-- repo/repo-sqale/src/main/java/com/evolveum/midpoint/repo/sqale/SqaleUtils.java
<<<<<<< HEAD
call apply_change(42, $$ SELECT 1 $$, true);
=======
call apply_change(44, $$ SELECT 1 $$, true);
>>>>>>> 502b256b
<|MERGE_RESOLUTION|>--- conflicted
+++ resolved
@@ -2604,8 +2604,4 @@
 -- This is important to avoid applying any change more than once.
 -- Also update SqaleUtils.CURRENT_SCHEMA_CHANGE_NUMBER
 -- repo/repo-sqale/src/main/java/com/evolveum/midpoint/repo/sqale/SqaleUtils.java
-<<<<<<< HEAD
-call apply_change(42, $$ SELECT 1 $$, true);
-=======
-call apply_change(44, $$ SELECT 1 $$, true);
->>>>>>> 502b256b
+call apply_change(45, $$ SELECT 1 $$, true);
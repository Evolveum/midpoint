--- conflicted
+++ resolved
@@ -1,17 +1,28 @@
-#Sat Oct 12 17:23:53 CEST 2013
+#
+# Copyright (c) 2010-2013 Evolveum
+#
+# Licensed under the Apache License, Version 2.0 (the "License");
+# you may not use this file except in compliance with the License.
+# You may obtain a copy of the License at
+#
+#     http://www.apache.org/licenses/LICENSE-2.0
+#
+# Unless required by applicable law or agreed to in writing, software
+# distributed under the License is distributed on an "AS IS" BASIS,
+# WITHOUT WARRANTIES OR CONDITIONS OF ANY KIND, either express or implied.
+# See the License for the specific language governing permissions and
+# limitations under the License.
+#
+
+#Tue Apr 30 12:44:04 CEST 2013
 TaskListType.ACTIVATED=Activated
 TaskListType.ALL=All
 TaskListType.DEACTIVATED=Deactivated
 TaskListType.EXECUTING=Executing
 mainForm.category.null=All
 mainForm.state.null=All
-<<<<<<< HEAD
 page.subTitle=in midPoint
 page.title=Tasks
-pageTasks.alreadyPassed=already passed
-=======
-page.title=List tasks
->>>>>>> e80b6b02
 pageTasks.button.deactivateServiceThreads=Stop all threads
 pageTasks.button.deleteNode=Delete
 pageTasks.button.deleteTask=Delete

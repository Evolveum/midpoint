/*
 * Copyright (c) 2022 Evolveum and contributors
 *
 * This work is dual-licensed under the Apache License 2.0
 * and European Union Public License. See LICENSE file for details.
 */

/*
 * Contains all styles for all kinds of tile panels
 */

@mixin tile {
  border: 2px solid $white;
  border-radius: $border-radius;
  background-color: $white;
  @include smooth-transition(0.1s);

  &.selectable {
    @include selectable-tile();
  }

  &.disabled {
      pointer-events: none !important;
      opacity: .65;
    }

  &.simple-tile > i {
      font-size: 2.625rem;
  }

  &.simple-tile.vertical > i {
      font-size: 1.3rem;
      line-height: 1.5;
      width: 1.625rem;
      text-align: center;
      margin-right: 0.65rem;
  }
  & > .tile-title {
      color:$text-toned-color;
  }
}

@mixin selectable-tile {
  cursor: pointer;

  &:hover {
    border: 2px solid $primary;
    border-radius: $border-radius;
    @include smooth-transition(0.1s);

    & > .tile-title {
      color:$text-color;
    }
  }

  &.active {
    border: 2px solid $primary;
    border-radius: $border-radius;
    background-color: mix($white, $primary, 90%);
    @include smooth-transition(0.1s);

    & > .tile-title {
      color:$text-color;
    }
  }
}

@mixin tile-dark-mode {
  border-color: $secondary-alt;
  background-color: lighten($dark, 7.5%) !important;
  color: $white !important;
  @include smooth-transition(0.1s);

  &.selectable {
    @include selectable-tile-dark-mode();
  }
}

@mixin selectable-tile-dark-mode {
  &:hover {
    border-color: $gray-400;
    @include smooth-transition(0.1s);
  }

  &.active {
    border-color: $primary-alt;
    background-color: rgba($primary-alt, 15%);
    @include smooth-transition(0.1s);
  }
}

.tile-panel {
  @include tile();

  &.simple-tile {
    box-shadow: 0px 1px 3px 0px rgba(0, 0, 0, 0.15), 0px 0px 1px 0px rgba(0, 0, 0, 0.12);
  }

}

@include dark-mode() {
  .tile-panel {
    @include tile-dark-mode();
  }
}

.catalog-tile-panel {
  @include tile();

  & > .logo {
    min-width: 84px;
    width: 84px;
    height: 84px;
    min-height: 84px;
    border-radius: 108px;
    background-color: rgba(60, 141, 188, 0.1);
  }

  & > .rounded-icon {
    position: relative;
    top: -20px;
    left: 32px;
    margin-bottom: -20px;

    &.rounded-icon-none {
      margin-bottom: 0;
    }
  }

  & > .tile-description {
    display: -webkit-box;
    text-overflow: ellipsis;
    -webkit-line-clamp: 3;
    -webkit-box-orient: vertical;
    overflow: hidden;
    word-break: break-word;
  }
}

.tile-description {
    display: -webkit-box;
    text-overflow: ellipsis;
    -webkit-line-clamp: 2;
    -webkit-box-orient: vertical;
    overflow: hidden;
    word-break: break-word;
  }

.tile-three-line-description {
  display: -webkit-box;
  text-overflow: ellipsis;
  -webkit-line-clamp: 3;
  -webkit-box-orient: vertical;
  overflow: hidden;
  word-break: break-word;
}

@include dark-mode() {
  .catalog-tile-panel.selectable {
    @include tile-dark-mode();
  }
}

.clamp-lines {
  -webkit-box-orient: vertical;
  display: -webkit-box;
  overflow: hidden;
  text-overflow: ellipsis;
  word-break: break-word;
}

<<<<<<< HEAD
.clamp-2-lines {
  @extend .clamp-lines;
  -webkit-line-clamp: 2;
}

.clamp-3-lines {
  @extend .clamp-lines;
  -webkit-line-clamp: 3;
}

.clamp-5-lines {
  @extend .clamp-lines;
  -webkit-line-clamp: 5;
}
=======
.column-tile-header{
  background-color: #F8F9FA
}

.tile-column-header{
  padding: 0.5rem;
}

.tile-column-header.header-border-right::after {
  content: "";
  position: absolute;
  right: 0;
  top: 5%;
  height: 90%;
  width: 1px;
  background-color: #ADB5BD;
}

.tile-column-icon {
  min-width:24px;
}

.border-large-left2 {
  border-left-width: 10px !important; /* make left border thicker */
}

.border-large-left {
  position: relative;
  background-color: inherit; /* inherits the border-color if it's applied inline */
}

.border-large-left::before {
  content: "";
  position: absolute;
  top: 0;
  bottom: 0;
  left: -1px;
  width: 9px;
  border-top-left-radius: inherit;
  border-bottom-left-radius: inherit;
  pointer-events: none;
  z-index: 1;
}

.border-danger.border-large-left::before {
  background-color: $danger;
}

.border-success.border-large-left::before {
  background-color: $success;
}

.border-warning.border-large-left::before {
  background-color: $warning;
}

.border-info.border-large-left::before {
  background-color: $info;
}

.border-primary.border-large-left::before {
  background-color: $primary;
}

.border-secondary.border-large-left::before {
  background-color: $secondary;
}

.border-purple.border-large-left::before {
  background-color: $purple;
}

.border-success.selected-base{
  background-color: $success-light !important;
}

.border-danger.selected-base{
  background-color: $danger-light !important;
}

.border-purple.selected-base{
  background-color: $purple-light !important;
}
>>>>>>> eab730c9
<|MERGE_RESOLUTION|>--- conflicted
+++ resolved
@@ -169,7 +169,6 @@
   word-break: break-word;
 }
 
-<<<<<<< HEAD
 .clamp-2-lines {
   @extend .clamp-lines;
   -webkit-line-clamp: 2;
@@ -184,7 +183,7 @@
   @extend .clamp-lines;
   -webkit-line-clamp: 5;
 }
-=======
+
 .column-tile-header{
   background-color: #F8F9FA
 }
@@ -268,4 +267,3 @@
 .border-purple.selected-base{
   background-color: $purple-light !important;
 }
->>>>>>> eab730c9

/*
 * Copyright (c) 2022 Evolveum and contributors
 *
 * This work is dual-licensed under the Apache License 2.0
 * and European Union Public License. See LICENSE file for details.
 */
@import "midpoint-variables";

// AdminLTE and Bootstrap
@import "../../../node_modules/admin-lte/node_modules/bootstrap/scss/functions";
@import "../../../node_modules/admin-lte/build/scss/bootstrap-variables";
@import "../../../node_modules/admin-lte/node_modules/bootstrap/scss/variables";
@import "../../../node_modules/admin-lte/build/scss/variables";
@import "../../../node_modules/admin-lte/build/scss/variables-alt";
@import "../../../node_modules/admin-lte/build/scss/mixins/_miscellaneous";
@import "../../../node_modules/admin-lte/build/scss/mixins/dark-mode";
@import "../../../node_modules/admin-lte/node_modules/bootstrap/scss/mixins";
// AdminLTE and Bootstrap end

@import "admin-lte-overrides";
@import "icon-style";
@import "prism-forms";
@import "midpoint-utils";
@import "details-menu";
@import "list-group-menu";
@import "wicket";
@import "bs-stepper-custom";

@import "rounded-icon";
@import "tiles";
@import "tables";
@import "role-mining-rotated-header";
@import "role-mining-static-header";
@import "role-mining-static-header-name";
@import "role-mining-static-row-header";

body.custom-hold-transition {
  .content-wrapper,
  .right-side,
  .main-footer,
  .main-sidebar,
  .left-side,
  .main-header .navbar,
  .main-header .logo {
    -webkit-transition: none !important;
    -moz-transition: none !important;
    -ms-transition: none !important;
    -o-transition: none !important;
  }
}

.main-sidebar {
  & > a.logo {

    & > span {
      height: 100%;
      width: 100%;
      display: inline-block;
      background: url("../img/midpoint_logo_white_180.png") no-repeat 25px -7px;
    }
  }

  & > a.custom-logo {

    & > img {
      vertical-align: middle;
      max-height: 1.5rem;
      object-fit: contain;
      max-width: 100%;
      width: 100%;
      height: 100%;
    }
  }

  & > .sidebar > nav > ul.nav-sidebar > li.nav-item > a.active {
    box-shadow: none;
  }
}

div.navbar-custom-menu {
  margin-right: 14px;
}

//Used in top right locale combo selection
div.btn-group.bootstrap-select.select-picker-sm {
  margin-top: 10px;
}

// for just to use fake form.form-inline (as div) in form.form-horizontal. Used in button bars.
div.form-inline > div.form-group {
  margin-left: 0;
  margin-right: 0;
}

li.dropdown.user.user-menu {
  & > ul.dropdown-menu {
    border-color: #367fa9;
    right: 0;
    left: auto;

    & > li.user-footer {
      border-color: #367fa9;
      border-bottom-right-radius: 4px;
      border-bottom-left-radius: 4px;
    }
  }
}

// sidebar styles extension
.sidebar-menu .treeview-menu > li > span > .fe {
  width: 20px;
}
.sidebar-menu > li > a > .fe {
  width: 20px;
}

.nav-sidebar {

  li.nav-header {
    > i.fa-chevron-down {
      width: auto;
      height: auto;
      padding: 0;
      @include transition(transform $transition-fn $transition-speed);
    }

    &.closed {
      > i.fa-chevron-down {
        @include rotate(90deg);
      }
    }
  }
}
// end sidebar styles extension

.user-thumbnail-helper {
  display: inline-block;
  height: 100%;
  vertical-align: middle;
}

.user-thumbnail {
  background-color: #FFFFFF;
  border-radius: 4px;
  height: auto;
  max-width: 100%;
  max-height: 100%;
  vertical-align: middle;
}

.userpanel-icon-helper {
  //display: inline-block;
  height: 100%;
  vertical-align: middle;
}

.userpanel-icon {
  background-color: #FFFFFF;
  border-radius: 35%;
  //height: 25px;
  //width: 25px;
  max-width: 25px;
  max-height: 25px;
  vertical-align: middle;
}

.userpanel-photo {
  background-color: #FFFFFF;
  border-radius: 35%;
  max-height: 115px;
  max-width: 115px;
  vertical-align: middle;
}

// Classes that can be used to change icon styles (enabled, disabled, privileged, etc.)

.icon-style-normal {

}

.icon-style-disabled {
  color: #909090;
}

.icon-style-archived {
  color: #c0c0c0;
}

.icon-style-privileged {
  color: #a94442;
}

.icon-style-end-user {
  color: #357ca5;
}

.icon-style-manager {
  color: $object-org-color;
}

.icon-style-warning {
  color: #8a6d3b;
}

.icon-style-up {
  color: #00a65a;
}

.icon-style-down {
  color: #a94442;
}

.icon-style-broken {
  color: #f39c12;
}

.icon-style-maintenance {
  color: #828282;
}

// Classes that can be added to color icons, info boxes and other widgets for particular object types

.object-user-color {
  color: $object-user-color;
}

.object-role-color {
  color: $object-role-color;
}

.object-org-color {
  color: $object-org-color;
}

.object-service-color {
  color: $object-service-color;
}

.object-resource-color {
  color: $object-resource-color;
}

.object-task-color {
  color: $object-task-color;
}

.object-shadow-color {
  color: $object-shadow-color;
}


.object-user-bg {
  background-color: $object-user-color !important;
  color: #fff !important;
}

.object-role-bg {
  background-color: $object-role-color !important;
  color: #fff !important;
}

.object-org-bg {
  background-color: $object-org-color !important;
  color: #fff !important;
}

.object-service-bg {
  background-color: $object-service-color !important;
  color: #fff !important;
}

.object-resource-bg {
  background-color: $object-resource-color !important;
  color: #fff !important;
}

.object-task-bg {
  background-color: $object-task-color !important;
  color: #fff !important;
}

.object-task-bg-gray {
  background-color: #646464 !important;
  color: #fff !important;
}

.object-shadow-bg {
  background-color: $object-shadow-color !important;
  color: #fff !important;
}

.object-disabled-bg {
  background-color: $object-disabled-color !important;
  color: #fff !important;
}

.object-access-bg {
  background-color: $object-access-color !important;
  color: #fff !important;
}

.object-failed-bg {
  background-color: $object-failed-color !important;
  color: #fff !important;
}

.object-access-only-bg {
  background-color: $object-access-color !important;
}

.object-failed-only-bg {
  background-color: $object-failed-color !important;
}

// Colored boxes for each object type

@mixin box-object($color) {
  &.card.card-outline {
    border-top: 3px solid $color !important;
  }

  &.card:not(.card-outline) {
    border: 1px solid $color;
    border-top: 0px;
  }

  &.card:not(.card-outline) > .card-header {
    color: #fff;
    background: $color;
    background-color: $color;
  }
}

.object-user-box {
  @include box-object($object-user-color);
}

.object-role-box {
  @include box-object($object-role-color);
}

.object-org-box {
  @include box-object($object-org-color);
}

.object-service-box {
  @include box-object($object-service-color);
}

.object-task-box {
  @include box-object($object-task-color);
}

.object-resource-box {
  @include box-object($object-resource-color);
}

.object-shadow-box {
  @include box-object($object-shadow-color);
}

@mixin box-thin-object($color) {
  border: 1px solid $color;

  .box-header {
    border-bottom: 1px solid $color;
  }
}

.object-user-box-thin {
  @include box-thin-object($object-user-color);
}

.object-role-box-thin {
  @include box-thin-object($object-role-color);
}

.object-org-box-thin {
  @include box-thin-object($object-org-color);
}

.object-service-box-thin {
  @include box-thin-object($object-service-color);
}

.object-resource-box-thin {
  @include box-thin-object($object-resource-color);
}

.object-shadow-box-thin {
  @include box-thin-object($object-shadow-color);
}

.object-task-box-thin {
  @include box-thin-object($object-task-color);
}

// Summary panel (panel above the edit user/role/org forms)
@mixin info-box-icon-summary-panel($color){
  color: #FFF !important;
  background-color: $color;
}

.info-box-icon.summary-panel-user {
  @include info-box-icon-summary-panel($object-user-color);
}

.info-box-icon.summary-panel-role {
  @include info-box-icon-summary-panel($object-role-color);
}

.info-box-icon.summary-panel-org {
  @include info-box-icon-summary-panel($object-org-color);
}

.info-box-icon.summary-panel-service {
  @include info-box-icon-summary-panel($object-service-color);
}

.info-box-icon.summary-panel-resource {
  @include info-box-icon-summary-panel($object-resource-color);
}

.info-box-icon.summary-panel-shadow {
  @include info-box-icon-summary-panel($object-shadow-color);
}

.info-box-icon.summary-panel-task {
  @include info-box-icon-summary-panel($object-task-color);
  line-height: 105px;
  height: 105px;
}

// other info box enhancements (e.g. role assignment)

.info-box-ethereal {
  // "lighter" info box, without the border or any heavy decorations
  box-shadow: none;
  border: none;
  margin-bottom: 0;
}

.info-box-icon-ethereal {
  background-color: transparent;
}

.info-box-icon-ethereal-image {
  font-size: 56px;
}

.info-box-description {
  display: block;
  font-weight: normal;
  font-size: 14px;
}

.relation-label {

}

//Self -> Home page, the same width for link panels.
.dashboard-link-component {
  flex: 1 1 0 !important;
}

// assignments dashboard panel
.dash-assignment-header {

  .target-name {
    font-weight: bold;
    margin-right: 5px;
  }

  .target-display-name {

  }

  .target-relation {
    margin-left: 10px;
  }
}

.info-box {
  &.info-box-link {
    cursor: pointer;
  }
}

// capability buttons in resource details page

.btn-resource-capability {
  width: 90px;
  height: 75px;
  padding-top: 10px;
  white-space: normal;
  margin: 0 !important;
}

// Feedback messages
@each $name, $color in $theme-colors {
  .feedback-message.card.card-#{$name} > .card-body {
    border-color: $color;
  }
}

.feedback-message {

  &.card {
    box-shadow: 0 0px 0px rgba(0, 0, 0, 0.1);

    & > .card-header {
      border-bottom-right-radius: valid-radius($border-radius);
    }
  }

  &.card-body {
    border: 0px;
    border-left: 3px solid;
    padding: 0.5rem 0 0 0.5rem;
  }
}

.summary-panel-display-name {
  text-overflow: ellipsis;
  white-space: nowrap;
  overflow: hidden;
  display: inline;
  max-width: 800px;
}

.summary-panel-navigation-button {
  display: inline;
  margin-left: 10px;
  color: $text-dimmed-color;
}

.summary-panel-navigation-button:hover {
  display: inline;
  margin-left: 10px;
  color: $text-dark-dimmed-color;
}

.summary-panel-identifier {
  color: $text-dimmed-color;
  font-weight: normal;
}

.summary-panel-title {
  white-space: pre-wrap;
}

.summary-panel-organization {
  font-size: 16px;
  display: block;
  white-space: pre-wrap;
}

.summary-tag-box {
  max-width: 220px;
}

.summary-tag-box-wide {
  float: right;
  width: 200px;
}

.summary-tag {
  display: block;
  padding-left: 10px;
  padding-right: 10px;
  margin: 3px;
  border: 1px solid #e0e0e0;
  border-radius: 3px;
  background-color: #fbfbfb;
  margin-right: 0px;
}

.summary-tag-icon {
  width: 20px;
  margin-right: 2px;
}

// form input for binary data upload (used e.g. for photo)

.form-object-value-binary-box {
  width: 100%;
  padding: 0px;
}

.form-object-value-binary-file-input {
  width: 65%;
  vertical-align: middle;
  display: inline !important;
}



// top navigation bar: page title

.navbar-title {
  float: left;
  background-color: transparent;
  margin-top: 3px;
}

.page-title {
  background-color: transparent;
  font-size: 22px;
}

.nav-item > .breadcrumb {
  float: left;
  background: transparent;
  margin-top: 5px;
  margin-bottom: 0;
  margin-right: 20px;
  font-size: 12px;
  padding: 7px 5px;
  color: inherit;

  //.border-radius(2px);

  > li > a {
    color: inherit;
    text-decoration: none;
    display: inline-block;

    > .fa, > .fas, > .far, > .glyphicon, > .ion, > .fe {
      margin-right: 5px;
    }
  }

  > li + li:before {
    content: '>\00a0';
    padding: 0 0 0 5px;
  }
}

// Prism containers and attributes

.prism-object {
  & > div.prism-header {
    padding-left: 15px; // to match container header padding
  }
}

.prism-multivalue-container {
  margin-left: 15px; // aligning multivalue container with superior container
}

.check-table-header {
  padding-left: 20px;

  & > input[type="checkbox"] {
    position: absolute;
    margin-left: -20px;
    margin-top: 6px;
  }

  .check-table-label {

    .check-table-header-icon {
      margin-left: 4px;
      position: relative;
      bottom: 1px;
    }

    .check-table-header-name {
      margin-left: 5px;
      font-size: 18px;
      color: $text-label-color !important;
    }

    .check-table-header-description {
      margin-left: 10px;
    }

    .check-table-header-status {
      margin-left: 10px;
      position: relative;
      bottom: 2px;
    }

    .check-table-header-show-more {
      color: $text-dimmed-color !important;
    }

    .delegation-arrow-icon {
      font-size: 24px;
      margin-left: 5px;
      margin-right: 5px;
      position: relative;
      top: 3px;
    }
  }
}

.tab-label {
  & > small {
    margin-left: 6px;
    position: relative;
    top: -1px;
  }
}

.box-header.add {
  background-color: #caffca;
}

.box-header.delete {
  background-color: #ffcaca;
}

.main-form-panel { // Used on pages where there is just one main panel and it does not
  // provide formatting by itself. E.g. pages that are both object lists
  // and forms (such as workitems, requests).
  margin-bottom: 20px;
}

.options-container {

}

.option-checkbox {
  float: left;
  border: 1px solid $table-divider-color;
  margin-right: 10px;
  padding-bottom: 5px;
  padding-left: 6px;
  padding-right: 6px;
}

// todo remove + remove all occurrences [lazyman]
.main-button-bar {
  display: flex;
}

// Badge colors used in object details tabs (and maybe elsewhere)

.badge-active {
  background-color: #3c8dbc !important;
}

.badge-passive {
  color: #fff;
  background-color: #d2d6de !important;
}

// Projections tab (focus pages)

.projections {

}

.projections-header {

}

.projection {
  margin-bottom: 10px;
  @include box-thin-object($object-shadow-color);

  .box-header {

    .box-tools {
      margin-top: 5px;
    }
  }
}

.check-table-header-pending-operation {
  margin-left: 10px;
}

// Assignments tab (focus pages)

.assignments {

}

.assignment {
  margin-bottom: 10px;

  .box-header {

    .box-tools {
      margin-top: 5px;
    }
  }
}

// Orgtree (OrgMemberPanel)

span.tree-content > table {
  width: 100%;
  max-width: 100%;
}

span.tree-content > table tr td:last-child {
  width: 1%;
  vertical-align: top;
}

span.tree-content > table tr td:first-child {
  width: 1%;
  vertical-align: top;
}

.tree-theme-windows > div > .tree-branch > .tree-node.success, .tree-subtree > .tree-branch > .tree-node.success{
  background-color: #dff0d8;
}

.tree-subtree > .tree-branch:nth-of-type(odd) {
  background-color: #f9f9f9;
}

.tree-subtree > .tree-branch > .tree-node:hover, .tree-theme-windows > div > .tree-branch > .tree-node:hover {
  background-color: #eee;
}

.org-tree-container {
  overflow-y: auto;
}

.org-members-additional-search {
  text-align: right;
  margin-right: 20px !important;
}

.modal-dialog-content {
  margin: 15px;
  min-height: 15vh !important;
  max-width: none !important;
}

.modal-dialog-title {
  text-align: center;
  border-bottom: inset;
  border-bottom-width: thin;
  padding-bottom: 5px;
  margin-top: 5px;
  font-size: 18px;
}

.manager-tools { // org tree manager buttons: HACK, need to figure out something better
  float: right;
  width: 42px;
  padding-left: 10px;
  padding-top: 7px;
}

.manager-btn { // org tree manager buttons: HACK, need to figure out something better
  margin: 3px;
  border-style: solid;
  border-width: 1px;
  border-radius: 3px;
  padding: 3px;
  width: 23px;
  text-align: center;
}

.box-solid > .box-header > .box-tools > .cog > ul > li > a > i {
  color: #fff;
}


// Request role page

.request-role-col-available {
  padding-right: 0px;
}

.request-role-col-control {

}

.request-role-col-current {
  padding-left: 0px;
}

.request-role-box {
  .box-body {
    padding-bottom: 0px;
  }
}

.multiple-assignment-selector {

  .multiple-assignment-selector-section:first-child {
    border-top-width: 0px;
    padding-top: 0px;
    min-height: 36px;
  }

  .multiple-assignment-selector-section:last-child {
    padding-bottom: 0px;
  }
}

.multiple-assignment-selector-section {
  min-height: 48px;
  padding-top: 8px;
  padding-bottom: 8px;
  border-top: 2px solid $table-divider-color;
}

.multiple-assignment-selector-section-table {
  .box {
    border-width: 0px;
  }
}

.multiple-assignment-selector-table-container {
  min-height: 415px;
}

.multiple-assignment-selector-table {
  width: 100%;
}

.multiple-assignment-selector-table-footer {
  float: left;
}

.request-role-control-button {
  &.btn-primary > i {
    font-size: 32px;
  }
}

// Password change dialog (ChangePasswordPanel, PasswordPanel)

.password-panel {
}

.password-propagation {
  margin-top: 5px;
}

.password-propagation-legend {
  padding-bottom: 10px;
  border-bottom: 1px solid $table-divider-color;
  margin-bottom: 10px;
  margin-left: 0px;
  margin-right: 0px;
}

// operation result

.paramtable {
  border: 0px;

  .paramtable-row {

    .paramtable-name {
      vertical-align: top;
    }

    .paramtable-name::after {
      content: ':';
    }

    .paramtable-value {
      padding-left: 5px;
      padding-right: 20px;
      white-space: pre-wrap;
      word-break: break-all;
    }
  }
}

.stacktrace {
  font-family: $font-family-monospace !important;
  font-size: $font-size-sm !important;
  white-space: pre-wrap;
}

// Shopping cart

.shopping-cart-item-table {
  margin-top: 10px;
  margin-left: 0px;
  margin-right: 0px;
  min-height: 460px;
}

.shopping-cart-icon {
  color: #f4f4f4;
  margin-top: 10px;
  margin-right: 5px;
}

.shopping-cart-item-box {

  .inner {
    height: 120px;
    cursor: pointer;
  }

  .inner-label {
    font-size: 18px;
    padding-top: 10px;
    padding-left: 12px;
    padding-right: 12px;
    padding-bottom: 10px;
    max-width: 80%;
    overflow: hidden;
    text-overflow: ellipsis
  }
  .inner-description {
    font-size: 11px;
    padding-left: 12px;
    padding-right: 12px;
    max-width: 70%;
    max-height: 50%;
    overflow: hidden;
    text-overflow: ellipsis
  }
}

.shopping-cart-item-box-footer {
  padding: 3px;
  padding-left: 8px;
  padding-right: 8px;
  color: rgba(255, 255, 255, 0.8);
  display: block;
  z-index: 10;
  overflow-y: auto;
  background: rgba(0, 0, 0, 0.1);

  .shopping-cart-item-button-details {
    cursor: pointer;
  }

  .shopping-cart-item-button-details-disabled {
    cursor: default;
    color: darkgrey;
  }

  .shopping-cart-item-button-add {
    cursor: pointer;
    float: right;
  }

  .shopping-cart-item-button-add-disabled {
    cursor: default;
    float: right;
    color: darkgrey;
  }
}

// Object merge dialog

.object-merge-panel {
  padding-top: 10px;
  padding-bottom: 10px;
}

.object-merge-equation-panel {
  padding-top: 10px;
}

.object-merge-sign {
  font-size: 80px;
  padding-top: 15px;
}

.object-merge-switch-direction-col {
  padding-left: 0px;
}

// Consent, mostly self-service pages

.consent-info-box-icon {
  background: none;
}

.consent-buttons { // maybe figure out something better, something really reusable
  float: right;
  width: 200px;
  padding-left: 10px;
  padding-top: 7px;
}

// Process (workflow) diagrams

.process-box {
  border: 1px solid;
  border-radius: 5px;
  padding: 0px;
  margin: 10px;

  .box-label {
    border-bottom: 1px solid;
    padding-top: 3px;
    padding-bottom: 3px;
    font-weight: bold;

    .process-label {

    }

    .process-outcome {
      float: right;
    }

  }

  .box-content {
    padding: 15px;
  }
}

.expand-collapse-button, .expand-collapse-button:hover, .expand-collapse-button:focus { //class for expand-collapse button next to title
  color: $text-label-color;
}

.show-empty-button, .show-empty-button:hover .show-empty-button:focus{ //class for show-empty fields button under properties
  color: $text-label-color;
  font-size: 12px;
  padding-bottom: 5px;
}

// This will make the tooltip respect new lines.
// Lines will still wrap if they are longer than the default max-width of the container.
.tooltip-inner {
  white-space:pre-wrap;
}

.table-striped {
  table-layout: fixed; // fix for text in cells
}

.shopping-cart-icon > .badge {
  margin-left: -10px !important;
}

.role-catalog > .object-org-box > .org-tree-container{
  max-height: 50vh;
}

.skin-red > .wrapper > .main-header > .navbar-static-top > .navbar-custom-menu > .shopping-cart-icon > .badge,
.skin-red-light > .wrapper > .main-header > .navbar-static-top > .navbar-custom-menu > .shopping-cart-icon > .badge{
  border-style: solid;
  padding: 2px 5px;
  border-color: #f4f4f4;
}

.small-box-footer>div{
  display: inline-block;
}

.small-box-default-icon{
  font-size: 50px !important;
}

.small-box{
  cursor: default;
}

.cursor-pointer{
  cursor: pointer;
}

.small-box h3{
  white-space: normal;
  font-size: 28px;
}

.tbody-nth-of-type-even>tr:nth-of-type(even) {
  background-color: #f9f9f9 !important;
}
.tbody-nth-of-type-even>tr:nth-of-type(odd) {
  background-color: inherit !important;
}

@media (min-width: 1550px){
  .small-box h3 {
    font-size: 35px;
  }
}

.dashboard-info-box > .small-box {
  height:100%;
}

.dashboard-info-box > .small-box > .small-box-footer {
  position: absolute;
  bottom: 0px;
  width: 100%;
}

.dashboard-info-box{
  height: 100%;
}

.padding-bottom-20 {
  padding-bottom: 20px;
}
.checkbox-without-margin-bottom .checkbox{
  margin-bottom: 0px !important;
  margin-top: 5px !important;
}

// todo probably delete? why is this here?
th > div > .sortableLabel .row {
  margin: 0px;
}

td .prism-property-value {
  width: 100% !important;
}

.small-box > .small-box-footer {
  color: inherit !important;
}

.pagination-xs>li>a {
  padding: 0px 5px !important;
}

.cog-xs {
  width: 38px;
}

.card.card-outline,
.card.card-outline-tabs {
  & .card-header .search-panel-form a {
    border-top: 0 !important;
  }
}

// handling dark mode, would be automatically fixed when we get rid of .search-item and .search-item-label and
// replace them with vendor css utility classes
.dark-mode .search-item {
  background-color: $gray-800 !important;
  color: $white !important;
}

@include bg-variant(".search-item", $gray-300, true);

// deprecated, uses should be replaced by "d-flex gap-1 pl-1 bg-light rounded-sm align-items-center"
.search-item {
  display: flex;
  gap: 0.25em;
  border-radius: $border-radius-sm;
  padding-left: 0.5rem;
  align-items: center;

  // deprecated, uses should be replaced by "col-form-label-sm font-weight-normal mb-0"
  .search-item-label {
    padding-top: add($input-padding-y-sm, $input-border-width);
    padding-bottom: add($input-padding-y-sm, $input-border-width);
    @include font-size($input-font-size-sm);
    line-height: $input-line-height-sm;
  }
}

.metadata div.prism-container {
  // Removing the "top horizontal line" above metadata label and icon.
  // HACK We should rather re-structure the code and provide custom css class.
  // But there is not enough time for that now
  border-top: 0px !important;
}

.metadata-properties {

  .metadata-property {
    padding-left: 0px;
    padding-bottom: 5px;

    &.stripe {
      background-color: $table-stripe-bg-color;
    }
  }

  .label {
    display: block;
    color: #000;
    font-size: 100%;
    background-color: transparent;
    margin-top: 12px;
    margin-top: 8px;
    padding-left: 0em;
    text-align: left;
  }

}

.metadata {

  & .card .nav-item > a.nav-link::before,
  & .tags > a.btn::before {
    font-family: "Font Awesome 5 Free";
    font-weight: 900;
    padding-right: 0.5em;
    content: "\f02b";
  }
}

.acquisition {
  list-style: none;
  margin-top: 5px;
  margin-bottom: 5px;

  & > li {
    float: left;
    margin-left: -30px;

    & + li {
      margin-left: 10px;

      &::before {
        color: $text-muted;
        font-family: "Font Awesome 5 Free";
        font-weight: 900;
        content: "\f067";
        float: left;
        margin-right: 10px;
      }
    }
  }
}

.yield {
  margin-top: 2px;
}

.yield-heading {
  display: flex;
  flex-wrap: wrap;
  flex-flow: row;
  align-items: center;

  padding: 5px 5px;
  border-top: 1px solid #dddddd;
}

.popover {
  .form-control {
    width: 100% !important;
  }

  .form-control-sized {
    width: auto !important;
  }
}

.password-progress-bar {
  .progress {
    height: 15px;
    margin-bottom: 10px;

    .progress-bar{
      line-height: 15px;
    }
  }
}

.password-validator-popover {
  position: absolute;
  z-index: 1000;
  display: none;
  min-width: 300px;

  .arrow-up {
    left: 19px;
    position: absolute;
    top: 0px;
    background-color: white;
    border-left: 1px solid rgb(210,214,222);
    border-top: 1px solid rgb(210,214,222);
    //transform: translate(50%, -50%) rotate(45deg);
    height: 15px;
    width: 15px;
  }

  .popover-inner {
    -webkit-box-shadow: 0 2px 10px rgba(0,0,0,0.2);
    -moz-box-shadow: 0 2px 10px rgba(0,0,0,0.2);
    box-shadow: 0 2px 10px rgba(0,0,0,0.2);
    -webkit-border-radius: 2px;
    -moz-border-radius: 2px;
    border-radius: 2px;
    background-color: white;
    border: 1px solid #d2d6de;
    white-space: nowrap;
  }

  .list-group {
    margin-bottom: 0px;
  }

  .list-group-item {
    border: none;
    padding: 5px 5px;
  }
}

.task-info-box {

  .info-box {

    .info-box-icon {
      height: 110px;
      line-height: 110px;
    }
  }
}

.btn-archetyped-new-object {
  width: 160px;
  height: 120px;
  padding-top: 30px;
  white-space: normal;
  font-size: 14px;
}

.btn-archetyped-new-object > div > .fa,
.btn-archetyped-new-object > div > .glyphicon,
.btn-archetyped-new-object > div > .fe,
.btn-archetyped-new-object > div > .ion {
  font-size: 30px;
  display: block;
}
.btn-arch:hover {
  background: #f4f4f4;
  color: #444;
  border-color: #aaa;
}
.btn-arch:active,
.btn-arch:focus {
  -webkit-box-shadow: inset 0 3px 5px rgba(0, 0, 0, 0.125);
  -moz-box-shadow: inset 0 3px 5px rgba(0, 0, 0, 0.125);
  box-shadow: inset 0 3px 5px rgba(0, 0, 0, 0.125);
}

.additionalButton {
  width: 200px;
  margin-bottom: 20px;
}

.additionalButton .row {
  margin-left: 0px !important;
  margin-right: 0px !important;
}

.compositedButton {
  display: flex;
  flex-direction: column;
  background-color: #ffffff;
  width: 150px;
  height: 180px;
  border: 1px #f5f5f5 solid;
  cursor: pointer;
  border-radius: 2px;
  box-shadow: $btn-box-shadow;
  margin-top: 10px;
}

.compositedButton:active,
.compositedButton:focus {
  -webkit-box-shadow: inset 0 3px 5px rgba(0, 0, 0, 0.125);
  -moz-box-shadow: inset 0 3px 5px rgba(0, 0, 0, 0.125);
  box-shadow: inset 0 3px 5px rgba(0, 0, 0, 0.125);
}

.compositedButton:hover {
  background: #f4f4f4;
  color: #444;
  border-color: #aaa;
}

.compositedButton > .compositedButtonLabel {
  //background-color: #ffffff;
  margin: 10px;
  text-align: center;
  line-height: 20px;
  font-size: 16px;
  width: 115px;
  overflow: hidden;
  text-overflow: ellipsis;
}
.compositedButton > .compositedButtonIcon {
  //background-color: #f1f1f1;
  text-align: center;
  font-size: 50px;
  width: 115px;
}
.compositedButton > .compositedButtonDescription {
  //background-color: #f1f1f1;
  text-align: center;
  font-size: 10px;
}

.navigation-details {

  .navigation-details {
    display: none;
  }
}

.navigation-details .active {
  background-color: #eeeeee;

  .navigation-details {
    display: block;
  }
}

fieldset.objectButtons {

  border-right: 1px solid $legend-border-color;
  padding: 0;
  padding-right: 2rem;
  width: max-content;
  min-width: revert;
  margin-right: 1rem;

  > legend {
    font-size: 13px;
    border-bottom: none;
    margin-bottom: 0.25rem;
    width: auto;
    //color: $legend-color;
  }

  &:last-of-type {
    border-right: 0;
    padding-right: 0;
    margin-right: 0;
  }
}

.details-panel {
  display: flex;
  flex-direction: row;
  align-items: stretch;
  background-color: $white;
}

.details-panel-navigation {
  order: 1;
  flex-basis: 17%;
  background-color: $gray-100;
}

.details-panel-details-form {
  order: 2;
  flex-basis: 83%;
  padding: 5px 20px 5px 20px;
}

.messagePanel ::-moz-selection { /* Code for Firefox */
  color: white;
  background: #338fff;
}

.messagePanel ::selection {
  color: white;
  background: #338fff;
}

.mapping-disabled {
  color: #999;
  text-decoration: line-through;
}


.card-body.p-0 .table {
  & > thead > tr > th,
  & > thead > tr > td,
  & > tfoot > tr > th,
  & > tfoot > tr > td,
  & > tbody > tr > th,
  & > tbody > tr > td {
    &.icon:first-of-type,
    &.composited-icon:first-of-type,
    &.icon:last-of-type,
    &.composited-icon:last-of-type,{
      width: 52px !important;
    }
  }
}

// todo cleanup
th, td {
  &.check {
    // The content of this column is just a single checkbox.
    // WARNING: this means both the header and the table data
    //          have just a single checkbox. Nothing else.
    // See com.evolveum.midpoint.web.component.data.column.CheckBoxHeaderColumn
    width: 50px;
  }

  &.composited-icon, &.icon {
    width: 40px;
  }

  &.inline-menu-column {
    width: 120px;
  }
}

.nav-sidebar > .nav-header > span {
  text-transform: uppercase;
}

div.search-popover > dl {
  height: 150px;
  max-height: 150px;
  overflow: auto;

  & > dd > label {
    margin-bottom: 0;

    & > a {
      font-weight: normal;
    }
  }
}

/* table panel sorting */
th.sortable {

  &:not(.asc):not(.desc) > a > .icon {
    display: none;
  }

  &.asc > a > .icon:before {
    content: "\f077";
    color: $dark;
  }

  &.desc > a > .icon:before {
    content: "\f078";
    color: $dark;
  }
}

th:not(.sortable) > .icon {
  display: none;
}

// negative margin for column gutters (this can be much more nicely done in newer boostrap 5.*, not very nice in 4.6)
.gx-0 {
  margin-right: $grid-gutter-width * -0.5;
  margin-left: $grid-gutter-width * -0.5;
}

/*
 * fix for yui calendar
 */
span.yui-skin-sam {
  position: relative;
  right: 35px;
  top: 2px;
}

.form-control-sized {
  display: inline-block;
  width: auto;
}

.popover {
  max-width: unset;
}

.info-box.info-box-resource {

  height: 100%;
  margin-bottom: 0;

  &> .info-box-content {
    justify-content: start !important;
  }
}

.main-button-bar {
  display: flex !important;
  flex-wrap: wrap !important;
  gap: 0.5rem;
}

.login-footer {
  font-size: 13px;
}

.info-box.activity-item-processing > .info-box-content > .progress-description {
  overflow-wrap: break-word;
  word-break: break-word;
  max-width: 50vw;
}

th.debug-list-buttons {
  width: 160px;
}

// used in navbar items for notification badges, replaced by standard admin-lte class .navbar-badge
//.notification {
//  &.nav-item > .nav-link > .badge {
//    position: absolute;
//    top: 5px;
//    right: 10px;
//    font-size: 0.5em;
//  }
//}

@each $breakpoint in map-keys($grid-breakpoints) {
  %grid-column {
    position: relative;
    width: 100%;
    padding-right: $grid-gutter-width;
    padding-left: $grid-gutter-width;
  }

  $infix: breakpoint-infix($breakpoint, $grid-breakpoints);

  .col#{$infix}-5i {
    @extend %grid-column;
  }

  @include media-breakpoint-up($breakpoint, $grid-breakpoints) {
    .col#{$infix}-5i {
      flex: 0 0 20%;
      max-width: 20%;
    }
  }
}

.conflict-item {
  @each $name, $color in $theme-colors {
    &.conflict-item-#{$name} {
      border-left: 5px solid $color;
    }
  }
}

.request-access-wizard {
  & .simple-tile {
    width: 250px;
    height: 250px;
  }

  & .role-catalog-tiles-table .catalog-tile-panel {
    height: 376px;
    margin-bottom: $grid-gutter-width;
  }
}

.flex-basis-0 {
  flex-basis: 0px!important;
}

.paging-size {
  & > input {
    max-width: 50px;
  }

  & .btn-increment {
    line-height: 1;
    color: #444;

    display: flex;
    border: 1px solid #ced4da;
    flex: 1 1 auto !important;
    padding: 0 0.25rem !important;
    align-items: center !important;
    cursor: pointer;

    &.disabled {
      pointer-events: none;
      cursor: not-allowed;
      opacity: 0.65;
      background-color: #f8f9fa;
    }
  }
}

<<<<<<< HEAD
.role-mining-rotated-header{
  display:flex;
  justify-content:center;
  align-items:center;
  transform: rotate(180deg);
  writing-mode: vertical-lr;
  width: 40px;
  height: 150px;
  border: 1px solid #f4f4f4;
}

.role-mining-static-header {
  width: 40px;
  height: 150px;
}

.role-mining-static-header-name {
  display: flex;
  justify-content: center;
  align-items: center;
  transform: rotate(180deg);
  writing-mode: revert;
  width: 40px;
  height: 150px;
  border: 1px solid #f4f4f4;
}

.role-mining-static-row-header {
  width: 150px;
  height: 150px;
}

=======
@each $breakpoint in map-keys($grid-breakpoints) {
  $infix: breakpoint-infix($breakpoint, $grid-breakpoints);
  @include media-breakpoint-up($breakpoint, $grid-breakpoints) {

    .col#{$infix}-2\.4 {
      @include make-col(2.4, $grid-columns);
    }
  }
}
>>>>>>> c46b38d6
<|MERGE_RESOLUTION|>--- conflicted
+++ resolved
@@ -29,24 +29,20 @@
 @import "rounded-icon";
 @import "tiles";
 @import "tables";
-@import "role-mining-rotated-header";
-@import "role-mining-static-header";
-@import "role-mining-static-header-name";
-@import "role-mining-static-row-header";
 
 body.custom-hold-transition {
-  .content-wrapper,
-  .right-side,
-  .main-footer,
-  .main-sidebar,
-  .left-side,
-  .main-header .navbar,
-  .main-header .logo {
-    -webkit-transition: none !important;
-    -moz-transition: none !important;
-    -ms-transition: none !important;
-    -o-transition: none !important;
-  }
+	.content-wrapper,
+	.right-side,
+	.main-footer,
+	.main-sidebar,
+	.left-side,
+	.main-header .navbar,
+	.main-header .logo {
+		-webkit-transition: none !important;
+		-moz-transition: none !important;
+		-ms-transition: none !important;
+		-o-transition: none !important;
+	}
 }
 
 .main-sidebar {
@@ -63,13 +59,13 @@
   & > a.custom-logo {
 
     & > img {
-      vertical-align: middle;
-      max-height: 1.5rem;
-      object-fit: contain;
-      max-width: 100%;
-      width: 100%;
-      height: 100%;
-    }
+		vertical-align: middle;
+		max-height: 1.5rem;
+        object-fit: contain;
+        max-width: 100%;
+        width: 100%;
+        height: 100%;
+	}
   }
 
   & > .sidebar > nav > ul.nav-sidebar > li.nav-item > a.active {
@@ -111,7 +107,7 @@
   width: 20px;
 }
 .sidebar-menu > li > a > .fe {
-  width: 20px;
+	width: 20px;
 }
 
 .nav-sidebar {
@@ -179,137 +175,137 @@
 }
 
 .icon-style-disabled {
-  color: #909090;
+	color: #909090;
 }
 
 .icon-style-archived {
-  color: #c0c0c0;
+	color: #c0c0c0;
 }
 
 .icon-style-privileged {
-  color: #a94442;
+	color: #a94442;
 }
 
 .icon-style-end-user {
-  color: #357ca5;
+	color: #357ca5;
 }
 
 .icon-style-manager {
-  color: $object-org-color;
+	color: $object-org-color;
 }
 
 .icon-style-warning {
-  color: #8a6d3b;
+	color: #8a6d3b;
 }
 
 .icon-style-up {
-  color: #00a65a;
+	color: #00a65a;
 }
 
 .icon-style-down {
-  color: #a94442;
+	color: #a94442;
 }
 
 .icon-style-broken {
-  color: #f39c12;
+	color: #f39c12;
 }
 
 .icon-style-maintenance {
-  color: #828282;
+	color: #828282;
 }
 
 // Classes that can be added to color icons, info boxes and other widgets for particular object types
 
 .object-user-color {
-  color: $object-user-color;
+	color: $object-user-color;
 }
 
 .object-role-color {
-  color: $object-role-color;
+	color: $object-role-color;
 }
 
 .object-org-color {
-  color: $object-org-color;
+	color: $object-org-color;
 }
 
 .object-service-color {
-  color: $object-service-color;
+	color: $object-service-color;
 }
 
 .object-resource-color {
-  color: $object-resource-color;
+	color: $object-resource-color;
 }
 
 .object-task-color {
-  color: $object-task-color;
+	color: $object-task-color;
 }
 
 .object-shadow-color {
-  color: $object-shadow-color;
+	color: $object-shadow-color;
 }
 
 
 .object-user-bg {
-  background-color: $object-user-color !important;
-  color: #fff !important;
+	background-color: $object-user-color !important;
+	color: #fff !important;
 }
 
 .object-role-bg {
-  background-color: $object-role-color !important;
-  color: #fff !important;
+	background-color: $object-role-color !important;
+	color: #fff !important;
 }
 
 .object-org-bg {
-  background-color: $object-org-color !important;
-  color: #fff !important;
+	background-color: $object-org-color !important;
+	color: #fff !important;
 }
 
 .object-service-bg {
-  background-color: $object-service-color !important;
-  color: #fff !important;
+	background-color: $object-service-color !important;
+	color: #fff !important;
 }
 
 .object-resource-bg {
-  background-color: $object-resource-color !important;
-  color: #fff !important;
+	background-color: $object-resource-color !important;
+	color: #fff !important;
 }
 
 .object-task-bg {
-  background-color: $object-task-color !important;
-  color: #fff !important;
+	background-color: $object-task-color !important;
+	color: #fff !important;
 }
 
 .object-task-bg-gray {
-  background-color: #646464 !important;
-  color: #fff !important;
+	background-color: #646464 !important;
+	color: #fff !important;
 }
 
 .object-shadow-bg {
-  background-color: $object-shadow-color !important;
-  color: #fff !important;
+	background-color: $object-shadow-color !important;
+	color: #fff !important;
 }
 
 .object-disabled-bg {
-  background-color: $object-disabled-color !important;
-  color: #fff !important;
+	background-color: $object-disabled-color !important;
+	color: #fff !important;
 }
 
 .object-access-bg {
-  background-color: $object-access-color !important;
-  color: #fff !important;
+	background-color: $object-access-color !important;
+	color: #fff !important;
 }
 
 .object-failed-bg {
-  background-color: $object-failed-color !important;
-  color: #fff !important;
+	background-color: $object-failed-color !important;
+	color: #fff !important;
 }
 
 .object-access-only-bg {
-  background-color: $object-access-color !important;
+	background-color: $object-access-color !important;
 }
 
 .object-failed-only-bg {
-  background-color: $object-failed-color !important;
+	background-color: $object-failed-color !important;
 }
 
 // Colored boxes for each object type
@@ -332,7 +328,7 @@
 }
 
 .object-user-box {
-  @include box-object($object-user-color);
+	@include box-object($object-user-color);
 }
 
 .object-role-box {
@@ -360,11 +356,11 @@
 }
 
 @mixin box-thin-object($color) {
-  border: 1px solid $color;
-
-  .box-header {
-    border-bottom: 1px solid $color;
-  }
+	border: 1px solid $color;
+
+	.box-header {
+		border-bottom: 1px solid $color;
+	}
 }
 
 .object-user-box-thin {
@@ -397,8 +393,8 @@
 
 // Summary panel (panel above the edit user/role/org forms)
 @mixin info-box-icon-summary-panel($color){
-  color: #FFF !important;
-  background-color: $color;
+	color: #FFF !important;
+	background-color: $color;
 }
 
 .info-box-icon.summary-panel-user {
@@ -441,17 +437,17 @@
 }
 
 .info-box-icon-ethereal {
-  background-color: transparent;
+	background-color: transparent;
 }
 
 .info-box-icon-ethereal-image {
-  font-size: 56px;
+	font-size: 56px;
 }
 
 .info-box-description {
-  display: block;
-  font-weight: normal;
-  font-size: 14px;
+    display: block;
+    font-weight: normal;
+    font-size: 14px;
 }
 
 .relation-label {
@@ -466,18 +462,18 @@
 // assignments dashboard panel
 .dash-assignment-header {
 
-  .target-name {
-    font-weight: bold;
-    margin-right: 5px;
-  }
-
-  .target-display-name {
-
-  }
-
-  .target-relation {
-    margin-left: 10px;
-  }
+	.target-name {
+		font-weight: bold;
+		margin-right: 5px;
+	}
+
+	.target-display-name {
+
+	}
+
+	.target-relation {
+		margin-left: 10px;
+	}
 }
 
 .info-box {
@@ -489,11 +485,11 @@
 // capability buttons in resource details page
 
 .btn-resource-capability {
-  width: 90px;
-  height: 75px;
-  padding-top: 10px;
-  white-space: normal;
-  margin: 0 !important;
+	width: 90px;
+	height: 75px;
+	padding-top: 10px;
+	white-space: normal;
+    margin: 0 !important;
 }
 
 // Feedback messages
@@ -521,38 +517,38 @@
 }
 
 .summary-panel-display-name {
-  text-overflow: ellipsis;
-  white-space: nowrap;
-  overflow: hidden;
-  display: inline;
-  max-width: 800px;
-}
+    text-overflow: ellipsis;
+    white-space: nowrap;
+    overflow: hidden;
+    display: inline;
+    max-width: 800px;
+  }
 
 .summary-panel-navigation-button {
-  display: inline;
-  margin-left: 10px;
-  color: $text-dimmed-color;
+	display: inline;
+	margin-left: 10px;
+	color: $text-dimmed-color;
 }
 
 .summary-panel-navigation-button:hover {
-  display: inline;
-  margin-left: 10px;
-  color: $text-dark-dimmed-color;
+	display: inline;
+	margin-left: 10px;
+	color: $text-dark-dimmed-color;
 }
 
 .summary-panel-identifier {
-  color: $text-dimmed-color;
-  font-weight: normal;
+	color: $text-dimmed-color;
+	font-weight: normal;
 }
 
 .summary-panel-title {
-  white-space: pre-wrap;
+	white-space: pre-wrap;
 }
 
 .summary-panel-organization {
-  font-size: 16px;
-  display: block;
-  white-space: pre-wrap;
+	font-size: 16px;
+	display: block;
+	white-space: pre-wrap;
 }
 
 .summary-tag-box {
@@ -565,32 +561,32 @@
 }
 
 .summary-tag {
-  display: block;
-  padding-left: 10px;
-  padding-right: 10px;
-  margin: 3px;
-  border: 1px solid #e0e0e0;
-  border-radius: 3px;
-  background-color: #fbfbfb;
-  margin-right: 0px;
+	display: block;
+	padding-left: 10px;
+	padding-right: 10px;
+	margin: 3px;
+	border: 1px solid #e0e0e0;
+	border-radius: 3px;
+	background-color: #fbfbfb;
+	margin-right: 0px;
 }
 
 .summary-tag-icon {
-  width: 20px;
-  margin-right: 2px;
+	width: 20px;
+	margin-right: 2px;
 }
 
 // form input for binary data upload (used e.g. for photo)
 
 .form-object-value-binary-box {
-  width: 100%;
-  padding: 0px;
+	width: 100%;
+	padding: 0px;
 }
 
 .form-object-value-binary-file-input {
-  width: 65%;
-  vertical-align: middle;
-  display: inline !important;
+	width: 65%;
+	vertical-align: middle;
+	display: inline !important;
 }
 
 
@@ -598,14 +594,14 @@
 // top navigation bar: page title
 
 .navbar-title {
-  float: left;
-  background-color: transparent;
-  margin-top: 3px;
+	float: left;
+	background-color: transparent;
+	margin-top: 3px;
 }
 
 .page-title {
-  background-color: transparent;
-  font-size: 22px;
+	background-color: transparent;
+	font-size: 22px;
 }
 
 .nav-item > .breadcrumb {
@@ -639,82 +635,82 @@
 // Prism containers and attributes
 
 .prism-object {
-  & > div.prism-header {
-    padding-left: 15px; // to match container header padding
-  }
+	& > div.prism-header {
+		padding-left: 15px; // to match container header padding
+	}
 }
 
 .prism-multivalue-container {
-  margin-left: 15px; // aligning multivalue container with superior container
+    margin-left: 15px; // aligning multivalue container with superior container
 }
 
 .check-table-header {
-  padding-left: 20px;
-
-  & > input[type="checkbox"] {
-    position: absolute;
-    margin-left: -20px;
-    margin-top: 6px;
-  }
-
-  .check-table-label {
-
-    .check-table-header-icon {
-      margin-left: 4px;
-      position: relative;
-      bottom: 1px;
-    }
-
-    .check-table-header-name {
-      margin-left: 5px;
-      font-size: 18px;
-      color: $text-label-color !important;
-    }
-
-    .check-table-header-description {
-      margin-left: 10px;
-    }
-
-    .check-table-header-status {
-      margin-left: 10px;
-      position: relative;
-      bottom: 2px;
-    }
-
-    .check-table-header-show-more {
-      color: $text-dimmed-color !important;
-    }
-
-    .delegation-arrow-icon {
-      font-size: 24px;
-      margin-left: 5px;
-      margin-right: 5px;
-      position: relative;
-      top: 3px;
-    }
-  }
+	padding-left: 20px;
+
+	& > input[type="checkbox"] {
+		position: absolute;
+		margin-left: -20px;
+		margin-top: 6px;
+    }
+
+    .check-table-label {
+
+	    .check-table-header-icon {
+		    margin-left: 4px;
+		    position: relative;
+		    bottom: 1px;
+	    }
+
+	    .check-table-header-name {
+	    	margin-left: 5px;
+	    	font-size: 18px;
+	    	color: $text-label-color !important;
+	    }
+
+	    .check-table-header-description {
+	    	margin-left: 10px;
+	    }
+
+	    .check-table-header-status {
+	    	margin-left: 10px;
+	    	position: relative;
+			bottom: 2px;
+	    }
+
+    	.check-table-header-show-more {
+	    	color: $text-dimmed-color !important;
+	    }
+
+	    .delegation-arrow-icon {
+	    	font-size: 24px;
+	    	margin-left: 5px;
+	    	margin-right: 5px;
+	    	position: relative;
+	    	top: 3px;
+	    }
+    }
 }
 
 .tab-label {
-  & > small {
-    margin-left: 6px;
-    position: relative;
-    top: -1px;
-  }
+	& > small {
+		margin-left: 6px;
+		position: relative;
+		top: -1px;
+	}
 }
 
 .box-header.add {
-  background-color: #caffca;
+	background-color: #caffca;
 }
 
 .box-header.delete {
-  background-color: #ffcaca;
+	background-color: #ffcaca;
 }
 
 .main-form-panel { // Used on pages where there is just one main panel and it does not
-  // provide formatting by itself. E.g. pages that are both object lists
-  // and forms (such as workitems, requests).
-  margin-bottom: 20px;
+                   // provide formatting by itself. E.g. pages that are both object lists
+                   // and forms (such as workitems, requests).
+	margin-bottom: 20px;
 }
 
 .options-container {
@@ -722,12 +718,12 @@
 }
 
 .option-checkbox {
-  float: left;
-  border: 1px solid $table-divider-color;
-  margin-right: 10px;
-  padding-bottom: 5px;
-  padding-left: 6px;
-  padding-right: 6px;
+	float: left;
+	border: 1px solid $table-divider-color;
+	margin-right: 10px;
+	padding-bottom: 5px;
+	padding-left: 6px;
+	padding-right: 6px;
 }
 
 // todo remove + remove all occurrences [lazyman]
@@ -738,12 +734,12 @@
 // Badge colors used in object details tabs (and maybe elsewhere)
 
 .badge-active {
-  background-color: #3c8dbc !important;
+	background-color: #3c8dbc !important;
 }
 
 .badge-passive {
-  color: #fff;
-  background-color: #d2d6de !important;
+	color: #fff;
+	background-color: #d2d6de !important;
 }
 
 // Projections tab (focus pages)
@@ -757,19 +753,19 @@
 }
 
 .projection {
-  margin-bottom: 10px;
-  @include box-thin-object($object-shadow-color);
-
-  .box-header {
-
-    .box-tools {
-      margin-top: 5px;
-    }
-  }
+	margin-bottom: 10px;
+	@include box-thin-object($object-shadow-color);
+
+	.box-header {
+
+		.box-tools {
+			margin-top: 5px;
+		}
+	}
 }
 
 .check-table-header-pending-operation {
-  margin-left: 10px;
+	margin-left: 10px;
 }
 
 // Assignments tab (focus pages)
@@ -779,14 +775,14 @@
 }
 
 .assignment {
-  margin-bottom: 10px;
-
-  .box-header {
-
-    .box-tools {
-      margin-top: 5px;
-    }
-  }
+	margin-bottom: 10px;
+
+	.box-header {
+
+		.box-tools {
+			margin-top: 5px;
+		}
+	}
 }
 
 // Orgtree (OrgMemberPanel)
@@ -823,8 +819,8 @@
 }
 
 .org-members-additional-search {
-  text-align: right;
-  margin-right: 20px !important;
+	text-align: right;
+	margin-right: 20px !important;
 }
 
 .modal-dialog-content {
@@ -834,40 +830,40 @@
 }
 
 .modal-dialog-title {
-  text-align: center;
-  border-bottom: inset;
-  border-bottom-width: thin;
-  padding-bottom: 5px;
-  margin-top: 5px;
-  font-size: 18px;
+    text-align: center;
+    border-bottom: inset;
+    border-bottom-width: thin;
+    padding-bottom: 5px;
+    margin-top: 5px;
+    font-size: 18px;
 }
 
 .manager-tools { // org tree manager buttons: HACK, need to figure out something better
-  float: right;
-  width: 42px;
-  padding-left: 10px;
-  padding-top: 7px;
+	float: right;
+	width: 42px;
+	padding-left: 10px;
+	padding-top: 7px;
 }
 
 .manager-btn { // org tree manager buttons: HACK, need to figure out something better
-  margin: 3px;
-  border-style: solid;
-  border-width: 1px;
-  border-radius: 3px;
-  padding: 3px;
-  width: 23px;
-  text-align: center;
+	margin: 3px;
+	border-style: solid;
+	border-width: 1px;
+	border-radius: 3px;
+	padding: 3px;
+	width: 23px;
+	text-align: center;
 }
 
 .box-solid > .box-header > .box-tools > .cog > ul > li > a > i {
-  color: #fff;
+	color: #fff;
 }
 
 
 // Request role page
 
 .request-role-col-available {
-  padding-right: 0px;
+	padding-right: 0px;
 }
 
 .request-role-col-control {
@@ -875,57 +871,57 @@
 }
 
 .request-role-col-current {
-  padding-left: 0px;
+	padding-left: 0px;
 }
 
 .request-role-box {
-  .box-body {
-    padding-bottom: 0px;
-  }
+	.box-body {
+		padding-bottom: 0px;
+	}
 }
 
 .multiple-assignment-selector {
 
-  .multiple-assignment-selector-section:first-child {
-    border-top-width: 0px;
-    padding-top: 0px;
-    min-height: 36px;
-  }
-
-  .multiple-assignment-selector-section:last-child {
-    padding-bottom: 0px;
-  }
+	.multiple-assignment-selector-section:first-child {
+		border-top-width: 0px;
+		padding-top: 0px;
+		min-height: 36px;
+	}
+
+	.multiple-assignment-selector-section:last-child {
+		padding-bottom: 0px;
+	}
 }
 
 .multiple-assignment-selector-section {
-  min-height: 48px;
-  padding-top: 8px;
-  padding-bottom: 8px;
-  border-top: 2px solid $table-divider-color;
+	min-height: 48px;
+	padding-top: 8px;
+	padding-bottom: 8px;
+	border-top: 2px solid $table-divider-color;
 }
 
 .multiple-assignment-selector-section-table {
-  .box {
-    border-width: 0px;
-  }
+	.box {
+		border-width: 0px;
+	}
 }
 
 .multiple-assignment-selector-table-container {
-  min-height: 415px;
+	min-height: 415px;
 }
 
 .multiple-assignment-selector-table {
-  width: 100%;
+	width: 100%;
 }
 
 .multiple-assignment-selector-table-footer {
-  float: left;
+	float: left;
 }
 
 .request-role-control-button {
-  &.btn-primary > i {
-    font-size: 32px;
-  }
+	&.btn-primary > i {
+		font-size: 32px;
+	}
 }
 
 // Password change dialog (ChangePasswordPanel, PasswordPanel)
@@ -934,220 +930,220 @@
 }
 
 .password-propagation {
-  margin-top: 5px;
+	margin-top: 5px;
 }
 
 .password-propagation-legend {
-  padding-bottom: 10px;
-  border-bottom: 1px solid $table-divider-color;
-  margin-bottom: 10px;
-  margin-left: 0px;
-  margin-right: 0px;
+	padding-bottom: 10px;
+	border-bottom: 1px solid $table-divider-color;
+	margin-bottom: 10px;
+	margin-left: 0px;
+	margin-right: 0px;
 }
 
 // operation result
 
 .paramtable {
-  border: 0px;
-
-  .paramtable-row {
-
-    .paramtable-name {
-      vertical-align: top;
-    }
-
-    .paramtable-name::after {
-      content: ':';
-    }
-
-    .paramtable-value {
-      padding-left: 5px;
-      padding-right: 20px;
-      white-space: pre-wrap;
-      word-break: break-all;
-    }
-  }
+	border: 0px;
+
+	.paramtable-row {
+
+		.paramtable-name {
+			vertical-align: top;
+		}
+
+		.paramtable-name::after {
+			content: ':';
+		}
+
+		.paramtable-value {
+			padding-left: 5px;
+			padding-right: 20px;
+		    white-space: pre-wrap;
+		    word-break: break-all;
+		}
+	}
 }
 
 .stacktrace {
-  font-family: $font-family-monospace !important;
-  font-size: $font-size-sm !important;
-  white-space: pre-wrap;
+    font-family: $font-family-monospace !important;
+    font-size: $font-size-sm !important;
+    white-space: pre-wrap;
 }
 
 // Shopping cart
 
 .shopping-cart-item-table {
-  margin-top: 10px;
-  margin-left: 0px;
-  margin-right: 0px;
-  min-height: 460px;
+	margin-top: 10px;
+	margin-left: 0px;
+	margin-right: 0px;
+	min-height: 460px;
 }
 
 .shopping-cart-icon {
-  color: #f4f4f4;
-  margin-top: 10px;
-  margin-right: 5px;
+	color: #f4f4f4;
+	margin-top: 10px;
+	margin-right: 5px;
 }
 
 .shopping-cart-item-box {
 
-  .inner {
-    height: 120px;
-    cursor: pointer;
-  }
-
-  .inner-label {
-    font-size: 18px;
-    padding-top: 10px;
-    padding-left: 12px;
-    padding-right: 12px;
-    padding-bottom: 10px;
-    max-width: 80%;
-    overflow: hidden;
-    text-overflow: ellipsis
-  }
-  .inner-description {
-    font-size: 11px;
-    padding-left: 12px;
-    padding-right: 12px;
-    max-width: 70%;
-    max-height: 50%;
-    overflow: hidden;
-    text-overflow: ellipsis
-  }
+	.inner {
+		height: 120px;
+		cursor: pointer;
+	}
+
+    .inner-label {
+      font-size: 18px;
+      padding-top: 10px;
+      padding-left: 12px;
+      padding-right: 12px;
+      padding-bottom: 10px;
+		max-width: 80%;
+		overflow: hidden;
+		text-overflow: ellipsis
+	}
+    .inner-description {
+      font-size: 11px;
+      padding-left: 12px;
+      padding-right: 12px;
+  		max-width: 70%;
+		max-height: 50%;
+		overflow: hidden;
+		text-overflow: ellipsis
+	}
 }
 
 .shopping-cart-item-box-footer {
-  padding: 3px;
-  padding-left: 8px;
-  padding-right: 8px;
-  color: rgba(255, 255, 255, 0.8);
-  display: block;
-  z-index: 10;
-  overflow-y: auto;
-  background: rgba(0, 0, 0, 0.1);
-
-  .shopping-cart-item-button-details {
-    cursor: pointer;
-  }
-
-  .shopping-cart-item-button-details-disabled {
-    cursor: default;
-    color: darkgrey;
-  }
-
-  .shopping-cart-item-button-add {
-    cursor: pointer;
-    float: right;
-  }
-
-  .shopping-cart-item-button-add-disabled {
-    cursor: default;
-    float: right;
-    color: darkgrey;
-  }
+	padding: 3px;
+	padding-left: 8px;
+	padding-right: 8px;
+	color: rgba(255, 255, 255, 0.8);
+	display: block;
+	z-index: 10;
+	overflow-y: auto;
+	background: rgba(0, 0, 0, 0.1);
+
+	.shopping-cart-item-button-details {
+		cursor: pointer;
+	}
+
+	.shopping-cart-item-button-details-disabled {
+		cursor: default;
+		color: darkgrey;
+	}
+
+	.shopping-cart-item-button-add {
+		cursor: pointer;
+		float: right;
+	}
+
+	.shopping-cart-item-button-add-disabled {
+		cursor: default;
+		float: right;
+		color: darkgrey;
+	}
 }
 
 // Object merge dialog
 
 .object-merge-panel {
-  padding-top: 10px;
-  padding-bottom: 10px;
+	padding-top: 10px;
+	padding-bottom: 10px;
 }
 
 .object-merge-equation-panel {
-  padding-top: 10px;
+	padding-top: 10px;
 }
 
 .object-merge-sign {
-  font-size: 80px;
-  padding-top: 15px;
+	font-size: 80px;
+	padding-top: 15px;
 }
 
 .object-merge-switch-direction-col {
-  padding-left: 0px;
+	padding-left: 0px;
 }
 
 // Consent, mostly self-service pages
 
 .consent-info-box-icon {
-  background: none;
+	background: none;
 }
 
 .consent-buttons { // maybe figure out something better, something really reusable
-  float: right;
-  width: 200px;
-  padding-left: 10px;
-  padding-top: 7px;
+	float: right;
+	width: 200px;
+	padding-left: 10px;
+	padding-top: 7px;
 }
 
 // Process (workflow) diagrams
 
 .process-box {
-  border: 1px solid;
-  border-radius: 5px;
-  padding: 0px;
-  margin: 10px;
-
-  .box-label {
-    border-bottom: 1px solid;
-    padding-top: 3px;
-    padding-bottom: 3px;
-    font-weight: bold;
-
-    .process-label {
-
-    }
-
-    .process-outcome {
-      float: right;
-    }
-
-  }
-
-  .box-content {
-    padding: 15px;
-  }
+	border: 1px solid;
+	border-radius: 5px;
+	padding: 0px;
+	margin: 10px;
+
+	.box-label {
+		border-bottom: 1px solid;
+		padding-top: 3px;
+    	padding-bottom: 3px;
+    	font-weight: bold;
+
+    	.process-label {
+
+    	}
+
+    	.process-outcome {
+    		float: right;
+    	}
+
+	}
+
+	.box-content {
+		padding: 15px;
+	}
 }
 
 .expand-collapse-button, .expand-collapse-button:hover, .expand-collapse-button:focus { //class for expand-collapse button next to title
-  color: $text-label-color;
+	color: $text-label-color;
 }
 
 .show-empty-button, .show-empty-button:hover .show-empty-button:focus{ //class for show-empty fields button under properties
-  color: $text-label-color;
-  font-size: 12px;
-  padding-bottom: 5px;
+	color: $text-label-color;
+	font-size: 12px;
+	padding-bottom: 5px;
 }
 
 // This will make the tooltip respect new lines.
 // Lines will still wrap if they are longer than the default max-width of the container.
 .tooltip-inner {
-  white-space:pre-wrap;
+	white-space:pre-wrap;
 }
 
 .table-striped {
-  table-layout: fixed; // fix for text in cells
+	table-layout: fixed; // fix for text in cells
 }
 
 .shopping-cart-icon > .badge {
-  margin-left: -10px !important;
+    margin-left: -10px !important;
 }
 
 .role-catalog > .object-org-box > .org-tree-container{
-  max-height: 50vh;
+	max-height: 50vh;
 }
 
 .skin-red > .wrapper > .main-header > .navbar-static-top > .navbar-custom-menu > .shopping-cart-icon > .badge,
 .skin-red-light > .wrapper > .main-header > .navbar-static-top > .navbar-custom-menu > .shopping-cart-icon > .badge{
-  border-style: solid;
-  padding: 2px 5px;
-  border-color: #f4f4f4;
+	border-style: solid;
+	padding: 2px 5px;
+	border-color: #f4f4f4;
 }
 
 .small-box-footer>div{
-  display: inline-block;
+	display: inline-block;
 }
 
 .small-box-default-icon{
@@ -1155,16 +1151,16 @@
 }
 
 .small-box{
-  cursor: default;
+	cursor: default;
 }
 
 .cursor-pointer{
-  cursor: pointer;
+	cursor: pointer;
 }
 
 .small-box h3{
-  white-space: normal;
-  font-size: 28px;
+	white-space: normal;
+	font-size: 28px;
 }
 
 .tbody-nth-of-type-even>tr:nth-of-type(even) {
@@ -1175,52 +1171,52 @@
 }
 
 @media (min-width: 1550px){
-  .small-box h3 {
-    font-size: 35px;
-  }
+	.small-box h3 {
+		font-size: 35px;
+	}
 }
 
 .dashboard-info-box > .small-box {
-  height:100%;
+	height:100%;
 }
 
 .dashboard-info-box > .small-box > .small-box-footer {
-  position: absolute;
-  bottom: 0px;
-  width: 100%;
+	position: absolute;
+    bottom: 0px;
+    width: 100%;
 }
 
 .dashboard-info-box{
-  height: 100%;
+	height: 100%;
 }
 
 .padding-bottom-20 {
-  padding-bottom: 20px;
+	padding-bottom: 20px;
 }
 .checkbox-without-margin-bottom .checkbox{
-  margin-bottom: 0px !important;
-  margin-top: 5px !important;
+	margin-bottom: 0px !important;
+	margin-top: 5px !important;
 }
 
 // todo probably delete? why is this here?
 th > div > .sortableLabel .row {
-  margin: 0px;
+	margin: 0px;
 }
 
 td .prism-property-value {
-  width: 100% !important;
+	width: 100% !important;
 }
 
 .small-box > .small-box-footer {
-  color: inherit !important;
+	color: inherit !important;
 }
 
 .pagination-xs>li>a {
-  padding: 0px 5px !important;
+    padding: 0px 5px !important;
 }
 
 .cog-xs {
-  width: 38px;
+	width: 38px;
 }
 
 .card.card-outline,
@@ -1337,64 +1333,64 @@
 }
 
 .popover {
-  .form-control {
-    width: 100% !important;
-  }
-
-  .form-control-sized {
-    width: auto !important;
-  }
+    .form-control {
+      width: 100% !important;
+    }
+
+    .form-control-sized {
+      width: auto !important;
+    }
 }
 
 .password-progress-bar {
-  .progress {
-    height: 15px;
-    margin-bottom: 10px;
-
-    .progress-bar{
-      line-height: 15px;
-    }
-  }
+    .progress {
+      height: 15px;
+      margin-bottom: 10px;
+
+      .progress-bar{
+        line-height: 15px;
+      }
+    }
 }
 
 .password-validator-popover {
-  position: absolute;
-  z-index: 1000;
-  display: none;
-  min-width: 300px;
-
-  .arrow-up {
-    left: 19px;
     position: absolute;
-    top: 0px;
-    background-color: white;
-    border-left: 1px solid rgb(210,214,222);
-    border-top: 1px solid rgb(210,214,222);
-    //transform: translate(50%, -50%) rotate(45deg);
-    height: 15px;
-    width: 15px;
-  }
-
-  .popover-inner {
-    -webkit-box-shadow: 0 2px 10px rgba(0,0,0,0.2);
-    -moz-box-shadow: 0 2px 10px rgba(0,0,0,0.2);
-    box-shadow: 0 2px 10px rgba(0,0,0,0.2);
-    -webkit-border-radius: 2px;
-    -moz-border-radius: 2px;
-    border-radius: 2px;
-    background-color: white;
-    border: 1px solid #d2d6de;
-    white-space: nowrap;
-  }
-
-  .list-group {
-    margin-bottom: 0px;
-  }
-
-  .list-group-item {
-    border: none;
-    padding: 5px 5px;
-  }
+    z-index: 1000;
+    display: none;
+    min-width: 300px;
+
+    .arrow-up {
+        left: 19px;
+        position: absolute;
+        top: 0px;
+        background-color: white;
+        border-left: 1px solid rgb(210,214,222);
+        border-top: 1px solid rgb(210,214,222);
+        //transform: translate(50%, -50%) rotate(45deg);
+        height: 15px;
+        width: 15px;
+    }
+
+    .popover-inner {
+        -webkit-box-shadow: 0 2px 10px rgba(0,0,0,0.2);
+        -moz-box-shadow: 0 2px 10px rgba(0,0,0,0.2);
+        box-shadow: 0 2px 10px rgba(0,0,0,0.2);
+        -webkit-border-radius: 2px;
+        -moz-border-radius: 2px;
+        border-radius: 2px;
+        background-color: white;
+        border: 1px solid #d2d6de;
+        white-space: nowrap;
+    }
+
+    .list-group {
+        margin-bottom: 0px;
+    }
+
+    .list-group-item {
+        border: none;
+        padding: 5px 5px;
+    }
 }
 
 .task-info-box {
@@ -1777,40 +1773,6 @@
   }
 }
 
-<<<<<<< HEAD
-.role-mining-rotated-header{
-  display:flex;
-  justify-content:center;
-  align-items:center;
-  transform: rotate(180deg);
-  writing-mode: vertical-lr;
-  width: 40px;
-  height: 150px;
-  border: 1px solid #f4f4f4;
-}
-
-.role-mining-static-header {
-  width: 40px;
-  height: 150px;
-}
-
-.role-mining-static-header-name {
-  display: flex;
-  justify-content: center;
-  align-items: center;
-  transform: rotate(180deg);
-  writing-mode: revert;
-  width: 40px;
-  height: 150px;
-  border: 1px solid #f4f4f4;
-}
-
-.role-mining-static-row-header {
-  width: 150px;
-  height: 150px;
-}
-
-=======
 @each $breakpoint in map-keys($grid-breakpoints) {
   $infix: breakpoint-infix($breakpoint, $grid-breakpoints);
   @include media-breakpoint-up($breakpoint, $grid-breakpoints) {
@@ -1819,5 +1781,4 @@
       @include make-col(2.4, $grid-columns);
     }
   }
-}
->>>>>>> c46b38d6
+}
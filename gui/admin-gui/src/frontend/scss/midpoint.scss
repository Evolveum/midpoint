/*
 * Copyright (c) 2022 Evolveum and contributors
 *
 * Licensed under the EUPL-1.2 or later.
 */

@import "midpoint-variables";

// AdminLTE and Bootstrap
@import "../../../node_modules/admin-lte/node_modules/bootstrap/scss/functions";
@import "../../../node_modules/admin-lte/build/scss/bootstrap-variables";
@import "../../../node_modules/admin-lte/node_modules/bootstrap/scss/variables";
@import "../../../node_modules/admin-lte/build/scss/variables";
@import "../../../node_modules/admin-lte/build/scss/variables-alt";
@import "../../../node_modules/admin-lte/build/scss/mixins/_miscellaneous";
@import "../../../node_modules/admin-lte/build/scss/mixins/dark-mode";
@import "../../../node_modules/admin-lte/node_modules/bootstrap/scss/mixins";
@import "../../../node_modules/admin-lte/node_modules/bootstrap/scss/utilities";
// AdminLTE and Bootstrap end

@import "admin-lte-overrides";
@import "icon-style";
@import "prism-forms";
@import "midpoint-utils";
@import "menu";
@import "list-group-menu";
@import "wicket";
@import "bs-stepper-custom";

@import "rounded-icon";
@import "tiles";
@import "tables";
@import "grid";
@import "color";

@import "role-mining";

@import "autocomplete";

@import "form-validation";
@import "smart-int";

body.custom-hold-transition {
  .content-wrapper,
  .right-side,
  .main-footer,
  .main-sidebar,
  .left-side,
  .main-header .navbar,
  .main-header .logo {
    -webkit-transition: none !important;
    -moz-transition: none !important;
    -ms-transition: none !important;
    -o-transition: none !important;
  }
}

//Fix when hovering collapsed sidemenu to use bigger default logo
.sidebar-mini-xs.sidebar-collapse .main-sidebar:not(.sidebar-no-expand):hover > a.logo > span {
  &:before {
    opacity: 1;
  }

  &:after {
    opacity: 0;
  }
}

//Change default midPoint logo when sidemenu is collapsed
body.sidebar-collapse .main-sidebar > a.logo > span {

  &:before {
    opacity: 0;
  }

  &:after {
    opacity: 1;
  }
}

.main-sidebar {
  & > a.logo {
    padding: 0;
    max-height: 3.5rem;
    height: 100%;

    & > span:before, & > span:after {
      height: 100%;
      width: 100%;
      display: inline-block;
      content: '';
      transition: opacity 0.3s;
    }

    & > span:before {
      background: url("../img/midpoint_logo_white_250x.png") no-repeat; //25px -10px;//25px -7px //50% 50%
      z-index: -101;
      background-size: contain;
      background-position: 50%;
    }

    & > span:after {
      background: url("../img/midpoint_logo_white_56x.png") no-repeat; //25px -10px;//25px -7px //50% 50%
      z-index: -100;
      opacity: 0;
      background-size: contain;
      background-position: 50%;
      position: absolute;
      top: 0;
      left: 0;
    }
  }

  & > a.custom-logo {
    height: 3.5rem;
    max-height: 3.5rem;

    & > img {
      vertical-align: middle;
      max-height: 3.5rem;
      object-fit: contain;
      max-width: 100%;
      width: 100%;
      height: 100%;
    }
  }

  & > .sidebar > nav > ul.nav-sidebar > li.nav-item > a.active {
    box-shadow: none;
  }
}

div.navbar-custom-menu {
  margin-right: 14px;
}

//Used in top right locale combo selection
div.btn-group.bootstrap-select.select-picker-sm {
  margin-top: 10px;
}

// for just to use fake form.form-inline (as div) in form.form-horizontal. Used in button bars.
div.form-inline > div.form-group {
  margin-left: 0;
  margin-right: 0;
}

li.dropdown.user.user-menu {
  & > ul.dropdown-menu {
    border-color: #367fa9;
    right: 0;
    left: auto;

    & > li.user-footer {
      border-color: #367fa9;
      border-bottom-right-radius: 4px;
      border-bottom-left-radius: 4px;
    }
  }
}

// sidebar styles extension
.sidebar-menu .treeview-menu > li > span > .fe {
  width: 20px;
}

.sidebar-menu > li > a > .fe {
  width: 20px;
}

.nav-sidebar {
  & li.nav-header {
    cursor: pointer;

    & span > i.fa-chevron-down {
      width: auto;
      height: auto;
      padding: 0;
      @include transition(transform $transition-fn $transition-speed);
    }

    &.closed {
      & span > i.fa-chevron-down {
        @include rotate(90deg);
      }
    }
  }
}

// end sidebar styles extension

.user-thumbnail-helper {
  display: inline-block;
  height: 100%;
  vertical-align: middle;
}

.user-thumbnail {
  background-color: #FFFFFF;
  border-radius: 4px;
  height: auto;
  max-width: 100%;
  max-height: 100%;
  vertical-align: middle;
}

.userpanel-icon-helper {
  //display: inline-block;
  height: 100%;
  vertical-align: middle;
}

.userpanel-icon {
  background-color: #FFFFFF;
  border-radius: 35%;
  //height: 25px;
  //width: 25px;
  max-width: 25px;
  max-height: 25px;
  vertical-align: middle;
}

.userpanel-photo {
  background-color: #FFFFFF;
  border-radius: 35%;
  max-height: 115px;
  max-width: 115px;
  vertical-align: middle;
}

.table-header-chart {
  max-height: 115px !important;
  max-width: 115px !important;
}

// Classes that can be used to change icon styles (enabled, disabled, privileged, etc.)

.icon-style-normal {

}

.icon-style-disabled {
  color: #909090;
}

.icon-style-archived {
  color: #c0c0c0;
}

.icon-style-privileged {
  color: #da0000;
}

.icon-style-end-user {
  color: #357ca5;
}

.icon-style-manager {
  color: $object-org-color;
}

.icon-style-warning {
  color: #8a6d3b;
}

.icon-style-up {
  color: #00a65a;
}

.icon-style-down {
  color: #a94442;
}

.icon-style-broken {
  color: #f39c12;
}

.icon-style-maintenance {
  color: #828282;
}

// Classes that can be added to color icons, info boxes and other widgets for particular object types

.object-user-color {
  color: $object-user-color;
}

.object-application-color {
  color: $object-application-color;
}

.object-role-color {
  color: $object-role-color;
}

.object-org-color {
  color: $object-org-color;
}

.object-service-color {
  color: $object-service-color;
}

.object-policy-color {
  color: $object-policy-color;
}

.object-resource-color {
  color: $object-resource-color;
}

.object-task-color {
  color: $object-task-color;
}

.object-shadow-color {
  color: $object-shadow-color;
}

.object-mining-color {
  color: $object-mining-color;
}

.object-outlier-color {
  color: $object-outlier-color;
}

.object-cluster-color {
  color: $object-cluster-color;
}

.object-user-bg {
  background-color: $object-user-color !important;
  color: #fff !important;
}

.object-role-bg {
  background-color: $object-role-color !important;
  color: #fff !important;
}

.object-org-bg {
  background-color: $object-org-color !important;
  color: #fff !important;
}

.object-service-bg {
  background-color: $object-service-color !important;
  color: #fff !important;
}

.object-policy-bg {
  background-color: $object-policy-color !important;
  color: #fff !important;
}

.object-resource-bg {
  background-color: $object-resource-color !important;
  color: #fff !important;
}

.object-task-bg {
  background-color: $object-task-color !important;
  color: #fff !important;
}

.object-task-bg-gray {
  background-color: #646464 !important;
  color: #fff !important;
}

.object-shadow-bg {
  background-color: $object-shadow-color !important;
  color: #fff !important;
}

.object-disabled-bg {
  background-color: $object-disabled-color !important;
  color: #fff !important;
}

.object-access-bg {
  background-color: $object-access-color !important;
  color: #fff !important;
}

.object-failed-bg {
  background-color: $object-failed-color !important;
  color: #fff !important;
}

.object-access-only-bg {
  background-color: $object-access-color !important;
}

.object-failed-only-bg {
  background-color: $object-failed-color !important;
}

// Colored boxes for each object type

@mixin box-object($color) {
  &.card.card-outline {
    border-top: 3px solid $color !important;
  }

  &.card:not(.card-outline) {
    border: 1px solid $color;
    border-top: 0px;
  }

  &.card:not(.card-outline) > .card-header {
    color: #fff;
    background: $color;
    background-color: $color;
  }
}

.object-user-box {
  @include box-object($object-user-color);
}

.object-role-box {
  @include box-object($object-role-color);
}

.object-org-box {
  @include box-object($object-org-color);
}

.object-service-box {
  @include box-object($object-service-color);
}

.object-policy-box {
  @include box-object($object-policy-color);
}

.object-task-box {
  @include box-object($object-task-color);
}

.object-resource-box {
  @include box-object($object-resource-color);
}

.object-shadow-box {
  @include box-object($object-shadow-color);
}

@mixin box-thin-object($color) {
  border: 1px solid $color;

  .box-header {
    border-bottom: 1px solid $color;
  }
}

.object-user-box-thin {
  @include box-thin-object($object-user-color);
}

.object-role-box-thin {
  @include box-thin-object($object-role-color);
}

.object-org-box-thin {
  @include box-thin-object($object-org-color);
}

.object-service-box-thin {
  @include box-thin-object($object-service-color);
}

.object-policy-box-thin {
  @include box-thin-object($object-policy-color);
}

.object-resource-box-thin {
  @include box-thin-object($object-resource-color);
}

.object-shadow-box-thin {
  @include box-thin-object($object-shadow-color);
}

.object-task-box-thin {
  @include box-thin-object($object-task-color);
}

// Summary panel (panel above the edit user/role/org forms)
@mixin info-box-icon-summary-panel($color) {
  color: #FFF !important;
  background-color: $color;
}

.info-box-icon.summary-panel-user {
  @include info-box-icon-summary-panel($object-user-color);
}

.info-box-icon.summary-panel-role {
  @include info-box-icon-summary-panel($object-role-color);
}

.info-box-icon.summary-panel-org {
  @include info-box-icon-summary-panel($object-org-color);
}

.info-box-icon.summary-panel-service {
  @include info-box-icon-summary-panel($object-service-color);
}

.info-box-icon.summary-panel-policy {
  @include info-box-icon-summary-panel($object-policy-color);
}

.info-box-icon.summary-panel-resource {
  @include info-box-icon-summary-panel($object-resource-color);
}

.info-box-icon.summary-panel-shadow {
  @include info-box-icon-summary-panel($object-shadow-color);
}

.info-box-icon.summary-panel-task {
  @include info-box-icon-summary-panel($object-task-color);
}

.info-box-icon.summary-panel-mining {
  @include info-box-icon-summary-panel($object-mining-color);
}

.info-box-icon.summary-panel-outlier {
  @include info-box-icon-summary-panel($object-outlier-color);
}

.info-box-icon.summary-panel-cluster {
  @include info-box-icon-summary-panel($object-cluster-color);
}

// other info box enhancements (e.g. role assignment)

.info-box-ethereal {
  // "lighter" info box, without the border or any heavy decorations
  box-shadow: none;
  border: none;
  margin-bottom: 0;
}

.info-box-icon-ethereal {
  background-color: transparent;
}

.info-box-icon-ethereal-image {
  font-size: 56px;
}

.info-box-description {
  display: block;
  font-weight: normal;
  font-size: 14px;
}

.relation-label {

}

//Self -> Home page, the same width for link panels.
.dashboard-link-component {
  flex: 1 1 0 !important;
}

// assignments dashboard panel
.dash-assignment-header {

  .target-name {
    font-weight: bold;
    margin-right: 5px;
  }

  .target-display-name {

  }

  .target-relation {
    margin-left: 10px;
  }
}

.info-box {
  & .info-box-icon {
    color: $white;
  }

  &.info-box-link {
    cursor: pointer;

    &.active {
      background-color: #dee9f0;
    }
  }
}

// Capability resource view grid
.evo-grid.grid {
  display: grid;
  grid-template-columns: repeat(auto-fit, minmax(150px, 1fr));
}

// Capability buttons in resource details page
.btn-resource-capability {
  //min-width: 150px !important;
  aspect-ratio: 4/3 !important;
  height: auto;
  max-height: 120px;
  font-size: 14px;

  .icon-background {
    color: rgba(60, 141, 188, 0.1);
  }

  & i.fa-stack-2x {
    font-size: 3.5rem;
  }

  & i.fa-stack-1x {
    font-size: 1.35rem;
  }
}

.btn-resource-capability:hover {
  background: $light;
  border-color: darken($light, 3%);
}

// Feedback messages
@each $name, $color in $theme-colors {
  .feedback-message.card.card-#{$name} > .card-body {
    border-color: $color;
  }
}

.feedback-message {

  &.card {
    box-shadow: 0 0px 0px rgba(0, 0, 0, 0.1);

    & > .card-header {
      border-bottom-right-radius: valid-radius($border-radius);
      border-bottom-left-radius: valid-radius($border-radius);
    }
  }

  &.card-body {
    border: 0px;
    border-left: 3px solid;
    padding: 0.5rem 0 0 0.5rem;
  }
}

.summary-panel-display-name {
  text-overflow: ellipsis;
  white-space: nowrap;
  overflow: hidden;
  display: inline;
  max-width: 800px;
}

.summary-panel-navigation-button {
  display: inline;
  margin-left: 10px;
  color: $text-dimmed-color;
}

.summary-panel-navigation-button:hover {
  display: inline;
  margin-left: 10px;
  color: $text-dark-dimmed-color;
}

.summary-panel-identifier {
  color: $text-dimmed-color;
  font-weight: normal;
}

.summary-panel-title {
  white-space: pre-wrap;
}

.summary-panel-organization {
  font-size: 16px;
  display: block;
  white-space: pre-wrap;
}

.summary-tag-box {
  max-width: 250px;
}

.summary-tag-box-wide {
  float: right;
  width: 200px;
}

.summary-tag {

}

.summary-tag-icon {
  width: 20px;
}

// form input for binary data upload (used e.g. for photo)

.form-object-value-binary-box {
  width: 100%;
  padding: 0px;
}

.form-object-value-binary-file-input {
  width: 65%;
  vertical-align: middle;
  display: inline !important;
}


// top navigation bar: page title

.navbar-title {
  float: left;
  background-color: transparent;
  margin-top: 3px;
  overflow: hidden;
  text-overflow: ellipsis;
  white-space: nowrap;
  width: 100%;
  max-width: fit-content;
}

.navbar-right {
  margin-left: auto !important;
  display: flex !important;

  width: auto;
  max-width: 100%;
  min-width: fit-content;
}

@media (min-width: 1200px) {
  .navbar-right {
    width: 100%;
    max-width: 100%;
    min-width: 0;
  }
}

.page-title {
  background-color: transparent;
  font-size: 22px;
}

.nav-item > .breadcrumb {
  float: left;
  background: transparent;
  margin-top: 5px;
  margin-bottom: 0;
  margin-right: 20px;
  font-size: 12px;
  padding: 7px 5px;
  color: inherit;
  flex-wrap: nowrap;
  white-space: nowrap;

  > div.breadcrumb-item {

    overflow: hidden;
    max-width: fit-content;

    > a {
      color: inherit;
      text-decoration: none;
      display: inline-block;

      > .fa, > .fas, > .far, > .glyphicon, > .ion, > .fe {
        margin-right: 3px;
      }
    }
  }

  > div + div:before {
    color: inherit;
    content: '>\00a0';
    padding: 0 0 0 5px;
    margin-right: 3px;
  }
}

// Prism containers and attributes

.prism-object {
  & > div.prism-header {
    padding-left: 15px; // to match container header padding
  }
}

.prism-multivalue-container {
  margin-left: 15px; // aligning multivalue container with superior container
}

.check-table-header {
  padding-left: 20px;

  & > input[type="checkbox"] {
    position: absolute;
    margin-left: -20px;
    margin-top: 6px;
  }

  .check-table-label {

    .check-table-header-icon {
      margin-left: 4px;
      position: relative;
      bottom: 1px;
    }

    .check-table-header-name {
      margin-left: 5px;
      font-size: 18px;
      color: $text-label-color !important;
    }

    .check-table-header-description {
      margin-left: 10px;
    }

    .check-table-header-status {
      margin-left: 10px;
      position: relative;
      bottom: 2px;
    }

    .check-table-header-show-more {
      color: $text-dimmed-color !important;
    }

    .delegation-arrow-icon {
      font-size: 24px;
      margin-left: 5px;
      margin-right: 5px;
      position: relative;
      top: 3px;
    }
  }
}

.tab-label {
  & > small {
    margin-left: 6px;
    position: relative;
    top: -1px;
  }
}

.box-header.add {
  background-color: #caffca;
}

.box-header.delete {
  background-color: #ffcaca;
}

.main-form-panel { // Used on pages where there is just one main panel and it does not
  // provide formatting by itself. E.g. pages that are both object lists
  // and forms (such as workitems, requests).
  margin-bottom: 20px;
}

.options-container {

}

.option-checkbox {
  float: left;
  border: 1px solid $table-divider-color;
  margin-right: 10px;
  padding-bottom: 5px;
  padding-left: 6px;
  padding-right: 6px;
}

// todo remove + remove all occurrences [lazyman]
.main-button-bar {
  display: flex;
}

// Badge colors used in object details tabs (and maybe elsewhere)

.badge-active {
  background-color: #3c8dbc !important;
}

.badge-passive {
  color: #fff;
  background-color: #d2d6de !important;
}

// Projections tab (focus pages)

.projections {

}

.projections-header {

}

.projection {
  margin-bottom: 10px;
  @include box-thin-object($object-shadow-color);

  .box-header {

    .box-tools {
      margin-top: 5px;
    }
  }
}

.check-table-header-pending-operation {
  margin-left: 10px;
}

// Assignments tab (focus pages)

.assignments {

}

.assignment {
  margin-bottom: 10px;

  .box-header {

    .box-tools {
      margin-top: 5px;
    }
  }
}

// Orgtree (OrgMemberPanel)

span.tree-content > table {
  width: 100%;
  max-width: 100%;
}

span.tree-content > table tr td:last-child {
  width: 1%;
  vertical-align: top;
}

span.tree-content > table tr td:first-child {
  width: 1%;
  vertical-align: top;
}

.tree-theme-windows > div > .tree-branch > .tree-node.success, .tree-subtree > .tree-branch > .tree-node.success {
  background-color: #dff0d8;
}

.tree-subtree > .tree-branch:nth-of-type(odd) {
  background-color: #f9f9f9;
}

.tree-subtree > .tree-branch > .tree-node:hover, .tree-theme-windows > div > .tree-branch > .tree-node:hover {
  background-color: #eee;
}

.org-tree-container {
  overflow-y: auto;
}

.org-members-additional-search {
  text-align: right;
  margin-right: 20px !important;
}

.modal-dialog-content {
  margin: 15px;
  min-height: 15vh !important;
  max-width: none !important;
}

.modal-dialog-title {
  text-align: center;
  border-bottom: inset;
  border-bottom-width: thin;
  padding-bottom: 5px;
  margin-top: 5px;
  font-size: 18px;
}

.manager-tools { // org tree manager buttons: HACK, need to figure out something better
  float: right;
  width: 42px;
  padding-left: 10px;
  padding-top: 7px;
}

.manager-btn { // org tree manager buttons: HACK, need to figure out something better
  margin: 3px;
  border-style: solid;
  border-width: 1px;
  border-radius: 3px;
  padding: 3px;
  width: 23px;
  text-align: center;
}

.box-solid > .box-header > .box-tools > .cog > ul > li > a > i {
  color: #fff;
}


// Request role page

.request-role-col-available {
  padding-right: 0px;
}

.request-role-col-control {

}

.request-role-col-current {
  padding-left: 0px;
}

.request-role-box {
  .box-body {
    padding-bottom: 0px;
  }
}

.multiple-assignment-selector {

  .multiple-assignment-selector-section:first-child {
    border-top-width: 0px;
    padding-top: 0px;
    min-height: 36px;
  }

  .multiple-assignment-selector-section:last-child {
    padding-bottom: 0px;
  }
}

.multiple-assignment-selector-section {
  min-height: 48px;
  padding-top: 8px;
  padding-bottom: 8px;
  border-top: 2px solid $table-divider-color;
}

.multiple-assignment-selector-section-table {
  .box {
    border-width: 0px;
  }
}

.multiple-assignment-selector-table-container {
  min-height: 415px;
}

.multiple-assignment-selector-table {
  width: 100%;
}

.multiple-assignment-selector-table-footer {
  float: left;
}

.request-role-control-button {
  &.btn-primary > i {
    font-size: 32px;
  }
}

// Password change dialog (ChangePasswordPanel, PasswordPanel)

.password-panel {
}

.password-panel-divider {
  margin-bottom: 10px;
}

.password-propagation {
  margin-top: 5px;
}

.password-propagation-legend {
  padding-bottom: 10px;
  border-bottom: 1px solid $table-divider-color;
  margin-bottom: 10px;
  margin-left: 0px;
  margin-right: 0px;
}

// operation result

.paramtable {
  border: 0px;

  .paramtable-row {

    .paramtable-name {
      vertical-align: top;
    }

    .paramtable-name::after {
      content: ':';
    }

    .paramtable-value {
      padding-left: 5px;
      padding-right: 20px;
      white-space: pre-wrap;
      word-break: break-all;
    }
  }
}

.stacktrace {
  font-family: $font-family-monospace !important;
  font-size: $font-size-sm !important;
  white-space: pre-wrap;
}

// Shopping cart

.shopping-cart-item-table {
  margin-top: 10px;
  margin-left: 0px;
  margin-right: 0px;
  min-height: 460px;
}

.shopping-cart-icon {
  color: #f4f4f4;
  margin-top: 10px;
  margin-right: 5px;
}

.shopping-cart-item-box {

  .inner {
    height: 120px;
    cursor: pointer;
  }

  .inner-label {
    font-size: 18px;
    padding-top: 10px;
    padding-left: 12px;
    padding-right: 12px;
    padding-bottom: 10px;
    max-width: 80%;
    overflow: hidden;
    text-overflow: ellipsis
  }

  .inner-description {
    font-size: 11px;
    padding-left: 12px;
    padding-right: 12px;
    max-width: 70%;
    max-height: 50%;
    overflow: hidden;
    text-overflow: ellipsis
  }
}

.shopping-cart-item-box-footer {
  padding: 3px;
  padding-left: 8px;
  padding-right: 8px;
  color: rgba(255, 255, 255, 0.8);
  display: block;
  z-index: 10;
  overflow-y: auto;
  background: rgba(0, 0, 0, 0.1);

  .shopping-cart-item-button-details {
    cursor: pointer;
  }

  .shopping-cart-item-button-details-disabled {
    cursor: default;
    color: darkgrey;
  }

  .shopping-cart-item-button-add {
    cursor: pointer;
    float: right;
  }

  .shopping-cart-item-button-add-disabled {
    cursor: default;
    float: right;
    color: darkgrey;
  }
}

// Object merge dialog

.object-merge-panel {
  padding-top: 10px;
  padding-bottom: 10px;
}

.object-merge-equation-panel {
  padding-top: 10px;
}

.object-merge-sign {
  font-size: 80px;
  padding-top: 15px;
}

.object-merge-switch-direction-col {
  padding-left: 0px;
}

// Consent, mostly self-service pages

.consent-info-box-icon {
  background: none;
}

.consent-buttons { // maybe figure out something better, something really reusable
  float: right;
  width: 200px;
  padding-left: 10px;
  padding-top: 7px;
}

// Process (workflow) diagrams

.process-box {
  border: 1px solid;
  border-radius: 5px;
  padding: 0px;
  margin: 10px;

  .box-label {
    display: flex;
    align-items: baseline;
    gap: .5rem;
    padding: .5rem;

    border-bottom: 1px solid;
    font-weight: bold;

    .process-label {
      flex-grow: 1;
    }

    .process-outcome {

    }
  }

  .box-content {
    padding: 1.25rem;
  }
}

.expand-collapse-button, .expand-collapse-button:hover, .expand-collapse-button:focus { //class for expand-collapse button next to title
  color: $text-label-color;
}

.show-empty-button, .show-empty-button:hover .show-empty-button:focus { //class for show-empty fields button under properties
  color: $text-label-color;
  font-size: 14px;
  padding-bottom: 5px;
}

/*.show-empty-button {
  text-align:center;
  background-color:none;
  border: none;
  border-radius:0.25rem;

  &:hover {
    background-color:inherit;
    color: $primary;
    background-color: mix(#ffffff, $primary, 90%);
    border-color: mix(#ffffff, $primary, 20%);
  }
}*/


// This will make the tooltip respect new lines.
// Lines will still wrap if they are longer than the default max-width of the container.
.tooltip-inner {
  white-space: pre-wrap;
  overflow-y: auto;
  overflow-x: hidden;
  max-height: 250px;
}

.table-striped {
  table-layout: fixed; // fix for text in cells
}

.shopping-cart-icon > .badge {
  margin-left: -10px !important;
}

.role-catalog > .object-org-box > .org-tree-container {
  max-height: 50vh;
}

.skin-red > .wrapper > .main-header > .navbar-static-top > .navbar-custom-menu > .shopping-cart-icon > .badge,
.skin-red-light > .wrapper > .main-header > .navbar-static-top > .navbar-custom-menu > .shopping-cart-icon > .badge {
  border-style: solid;
  padding: 2px 5px;
  border-color: #f4f4f4;
}

.small-box-footer > div {
  display: inline-block;
}

.small-box-default-icon {
  font-size: 50px !important;
}

.small-box {
  cursor: default;
}

.cursor-pointer {
  cursor: pointer;
}

.small-box h3 {
  white-space: normal;
  font-size: 28px;
}

.tbody-nth-of-type-even > tr:nth-of-type(even) {
  background-color: #f9f9f9 !important;
}

.tbody-nth-of-type-even > tr:nth-of-type(odd) {
  background-color: inherit !important;
}

@media (min-width: 1550px) {
  .small-box h3 {
    font-size: 35px;
  }
}

.dashboard-info-box > .small-box {
  height: 100%;
}

.dashboard-info-box > .small-box > .small-box-footer {
  position: absolute;
  bottom: 0px;
  width: 100%;
}

.dashboard-info-box {
  height: 100%;
}

.padding-bottom-20 {
  padding-bottom: 20px;
}

.checkbox-without-margin-bottom .checkbox {
  margin-bottom: 0px !important;
  margin-top: 5px !important;
}

// todo probably delete? why is this here?
th > div > .sortableLabel .row {
  margin: 0px;
}

td .prism-property-value {
  width: 100% !important;
}

.small-box > .small-box-footer {
  color: inherit !important;
}

.pagination-xs > li > a {
  padding: 0px 5px !important;
}

.cog-xs {
  width: 38px;
}

.card.card-outline,
.card.card-outline-left,
.card.card-outline-tabs {
  & > .card-header > .card-tools > a.btn.btn-tool {
    border-top: 0 !important;
  }
}

.btn.btn-tool {
  color: #8e95a0;

  &:hover {
    color: inherit;
  }
}

// handling dark mode, would be automatically fixed when we get rid of .search-item and .search-item-label and
// replace them with vendor css utility classes
.dark-mode .search-item {
  background-color: $gray-800 !important;
  color: $white !important;
}

@include bg-variant(".search-item", $gray-300, true);

// deprecated, uses should be replaced by "d-flex gap-1 px-2 bg-light rounded-sm align-items-center"
.search-item {
  display: flex;
  gap: 0.25em;
  border-radius: $border-radius-sm;
  padding-left: 0.5rem;
  align-items: center;

  // deprecated, uses should be replaced by "col-form-label-sm font-weight-normal mb-0"
  .search-item-label {
    padding-top: add($input-padding-y-sm, $input-border-width);
    padding-bottom: add($input-padding-y-sm, $input-border-width);
    @include font-size($input-font-size-sm);
    line-height: $input-line-height-sm;
  }
}

.search-item-field {
  .search-item-controls a > i {
    font-size: 0.8rem;
  }
}

.metadata div.prism-container {
  // Removing the "top horizontal line" above metadata label and icon.
  // HACK We should rather re-structure the code and provide custom css class.
  // But there is not enough time for that now
  border-top: 0px !important;
}

.metadata-properties {

  .metadata-property {
    padding-left: 0px;
    padding-bottom: 5px;

    &.stripe {
      background-color: $table-stripe-bg-color;
    }
  }

  .label {
    display: block;
    color: #000;
    font-size: 100%;
    background-color: transparent;
    margin-top: 12px;
    margin-top: 8px;
    padding-left: 0em;
    text-align: left;
  }

}

.metadata {

  & .card .nav-item > a.nav-link::before,
  & .tags > a.btn::before {
    font-family: "Font Awesome 5 Free";
    font-weight: 900;
    padding-right: 0.5em;
    content: "\f02b";
  }
}

.acquisition {
  list-style: none;
  margin-top: 5px;
  margin-bottom: 5px;

  & > li {
    float: left;
    margin-left: -30px;

    & + li {
      margin-left: 10px;

      &::before {
        color: $text-muted;
        font-family: "Font Awesome 5 Free";
        font-weight: 900;
        content: "\f067";
        float: left;
        margin-right: 10px;
      }
    }
  }
}

.yield {
  margin-top: 2px;
}

.yield-heading {
  display: flex;
  flex-wrap: wrap;
  flex-flow: row;
  align-items: center;

  padding: 5px 5px;
  border-top: 1px solid #dddddd;
}

.popover {
  .form-control {
    width: 100% !important;
  }

  .form-control-sized {
    width: auto !important;
  }
}

.password-progress-bar {
  .progress {
    height: 15px;
    margin-bottom: 10px;

    .progress-bar {
      line-height: 15px;
    }
  }
}

.password-validator-popover {
  position: absolute;
  z-index: 1000;
  display: none;
  min-width: 300px;

  .arrow-up {
    left: 19px;
    position: absolute;
    top: 0px;
    background-color: white;
    border-left: 1px solid rgb(210, 214, 222);
    border-top: 1px solid rgb(210, 214, 222);
    //transform: translate(50%, -50%) rotate(45deg);
    height: 15px;
    width: 15px;
  }

  .popover-inner {
    -webkit-box-shadow: 0 2px 10px rgba(0, 0, 0, 0.2);
    -moz-box-shadow: 0 2px 10px rgba(0, 0, 0, 0.2);
    box-shadow: 0 2px 10px rgba(0, 0, 0, 0.2);
    -webkit-border-radius: 2px;
    -moz-border-radius: 2px;
    border-radius: 2px;
    background-color: white;
    border: 1px solid #d2d6de;
    white-space: nowrap;
  }

  .list-group {
    margin-bottom: 0px;
  }

  .list-group-item {
    border: none;
    padding: 5px 5px;
  }
}

.task-info-box {

  .info-box {

    .info-box-icon {
      height: 110px;
      line-height: 110px;
    }
  }
}

.btn-archetyped-new-object {
  width: 160px;
  height: 120px;
  padding-top: 30px;
  white-space: normal;
  font-size: 14px;
}

.btn-archetyped-new-object > div > .fa,
.btn-archetyped-new-object > div > .glyphicon,
.btn-archetyped-new-object > div > .fe,
.btn-archetyped-new-object > div > .ion {
  font-size: 30px;
  display: block;
}

.btn-arch:hover {
  background: #f4f4f4;
  color: #444;
  border-color: #aaa;
}

.btn-arch:active,
.btn-arch:focus {
  -webkit-box-shadow: inset 0 3px 5px rgba(0, 0, 0, 0.125);
  -moz-box-shadow: inset 0 3px 5px rgba(0, 0, 0, 0.125);
  box-shadow: inset 0 3px 5px rgba(0, 0, 0, 0.125);
}

.additionalButton {
  width: 200px;
  margin-bottom: 20px;
}

.additionalButton .row {
  margin-left: 0px !important;
  margin-right: 0px !important;
}

.compositedButton {
  display: flex;
  flex-direction: column;
  background-color: #ffffff;
  width: 150px;
  height: 180px;
  border: 1px #f5f5f5 solid;
  cursor: pointer;
  border-radius: 2px;
  box-shadow: $btn-box-shadow;
  margin-top: 10px;
}

.compositedButton:active,
.compositedButton:focus {
  -webkit-box-shadow: inset 0 3px 5px rgba(0, 0, 0, 0.125);
  -moz-box-shadow: inset 0 3px 5px rgba(0, 0, 0, 0.125);
  box-shadow: inset 0 3px 5px rgba(0, 0, 0, 0.125);
}

.compositedButton:hover {
  background: #f4f4f4;
  color: #444;
  border-color: #aaa;
}

.compositedButton > .compositedButtonLabel {
  //background-color: #ffffff;
  margin: 10px;
  text-align: center;
  line-height: 20px;
  font-size: 16px;
  width: 115px;
  overflow: hidden;
  text-overflow: ellipsis;
}

.compositedButton > .compositedButtonIcon {
  //background-color: #f1f1f1;
  text-align: center;
  font-size: 50px;
  width: 115px;
}

.compositedButton > .compositedButtonDescription {
  //background-color: #f1f1f1;
  text-align: center;
  font-size: 10px;
}

.navigation-details {

  .navigation-details {
    display: none;
  }
}

.navigation-details .active {
  background-color: #eeeeee;

  .navigation-details {
    display: block;
  }
}

.navigation-details .active-second-level {
  background-color: $lightblue;
  color: $white;
}

fieldset.objectButtons {

  border-right: 1px solid $legend-border-color;
  padding: 0;
  padding-right: 2rem;
  width: max-content;
  min-width: revert;
  margin-right: 1rem;

  > legend {
    font-size: 13px;
    border-bottom: none;
    margin-bottom: 0.25rem;
    width: auto;
    //color: $legend-color;
  }

  &:last-of-type {
    border-right: 0;
    padding-right: 0;
    margin-right: 0;
  }
}

.details-panel {
  display: flex;
  flex-direction: row;
  align-items: stretch;
  background-color: $white;
  border-radius: 0.25rem;
  box-shadow: 0 0 1px rgba(0, 0, 0, .125), 0 1px 3px rgba(0, 0, 0, .2);
}

.details-panel-navigation {
  order: 1;
  flex-basis: 17%;
  background-color: $gray-100;
}

.details-panel-details-form {
  order: 2;
  flex-basis: 83%;
  max-width: 83%;
  padding: 20px; //5px 20px 5px 20px;
}

.messagePanel ::-moz-selection { /* Code for Firefox */
  color: white;
  background: #338fff;
}

.messagePanel ::selection {
  color: white;
  background: #338fff;
}

.mapping-disabled {
  color: #999;
  text-decoration: line-through;
}


.card-body.p-0 .table {
  & > thead > tr > th,
  & > thead > tr > td,
  & > tfoot > tr > th,
  & > tfoot > tr > td,
  & > tbody > tr > th,
  & > tbody > tr > td {
    &.icon:first-of-type,
    &.composited-icon:first-of-type,
    &.icon:last-of-type,
    &.composited-icon:last-of-type, {
      width: 52px !important;
    }
  }
}

// todo cleanup
th, td {
  &.check {
    // The content of this column is just a single checkbox.
    // WARNING: this means both the header and the table data
    //          have just a single checkbox. Nothing else.
    // See com.evolveum.midpoint.web.component.data.column.CheckBoxHeaderColumn
    width: 50px;
  }

  &.composited-icon, &.icon {
    width: 40px;
  }

  &.inline-menu-column {
    width: 120px;
  }
}

.nav-sidebar .nav-header span {
  text-transform: uppercase;
}

div.search-popover legend {
  font-size: 0.9rem;
  font-weight: 700;
}

div.search-popover > fieldset {
<<<<<<< HEAD
    height: 150px;
    max-height: 150px;
    overflow: auto;
    white-space: nowrap;
    padding-right: 18px;

    & > div > label > a {
      text-decoration: underline;
    }
=======
  height: 150px;
  max-height: 150px;
  overflow: auto;
  white-space: nowrap;
  padding-right: 18px;
>>>>>>> ac46c398
}

div.search-popover > dl {
  height: 150px;
  max-height: 150px;
  overflow: auto;

  & > dd > label {
    margin-bottom: 0;

    & > a {
      font-weight: normal;
    }
  }
}

/* table panel sorting */
th.sortable {

  &:not(.asc):not(.desc) > a > .icon {
    display: none;
  }

  &.asc > a > .icon:before {
    content: "\f077";
    color: $dark;
  }

  &.desc > a > .icon:before {
    content: "\f078";
    color: $dark;
  }
}

th:not(.sortable) > .icon {
  display: none;
}

// negative margin for column gutters (this can be much more nicely done in newer boostrap 5.*, not very nice in 4.6)
.gx-0 {
  margin-right: $grid-gutter-width * -0.5;
  margin-left: $grid-gutter-width * -0.5;
}

/*
 * fix for yui calendar
 */
span.yui-skin-sam {
  position: relative;
  right: 35px;
  top: 2px;
}

.form-control-sized {
  display: inline-block;
  width: auto;
}

.popover {
  max-width: unset;
}

.info-box.info-box-resource {

  height: 100%;
  margin-bottom: 0;

  & > .info-box-content {
    justify-content: start !important;
  }
}

.main-button-bar {
  display: flex !important;
  flex-wrap: wrap !important;
  gap: 0.5rem;
}

.login-footer {
  font-size: 13px;

  a {
    text-decoration: underline;
  }
}

.login-panel-control {
  width: 100% !important;
}

.login-panel-description {
  color: $text-muted;
  font-size: 14px;
}

.login-panel-title {
  font-weight: bold;
}

@media (min-width: 577px) {
  .register-box {
    max-width: calc(480px + 1rem) !important;
    width: 100%;
  }
  .login-box {
    max-width: calc(360px + 1rem) !important;
    width: 100%;
  }
}

.login-box {

  & .login-card-body .spacer hr {
    border-color: #cbcbcb;
  }

  & .login-card-body .spacer span {
    color: #757575;
  }

  & .login-card-body .user-panel.info-box .image img {
    width: 2.4rem;
  }
}

.info-box.activity-item-processing > .info-box-content > .progress-description {
  overflow-wrap: break-word;
  word-break: break-word;
  max-width: 50vw;
}

th.debug-list-buttons {
  width: 160px;
}

button.tooltip-button {
  position: relative;
}

button.tooltip-button[data-tooltip]:hover::after {
  content: attr(data-tooltip);
  position: absolute;
  background-color: #333;
  color: #fff;
  padding: 5px;
  border-radius: 5px;
  font-size: 14px;
  top: 50%;
  left: 100%;
  transform: translateX(-5px) translateY(-50%);
  white-space: nowrap;
  z-index: 10;
}

// used in navbar items for notification badges, replaced by standard admin-lte class .navbar-badge
//.notification {
//  &.nav-item > .nav-link > .badge {
//    position: absolute;
//    top: 5px;
//    right: 10px;
//    font-size: 0.5em;
//  }
//}

@each $breakpoint in map-keys($grid-breakpoints) {
  %grid-column {
    position: relative;
    width: 100%;
    padding-right: $grid-gutter-width;
    padding-left: $grid-gutter-width;
  }

  $infix: breakpoint-infix($breakpoint, $grid-breakpoints);

  .col#{$infix}-5i {
    @extend %grid-column;
  }

  @include media-breakpoint-up($breakpoint, $grid-breakpoints) {
    .col#{$infix}-5i {
      flex: 0 0 20%;
      max-width: 20%;
    }
  }
}

.card-outline-left {
  @each $name, $color in $theme-colors {
    &.card-outline-left-#{$name} {
      border-left: 5px solid $color;
    }
  }
}

.tiles-wizard {
  & .simple-tile {
    width: 220px;
    height: 220px;
  }

  & .simple-tile.vertical {
    width: 100%;
    height: auto;
    padding: 0.65rem 1rem;
  }

  & .role-catalog-tiles-table .catalog-tile-panel {
    height: 376px;
    margin-bottom: $grid-gutter-width;
  }
}

.flex-basis-0 {
  flex-basis: 0px !important;
}

.paging-size {
  & > input {
    max-width: 50px;
  }

  & .btn-increment {
    line-height: 1;
    color: #444;

    display: flex;
    border: 1px solid #ced4da;
    flex: 1 1 auto !important;
    padding: 0 0.25rem !important;
    align-items: center !important;
    cursor: pointer;

    &.disabled {
      pointer-events: none;
      cursor: not-allowed;
      opacity: 0.65;
      background-color: #f8f9fa;
    }
  }
}

.assignment-path > ul {
  list-style: none;
  margin-bottom: 0;
  padding-left: 0.5rem;

  & > li {

    &::before {
      color: $secondary;
      font-family: "Font Awesome 5 Free";
      font-weight: 900;
      content: "\f061";
      margin-right: .25rem;
    }
  }
}

@each $breakpoint in map-keys($grid-breakpoints) {
  $infix: breakpoint-infix($breakpoint, $grid-breakpoints);
  @include media-breakpoint-up($breakpoint, $grid-breakpoints) {

    .col#{$infix}-2\.4 {
      @include make-col(2.4, $grid-columns);
    }
  }
}

.simple-container {

  & .simple-container-header {

    padding: 0.75rem 0;

    & .simple-container-title {
      font-size: 1.1rem;
      font-weight: 400;
      margin-bottom: 0.25rem;
    }
  }
}

.metric-widget {
  background-color: $white;
}

@include dark-mode() {
  .metric-widget {
    background-color: $dark;
  }
}

@each $color, $value in $theme-colors {
  $backgroundValue: color-yiq($value);

  .colored-form-#{$color}, .colored-form-#{$color}:hover, .colored-form-#{$color}:active, .colored-form-#{$color}:focus {
    color: mix($black, $value, 5%);
    background-color: mix($white, $value, 94%);
    border-color: $value;
    border: 1px solid;

    option {
      background: $white;
      color: $dark;
    }
  }
  .form-item-parent .colored-form-#{$color} ~ i.form-item-dropdown {
    color: mix($black, $value, 6%);
  }
}

#toastsContainerTopRight.toasts-top-right {
  top: 3.5rem;
}

#toastsContainerTopRight .toast {
  min-width: 400px;
}

.lh-1 {
  line-height: 1;
}

.lh-2 {
  line-height: 1.5;
}

//When sidebar link is active make icon white to match contrast
.sidebar-dark-lightblue .nav-sidebar > .nav-item > .nav-link.active .nav-icon,
.sidebar-light-lightblue .nav-sidebar > .nav-item > .nav-link.active .nav-icon {
  color: white;
}


//Grouped classes with smooth-transition function
.details-menu a,
.details-menu a:hover,
.nav-sidebar .nav-item > .nav-link,
.nav-sidebar .nav-item > .nav-link:hover,
div > a > div > i.fas {
  @include smooth-transition(0.08s);
}

//Accessibility classes and overrides
*:focus-visible,
a:focus-visible,
.btn:focus-visible,
button:focus-visible,
div[role="button"]:focus-visible,
.nav-header[role="separator"]:focus-visible,
div[role="option"].simple-tile:focus-visible,
div[role="region"]:focus-visible,
div[role="heading"]:focus-visible,
input:focus-visible,
select:focus-visible {
  outline: 2px #ffa836;
  outline-style: auto;
  outline-offset: 3px;
  z-index: 1001;
  @include smooth-transition(0.03s);
}

#skip-link {
  position: fixed;
  left: 0;
  top: 0;
  width: 100%;
  margin-left: 0;
  text-align: center;
  z-index: 1040;
}

#skip-link a {
  position: absolute;
  left: -99999px;
  top: -35px;
  -webkit-transition: top .2s ease-out;
  transition: top .2s ease-out;
}

#skip-link a:focus, #skip-link a:active {
  position: relative;
  top: 0;
  left: 0;
  padding: 6px 10px;
  border-radius: 0 0 .2rem .2rem;
  color: $primary;
  background: #fff;
  -webkit-transition: top .2s ease-in;
  transition: top .2s ease-in;
}

*:focus:not(:focus-visible) {
  outline: none !important;
}

.navbar-dark .navbar-nav .nav-link {
  color: hsla(0, 0%, 100%, .85);
}

.navbar-dark .navbar-nav .nav-item.dropdown .nav-link {
  opacity: 0.75;
  transition: all ease 0.08s !important;
  -webkit-transition: all ease 0.08s !important;
}

.navbar-dark .navbar-nav .nav-item.dropdown .nav-link {

  &:hover, &:focus, &:active {
    opacity: 1;
    transition: all ease 0.08s !important;
    -webkit-transition: all ease 0.08s !important;
  }
}

//:focus pseudo attribute fix for accessibility intentions
.btn-default:focus {
  background-color: #e9ecef;
  color: #2b2b2b;
}

//End of accessibility classes and overrides

div.show > a > div > i.fas {
  rotate: -90deg;
  @include smooth-transition(0.08s);
}

@each $color, $value in $theme-colors {
  $backgroundValue: color-yiq($value);

  .btn-#{$color}-hover:hover {
    color: $value;
    background-color: mix(#ffffff, $value, 85%);
    border-color: $value;
    border: 1px solid;

    option {
      background: $white;
      color: $dark;
    }
  }
}

.navidation-panel {
  height: 35px !important;
}

.vertical-navigation-panel {
  /* width: 20%; */
  width: 100%;
  max-width: 340px;
  @media (min-width: 769px) and (max-width: 991px) {
    & {
      max-width: 300px;
    }
  }
  @media (max-width: 768px) {
    &.col-md-12 {
      max-width: none;
    }
  }
}

.summary-panel {
  & > .logo {
    min-width: 84px;
    width: 84px;
    height: 84px;
    min-height: 84px;
    border-radius: 108px;
    background-color: rgba(60, 141, 188, 0.1);
  }

  & > .description, & > .title {
    display: -webkit-box;
    text-overflow: ellipsis;
    -webkit-box-orient: vertical;
    overflow: hidden;
    word-break: break-word;
  }

  & > .description {
    -webkit-line-clamp: 2;
  }

  & > .title {
    -webkit-line-clamp: 1;
  }

  & > .details-item {
    height: 35px;
  }
}

.search-panel-form {
  .saved-filter-item {
    a.delete-filter {
      display: none;
    }

    &:hover a.delete-filter {
      display: inline;
      color: $danger;
    }
  }
}

.input-group-prepend .form-control, .input-group-prepend .select2-selection {
  border-bottom-right-radius: 0;
  border-top-right-radius: 0;
}

.input-group-append .form-control, .input-group-append .select2-selection {
  border-bottom-left-radius: 0;
  border-top-left-radius: 0;
}

.midpoint-input-suffix {
  visibility: hidden !important;
  position: fixed !important;
  z-index: -1 !important;
  bottom: 0px !important;
  left: 0px !important;
  width: 0px !important;
  margin: 0px 0px 0px -10em !important;
}

.choice-tiles-container-8, .choice-tiles-container-11 {
  flex: 0 0 100%;
  max-width: 100%;
}

@media (min-width: 1650px) {
  .choice-tiles-container-8 {
    flex: 0 0 83.33333333%;
    max-width: 83.33333333%;
  }
  .choice-tiles-container-11 {
    flex: 0 0 100%;
    max-width: 100%;
  }
}

@media (min-width: 1947px) {
  .choice-tiles-container-11 {
    flex: 0 0 91.66666667%;
    max-width: 91.66666667%;
  }
  .choice-tiles-container-8 {
    flex: 0 0 75%;
    max-width: 75%;
  }
}

@media (min-width: 2097px) {
  .choice-tiles-container-8 {
    flex: 0 0 66.66666667%;
    max-width: 66.66666667%;
  }
  .choice-tiles-container-11 {
    flex: 0 0 83.33333333%;
    max-width: 83.33333333%;
  }
}

@media (min-width: 2270px) {
  .choice-tiles-container-8 {
    flex: 0 0 58.33333333%;
    max-width: 58.33333333%;
  }
  .choice-tiles-container-11 {
    flex: 0 0 75%;
    max-width: 75%;
  }
}

@media (min-width: 2721px) {
  .choice-tiles-container-8 {
    flex: 0 0 50%;
    max-width: 50%;
  }
  .choice-tiles-container-11 {
    flex: 0 0 66.66666667%;
    max-width: 66.66666667%;
  }
}

@media (min-width: 3126px) {
  .choice-tiles-container-8 {
    flex: 0 0 41.66666667%;
    max-width: 41.66666667%;
  }
  .choice-tiles-container-11 {
    flex: 0 0 58.33333333%;
    max-width: 58.33333333%;
  }
}

@media (min-width: 3692px) {
  .choice-tiles-container-8 {
    flex: 0 0 33.33333333%;
    max-width: 33.33333333%;
  }
  .choice-tiles-container-11 {
    flex: 0 0 50%;
    max-width: 50%;
  }
}

.mt-popup-under-header {
  margin-top: 56px;
}

footer.main-footer a {
  text-decoration: underline;
}

// based on current navigation bar 56px
.navbar-nav .dropdown-menu {
  max-height: calc(100vh - 64px);
  overflow-y: auto;
}

// MID-10513 fix for issue with backdrop and modal in safari, where modal is displayed behind the backdrop.
// z-index for modal and backdrop is the same, however !important is used to ensure that it is applied.
.modal {
  z-index: 1050 !important;
}

.modal-backdrop {
  z-index: 1040 !important;
}

// End of MID-10513 fix

.changed-item-panel-value > p {
  margin: 0;
}

// MID-10315 add minimum width for object name
.name-min-width {
  min-width: 300px;
}

.select2-selection__choice:focus {
  outline: 2px solid #2684FF;
  outline-offset: 2px;
}

.btn.btn-tool > i {
  display: inline-flex;
  align-items: center;
  min-width: 24px;
  min-height: 24px;
}

<<<<<<< HEAD
.help-icon-after-label {
  float: left;
  margin-left: 5px;
}

.bs-stepper-header .step {
  margin: 5px;
=======
.bg-light-purple {
  background-color: #f9f2ff;
}

.bg-light-danger {
  background-color: #fff7f7;
}

.bg-light-info {
  background-color: #f4f8fa;
}

.bg-light-secondary {
  background-color: #f4f4f4;
}

.collapsed-wizard-panel {
  height: 100%;

  .fake-panel {
    width: 50px;
  }

  .collapsed-wizard-container {
    @extend .bg-white;
    height: 100%;

    &:has(.selected) {
      position: absolute;
      right: 0px;
    }

    .collapsed-menu {
      @extend .border-left;
      width: 50px;

      .collapsed-menu-icon {
        @extend .rounded;
        height: 42px;
        width: 42px;

        &:hover {
          @extend .bg-primary-200;
        }
      }

      .selected, .selected:hover {
        @extend .text-primary;
        @extend .bg-primary-100;
      }

      .badge-parent {
        position: relative;
      }

      .badge {
        @extend .px-1;
        padding-bottom: 2px !important;
        padding-top: 2px !important;
        right: 3px;
        top: -39px;
        position: absolute;
        pointer-events: none;
      }

    }

    .collapsed-details-panel {
      @extend .border-left;
      @extend .p-2;
      width: 350px;
      height: 100%;
    }
  }
}

.font-weight-semibold {
  font-weight: 600 !important;
>>>>>>> ac46c398
}<|MERGE_RESOLUTION|>--- conflicted
+++ resolved
@@ -1825,23 +1825,15 @@
 }
 
 div.search-popover > fieldset {
-<<<<<<< HEAD
-    height: 150px;
-    max-height: 150px;
-    overflow: auto;
-    white-space: nowrap;
-    padding-right: 18px;
-
-    & > div > label > a {
-      text-decoration: underline;
-    }
-=======
   height: 150px;
   max-height: 150px;
   overflow: auto;
   white-space: nowrap;
   padding-right: 18px;
->>>>>>> ac46c398
+
+    & > div > label > a {
+      text-decoration: underline;
+    }
 }
 
 div.search-popover > dl {
@@ -2499,7 +2491,6 @@
   min-height: 24px;
 }
 
-<<<<<<< HEAD
 .help-icon-after-label {
   float: left;
   margin-left: 5px;
@@ -2507,7 +2498,8 @@
 
 .bs-stepper-header .step {
   margin: 5px;
-=======
+}
+
 .bg-light-purple {
   background-color: #f9f2ff;
 }
@@ -2586,5 +2578,4 @@
 
 .font-weight-semibold {
   font-weight: 600 !important;
->>>>>>> ac46c398
 }
/*
 * Copyright (c) 2022 Evolveum and contributors
 *
 * This work is dual-licensed under the Apache License 2.0
 * and European Union Public License. See LICENSE file for details.
 */
@import "midpoint-variables";

// AdminLTE and Bootstrap
@import "../../../node_modules/admin-lte/node_modules/bootstrap/scss/functions";
@import "../../../node_modules/admin-lte/build/scss/bootstrap-variables";
@import "../../../node_modules/admin-lte/node_modules/bootstrap/scss/variables";
@import "../../../node_modules/admin-lte/build/scss/variables";
@import "../../../node_modules/admin-lte/build/scss/variables-alt";
@import "../../../node_modules/admin-lte/build/scss/mixins/_miscellaneous";
@import "../../../node_modules/admin-lte/build/scss/mixins/dark-mode";
@import "../../../node_modules/admin-lte/node_modules/bootstrap/scss/mixins";
// AdminLTE and Bootstrap end

@import "admin-lte-overrides";
@import "icon-style";
@import "prism-forms";
@import "midpoint-utils";
@import "details-menu";
@import "list-group-menu";
@import "wicket";
@import "bs-stepper-custom";

@import "rounded-icon";
@import "tiles";
@import "tables";
@import "role-mining-rotated-header";
@import "role-mining-static-header";
@import "role-mining-static-header-name";
@import "role-mining-static-row-header";

body.custom-hold-transition {
	.content-wrapper,
	.right-side,
	.main-footer,
	.main-sidebar,
	.left-side,
	.main-header .navbar,
	.main-header .logo {
		-webkit-transition: none !important;
		-moz-transition: none !important;
		-ms-transition: none !important;
		-o-transition: none !important;
	}
}

.main-sidebar {
  & > a.logo {

    & > span {
      height: 100%;
      width: 100%;
      display: inline-block;
      background: url("../img/midpoint_logo_white_180.png") no-repeat 25px -7px;
    }
  }

  & > a.custom-logo {

    & > img {
		vertical-align: middle;
		max-height: 1.5rem;
        object-fit: contain;
        max-width: 100%;
        width: 100%;
        height: 100%;
	}
  }

  & > .sidebar > nav > ul.nav-sidebar > li.nav-item > a.active {
    box-shadow: none;
  }
}

div.navbar-custom-menu {
  margin-right: 14px;
}

//Used in top right locale combo selection
div.btn-group.bootstrap-select.select-picker-sm {
  margin-top: 10px;
}

// for just to use fake form.form-inline (as div) in form.form-horizontal. Used in button bars.
div.form-inline > div.form-group {
  margin-left: 0;
  margin-right: 0;
}

li.dropdown.user.user-menu {
  & > ul.dropdown-menu {
    border-color: #367fa9;
    right: 0;
    left: auto;

    & > li.user-footer {
      border-color: #367fa9;
      border-bottom-right-radius: 4px;
      border-bottom-left-radius: 4px;
    }
  }
}

// sidebar styles extension
.sidebar-menu .treeview-menu > li > span > .fe {
  width: 20px;
}
.sidebar-menu > li > a > .fe {
	width: 20px;
}

.nav-sidebar {

  li.nav-header {
    > i.fa-chevron-down {
      width: auto;
      height: auto;
      padding: 0;
      @include transition(transform $transition-fn $transition-speed);
    }

    &.closed {
      > i.fa-chevron-down {
        @include rotate(90deg);
      }
    }
  }
}
// end sidebar styles extension

.user-thumbnail-helper {
  display: inline-block;
  height: 100%;
  vertical-align: middle;
}

.user-thumbnail {
  background-color: #FFFFFF;
  border-radius: 4px;
  height: auto;
  max-width: 100%;
  max-height: 100%;
  vertical-align: middle;
}

.userpanel-icon-helper {
  //display: inline-block;
  height: 100%;
  vertical-align: middle;
}

.userpanel-icon {
  background-color: #FFFFFF;
  border-radius: 35%;
  //height: 25px;
  //width: 25px;
  max-width: 25px;
  max-height: 25px;
  vertical-align: middle;
}

.userpanel-photo {
  background-color: #FFFFFF;
  border-radius: 35%;
  max-height: 115px;
  max-width: 115px;
  vertical-align: middle;
}

// Classes that can be used to change icon styles (enabled, disabled, privileged, etc.)

.icon-style-normal {

}

.icon-style-disabled {
	color: #909090;
}

.icon-style-archived {
	color: #c0c0c0;
}

.icon-style-privileged {
	color: #a94442;
}

.icon-style-end-user {
	color: #357ca5;
}

.icon-style-manager {
	color: $object-org-color;
}

.icon-style-warning {
	color: #8a6d3b;
}

.icon-style-up {
	color: #00a65a;
}

.icon-style-down {
	color: #a94442;
}

.icon-style-broken {
	color: #f39c12;
}

.icon-style-maintenance {
	color: #828282;
}

// Classes that can be added to color icons, info boxes and other widgets for particular object types

.object-user-color {
	color: $object-user-color;
}

.object-role-color {
	color: $object-role-color;
}

.object-org-color {
	color: $object-org-color;
}

.object-service-color {
	color: $object-service-color;
}

.object-resource-color {
	color: $object-resource-color;
}

.object-task-color {
	color: $object-task-color;
}

.object-shadow-color {
	color: $object-shadow-color;
}


.object-user-bg {
	background-color: $object-user-color !important;
	color: #fff !important;
}

.object-role-bg {
	background-color: $object-role-color !important;
	color: #fff !important;
}

.object-org-bg {
	background-color: $object-org-color !important;
	color: #fff !important;
}

.object-service-bg {
	background-color: $object-service-color !important;
	color: #fff !important;
}

.object-resource-bg {
	background-color: $object-resource-color !important;
	color: #fff !important;
}

.object-task-bg {
	background-color: $object-task-color !important;
	color: #fff !important;
}

.object-task-bg-gray {
	background-color: #646464 !important;
	color: #fff !important;
}

.object-shadow-bg {
	background-color: $object-shadow-color !important;
	color: #fff !important;
}

.object-disabled-bg {
	background-color: $object-disabled-color !important;
	color: #fff !important;
}

.object-access-bg {
	background-color: $object-access-color !important;
	color: #fff !important;
}

.object-failed-bg {
	background-color: $object-failed-color !important;
	color: #fff !important;
}

.object-access-only-bg {
	background-color: $object-access-color !important;
}

.object-failed-only-bg {
	background-color: $object-failed-color !important;
}

// Colored boxes for each object type

@mixin box-object($color) {
  &.card.card-outline {
    border-top: 3px solid $color !important;
  }

  &.card:not(.card-outline) {
    border: 1px solid $color;
    border-top: 0px;
  }

  &.card:not(.card-outline) > .card-header {
    color: #fff;
    background: $color;
    background-color: $color;
  }
}

.object-user-box {
	@include box-object($object-user-color);
}

.object-role-box {
  @include box-object($object-role-color);
}

.object-org-box {
  @include box-object($object-org-color);
}

.object-service-box {
  @include box-object($object-service-color);
}

.object-task-box {
  @include box-object($object-task-color);
}

.object-resource-box {
  @include box-object($object-resource-color);
}

.object-shadow-box {
  @include box-object($object-shadow-color);
}

@mixin box-thin-object($color) {
	border: 1px solid $color;

	.box-header {
		border-bottom: 1px solid $color;
	}
}

.object-user-box-thin {
  @include box-thin-object($object-user-color);
}

.object-role-box-thin {
  @include box-thin-object($object-role-color);
}

.object-org-box-thin {
  @include box-thin-object($object-org-color);
}

.object-service-box-thin {
  @include box-thin-object($object-service-color);
}

.object-resource-box-thin {
  @include box-thin-object($object-resource-color);
}

.object-shadow-box-thin {
  @include box-thin-object($object-shadow-color);
}

.object-task-box-thin {
  @include box-thin-object($object-task-color);
}

// Summary panel (panel above the edit user/role/org forms)
@mixin info-box-icon-summary-panel($color){
	color: #FFF !important;
	background-color: $color;
}

.info-box-icon.summary-panel-user {
  @include info-box-icon-summary-panel($object-user-color);
}

.info-box-icon.summary-panel-role {
  @include info-box-icon-summary-panel($object-role-color);
}

.info-box-icon.summary-panel-org {
  @include info-box-icon-summary-panel($object-org-color);
}

.info-box-icon.summary-panel-service {
  @include info-box-icon-summary-panel($object-service-color);
}

.info-box-icon.summary-panel-resource {
  @include info-box-icon-summary-panel($object-resource-color);
}

.info-box-icon.summary-panel-shadow {
  @include info-box-icon-summary-panel($object-shadow-color);
}

.info-box-icon.summary-panel-task {
  @include info-box-icon-summary-panel($object-task-color);
  line-height: 105px;
  height: 105px;
}

// other info box enhancements (e.g. role assignment)

.info-box-ethereal {
  // "lighter" info box, without the border or any heavy decorations
  box-shadow: none;
  border: none;
  margin-bottom: 0;
}

.info-box-icon-ethereal {
	background-color: transparent;
}

.info-box-icon-ethereal-image {
	font-size: 56px;
}

.info-box-description {
    display: block;
    font-weight: normal;
    font-size: 14px;
}

.relation-label {

}

//Self -> Home page, the same width for link panels.
.dashboard-link-component {
  flex: 1 1 0 !important;
}

// assignments dashboard panel
.dash-assignment-header {

	.target-name {
		font-weight: bold;
		margin-right: 5px;
	}

	.target-display-name {

	}

	.target-relation {
		margin-left: 10px;
	}
}

.info-box {
  &.info-box-link {
    cursor: pointer;
  }
}

// capability buttons in resource details page

.btn-resource-capability {
	width: 90px;
	height: 75px;
	padding-top: 10px;
	white-space: normal;
    margin: 0 !important;
}

// Feedback messages
@each $name, $color in $theme-colors {
  .feedback-message.card.card-#{$name} > .card-body {
    border-color: $color;
  }
}

.feedback-message {

  &.card {
    box-shadow: 0 0px 0px rgba(0, 0, 0, 0.1);

    & > .card-header {
      border-bottom-right-radius: valid-radius($border-radius);
    }
  }

  &.card-body {
    border: 0px;
    border-left: 3px solid;
    padding: 0.5rem 0 0 0.5rem;
  }
}

.summary-panel-display-name {
    text-overflow: ellipsis;
    white-space: nowrap;
    overflow: hidden;
    display: inline;
    max-width: 800px;
  }

.summary-panel-navigation-button {
	display: inline;
	margin-left: 10px;
	color: $text-dimmed-color;
}

.summary-panel-navigation-button:hover {
	display: inline;
	margin-left: 10px;
	color: $text-dark-dimmed-color;
}

.summary-panel-identifier {
	color: $text-dimmed-color;
	font-weight: normal;
}

.summary-panel-title {
	white-space: pre-wrap;
}

.summary-panel-organization {
	font-size: 16px;
	display: block;
	white-space: pre-wrap;
}

.summary-tag-box {
  max-width: 220px;
}

.summary-tag-box-wide {
  float: right;
  width: 200px;
}

.summary-tag {
	display: block;
	padding-left: 10px;
	padding-right: 10px;
	margin: 3px;
	border: 1px solid #e0e0e0;
	border-radius: 3px;
	background-color: #fbfbfb;
	margin-right: 0px;
}

.summary-tag-icon {
	width: 20px;
	margin-right: 2px;
}

// form input for binary data upload (used e.g. for photo)

.form-object-value-binary-box {
	width: 100%;
	padding: 0px;
}

.form-object-value-binary-file-input {
	width: 65%;
	vertical-align: middle;
	display: inline !important;
}



// top navigation bar: page title

.navbar-title {
	float: left;
	background-color: transparent;
	margin-top: 3px;
}

.page-title {
	background-color: transparent;
	font-size: 22px;
}

.nav-item > .breadcrumb {
  float: left;
  background: transparent;
  margin-top: 5px;
  margin-bottom: 0;
  margin-right: 20px;
  font-size: 12px;
  padding: 7px 5px;
  color: inherit;

  //.border-radius(2px);

  > li > a {
    color: inherit;
    text-decoration: none;
    display: inline-block;

    > .fa, > .fas, > .far, > .glyphicon, > .ion, > .fe {
      margin-right: 5px;
    }
  }

  > li + li:before {
    content: '>\00a0';
    padding: 0 0 0 5px;
  }
}

// Prism containers and attributes

.prism-object {
	& > div.prism-header {
		padding-left: 15px; // to match container header padding
	}
}

.prism-multivalue-container {
    margin-left: 15px; // aligning multivalue container with superior container
}

.check-table-header {
	padding-left: 20px;

	& > input[type="checkbox"] {
		position: absolute;
		margin-left: -20px;
		margin-top: 6px;
    }

    .check-table-label {

	    .check-table-header-icon {
		    margin-left: 4px;
		    position: relative;
		    bottom: 1px;
	    }

	    .check-table-header-name {
	    	margin-left: 5px;
	    	font-size: 18px;
	    	color: $text-label-color !important;
	    }

	    .check-table-header-description {
	    	margin-left: 10px;
	    }

	    .check-table-header-status {
	    	margin-left: 10px;
	    	position: relative;
			bottom: 2px;
	    }

    	.check-table-header-show-more {
	    	color: $text-dimmed-color !important;
	    }

	    .delegation-arrow-icon {
	    	font-size: 24px;
	    	margin-left: 5px;
	    	margin-right: 5px;
	    	position: relative;
	    	top: 3px;
	    }
    }
}

.tab-label {
	& > small {
		margin-left: 6px;
		position: relative;
		top: -1px;
	}
}

.box-header.add {
	background-color: #caffca;
}

.box-header.delete {
	background-color: #ffcaca;
}

.main-form-panel { // Used on pages where there is just one main panel and it does not
                   // provide formatting by itself. E.g. pages that are both object lists
                   // and forms (such as workitems, requests).
	margin-bottom: 20px;
}

.options-container {

}

.option-checkbox {
	float: left;
	border: 1px solid $table-divider-color;
	margin-right: 10px;
	padding-bottom: 5px;
	padding-left: 6px;
	padding-right: 6px;
}

// todo remove + remove all occurrences [lazyman]
.main-button-bar {
  display: flex;
}

// Badge colors used in object details tabs (and maybe elsewhere)

.badge-active {
	background-color: #3c8dbc !important;
}

.badge-passive {
	color: #fff;
	background-color: #d2d6de !important;
}

// Projections tab (focus pages)

.projections {

}

.projections-header {

}

.projection {
	margin-bottom: 10px;
	@include box-thin-object($object-shadow-color);

	.box-header {

		.box-tools {
			margin-top: 5px;
		}
	}
}

.check-table-header-pending-operation {
	margin-left: 10px;
}

// Assignments tab (focus pages)

.assignments {

}

.assignment {
	margin-bottom: 10px;

	.box-header {

		.box-tools {
			margin-top: 5px;
		}
	}
}

// Orgtree (OrgMemberPanel)

span.tree-content > table {
  width: 100%;
  max-width: 100%;
}

span.tree-content > table tr td:last-child {
  width: 1%;
  vertical-align: top;
}

span.tree-content > table tr td:first-child {
  width: 1%;
  vertical-align: top;
}

.tree-theme-windows > div > .tree-branch > .tree-node.success, .tree-subtree > .tree-branch > .tree-node.success{
  background-color: #dff0d8;
}

.tree-subtree > .tree-branch:nth-of-type(odd) {
  background-color: #f9f9f9;
}

.tree-subtree > .tree-branch > .tree-node:hover, .tree-theme-windows > div > .tree-branch > .tree-node:hover {
  background-color: #eee;
}

.org-tree-container {
  overflow-y: auto;
}

.org-members-additional-search {
	text-align: right;
	margin-right: 20px !important;
}

.modal-dialog-content {
  margin: 15px;
  min-height: 15vh !important;
  max-width: none !important;
}

.modal-dialog-title {
    text-align: center;
    border-bottom: inset;
    border-bottom-width: thin;
    padding-bottom: 5px;
    margin-top: 5px;
    font-size: 18px;
}

.manager-tools { // org tree manager buttons: HACK, need to figure out something better
	float: right;
	width: 42px;
	padding-left: 10px;
	padding-top: 7px;
}

.manager-btn { // org tree manager buttons: HACK, need to figure out something better
	margin: 3px;
	border-style: solid;
	border-width: 1px;
	border-radius: 3px;
	padding: 3px;
	width: 23px;
	text-align: center;
}

.box-solid > .box-header > .box-tools > .cog > ul > li > a > i {
	color: #fff;
}


// Request role page

.request-role-col-available {
	padding-right: 0px;
}

.request-role-col-control {

}

.request-role-col-current {
	padding-left: 0px;
}

.request-role-box {
	.box-body {
		padding-bottom: 0px;
	}
}

.multiple-assignment-selector {

	.multiple-assignment-selector-section:first-child {
		border-top-width: 0px;
		padding-top: 0px;
		min-height: 36px;
	}

	.multiple-assignment-selector-section:last-child {
		padding-bottom: 0px;
	}
}

.multiple-assignment-selector-section {
	min-height: 48px;
	padding-top: 8px;
	padding-bottom: 8px;
	border-top: 2px solid $table-divider-color;
}

.multiple-assignment-selector-section-table {
	.box {
		border-width: 0px;
	}
}

.multiple-assignment-selector-table-container {
	min-height: 415px;
}

.multiple-assignment-selector-table {
	width: 100%;
}

.multiple-assignment-selector-table-footer {
	float: left;
}

.request-role-control-button {
	&.btn-primary > i {
		font-size: 32px;
	}
}

// Password change dialog (ChangePasswordPanel, PasswordPanel)

.password-panel {
}

.password-propagation {
	margin-top: 5px;
}

.password-propagation-legend {
	padding-bottom: 10px;
	border-bottom: 1px solid $table-divider-color;
	margin-bottom: 10px;
	margin-left: 0px;
	margin-right: 0px;
}

// operation result

.paramtable {
	border: 0px;

	.paramtable-row {

		.paramtable-name {
			vertical-align: top;
		}

		.paramtable-name::after {
			content: ':';
		}

		.paramtable-value {
			padding-left: 5px;
			padding-right: 20px;
		    white-space: pre-wrap;
		    word-break: break-all;
		}
	}
}

.stacktrace {
    font-family: $font-family-monospace !important;
    font-size: $font-size-sm !important;
    white-space: pre-wrap;
}

// Shopping cart

.shopping-cart-item-table {
	margin-top: 10px;
	margin-left: 0px;
	margin-right: 0px;
	min-height: 460px;
}

.shopping-cart-icon {
	color: #f4f4f4;
	margin-top: 10px;
	margin-right: 5px;
}

.shopping-cart-item-box {

	.inner {
		height: 120px;
		cursor: pointer;
	}

    .inner-label {
      font-size: 18px;
      padding-top: 10px;
      padding-left: 12px;
      padding-right: 12px;
      padding-bottom: 10px;
		max-width: 80%;
		overflow: hidden;
		text-overflow: ellipsis
	}
    .inner-description {
      font-size: 11px;
      padding-left: 12px;
      padding-right: 12px;
  		max-width: 70%;
		max-height: 50%;
		overflow: hidden;
		text-overflow: ellipsis
	}
}

.shopping-cart-item-box-footer {
	padding: 3px;
	padding-left: 8px;
	padding-right: 8px;
	color: rgba(255, 255, 255, 0.8);
	display: block;
	z-index: 10;
	overflow-y: auto;
	background: rgba(0, 0, 0, 0.1);

	.shopping-cart-item-button-details {
		cursor: pointer;
	}

	.shopping-cart-item-button-details-disabled {
		cursor: default;
		color: darkgrey;
	}

	.shopping-cart-item-button-add {
		cursor: pointer;
		float: right;
	}

	.shopping-cart-item-button-add-disabled {
		cursor: default;
		float: right;
		color: darkgrey;
	}
}

// Object merge dialog

.object-merge-panel {
	padding-top: 10px;
	padding-bottom: 10px;
}

.object-merge-equation-panel {
	padding-top: 10px;
}

.object-merge-sign {
	font-size: 80px;
	padding-top: 15px;
}

.object-merge-switch-direction-col {
	padding-left: 0px;
}

// Consent, mostly self-service pages

.consent-info-box-icon {
	background: none;
}

.consent-buttons { // maybe figure out something better, something really reusable
	float: right;
	width: 200px;
	padding-left: 10px;
	padding-top: 7px;
}

// Process (workflow) diagrams

.process-box {
	border: 1px solid;
	border-radius: 5px;
	padding: 0px;
	margin: 10px;

	.box-label {
        display: flex;
        align-items: baseline;
        gap: .5rem;
        padding: .5rem;

        border-bottom: 1px solid;
		font-weight: bold;

    	.process-label {
          flex-grow: 1;
    	}

    	.process-outcome {

    	}
	}

	.box-content {
		padding: 1.25rem;
	}
}

.expand-collapse-button, .expand-collapse-button:hover, .expand-collapse-button:focus { //class for expand-collapse button next to title
	color: $text-label-color;
}

.show-empty-button, .show-empty-button:hover .show-empty-button:focus{ //class for show-empty fields button under properties
	color: $text-label-color;
	font-size: 12px;
	padding-bottom: 5px;
}

// This will make the tooltip respect new lines.
// Lines will still wrap if they are longer than the default max-width of the container.
.tooltip-inner {
	white-space:pre-wrap;
}

.table-striped {
	table-layout: fixed; // fix for text in cells
}

.shopping-cart-icon > .badge {
    margin-left: -10px !important;
}

.role-catalog > .object-org-box > .org-tree-container{
	max-height: 50vh;
}

.skin-red > .wrapper > .main-header > .navbar-static-top > .navbar-custom-menu > .shopping-cart-icon > .badge,
.skin-red-light > .wrapper > .main-header > .navbar-static-top > .navbar-custom-menu > .shopping-cart-icon > .badge{
	border-style: solid;
	padding: 2px 5px;
	border-color: #f4f4f4;
}

.small-box-footer>div{
	display: inline-block;
}

.small-box-default-icon{
  font-size: 50px !important;
}

.small-box{
	cursor: default;
}

.cursor-pointer{
	cursor: pointer;
}

.small-box h3{
	white-space: normal;
	font-size: 28px;
}

.tbody-nth-of-type-even>tr:nth-of-type(even) {
  background-color: #f9f9f9 !important;
}
.tbody-nth-of-type-even>tr:nth-of-type(odd) {
  background-color: inherit !important;
}

@media (min-width: 1550px){
	.small-box h3 {
		font-size: 35px;
	}
}

.dashboard-info-box > .small-box {
	height:100%;
}

.dashboard-info-box > .small-box > .small-box-footer {
	position: absolute;
    bottom: 0px;
    width: 100%;
}

.dashboard-info-box{
	height: 100%;
}

.padding-bottom-20 {
	padding-bottom: 20px;
}
.checkbox-without-margin-bottom .checkbox{
	margin-bottom: 0px !important;
	margin-top: 5px !important;
}

// todo probably delete? why is this here?
th > div > .sortableLabel .row {
	margin: 0px;
}

td .prism-property-value {
	width: 100% !important;
}

.small-box > .small-box-footer {
	color: inherit !important;
}

.pagination-xs>li>a {
    padding: 0px 5px !important;
}

.cog-xs {
	width: 38px;
}

.card.card-outline,
.card.card-outline-left,
.card.card-outline-tabs {
  & .card-header .search-panel-form a {
    border-top: 0 !important;
  }

  & > .card-header > .card-tools > a.btn.btn-tool {
    border-top: 0 !important;
  }
}

// handling dark mode, would be automatically fixed when we get rid of .search-item and .search-item-label and
// replace them with vendor css utility classes
.dark-mode .search-item {
  background-color: $gray-800 !important;
  color: $white !important;
}

@include bg-variant(".search-item", $gray-300, true);

// deprecated, uses should be replaced by "d-flex gap-1 pl-1 bg-light rounded-sm align-items-center"
.search-item {
  display: flex;
  gap: 0.25em;
  border-radius: $border-radius-sm;
  padding-left: 0.5rem;
  align-items: center;

  // deprecated, uses should be replaced by "col-form-label-sm font-weight-normal mb-0"
  .search-item-label {
    padding-top: add($input-padding-y-sm, $input-border-width);
    padding-bottom: add($input-padding-y-sm, $input-border-width);
    @include font-size($input-font-size-sm);
    line-height: $input-line-height-sm;
  }
}

.metadata div.prism-container {
  // Removing the "top horizontal line" above metadata label and icon.
  // HACK We should rather re-structure the code and provide custom css class.
  // But there is not enough time for that now
  border-top: 0px !important;
}

.metadata-properties {

  .metadata-property {
    padding-left: 0px;
    padding-bottom: 5px;

    &.stripe {
      background-color: $table-stripe-bg-color;
    }
  }

  .label {
    display: block;
    color: #000;
    font-size: 100%;
    background-color: transparent;
    margin-top: 12px;
    margin-top: 8px;
    padding-left: 0em;
    text-align: left;
  }

}

.metadata {

  & .card .nav-item > a.nav-link::before,
  & .tags > a.btn::before {
    font-family: "Font Awesome 5 Free";
    font-weight: 900;
    padding-right: 0.5em;
    content: "\f02b";
  }
}

.acquisition {
  list-style: none;
  margin-top: 5px;
  margin-bottom: 5px;

  & > li {
    float: left;
    margin-left: -30px;

    & + li {
      margin-left: 10px;

      &::before {
        color: $text-muted;
        font-family: "Font Awesome 5 Free";
        font-weight: 900;
        content: "\f067";
        float: left;
        margin-right: 10px;
      }
    }
  }
}

.yield {
  margin-top: 2px;
}

.yield-heading {
  display: flex;
  flex-wrap: wrap;
  flex-flow: row;
  align-items: center;

  padding: 5px 5px;
  border-top: 1px solid #dddddd;
}

.popover {
    .form-control {
      width: 100% !important;
    }

    .form-control-sized {
      width: auto !important;
    }
}

.password-progress-bar {
    .progress {
      height: 15px;
      margin-bottom: 10px;

      .progress-bar{
        line-height: 15px;
      }
    }
}

.password-validator-popover {
    position: absolute;
    z-index: 1000;
    display: none;
    min-width: 300px;

    .arrow-up {
        left: 19px;
        position: absolute;
        top: 0px;
        background-color: white;
        border-left: 1px solid rgb(210,214,222);
        border-top: 1px solid rgb(210,214,222);
        //transform: translate(50%, -50%) rotate(45deg);
        height: 15px;
        width: 15px;
    }

    .popover-inner {
        -webkit-box-shadow: 0 2px 10px rgba(0,0,0,0.2);
        -moz-box-shadow: 0 2px 10px rgba(0,0,0,0.2);
        box-shadow: 0 2px 10px rgba(0,0,0,0.2);
        -webkit-border-radius: 2px;
        -moz-border-radius: 2px;
        border-radius: 2px;
        background-color: white;
        border: 1px solid #d2d6de;
        white-space: nowrap;
    }

    .list-group {
        margin-bottom: 0px;
    }

    .list-group-item {
        border: none;
        padding: 5px 5px;
    }
}

.task-info-box {

  .info-box {

    .info-box-icon {
      height: 110px;
      line-height: 110px;
    }
  }
}

.btn-archetyped-new-object {
  width: 160px;
  height: 120px;
  padding-top: 30px;
  white-space: normal;
  font-size: 14px;
}

.btn-archetyped-new-object > div > .fa,
.btn-archetyped-new-object > div > .glyphicon,
.btn-archetyped-new-object > div > .fe,
.btn-archetyped-new-object > div > .ion {
  font-size: 30px;
  display: block;
}
.btn-arch:hover {
  background: #f4f4f4;
  color: #444;
  border-color: #aaa;
}
.btn-arch:active,
.btn-arch:focus {
  -webkit-box-shadow: inset 0 3px 5px rgba(0, 0, 0, 0.125);
  -moz-box-shadow: inset 0 3px 5px rgba(0, 0, 0, 0.125);
  box-shadow: inset 0 3px 5px rgba(0, 0, 0, 0.125);
}

.additionalButton {
  width: 200px;
  margin-bottom: 20px;
}

.additionalButton .row {
  margin-left: 0px !important;
  margin-right: 0px !important;
}

.compositedButton {
  display: flex;
  flex-direction: column;
  background-color: #ffffff;
  width: 150px;
  height: 180px;
  border: 1px #f5f5f5 solid;
  cursor: pointer;
  border-radius: 2px;
  box-shadow: $btn-box-shadow;
  margin-top: 10px;
}

.compositedButton:active,
.compositedButton:focus {
  -webkit-box-shadow: inset 0 3px 5px rgba(0, 0, 0, 0.125);
  -moz-box-shadow: inset 0 3px 5px rgba(0, 0, 0, 0.125);
  box-shadow: inset 0 3px 5px rgba(0, 0, 0, 0.125);
}

.compositedButton:hover {
  background: #f4f4f4;
  color: #444;
  border-color: #aaa;
}

.compositedButton > .compositedButtonLabel {
  //background-color: #ffffff;
  margin: 10px;
  text-align: center;
  line-height: 20px;
  font-size: 16px;
  width: 115px;
  overflow: hidden;
  text-overflow: ellipsis;
}
.compositedButton > .compositedButtonIcon {
  //background-color: #f1f1f1;
  text-align: center;
  font-size: 50px;
  width: 115px;
}
.compositedButton > .compositedButtonDescription {
  //background-color: #f1f1f1;
  text-align: center;
  font-size: 10px;
}

.navigation-details {

  .navigation-details {
    display: none;
  }
}

.navigation-details .active {
  background-color: #eeeeee;

  .navigation-details {
    display: block;
  }
}

fieldset.objectButtons {

  border-right: 1px solid $legend-border-color;
  padding: 0;
  padding-right: 2rem;
  width: max-content;
  min-width: revert;
  margin-right: 1rem;

  > legend {
    font-size: 13px;
    border-bottom: none;
    margin-bottom: 0.25rem;
    width: auto;
    //color: $legend-color;
  }

  &:last-of-type {
    border-right: 0;
    padding-right: 0;
    margin-right: 0;
  }
}

.details-panel {
  display: flex;
  flex-direction: row;
  align-items: stretch;
  background-color: $white;
}

.details-panel-navigation {
  order: 1;
  flex-basis: 17%;
  background-color: $gray-100;
}

.details-panel-details-form {
  order: 2;
  flex-basis: 83%;
  padding: 5px 20px 5px 20px;
}

.messagePanel ::-moz-selection { /* Code for Firefox */
  color: white;
  background: #338fff;
}

.messagePanel ::selection {
  color: white;
  background: #338fff;
}

.mapping-disabled {
  color: #999;
  text-decoration: line-through;
}


.card-body.p-0 .table {
  & > thead > tr > th,
  & > thead > tr > td,
  & > tfoot > tr > th,
  & > tfoot > tr > td,
  & > tbody > tr > th,
  & > tbody > tr > td {
    &.icon:first-of-type,
    &.composited-icon:first-of-type,
    &.icon:last-of-type,
    &.composited-icon:last-of-type,{
      width: 52px !important;
    }
  }
}

// todo cleanup
th, td {
  &.check {
    // The content of this column is just a single checkbox.
    // WARNING: this means both the header and the table data
    //          have just a single checkbox. Nothing else.
    // See com.evolveum.midpoint.web.component.data.column.CheckBoxHeaderColumn
    width: 50px;
  }

  &.composited-icon, &.icon {
    width: 40px;
  }

  &.inline-menu-column {
    width: 120px;
  }
}

.nav-sidebar > .nav-header > span {
  text-transform: uppercase;
}

div.search-popover > dl {
  height: 150px;
  max-height: 150px;
  overflow: auto;

  & > dd > label {
    margin-bottom: 0;

    & > a {
      font-weight: normal;
    }
  }
}

/* table panel sorting */
th.sortable {

  &:not(.asc):not(.desc) > a > .icon {
    display: none;
  }

  &.asc > a > .icon:before {
    content: "\f077";
    color: $dark;
  }

  &.desc > a > .icon:before {
    content: "\f078";
    color: $dark;
  }
}

th:not(.sortable) > .icon {
  display: none;
}

// negative margin for column gutters (this can be much more nicely done in newer boostrap 5.*, not very nice in 4.6)
.gx-0 {
  margin-right: $grid-gutter-width * -0.5;
  margin-left: $grid-gutter-width * -0.5;
}

/*
 * fix for yui calendar
 */
span.yui-skin-sam {
  position: relative;
  right: 35px;
  top: 2px;
}

.form-control-sized {
  display: inline-block;
  width: auto;
}

.popover {
  max-width: unset;
}

.info-box.info-box-resource {

  height: 100%;
  margin-bottom: 0;

  &> .info-box-content {
    justify-content: start !important;
  }
}

.main-button-bar {
  display: flex !important;
  flex-wrap: wrap !important;
  gap: 0.5rem;
}

.login-footer {
  font-size: 13px;
}

.info-box.activity-item-processing > .info-box-content > .progress-description {
  overflow-wrap: break-word;
  word-break: break-word;
  max-width: 50vw;
}

th.debug-list-buttons {
  width: 160px;
}

// used in navbar items for notification badges, replaced by standard admin-lte class .navbar-badge
//.notification {
//  &.nav-item > .nav-link > .badge {
//    position: absolute;
//    top: 5px;
//    right: 10px;
//    font-size: 0.5em;
//  }
//}

@each $breakpoint in map-keys($grid-breakpoints) {
  %grid-column {
    position: relative;
    width: 100%;
    padding-right: $grid-gutter-width;
    padding-left: $grid-gutter-width;
  }

  $infix: breakpoint-infix($breakpoint, $grid-breakpoints);

  .col#{$infix}-5i {
    @extend %grid-column;
  }

  @include media-breakpoint-up($breakpoint, $grid-breakpoints) {
    .col#{$infix}-5i {
      flex: 0 0 20%;
      max-width: 20%;
    }
  }
}

.card-outline-left {
  @each $name, $color in $theme-colors {
    &.card-outline-left-#{$name} {
      border-left: 5px solid $color;
    }
  }
}

.request-access-wizard {
  & .simple-tile {
    width: 250px;
    height: 250px;
  }

  & .role-catalog-tiles-table .catalog-tile-panel {
    height: 376px;
    margin-bottom: $grid-gutter-width;
  }
}

.flex-basis-0 {
  flex-basis: 0px!important;
}

.paging-size {
  & > input {
    max-width: 50px;
  }

  & .btn-increment {
    line-height: 1;
    color: #444;

    display: flex;
    border: 1px solid #ced4da;
    flex: 1 1 auto !important;
    padding: 0 0.25rem !important;
    align-items: center !important;
    cursor: pointer;

    &.disabled {
      pointer-events: none;
      cursor: not-allowed;
      opacity: 0.65;
      background-color: #f8f9fa;
    }
  }
}

<<<<<<< HEAD
.role-mining-rotated-header{
  display:flex;	  display:flex;
  justify-content:center;	  justify-content:center;
  align-items:center;	  align-items:center;
  transform: rotate(180deg);	  transform: rotate(180deg);
  writing-mode: vertical-lr;	  writing-mode: vertical-lr;
  width: 40px;	  width: 40px;
  height: 150px;	  height: 150px;
  border: 1px solid #f4f4f4;	  border: 1px solid #f4f4f4;
}


.role-mining-static-header {
  width: 40px;
  height: 150px;
}

.role-mining-static-header-name {
  display: flex;
  justify-content: center;
  align-items: center;
  transform: rotate(180deg);
  writing-mode: revert;
  width: 40px;
  height: 150px;
  border: 1px solid #f4f4f4;
}

.role-mining-static-row-header {
  width: 150px;
  height: 150px;
=======
.assignmentPath {
  list-style: none;
  margin-bottom: 0px;

  & > li {

    & + li {
      margin-left: 10px;

      &::before {
        color: $text-muted;
        font-family: "Font Awesome 5 Free";
        font-weight: 900;
        content: "\f061";
      }
    }
  }
>>>>>>> 9b43a377
}

@each $breakpoint in map-keys($grid-breakpoints) {
  $infix: breakpoint-infix($breakpoint, $grid-breakpoints);
  @include media-breakpoint-up($breakpoint, $grid-breakpoints) {

    .col#{$infix}-2\.4 {
      @include make-col(2.4, $grid-columns);
    }
  }
}

.simple-container {

  & .simple-container-header {

    padding: 0.75rem 0;

    & .simple-container-title {
      font-size: 1.1rem;
      font-weight: 400;
      margin-bottom: 0.25rem;
    }
  }
}<|MERGE_RESOLUTION|>--- conflicted
+++ resolved
@@ -29,10 +29,6 @@
 @import "rounded-icon";
 @import "tiles";
 @import "tables";
-@import "role-mining-rotated-header";
-@import "role-mining-static-header";
-@import "role-mining-static-header-name";
-@import "role-mining-static-row-header";
 
 body.custom-hold-transition {
 	.content-wrapper,
@@ -1784,39 +1780,6 @@
   }
 }
 
-<<<<<<< HEAD
-.role-mining-rotated-header{
-  display:flex;	  display:flex;
-  justify-content:center;	  justify-content:center;
-  align-items:center;	  align-items:center;
-  transform: rotate(180deg);	  transform: rotate(180deg);
-  writing-mode: vertical-lr;	  writing-mode: vertical-lr;
-  width: 40px;	  width: 40px;
-  height: 150px;	  height: 150px;
-  border: 1px solid #f4f4f4;	  border: 1px solid #f4f4f4;
-}
-
-
-.role-mining-static-header {
-  width: 40px;
-  height: 150px;
-}
-
-.role-mining-static-header-name {
-  display: flex;
-  justify-content: center;
-  align-items: center;
-  transform: rotate(180deg);
-  writing-mode: revert;
-  width: 40px;
-  height: 150px;
-  border: 1px solid #f4f4f4;
-}
-
-.role-mining-static-row-header {
-  width: 150px;
-  height: 150px;
-=======
 .assignmentPath {
   list-style: none;
   margin-bottom: 0px;
@@ -1834,7 +1797,6 @@
       }
     }
   }
->>>>>>> 9b43a377
 }
 
 @each $breakpoint in map-keys($grid-breakpoints) {

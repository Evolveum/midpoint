/*
 * Copyright (c) 2016 Evolveum
 *
 * Licensed under the Apache License, Version 2.0 (the "License");
 * you may not use this file except in compliance with the License.
 * You may obtain a copy of the License at
 *
 *     http://www.apache.org/licenses/LICENSE-2.0
 *
 * Unless required by applicable law or agreed to in writing, software
 * distributed under the License is distributed on an "AS IS" BASIS,
 * WITHOUT WARRANTIES OR CONDITIONS OF ANY KIND, either express or implied.
 * See the License for the specific language governing permissions and
 * limitations under the License.
 */

package com.evolveum.midpoint.web;

import java.io.InputStream;
import java.net.MalformedURLException;
import java.net.URL;
import java.util.Enumeration;
import java.util.EventListener;
import java.util.Map;
import java.util.Set;

import javax.servlet.*;
import javax.servlet.descriptor.JspConfigDescriptor;

import org.springframework.test.context.ContextConfiguration;
import org.testng.annotations.Test;

import com.evolveum.midpoint.test.util.TestUtil;
import com.evolveum.midpoint.util.logging.Trace;
import com.evolveum.midpoint.util.logging.TraceManager;
import com.evolveum.midpoint.web.application.DescriptorLoader;
import com.evolveum.midpoint.web.security.MidPointApplication;

/**
 * @author semancik
 */
@ContextConfiguration(locations = {
		"classpath:ctx-webapp.xml",
        "classpath:ctx-init.xml",
        "classpath:ctx-security.xml",
        "classpath:ctx-repo-cache.xml",
        "classpath*:ctx-repository-test.xml",
        "classpath:ctx-task.xml",
        "classpath:ctx-audit.xml",
        "classpath:ctx-configuration-test.xml",
        "classpath:ctx-common.xml",
        "classpath:ctx-security.xml",
        "classpath:ctx-provisioning.xml",
        "classpath:ctx-model.xml",
        "classpath*:ctx-workflow.xml"})
public class TestDescriptorLoader extends AbstractGuiUnitTest {

	private static final Trace LOGGER = TraceManager.getTrace(TestDescriptorLoader.class);

    @Test(enabled=false)
    public void testDescriptorLoader() {
    	final String TEST_NAME = "testDescriptorLoader";
		TestUtil.displayTestTitle(TEST_NAME);
<<<<<<< HEAD

=======
		
>>>>>>> 35c8e1ee
		MidPointApplication midPointApplication = new MidPointApplication();
		ServletContext mockServletContext = new ServletContext() {

			@Override
			public int getEffectiveMajorVersion() {
				return 0;
			}

			@Override
			public int getEffectiveMinorVersion() {
				return 0;
			}

			@Override
			public boolean setInitParameter(String name, String value) {
				return false;
			}

			@Override
			public ServletRegistration.Dynamic addServlet(String servletName, String className) {
				return null;
			}

			@Override
			public ServletRegistration.Dynamic addServlet(String servletName, Servlet servlet) {
				return null;
			}

			@Override
			public ServletRegistration.Dynamic addServlet(String servletName, Class<? extends Servlet> servletClass) {
				return null;
			}

			@Override
			public <T extends Servlet> T createServlet(Class<T> c) throws ServletException {
				return null;
			}

			@Override
			public ServletRegistration getServletRegistration(String servletName) {
				return null;
			}

			@Override
			public Map<String, ? extends ServletRegistration> getServletRegistrations() {
				return null;
			}

			@Override
			public FilterRegistration.Dynamic addFilter(String filterName, String className) {
				return null;
			}

			@Override
			public FilterRegistration.Dynamic addFilter(String filterName, Filter filter) {
				return null;
			}

			@Override
			public FilterRegistration.Dynamic addFilter(String filterName, Class<? extends Filter> filterClass) {
				return null;
			}

			@Override
			public <T extends Filter> T createFilter(Class<T> c) throws ServletException {
				return null;
			}

			@Override
			public FilterRegistration getFilterRegistration(String filterName) {
				return null;
			}

			@Override
			public Map<String, ? extends FilterRegistration> getFilterRegistrations() {
				return null;
			}

			@Override
			public SessionCookieConfig getSessionCookieConfig() {
				return null;
			}

			@Override
			public void setSessionTrackingModes(Set<SessionTrackingMode> sessionTrackingModes) {

			}

			@Override
			public Set<SessionTrackingMode> getDefaultSessionTrackingModes() {
				return null;
			}

			@Override
			public Set<SessionTrackingMode> getEffectiveSessionTrackingModes() {
				return null;
			}

			@Override
			public void addListener(String className) {

			}

			@Override
			public <T extends EventListener> void addListener(T t) {

			}

			@Override
			public void addListener(Class<? extends EventListener> listenerClass) {

			}

			@Override
			public <T extends EventListener> T createListener(Class<T> c) throws ServletException {
				return null;
			}

			@Override
			public JspConfigDescriptor getJspConfigDescriptor() {
				return null;
			}

			@Override
			public ClassLoader getClassLoader() {
				return null;
			}

			@Override
			public void declareRoles(String... roleNames) {

			}

			@Override
			public String getVirtualServerName() {
				return null;
			}

			@Override
			public void setAttribute(String arg0, Object arg1) {
			}

			@Override
			public void removeAttribute(String arg0) {
			}

			@Override
			public void log(String msg, Throwable e) {
				LOGGER.error("{}", msg, e);
			}

			@Override
			public void log(Exception e, String msg) {
				LOGGER.error("{}", msg, e);
			}

			@Override
			public void log(String msg) {
				LOGGER.trace("{}", msg);
			}

			@Override
			public Enumeration getServlets() {
				return null;
			}

			@Override
			public Enumeration getServletNames() {
				return null;
			}

			@Override
			public String getServletContextName() {
				return "mock";
			}

			@Override
			public Servlet getServlet(String arg0) throws ServletException {
				return null;
			}

			@Override
			public String getServerInfo() {
				return null;
			}

			@Override
			public Set getResourcePaths(String arg0) {
				return null;
			}

			@Override
			public InputStream getResourceAsStream(String name) {
				return this.getClass().getClassLoader().getResourceAsStream(name);
			}

			@Override
			public URL getResource(String name) throws MalformedURLException {
				return this.getClass().getClassLoader().getResource(name);
			}

			@Override
			public RequestDispatcher getRequestDispatcher(String arg0) {
				return null;
			}

			@Override
			public String getRealPath(String arg0) {
				return null;
			}

			@Override
			public RequestDispatcher getNamedDispatcher(String arg0) {
				return null;
			}

			@Override
			public int getMinorVersion() {
				return 2;
			}

			@Override
			public String getMimeType(String arg0) {
				return null;
			}

			@Override
			public int getMajorVersion() {
				return 4;
			}

			@Override
			public Enumeration getInitParameterNames() {
				return null;
			}

			@Override
			public String getInitParameter(String arg0) {
				return null;
			}

			@Override
			public String getContextPath() {
				return null;
			}

			@Override
			public ServletContext getContext(String arg0) {
				return this;
			}

			@Override
			public Enumeration getAttributeNames() {
				return null;
			}

			@Override
			public Object getAttribute(String arg0) {
				return null;
			}
		};
		midPointApplication.setServletContext(mockServletContext);

		DescriptorLoader descriptorLoader = new DescriptorLoader();

		// TODO: this test does not really work. This needs to be cleaned up
		// to make it testable

		// WHEN
		descriptorLoader.loadData(midPointApplication);

		// THEN
		display("initialized loader", descriptorLoader);
    }
}<|MERGE_RESOLUTION|>--- conflicted
+++ resolved
@@ -61,11 +61,6 @@
     public void testDescriptorLoader() {
     	final String TEST_NAME = "testDescriptorLoader";
 		TestUtil.displayTestTitle(TEST_NAME);
-<<<<<<< HEAD
-
-=======
-		
->>>>>>> 35c8e1ee
 		MidPointApplication midPointApplication = new MidPointApplication();
 		ServletContext mockServletContext = new ServletContext() {
 

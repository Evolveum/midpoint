--- conflicted
+++ resolved
@@ -65,16 +65,12 @@
 
     public void init() {
 
-<<<<<<< HEAD
-        Map<String, Element> dbSchemaExtensions = new HashMap<>();
-=======
         if (!repositoryService.supports(SchemaType.class)) {
             LOGGER.debug("Skip processing schema object from database, because SchemaType isn't supported.");
             return;
         }
 
-        Map<QName, ComplexTypeDefinition> dbExtensions = new HashMap<>();
->>>>>>> 9246011b
+        Map<String, Element> dbSchemaExtensions = new HashMap<>();
 
         //TODO cleanup
         ResultHandler<SchemaType> handler = (object, parentResult) -> {

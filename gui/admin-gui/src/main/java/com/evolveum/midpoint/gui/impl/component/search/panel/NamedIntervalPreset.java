--- conflicted
+++ resolved
@@ -34,35 +34,13 @@
 
     @Override
     public int compareTo(@NotNull NamedIntervalPreset o) {
-<<<<<<< HEAD
-        if (o == null) {
-            return 1; // nulls are always "less" than non-null
-        }
-
-        Pair<XMLGregorianCalendar, XMLGregorianCalendar> interval = getInterval();
-        Long from = interval.getLeft() != null ? interval.getLeft().toGregorianCalendar().getTimeInMillis() : null;
-        Long to = interval.getRight() != null ? interval.getRight().toGregorianCalendar().getTimeInMillis() : null;
-=======
         Pair<XMLGregorianCalendar, XMLGregorianCalendar> interval = getInterval();
         Long from = millisFromCalendar(interval.getLeft());
         Long to = millisFromCalendar(interval.getRight());
->>>>>>> 76df168c
 
         Pair<Long, Long> first = Pair.of(from, to);
 
         Pair<XMLGregorianCalendar, XMLGregorianCalendar> otherInterval = o.getInterval();
-<<<<<<< HEAD
-        Long otherFrom = otherInterval.getLeft() != null ? otherInterval.getLeft().toGregorianCalendar().getTimeInMillis() : null;
-        Long otherTo = otherInterval.getRight() != null ? otherInterval.getRight().toGregorianCalendar().getTimeInMillis() : null;
-
-        Pair<Long, Long> second = Pair.of(otherFrom, otherTo);
-
-        return Comparator.comparing((Pair<Long, Long> value) -> value.getLeft(), Comparator.nullsFirst(Comparator.naturalOrder()))
-                .thenComparing((Pair<Long, Long> value) -> value.getRight(), Comparator.nullsFirst(Comparator.naturalOrder()))
-                .compare(first, second);
-    }
-
-=======
         Long otherFrom = millisFromCalendar(otherInterval.getLeft());
         Long otherTo = millisFromCalendar(otherInterval.getRight());
 
@@ -77,7 +55,6 @@
         return calendar != null ? calendar.toGregorianCalendar().getTimeInMillis() : null;
     }
 
->>>>>>> 76df168c
     public Pair<XMLGregorianCalendar, XMLGregorianCalendar> getInterval() {
         Long fromMillis = from != null ? from.get() : null;
         Long toMillis = to != null ? to.get() : null;

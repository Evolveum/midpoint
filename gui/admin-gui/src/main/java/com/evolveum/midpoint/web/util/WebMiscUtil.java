--- conflicted
+++ resolved
@@ -410,8 +410,6 @@
 
         return result.isSuccess() || result.isHandledError();
     }
-<<<<<<< HEAD
-
 
     public static String createUserIcon(PrismObject<UserType> object) {
         UserType user = object.asObjectable();
@@ -455,6 +453,4 @@
         long freeMem = Runtime.getRuntime().freeMemory();
         return (int)(maxMem-freeMem)/MB;
     }
-=======
->>>>>>> 4e7186af
 }
--- conflicted
+++ resolved
@@ -40,11 +40,7 @@
 	private String color = null;
 	private boolean hideTag = false;
 
-<<<<<<< HEAD
-	public SummaryTag(String id, final IModel<ObjectWrapperImpl<O>> model) {
-=======
 	public SummaryTag(String id, final IModel<C> model) {
->>>>>>> 779c9df9
 		super(id, model);
 
 		Label tagIcon = new Label(ID_TAG_ICON, "");
@@ -131,23 +127,14 @@
 		this.hideTag = hideTag;
 	}
 
-<<<<<<< HEAD
-	protected abstract void initialize(ObjectWrapperImpl<O> objectWrapper);
-=======
 	protected abstract void initialize(C objectWrapper);
->>>>>>> 779c9df9
-
+	
 	abstract class SummaryTagModel<T> implements IModel<T> {
 
-<<<<<<< HEAD
-		public SummaryTagWrapperModel(IModel<ObjectWrapperImpl<O>> wrapperModel) {
-			super(wrapperModel);
-=======
 		IModel<C> objectModel;
 
 		public SummaryTagModel(IModel<C> objectModel) {
 			this.objectModel = objectModel;
->>>>>>> 779c9df9
 		}
 
 		@Override

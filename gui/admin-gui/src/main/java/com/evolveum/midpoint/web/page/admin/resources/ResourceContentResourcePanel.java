--- conflicted
+++ resolved
@@ -11,12 +11,9 @@
 
 import javax.xml.namespace.QName;
 
-<<<<<<< HEAD
-import com.evolveum.midpoint.gui.api.util.WebComponentUtil;
-=======
 import com.evolveum.midpoint.schema.processor.ResourceAttributeDefinition;
 import com.evolveum.midpoint.schema.processor.ResourceObjectDefinition;
->>>>>>> 070b68fb
+import com.evolveum.midpoint.gui.api.util.WebComponentUtil;
 import com.evolveum.midpoint.web.component.search.ContainerTypeSearchItem;
 
 import com.evolveum.midpoint.web.component.search.SearchFactory;
@@ -67,36 +64,7 @@
         return SearchFactory.createSearchNew(ShadowType.class, null, createAttributeSearchItemWrappers(), getPageBase());
     }
 
-//    private <T extends ObjectType> List<SearchItemDefinition> createAttributeDefinitionList() {
-//
-//        List<SearchItemDefinition> map = new ArrayList<>();
-//
-//        RefinedObjectClassDefinition ocDef = null;
-//        try {
-//
-//            if (getKind() != null) {
-//
-//                ocDef = getDefinitionByKind();
-//
-//            } else if (getObjectClass() != null) {
-//                ocDef = getDefinitionByObjectClass();
-//
-//            }
-//        } catch (SchemaException e) {
-//            warn("Could not get determine object class definition");
-//            return map;
-//        }
-//
-//        if (ocDef == null) {
-//            return map;
-//        }
-//
-//        for (ResourceAttributeDefinition def : ocDef.getAttributeDefinitions()) {
-//            map.add(new SearchItemDefinition(ItemPath.create(ShadowType.F_ATTRIBUTES, getAttributeName(def)), def, null));
-//        }
-//
-//        return map;
-//    }
+    private <T extends ObjectType> List<SearchItemDefinition> createAttributeDefinitionList() {
 
     private <T extends ObjectType> List<? super AbstractSearchItemWrapper> createAttributeSearchItemWrappers() {
 

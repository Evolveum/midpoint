/*
 * Copyright (c) 2010-2019 Evolveum and contributors
 *
 * This work is dual-licensed under the Apache License 2.0
 * and European Union Public License. See LICENSE file for details.
 */
package com.evolveum.midpoint.web.page.admin.workflow;

import com.evolveum.midpoint.gui.api.component.BasePanel;
import com.evolveum.midpoint.gui.api.model.ReadOnlyModel;
import com.evolveum.midpoint.gui.api.util.WebComponentUtil;
import com.evolveum.midpoint.schema.constants.ObjectTypes;
import com.evolveum.midpoint.security.api.AuthorizationConstants;
import com.evolveum.midpoint.web.component.data.BoxedTablePanel;
<<<<<<< HEAD
import com.evolveum.midpoint.web.component.data.column.CheckBoxHeaderColumn;
import com.evolveum.midpoint.web.component.data.column.GenericColumn;
import com.evolveum.midpoint.web.component.data.column.IconColumn;
import com.evolveum.midpoint.web.component.data.column.LinkColumn;
=======
import com.evolveum.midpoint.web.component.data.column.AjaxLinkColumn;
import com.evolveum.midpoint.web.component.data.column.CheckBoxHeaderColumn;
import com.evolveum.midpoint.web.component.data.column.GenericColumn;
import com.evolveum.midpoint.web.component.data.column.IconColumn;
>>>>>>> 3bed67c8
import com.evolveum.midpoint.web.component.wf.WfGuiUtil;
import com.evolveum.midpoint.web.page.admin.server.PageTask;
import com.evolveum.midpoint.web.page.admin.server.dto.ApprovalOutcomeIcon;
import com.evolveum.midpoint.web.page.admin.workflow.dto.ProcessInstanceDto;
import com.evolveum.midpoint.web.session.UserProfileStorage;
import com.evolveum.midpoint.web.util.ObjectTypeGuiDescriptor;
import com.evolveum.midpoint.web.util.OnePageParameterEncoder;
import com.evolveum.midpoint.web.util.TooltipBehavior;
import com.evolveum.midpoint.wf.util.ApprovalUtils;
import com.evolveum.midpoint.xml.ns._public.common.common_3.DisplayType;
import org.apache.wicket.AttributeModifier;
import org.apache.wicket.ajax.AjaxRequestTarget;
import org.apache.wicket.behavior.AttributeAppender;
import org.apache.wicket.extensions.markup.html.repeater.data.grid.ICellPopulator;
import org.apache.wicket.extensions.markup.html.repeater.data.table.IColumn;
import org.apache.wicket.extensions.markup.html.repeater.data.table.ISortableDataProvider;
import org.apache.wicket.extensions.markup.html.repeater.data.table.PropertyColumn;
import org.apache.wicket.markup.repeater.Item;
import org.apache.wicket.model.IModel;
import org.apache.wicket.request.mapper.parameter.PageParameters;
import org.jetbrains.annotations.NotNull;
import org.jetbrains.annotations.Nullable;

import javax.xml.namespace.QName;
import java.util.ArrayList;
import java.util.List;

import static com.evolveum.midpoint.gui.api.util.WebComponentUtil.dispatchToObjectDetailsPage;
import static com.evolveum.midpoint.web.page.admin.workflow.ProcessInstancesPanel.View.FULL_LIST;
import static com.evolveum.midpoint.web.page.admin.workflow.ProcessInstancesPanel.View.TASKS_FOR_PROCESS;
import static com.evolveum.midpoint.web.page.admin.workflow.dto.ProcessInstanceDto.*;
import static org.apache.commons.lang3.ObjectUtils.defaultIfNull;

/**
 * @author Kate
 * @author mederly
 */

public class ProcessInstancesPanel extends BasePanel {

    private static final String ID_REQUESTS_TABLE = "requestsTable";

    private ISortableDataProvider<ProcessInstanceDto, String> provider;

    public enum View {
        FULL_LIST,                // selectable, full information
        DASHBOARD,                 // view for dashboard (not selectable, maybe reduced view)
        TASKS_FOR_PROCESS        // tasks for a process
    }

    public ProcessInstancesPanel(String id, ISortableDataProvider<ProcessInstanceDto, String> provider,
            UserProfileStorage.TableId tableId, int pageSize, View view, @Nullable IModel<String> currentInstanceIdModel) {
        super(id);
        this.provider = provider;
        initLayout(tableId, pageSize, view, currentInstanceIdModel);
    }

    private void initLayout(UserProfileStorage.TableId tableId, int pageSize, View view, final IModel<String> currentInstanceIdModel) {
        BoxedTablePanel<ProcessInstanceDto> table = new BoxedTablePanel<ProcessInstanceDto>(
                ID_REQUESTS_TABLE, provider, initColumns(view), tableId, pageSize) {

            @Override
            protected Item<ProcessInstanceDto> customizeNewRowItem(Item<ProcessInstanceDto> item,
                                                                   final IModel<ProcessInstanceDto> rowModel) {

                item.add(new AttributeAppender("class", new IModel<String>() {

                    @Override
                    public String getObject() {
                        if (currentInstanceIdModel == null || currentInstanceIdModel.getObject() == null) {
                            return "";
                        }
                        ProcessInstanceDto rowDto = rowModel.getObject();
                        if (currentInstanceIdModel.getObject().equals(rowDto.getProcessInstanceId())) {
                            return "info";
                        } else {
                            return "";
                        }
                    }
                }));
                return item;
            }

            @Override
            protected boolean hideFooterIfSinglePage(){
                return ProcessInstancesPanel.this.hideFooterIfSinglePage();
            }
        };
        table.setOutputMarkupId(true);
        table.setAdditionalBoxCssClasses("without-box-header-top-border");
        add(table);
    }

    public BoxedTablePanel<ProcessInstanceDto> getTablePanel() {
        return (BoxedTablePanel<ProcessInstanceDto>) get(ID_REQUESTS_TABLE);
    }

    private List<IColumn<ProcessInstanceDto, String>> initColumns(View view) {

        List<IColumn<ProcessInstanceDto, String>> columns = new ArrayList<>();

        if (view != TASKS_FOR_PROCESS) {
            if (view == FULL_LIST) {
                columns.add(new CheckBoxHeaderColumn<>());
            }
            columns.add(createNameColumn());
            columns.add(createTypeIconColumn(true));
            columns.add(createObjectNameColumn("pageProcessInstances.item.object"));
            columns.add(createTypeIconColumn(false));
            columns.add(createTargetNameColumn("pageProcessInstances.item.target"));
            columns.add(createStageColumn());
            //columns.add(createStateColumn());
            columns.add(new PropertyColumn<>(createStringResource("pageProcessInstances.item.started"), F_START_FORMATTED));
            columns.add(createOutcomeColumn());
            columns.add(createFinishedColumn());
        } else {
            columns.add(createNameColumn());
            columns.add(createStageColumn());
            //columns.add(createStateColumn());
            columns.add(createOutcomeColumn());
            columns.add(createFinishedColumn());
        }
        return columns;
    }

    @NotNull
    private PropertyColumn<ProcessInstanceDto, String> createFinishedColumn() {
        return new PropertyColumn<>(createStringResource("pageProcessInstances.item.finished"), F_END_FORMATTED);
    }

//    @NotNull
//    private PropertyColumn<ProcessInstanceDto, String> createStateColumn() {
//        return new PropertyColumn<>(createStringResource("pageProcessInstances.item.state"), F_STATE);
//    }

    @NotNull
    private PropertyColumn<ProcessInstanceDto, String> createStageColumn() {
        return new PropertyColumn<>(createStringResource("pageProcessInstances.item.stage"), F_STAGE);
    }

    @NotNull
    private IColumn<ProcessInstanceDto,String> createNameColumn() {
        if (WebComponentUtil.isAuthorized(AuthorizationConstants.AUTZ_UI_TASKS_ALL_URL,
                AuthorizationConstants.AUTZ_UI_TASK_URL)) {
<<<<<<< HEAD
            return new LinkColumn<ProcessInstanceDto>(createStringResource("MyRequestsPanel.name"), "name") {
=======
            return new AjaxLinkColumn<ProcessInstanceDto>(createStringResource("MyRequestsPanel.name"), "name") {
>>>>>>> 3bed67c8

                @Override
                protected IModel createLinkModel(IModel<ProcessInstanceDto> rowModel) {
                    return createProcessNameModel(rowModel);
                }

                @Override
                public void onClick(AjaxRequestTarget target, IModel<ProcessInstanceDto> rowModel) {
                    ProcessInstanceDto piDto = rowModel.getObject();
                    itemDetailsPerformed(target, piDto.getTaskOid());
                }
            };
        } else {
            return new GenericColumn<>(createStringResource("MyRequestsPanel.name"), rowModel -> createProcessNameModel(rowModel));
        }
    }

    private IModel<String> createProcessNameModel(IModel<ProcessInstanceDto> processInstanceDtoModel) {
        return new ReadOnlyModel<>(() -> {
            ProcessInstanceDto processInstanceDto = processInstanceDtoModel.getObject();
            return defaultIfNull(
                    WfGuiUtil.getLocalizedProcessName(processInstanceDto.getApprovalContext(), ProcessInstancesPanel.this),
                    processInstanceDto.getName());
        });
    }

    @NotNull
    private IconColumn<ProcessInstanceDto> createOutcomeColumn() {
        return new IconColumn<ProcessInstanceDto>(createStringResource("pageProcessInstances.item.result")) {
            private static final long serialVersionUID = 1L;

            @Override
            protected DisplayType getIconDisplayType(IModel<ProcessInstanceDto> rowModel) {
                return WebComponentUtil.createDisplayType(choose(rowModel, null, ApprovalOutcomeIcon.IN_PROGRESS.getIcon(),
                        ApprovalOutcomeIcon.APPROVED.getIcon(), ApprovalOutcomeIcon.REJECTED.getIcon()),
                        "", choose(rowModel,
                                null,
                                createStringResource("MyRequestsPanel.inProgress").getString(),
                                createStringResource("MyRequestsPanel.approved").getString(),
                                createStringResource("MyRequestsPanel.rejected").getString()));
            }

            // Cannot have the default "icon" class here. This column has text label in the header.
            // Having class "icon" would shrink the column to 25px and the text will overflow.
            @Override
            public String getCssClass() {
                return "shrink";
            }

            private String choose(IModel<ProcessInstanceDto> rowModel, String noReply, String inProgress, String approved, String rejected) {
                ProcessInstanceDto dto = rowModel.getObject();
                Boolean result = ApprovalUtils.approvalBooleanValueFromUri(dto.getOutcome());
                if (result == null) {
                    if (dto.getEndTimestamp() != null) {
                        return noReply;
                    } else {
                        return inProgress;
                    }
                } else {
                    return result ? approved : rejected;
                }
            }
        };
    }

    protected boolean hideFooterIfSinglePage(){
        return false;
    }

    private void itemDetailsPerformed(AjaxRequestTarget target, String pid) {
        PageParameters parameters = new PageParameters();
        parameters.add(OnePageParameterEncoder.PARAMETER, pid);
        getPageBase().navigateToNext(PageTask.class, parameters);
    }

    // copied and adapted from WorkItemsPanel - TODO deduplicate

    IColumn<ProcessInstanceDto, String> createObjectNameColumn(final String headerKey) {
<<<<<<< HEAD
        return new LinkColumn<ProcessInstanceDto>(createStringResource(headerKey), ProcessInstanceDto.F_OBJECT_NAME) {
=======
        return new AjaxLinkColumn<ProcessInstanceDto>(createStringResource(headerKey), ProcessInstanceDto.F_OBJECT_NAME) {
>>>>>>> 3bed67c8

            @Override
            public void onClick(AjaxRequestTarget target, IModel<ProcessInstanceDto> rowModel) {
                ProcessInstanceDto dto = rowModel.getObject();
                dispatchToObjectDetailsPage(dto.getObjectRef(), getPageBase(), false);
            }
        };
    }

    IColumn<ProcessInstanceDto, String> createTargetNameColumn(final String headerKey) {
<<<<<<< HEAD
        return new LinkColumn<ProcessInstanceDto>(createStringResource(headerKey), ProcessInstanceDto.F_TARGET_NAME) {
=======
        return new AjaxLinkColumn<ProcessInstanceDto>(createStringResource(headerKey), ProcessInstanceDto.F_TARGET_NAME) {
>>>>>>> 3bed67c8

            @Override
            public void onClick(AjaxRequestTarget target, IModel<ProcessInstanceDto> rowModel) {
                ProcessInstanceDto dto = rowModel.getObject();
                dispatchToObjectDetailsPage(dto.getTargetRef(), getPageBase(), false);
            }
        };
    }

    public IColumn<ProcessInstanceDto, String> createTypeIconColumn(final boolean object) {        // true = object, false = target
        return new IconColumn<ProcessInstanceDto>(createStringResource("")) {
            @Override
            protected DisplayType getIconDisplayType(IModel<ProcessInstanceDto> rowModel) {
                if (getObjectType(rowModel) == null) {
                    return WebComponentUtil.createDisplayType("");
                }
                ObjectTypeGuiDescriptor guiDescriptor = getObjectTypeDescriptor(rowModel);
                String icon = guiDescriptor != null ? guiDescriptor.getBlackIcon() : ObjectTypeGuiDescriptor.ERROR_ICON;
                return WebComponentUtil.createDisplayType(icon);
            }

            private ObjectTypeGuiDescriptor getObjectTypeDescriptor(IModel<ProcessInstanceDto> rowModel) {
                QName type = getObjectType(rowModel);
                return ObjectTypeGuiDescriptor.getDescriptor(ObjectTypes.getObjectTypeFromTypeQName(type));
            }

            private QName getObjectType(IModel<ProcessInstanceDto> rowModel) {
                return object ? rowModel.getObject().getObjectType() : rowModel.getObject().getTargetType();
            }

            @Override
            public void populateItem(Item<ICellPopulator<ProcessInstanceDto>> item, String componentId, IModel<ProcessInstanceDto> rowModel) {
                super.populateItem(item, componentId, rowModel);
                ObjectTypeGuiDescriptor guiDescriptor = getObjectTypeDescriptor(rowModel);
                if (guiDescriptor != null) {
                    item.add(AttributeModifier.replace("title", createStringResource(guiDescriptor.getLocalizationKey())));
                    item.add(new TooltipBehavior());
                }
            }
        };
    }

}<|MERGE_RESOLUTION|>--- conflicted
+++ resolved
@@ -12,17 +12,10 @@
 import com.evolveum.midpoint.schema.constants.ObjectTypes;
 import com.evolveum.midpoint.security.api.AuthorizationConstants;
 import com.evolveum.midpoint.web.component.data.BoxedTablePanel;
-<<<<<<< HEAD
-import com.evolveum.midpoint.web.component.data.column.CheckBoxHeaderColumn;
-import com.evolveum.midpoint.web.component.data.column.GenericColumn;
-import com.evolveum.midpoint.web.component.data.column.IconColumn;
-import com.evolveum.midpoint.web.component.data.column.LinkColumn;
-=======
 import com.evolveum.midpoint.web.component.data.column.AjaxLinkColumn;
 import com.evolveum.midpoint.web.component.data.column.CheckBoxHeaderColumn;
 import com.evolveum.midpoint.web.component.data.column.GenericColumn;
 import com.evolveum.midpoint.web.component.data.column.IconColumn;
->>>>>>> 3bed67c8
 import com.evolveum.midpoint.web.component.wf.WfGuiUtil;
 import com.evolveum.midpoint.web.page.admin.server.PageTask;
 import com.evolveum.midpoint.web.page.admin.server.dto.ApprovalOutcomeIcon;
@@ -167,11 +160,7 @@
     private IColumn<ProcessInstanceDto,String> createNameColumn() {
         if (WebComponentUtil.isAuthorized(AuthorizationConstants.AUTZ_UI_TASKS_ALL_URL,
                 AuthorizationConstants.AUTZ_UI_TASK_URL)) {
-<<<<<<< HEAD
-            return new LinkColumn<ProcessInstanceDto>(createStringResource("MyRequestsPanel.name"), "name") {
-=======
             return new AjaxLinkColumn<ProcessInstanceDto>(createStringResource("MyRequestsPanel.name"), "name") {
->>>>>>> 3bed67c8
 
                 @Override
                 protected IModel createLinkModel(IModel<ProcessInstanceDto> rowModel) {
@@ -250,11 +239,7 @@
     // copied and adapted from WorkItemsPanel - TODO deduplicate
 
     IColumn<ProcessInstanceDto, String> createObjectNameColumn(final String headerKey) {
-<<<<<<< HEAD
-        return new LinkColumn<ProcessInstanceDto>(createStringResource(headerKey), ProcessInstanceDto.F_OBJECT_NAME) {
-=======
         return new AjaxLinkColumn<ProcessInstanceDto>(createStringResource(headerKey), ProcessInstanceDto.F_OBJECT_NAME) {
->>>>>>> 3bed67c8
 
             @Override
             public void onClick(AjaxRequestTarget target, IModel<ProcessInstanceDto> rowModel) {
@@ -265,11 +250,7 @@
     }
 
     IColumn<ProcessInstanceDto, String> createTargetNameColumn(final String headerKey) {
-<<<<<<< HEAD
-        return new LinkColumn<ProcessInstanceDto>(createStringResource(headerKey), ProcessInstanceDto.F_TARGET_NAME) {
-=======
         return new AjaxLinkColumn<ProcessInstanceDto>(createStringResource(headerKey), ProcessInstanceDto.F_TARGET_NAME) {
->>>>>>> 3bed67c8
 
             @Override
             public void onClick(AjaxRequestTarget target, IModel<ProcessInstanceDto> rowModel) {

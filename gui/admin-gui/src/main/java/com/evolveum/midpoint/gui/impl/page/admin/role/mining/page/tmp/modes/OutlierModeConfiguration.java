/*
 * Copyright (C) 2010-2024 Evolveum and contributors
 *
 * This work is dual-licensed under the Apache License 2.0
 * and European Union Public License. See LICENSE file for details.
 */

package com.evolveum.midpoint.gui.impl.page.admin.role.mining.page.tmp.modes;

import com.evolveum.midpoint.gui.api.model.LoadableModel;
import com.evolveum.midpoint.gui.api.prism.wrapper.PrismObjectWrapper;
import com.evolveum.midpoint.gui.impl.page.admin.role.mining.page.tmp.context.AbstractRoleAnalysisConfiguration;
import com.evolveum.midpoint.model.api.mining.RoleAnalysisService;
import com.evolveum.midpoint.prism.PrismObject;
import com.evolveum.midpoint.schema.result.OperationResult;
import com.evolveum.midpoint.task.api.Task;
import com.evolveum.midpoint.xml.ns._public.common.common_3.*;

import org.jetbrains.annotations.NotNull;

public class OutlierModeConfiguration extends AbstractRoleAnalysisConfiguration {

    RoleAnalysisService service;
    Task task;
    OperationResult result;
<<<<<<< HEAD

=======
>>>>>>> 52d25dfe
    public OutlierModeConfiguration(
            RoleAnalysisService service,
            RoleAnalysisSessionType objectWrapper,
            Task task,
            OperationResult result) {
        super(objectWrapper);
        this.service = service;
        this.task = task;
        this.result = result;
    }

    @Override
    public void updateConfiguration() {
        RangeType propertyRange = new RangeType()
                .min(5.0)
                .max(Double.valueOf(getMaxPropertyCount()));

        //TODO after implementing use isIndirect
//        boolean isIndirect = getProcessMode().equals(RoleAnalysisProcessModeType.USER);

        updatePrimaryOptions(null,
                false,
                propertyRange,
                getDefaultAnalysisAttributes(),
                null,
                80.0,
                5,
                2,
                false);

        //TODO there is inconsistency with role mining detection options (TBD)
        updateDetectionOptions(2,
                2,
                70.0,
                new RangeType()
                        .min(2.0)
                        .max(2.0),
                RoleAnalysisDetectionProcessType.SKIP);
    }

    public @NotNull Integer getMaxPropertyCount() {
        Class<? extends ObjectType> propertiesClass = UserType.class;
        if (getProcessMode().equals(RoleAnalysisProcessModeType.USER)) {
            propertiesClass = RoleType.class;
        }

        Integer maxPropertiesObjects;

        maxPropertiesObjects = service.countObjects(propertiesClass, null, null, task, result);

        if (maxPropertiesObjects == null) {
            maxPropertiesObjects = 1000000;
        }
        return maxPropertiesObjects;
    }

}<|MERGE_RESOLUTION|>--- conflicted
+++ resolved
@@ -23,10 +23,7 @@
     RoleAnalysisService service;
     Task task;
     OperationResult result;
-<<<<<<< HEAD
 
-=======
->>>>>>> 52d25dfe
     public OutlierModeConfiguration(
             RoleAnalysisService service,
             RoleAnalysisSessionType objectWrapper,

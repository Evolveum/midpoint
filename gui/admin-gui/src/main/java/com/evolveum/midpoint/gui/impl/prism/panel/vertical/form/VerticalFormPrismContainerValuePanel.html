<!DOCTYPE html>
<!--
  ~ Copyright (c) 2010-2017 Evolveum
  ~
  ~ Licensed under the EUPL-1.2 or later.
  -->

<html xmlns:wicket="http://wicket.apache.org">
<wicket:panel>
    <div wicket:id="valueForm" class="card">
        <div class="bg-white border-bottom-0 p-2 pl-3 pr-3 mb-0 btn w-100" wicket:id="header">
<<<<<<< HEAD
            <div class="row" wicket:message="title:PrismObjectPanel.expandCollapseContainer" trigger="hover">
                <span>
                    <i wicket:id="icon"></i>
                    <span wicket:id="label"/>
                    <i wicket:id="expandCollapseButton" class="btn-tool text-body ml-auto"></i>
                </span>
=======

            <span wicket:id="deleteStatusMessage" role="status" class="sr-only" aria-live="polite"></span>

            <div class="row">
                <span>
                    <i wicket:id="icon"></i>
                    <span wicket:id="label"></span>
                </span>
                <button wicket:id="expandCollapseButton" wicket:message="title:PrismObjectPanel.expandCollapseContainer"
                        class="btn btn-tool text-body ml-auto" trigger="hover"></button>
>>>>>>> ac46c398
            </div>
        </div>
        <div class="mb-3 ml-3" wicket:id="metadata"></div>

        <wicket:container wicket:id="valueContainer">
            <span wicket:id="input"></span>
        </wicket:container>
    </div>
</wicket:panel>
</html><|MERGE_RESOLUTION|>--- conflicted
+++ resolved
@@ -9,25 +9,17 @@
 <wicket:panel>
     <div wicket:id="valueForm" class="card">
         <div class="bg-white border-bottom-0 p-2 pl-3 pr-3 mb-0 btn w-100" wicket:id="header">
-<<<<<<< HEAD
+
+            <span wicket:id="deleteStatusMessage" role="status" class="sr-only" aria-live="polite"></span>
+
             <div class="row" wicket:message="title:PrismObjectPanel.expandCollapseContainer" trigger="hover">
                 <span>
                     <i wicket:id="icon"></i>
-                    <span wicket:id="label"/>
+                    <span wicket:id="label"></span>
                     <i wicket:id="expandCollapseButton" class="btn-tool text-body ml-auto"></i>
-                </span>
-=======
-
-            <span wicket:id="deleteStatusMessage" role="status" class="sr-only" aria-live="polite"></span>
-
-            <div class="row">
-                <span>
-                    <i wicket:id="icon"></i>
-                    <span wicket:id="label"></span>
                 </span>
                 <button wicket:id="expandCollapseButton" wicket:message="title:PrismObjectPanel.expandCollapseContainer"
                         class="btn btn-tool text-body ml-auto" trigger="hover"></button>
->>>>>>> ac46c398
             </div>
         </div>
         <div class="mb-3 ml-3" wicket:id="metadata"></div>

--- conflicted
+++ resolved
@@ -154,8 +154,7 @@
         WebMarkupContainer buttonToolbar = createTilesButtonToolbar(ID_BUTTON_TOOLBAR);
         footerContainer.add(buttonToolbar);
 
-<<<<<<< HEAD
-        BoxedTablePanel<?> table = createTablePanel(ID_TABLE, provider, tableId);
+        var table = createTablePanel(ID_TABLE, provider, tableId);
         table.add(new VisibleBehaviour(() -> isTableVisible() && !displayNoValuePanel()));
         table.setOutputMarkupPlaceholderTag(true);
         table.setOutputMarkupId(true);
@@ -163,10 +162,6 @@
     }
 
     protected void initTable(@NotNull BoxedTablePanel<?> table) {
-=======
-        WebMarkupContainer table = createTablePanel(ID_TABLE, provider, tableId);
-        table.add(new VisibleBehaviour(this::isTableVisible));
->>>>>>> 440b1982
         add(table);
     }
 
@@ -229,13 +224,8 @@
         return tableId;
     }
 
-<<<<<<< HEAD
     protected BoxedTablePanel<?> createTablePanel(String idTable, ISortableDataProvider<O, String> provider, UserProfileStorage.TableId tableId) {
         return new BoxedTablePanel<>(idTable, provider, createColumns(), tableId) {
-=======
-    protected WebMarkupContainer createTablePanel(String idTable, ISortableDataProvider<O, String> provider, UserProfileStorage.TableId tableId) {
-        return new BoxedTablePanel(idTable, provider, createColumns(), tableId) {
->>>>>>> 440b1982
 
             @Override
             protected WebMarkupContainer createButtonToolbar(String id) {
@@ -375,19 +365,14 @@
         target.add(get(ID_NO_VALUE_PANEL));
 
         if (viewToggleModel.getObject() == ViewToggle.TABLE) {
-            target.add(getTable());
+            target.add(getBoxedTablePanelComponent());
         } else {
             target.add(get(ID_TILE_VIEW));
         }
     }
 
-<<<<<<< HEAD
-    public BoxedTablePanel<?> getTable() {
+    public BoxedTablePanel<?> getBoxedTablePanelComponent() {
         return (BoxedTablePanel<?>) get(ID_TABLE);
-=======
-    public BoxedTablePanel getBoxedTablePanelComponent() {
-        return (BoxedTablePanel) get(ID_TABLE);
->>>>>>> 440b1982
     }
 
     protected NavigatorPanel getTilesNavigation() {
@@ -476,6 +461,10 @@
     }
 
     protected void togglePanelItemSelectPerformed(AjaxRequestTarget target, IModel<Toggle<ViewToggle>> item) {
+    }
+
+    public WebMarkupContainer getTileTableComponent() {
+        return (WebMarkupContainer) get(ID_TABLE);
     }
 
     /**
@@ -509,8 +498,4 @@
         components.add(new VisibleBehaviour(this::displayNoValuePanel));
         return components;
     }
-
-    public WebMarkupContainer getTileTableComponent() {
-        return (WebMarkupContainer) get(ID_TABLE);
-    }
 }
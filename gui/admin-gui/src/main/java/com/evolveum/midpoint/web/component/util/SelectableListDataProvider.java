--- conflicted
+++ resolved
@@ -10,6 +10,7 @@
 import java.io.Serializable;
 import java.lang.reflect.InvocationTargetException;
 import java.util.ArrayList;
+import java.util.Collections;
 import java.util.Iterator;
 import java.util.List;
 
@@ -21,17 +22,12 @@
 import org.apache.wicket.Component;
 import org.apache.wicket.extensions.markup.html.repeater.util.SortParam;
 import org.apache.wicket.model.IModel;
-import org.jetbrains.annotations.NotNull;
 
 import com.evolveum.midpoint.gui.api.util.WebComponentUtil;
 import com.evolveum.midpoint.util.exception.SystemException;
 import com.evolveum.midpoint.web.component.data.BaseSortableDataProvider;
-<<<<<<< HEAD
 
 import org.apache.wicket.model.Model;
-import org.jetbrains.annotations.NotNull;
-=======
->>>>>>> 3bed67c8
 
 /**
  * @author lazyman
@@ -100,44 +96,4 @@
 
         return allSelected;
     }
-
-<<<<<<< HEAD
-//    @SuppressWarnings("unchecked")
-//    protected <V extends Comparable<V>> void sort(List<T> list) {
-//        Collections.sort(list, new Comparator<T>() {
-//            @Override
-//            public int compare(T o1, T o2) {
-//                SortParam<String> sortParam = getSort();
-//                String propertyName = sortParam.getProperty();
-//                V prop1, prop2;
-//                try {
-//                    prop1 = (V) PropertyUtils.getProperty(o1, propertyName);
-//                    prop2 = (V) PropertyUtils.getProperty(o2, propertyName);
-//                } catch (RuntimeException|IllegalAccessException|InvocationTargetException|NoSuchMethodException e) {
-//                    throw new SystemException("Couldn't sort the object list: " + e.getMessage(), e);
-//                }
-//                int comparison = ObjectUtils.compare(prop1, prop2, true);
-//                return sortParam.isAscending() ? comparison : -comparison;
-//            }
-//        });
-//    }
-
-=======
-    @SuppressWarnings("unchecked")
-    protected <V extends Comparable<V>> void sort(List<T> list) {
-        list.sort((o1, o2) -> {
-            SortParam<String> sortParam = getSort();
-            String propertyName = sortParam.getProperty();
-            V prop1, prop2;
-            try {
-                prop1 = (V) PropertyUtils.getProperty(o1, propertyName);
-                prop2 = (V) PropertyUtils.getProperty(o2, propertyName);
-            } catch (RuntimeException | IllegalAccessException | InvocationTargetException | NoSuchMethodException e) {
-                throw new SystemException("Couldn't sort the object list: " + e.getMessage(), e);
-            }
-            int comparison = ObjectUtils.compare(prop1, prop2, true);
-            return sortParam.isAscending() ? comparison : -comparison;
-        });
-    }
->>>>>>> 3bed67c8
 }
/*
 * Copyright (c) 2010-2019 Evolveum and contributors
 *
 * This work is dual-licensed under the Apache License 2.0
 * and European Union Public License. See LICENSE file for details.
 */
package com.evolveum.midpoint.gui.impl.component.box;

import java.util.ArrayList;
import java.util.Collection;
import java.util.HashMap;
import java.util.List;

import javax.xml.namespace.QName;

import com.evolveum.midpoint.model.api.authentication.CompiledObjectCollectionView;
import com.evolveum.midpoint.prism.path.ItemPath;
import com.evolveum.midpoint.prism.xnode.ListXNode;
import com.evolveum.midpoint.prism.xnode.MapXNode;
import com.evolveum.midpoint.prism.xnode.PrimitiveXNode;
import com.evolveum.midpoint.prism.xnode.XNode;
import com.evolveum.midpoint.util.QNameUtil;
import com.evolveum.midpoint.web.page.admin.server.PageTask;
import com.evolveum.midpoint.web.page.admin.server.PageTasks;
import com.evolveum.midpoint.xml.ns._public.common.common_3.*;

import com.evolveum.prism.xml.ns._public.query_3.SearchFilterType;

import com.evolveum.prism.xml.ns._public.types_3.ItemPathType;

import org.apache.commons.lang3.StringUtils;
import org.apache.commons.lang3.Validate;
import org.apache.wicket.AttributeModifier;
import org.apache.wicket.markup.html.WebMarkupContainer;
import org.apache.wicket.markup.html.WebPage;
import org.apache.wicket.markup.html.basic.Label;
import org.apache.wicket.markup.html.panel.Panel;
import org.apache.wicket.model.IModel;
import org.apache.wicket.model.PropertyModel;
import org.apache.wicket.request.mapper.parameter.PageParameters;

import com.evolveum.midpoint.gui.api.page.PageBase;
import com.evolveum.midpoint.gui.api.util.WebComponentUtil;
import com.evolveum.midpoint.gui.api.util.WebModelServiceUtils;
import com.evolveum.midpoint.model.api.interaction.DashboardWidget;
import com.evolveum.midpoint.task.api.Task;
import com.evolveum.midpoint.util.exception.CommunicationException;
import com.evolveum.midpoint.util.exception.ConfigurationException;
import com.evolveum.midpoint.util.exception.ExpressionEvaluationException;
import com.evolveum.midpoint.util.exception.ObjectNotFoundException;
import com.evolveum.midpoint.util.exception.SchemaException;
import com.evolveum.midpoint.util.exception.SecurityViolationException;
import com.evolveum.midpoint.util.logging.Trace;
import com.evolveum.midpoint.util.logging.TraceManager;
import com.evolveum.midpoint.web.page.admin.reports.PageAuditLogViewer;
import com.evolveum.midpoint.web.page.admin.reports.dto.AuditSearchDto;
import com.evolveum.midpoint.web.page.admin.resources.PageResource;
import com.evolveum.midpoint.web.page.admin.resources.PageResources;
import com.evolveum.midpoint.web.page.admin.roles.PageRole;
import com.evolveum.midpoint.web.page.admin.roles.PageRoles;
import com.evolveum.midpoint.web.page.admin.services.PageService;
import com.evolveum.midpoint.web.page.admin.services.PageServices;
import com.evolveum.midpoint.web.page.admin.users.PageOrgTree;
import com.evolveum.midpoint.web.page.admin.users.PageOrgUnit;
import com.evolveum.midpoint.web.page.admin.users.PageUser;
import com.evolveum.midpoint.web.page.admin.users.PageUsers;
import com.evolveum.midpoint.web.util.OnePageParameterEncoder;
import com.evolveum.midpoint.xml.ns._public.common.audit_3.AuditEventRecordItemType;

import org.jetbrains.annotations.NotNull;

/**
 * @author skublik
 */
public abstract class InfoBoxPanel extends Panel{
    private static final long serialVersionUID = 1L;

    private static final Trace LOGGER = TraceManager.getTrace(InfoBoxPanel.class);

    private static final String ID_INFO_BOX = "infoBox";
    private static final String ID_ICON = "icon";
    private static final String ID_MESSAGE = "message";
    private static final String ID_NUMBER = "number";

    private static final String DEFAULT_BACKGROUND_COLOR = "background-color:#00a65a;";
    private static final String DEFAULT_COLOR = "color: #fff !important;";
    private static final String DEFAULT_ICON = "fa fa-question";

    private static final String NUMBER_MESSAGE_UNKNOWN = "InfoBoxPanel.message.unknown";

    private static HashMap<String, Class<? extends WebPage>> linksRefCollections;
    private static HashMap<QName, Class<? extends WebPage>> linksRefObjects;

    static {
        linksRefCollections = new HashMap<String, Class<? extends WebPage>>() {
            private static final long serialVersionUID = 1L;

            {
                put(ResourceType.COMPLEX_TYPE.getLocalPart(), PageResources.class);
                put(AuditEventRecordItemType.COMPLEX_TYPE.getLocalPart(), PageAuditLogViewer.class);
                put(TaskType.COMPLEX_TYPE.getLocalPart(), PageTasks.class);
                put(UserType.COMPLEX_TYPE.getLocalPart(), PageUsers.class);
                put(RoleType.COMPLEX_TYPE.getLocalPart(), PageRoles.class);
                put(OrgType.COMPLEX_TYPE.getLocalPart(), PageOrgTree.class);
                put(ServiceType.COMPLEX_TYPE.getLocalPart(), PageServices.class);
            }
        };

        linksRefObjects = new HashMap<QName, Class<? extends WebPage>>() {
            private static final long serialVersionUID = 1L;

            {
                put(TaskType.COMPLEX_TYPE, PageTask.class);
                put(UserType.COMPLEX_TYPE, PageUser.class);
                put(RoleType.COMPLEX_TYPE, PageRole.class);
                put(OrgType.COMPLEX_TYPE, PageOrgUnit.class);
                put(ServiceType.COMPLEX_TYPE, PageService.class);
                put(ResourceType.COMPLEX_TYPE, PageResource.class);
            }
        };
    }

    private static PageBase pageBase;
    private DisplayType display;

    public InfoBoxPanel(String id, IModel<DashboardWidgetType> model, PageBase pageBase) {
        super(id, model);
        Validate.notNull(model, "Model must not be null.");
        Validate.notNull(model.getObject(), "Model object must not be null.");
        add(AttributeModifier.append("class", "dashboard-info-box"));
        this.pageBase = pageBase;
    }

    @Override
    protected void onInitialize() {
        super.onInitialize();
        initLayout();

    }

    private void initLayout() {
        IModel<DashboardWidgetType> model = (IModel<DashboardWidgetType>)getDefaultModel();
        IModel<DashboardWidget> data = new IModel<DashboardWidget>() {
            private static final long serialVersionUID = 1L;

            @Override
            public DashboardWidget getObject() {
                Task task = getPageBase().createSimpleTask("Get DashboardWidget");
                try {
                    DashboardWidget ret = getPageBase().getDashboardService().createWidgetData(model.getObject(), task, task.getResult());
                    setDisplay(ret.getDisplay());
                    return ret;
                } catch (SchemaException | CommunicationException | ConfigurationException | SecurityViolationException
                        | ExpressionEvaluationException | ObjectNotFoundException e) {
                    LOGGER.error("Couldn't get DashboardWidget with widget " + model.getObject().getIdentifier(), e);
                }
                return null;
            }
        };

        this.display = model.getObject().getDisplay();

        WebMarkupContainer infoBox = new WebMarkupContainer(ID_INFO_BOX);
        add(infoBox);

        Label number = new Label(ID_NUMBER,
                data.getObject().getNumberMessage() == null ?
                        getPageBase().createStringResource(NUMBER_MESSAGE_UNKNOWN) :
                            getStringModel(data.getObject().getNumberMessage())); //number message have to add before icon because is needed evaluate variation
        infoBox.add(number);

        IModel<DisplayType> displayModel = new IModel<DisplayType>() {
            private static final long serialVersionUID = 1L;

            @Override
            public DisplayType getObject() {
                return display;
            }
        };

        Label message = null;
        if(displayModel.getObject() != null && displayModel.getObject().getLabel() != null) {
            message = new Label(ID_MESSAGE, new PropertyModel<String>(displayModel, "label"));
        } else {
            message = new Label(ID_MESSAGE, new PropertyModel<String>(model, "identifier"));
        }
        infoBox.add(message);

        if(displayModel.getObject() != null && StringUtils.isNoneBlank(displayModel.getObject().getColor())) {
            String color = displayModel.getObject().getColor();
            infoBox.add(AttributeModifier.append("style", getStringModel("background-color:" + color + ";")));
        } else {
            infoBox.add(AttributeModifier.append("style", getStringModel(DEFAULT_BACKGROUND_COLOR)));
        }

        if(displayModel.getObject() != null && StringUtils.isNoneBlank(displayModel.getObject().getCssStyle())) {
            String style = displayModel.getObject().getCssStyle();
            infoBox.add(AttributeModifier.append("style", style));
            if(!style.toLowerCase().contains(" color:") && !style.toLowerCase().startsWith("color:")) {
                infoBox.add(AttributeModifier.append("style", getStringModel(DEFAULT_COLOR)));
            }
        } else {
            infoBox.add(AttributeModifier.append("style", getStringModel(DEFAULT_COLOR)));
        }

        WebMarkupContainer infoBoxIcon = new WebMarkupContainer(ID_ICON);
        infoBox.add(infoBoxIcon);
        if(displayModel.getObject() != null && displayModel.getObject().getIcon() != null
                && StringUtils.isNoneBlank(displayModel.getObject().getIcon().getCssClass())) {
            infoBoxIcon.add(AttributeModifier.append("class", new PropertyModel<String>(displayModel, "icon.cssClass")));
        } else {
            infoBoxIcon.add(AttributeModifier.append("class", getStringModel(DEFAULT_ICON)));
        }

        customInitLayout(infoBox);
    }

    public void setDisplay(DisplayType display) {
        this.display = display;
    }

    private DashboardWidgetSourceTypeType getSourceType(IModel<DashboardWidgetType> model) {
        if(isSourceTypeOfDataNull(model)) {
            return null;
        }
        return model.getObject().getData().getSourceType();
    }

    protected void customInitLayout(WebMarkupContainer infoBox) {

    }

    private IModel<String> getStringModel(String value){
        return new IModel<String>() {
            private static final long serialVersionUID = 1L;

            @Override
            public String getObject() {
                return value;
            }
        };
    }

    protected static HashMap<String, Class<? extends WebPage>> getLinksRefCollections() {
        return linksRefCollections;
    }

    protected static HashMap<QName, Class<? extends WebPage>> getLinksRefObjects() {
        return linksRefObjects;
    }

    protected static PageBase getPageBase() {
        return pageBase;
    }

    protected WebPage getLinkRef() {
        IModel<DashboardWidgetType> model = (IModel<DashboardWidgetType>)getDefaultModel();
        DashboardWidgetSourceTypeType sourceType = getSourceType(model);
        switch (sourceType) {
        case OBJECT_COLLECTION:
            ObjectCollectionType collection = getObjectCollectionType();
            if(collection != null && collection.getType() != null && collection.getType().getLocalPart() != null) {
                Class<? extends WebPage> pageType = getLinksRefCollections().get(collection.getType().getLocalPart());
                PageParameters parameters = new PageParameters();
                if (QNameUtil.match(collection.getType(), ShadowType.COMPLEX_TYPE)) {
                    pageType = PageResource.class;
                    String oid = getResourceOid(collection.getFilter().getFilterClauseXNode());
                    if (oid != null) {
                        parameters.add(OnePageParameterEncoder.PARAMETER, oid);
                        Integer tab = getResourceTab(collection.getFilter().getFilterClauseXNode());
                        if (tab != null) {
                            parameters.add(PageResource.PARAMETER_SELECTED_TAB, tab);
                        } else {
                            parameters.add(PageResource.PARAMETER_SELECTED_TAB, 2);
                        }
                    }
                }
                if(pageType == null) {
                    return null;
                }
<<<<<<< HEAD
                CompiledObjectCollectionView existingCompiledView = getPageBase().getCompiledGuiProfile()
                        .findObjectCollectionView(collection.getType(), model.getObject().getIdentifier());
                if (existingCompiledView == null || !existingCompiledView.getViewIdentifier().equals(model.getObject().getIdentifier())) {
                    Task task = getPageBase().createSimpleTask("Compiling collection view");
                    try {
                        @NotNull CompiledObjectCollectionView compiledView = getPageBase().getModelInteractionService()
                                .compileObjectCollectionView(collection.asPrismObject(), null, task, task.getResult());
                        if (!isViewOfWidgetNull(model)) {
                            getPageBase().getModelInteractionService().applyView(compiledView, model.getObject().getPresentation().getView());
                        }
                        compiledView.setCollection(model.getObject().getData().getCollection());
                        compiledView.setViewIdentifier(model.getObject().getIdentifier());
                        getPageBase().getCompiledGuiProfile().getObjectCollectionViews().add(compiledView);
                    } catch (SchemaException | CommunicationException | ConfigurationException | SecurityViolationException | ExpressionEvaluationException
                            | ObjectNotFoundException e) {
                        LOGGER.error("Couldn't compile collection " + collection.getName(), e);
                    }
                }
                parameters.add(PageBase.PARAMETER_OBJECT_COLLECTION_NAME, model.getObject().getIdentifier());
=======
                PageParameters parameters = new PageParameters();
//                CompiledObjectCollectionView existingCompiledView = getPageBase().getCompiledGuiProfile()
//                        .findObjectCollectionView(collection.getType(), model.getObject().getIdentifier());
//                if (existingCompiledView == null || !existingCompiledView.getViewIdentifier().equals(model.getObject().getIdentifier())) {
//                    Task task = getPageBase().createSimpleTask("Compiling collection view");
//                    try {
//                        @NotNull CompiledObjectCollectionView compiledView = getPageBase().getModelInteractionService()
//                                .compileObjectCollectionView(collection.asPrismObject(), null, task, task.getResult());
//                        if (!isViewOfWidgetNull(model)) {
//                            getPageBase().getModelInteractionService().applyView(compiledView, model.getObject().getPresentation().getView());
//                        }
//                        compiledView.setCollection(model.getObject().getData().getCollection());
//                        compiledView.setViewIdentifier(model.getObject().getIdentifier());
//                        getPageBase().getCompiledGuiProfile().getObjectCollectionViews().add(compiledView);
//                    } catch (SchemaException | CommunicationException | ConfigurationException | SecurityViolationException | ExpressionEvaluationException
//                            | ObjectNotFoundException e) {
//                        LOGGER.error("Couldn't compile collection " + collection.getName(), e);
//                    }
//                }

                parameters.add(PageBase.PARAMETER_DASHBOARD_TYPE_OID, getDashboardOid());
                parameters.add(PageBase.PARAMETER_DASHBOARD_WIDGET_NAME, model.getObject().getIdentifier());
>>>>>>> 742702a4
                return getPageBase().createWebPage(pageType, parameters);
            }  else {
                LOGGER.error("CollectionType from collectionRef is null in widget " + model.getObject().getIdentifier());
            }
            break;
        case AUDIT_SEARCH:
            collection = getObjectCollectionType();
            if(collection != null && collection.getAuditSearch() != null && collection.getAuditSearch().getRecordQuery() != null) {
                Class<? extends WebPage> pageType = getLinksRefCollections().get(AuditEventRecordItemType.COMPLEX_TYPE.getLocalPart());
                if(pageType == null) {
                    return null;
                }
                AuditSearchDto searchDto = new AuditSearchDto();
                searchDto.setCollection(collection);
                getPageBase().getSessionStorage().getAuditLog().setSearchDto(searchDto);
                return getPageBase().createWebPage(pageType, null);
            }  else {
                LOGGER.error("CollectionType from collectionRef is null in widget " + model.getObject().getIdentifier());
            }
            break;
        case OBJECT:
            ObjectType object = getObjectFromObjectRef();
            if(object == null) {
                return null;
            }
            QName typeName = WebComponentUtil.classToQName(getPageBase().getPrismContext(), object.getClass());
            Class<? extends WebPage> pageType = getLinksRefObjects().get(typeName);
            if(pageType == null) {
                return null;
            }
            PageParameters parameters = new PageParameters();
            parameters.add(OnePageParameterEncoder.PARAMETER, object.getOid());
            return getPageBase().createWebPage(pageType, parameters);
        }
    return null;
    }

    private Integer getResourceTab(MapXNode mapXNode) {
        for (QName name : mapXNode.keySet()) {
            XNode xNode = mapXNode.get(name);
            if (QNameUtil.match(name, new QName("equal"))) {
                List<MapXNode> listXNode = new ArrayList<>();
                if (xNode instanceof MapXNode) {
                    listXNode.add((MapXNode) xNode);
                } else if (xNode instanceof ListXNode) {
                    listXNode.addAll((Collection<? extends MapXNode>) ((ListXNode) xNode).asList());
                }
                for (MapXNode equalXNode : listXNode) {
                    if (equalXNode.get(new QName("path")) != null
                            && ((ItemPathType) ((PrimitiveXNode) equalXNode.get(new QName("path")))
                            .getValue()).getItemPath().equivalent(ItemPath.create("kind"))) {
                        XNode value = equalXNode.get(new QName("value"));
                        if (value != null && value instanceof PrimitiveXNode) {
                            ShadowKindType kind = ShadowKindType.fromValue(((PrimitiveXNode)value).getValueParser().getStringValue());
                            if (ShadowKindType.ACCOUNT.equals(kind)) {
                                return 2;
                            } else if (ShadowKindType.ENTITLEMENT.equals(kind)) {
                                return 3;
                            } else if (ShadowKindType.GENERIC.equals(kind)) {
                                return 4;
                            }
                            return null;
                        }
                    }
                }
            }
            if (xNode instanceof MapXNode) {
                Integer ret = getResourceTab((MapXNode) xNode);
                if (ret != null) {
                    return ret;
                }
            }
        }
        return null;
    }

    private String getResourceOid(MapXNode mapXNode) {
        for (QName name : mapXNode.keySet()) {
            XNode xNode = mapXNode.get(name);
            if (QNameUtil.match(name, new QName("ref"))) {
                List<MapXNode> listXNode = new ArrayList<>();
                if (xNode instanceof MapXNode) {
                    listXNode.add((MapXNode) xNode);
                } else if (xNode instanceof ListXNode) {
                    listXNode.addAll((Collection<? extends MapXNode>) ((ListXNode) xNode).asList());
                }
                for (MapXNode equalXNode : listXNode) {
                    if (equalXNode.get(new QName("path")) != null
                            && ((ItemPathType) ((PrimitiveXNode) equalXNode.get(new QName("path")))
                            .getValue()).getItemPath().equivalent(ItemPath.create("resourceRef"))) {
                        XNode value = equalXNode.get(new QName("value"));
                        if (value != null && value instanceof MapXNode) {
                            PrimitiveXNode oid = ((PrimitiveXNode) ((MapXNode) value).get(new QName("oid")));
                            if (oid != null) {
                                return oid.getValueParser().getStringValue();
                            }
                        }
                    }
                }
            }
            if (xNode instanceof MapXNode) {
                return getResourceOid((MapXNode) xNode);
            }
        }
        return null;
    }

    protected boolean existLinkRef() {
        IModel<DashboardWidgetType> model = (IModel<DashboardWidgetType>)getDefaultModel();
        DashboardWidgetSourceTypeType sourceType = getSourceType(model);
        switch (sourceType) {
        case OBJECT_COLLECTION:
            ObjectCollectionType collection = getObjectCollectionType();
            if(collection != null && collection.getType() != null && collection.getType().getLocalPart() != null) {
                if (QNameUtil.match(collection.getType(), ShadowType.COMPLEX_TYPE)) {
                    String oid = getResourceOid(collection.getFilter().getFilterClauseXNode());
                    return !StringUtils.isEmpty(oid);
                }
                return getLinksRefCollections().containsKey(collection.getType().getLocalPart());
            }  else {
                return false;
            }
        case AUDIT_SEARCH:
            collection = getObjectCollectionType();
            if(collection != null && collection.getAuditSearch() != null && collection.getAuditSearch().getRecordQuery() != null) {
                return getLinksRefCollections().containsKey(AuditEventRecordItemType.COMPLEX_TYPE.getLocalPart());
            }  else {
                return false;
            }
        case OBJECT:
            ObjectType object = getObjectFromObjectRef();
            if(object == null) {
                return false;
            }
            QName typeName = WebComponentUtil.classToQName(getPageBase().getPrismContext(), object.getClass());
            return getLinksRefObjects().containsKey(typeName);
        }
    return false;
    }

    private boolean isDataNull(IModel<DashboardWidgetType> model) {
        if(model.getObject().getData() == null) {
            LOGGER.error("Data is not found in widget " + model.getObject().getIdentifier());
            return true;
        }
        return false;
    }

    private boolean isPresentationNull(IModel<DashboardWidgetType> model) {
        if(model.getObject().getPresentation() == null) {
            LOGGER.error("Presentation is not found in widget " + model.getObject().getIdentifier());
            return true;
        }
        return false;
    }

    private boolean isViewOfWidgetNull(IModel<DashboardWidgetType> model) {
        if(isPresentationNull(model)) {
            return true;
        }
        if(model.getObject().getPresentation().getView() == null) {
            LOGGER.error("View of presentation is not found in widget " + model.getObject().getIdentifier());
            return true;
        }
        return false;
    }

    private boolean isSourceTypeOfDataNull(IModel<DashboardWidgetType> model) {
        if(isDataNull(model)) {
            return true;
        }
        if(model.getObject().getData().getSourceType() == null) {
            LOGGER.error("SourceType of data is not found in widget " + model.getObject().getIdentifier());
            return true;
        }
        return false;
    }

    private boolean isCollectionOfDataNull(IModel<DashboardWidgetType> model) {
        if(isDataNull(model)) {
            return true;
        }
        if(model.getObject().getData().getCollection() == null) {
            LOGGER.error("Collection of data is not found in widget " + model.getObject().getIdentifier());
            return true;
        }
        return false;
    }

    private boolean isCollectionRefOfCollectionNull(IModel<DashboardWidgetType> model) {
        if(isDataNull(model)) {
            return true;
        }
        if(isCollectionOfDataNull(model)) {
            return true;
        }
        ObjectReferenceType ref = model.getObject().getData().getCollection().getCollectionRef();
        if(ref == null) {
            LOGGER.error("CollectionRef of collection is not found in widget " + model.getObject().getIdentifier());
            return true;
        }
        return false;
    }

    private ObjectCollectionType getObjectCollectionType() {
        IModel<DashboardWidgetType> model = (IModel<DashboardWidgetType>)getDefaultModel();
        if(isCollectionRefOfCollectionNull(model)) {
            return null;
        }
        ObjectReferenceType ref = model.getObject().getData().getCollection().getCollectionRef();
        Task task = getPageBase().createSimpleTask("Search collection");
        ObjectCollectionType collection = (ObjectCollectionType)WebModelServiceUtils.loadObject(ref,
                getPageBase(), task, task.getResult()).getRealValue();
        return collection;
    }

    private ObjectType getObjectFromObjectRef() {
        IModel<DashboardWidgetType> model = (IModel<DashboardWidgetType>)getDefaultModel();
        if(isDataNull(model)) {
            return null;
        }
        ObjectReferenceType ref = model.getObject().getData().getObjectRef();
        if(ref == null) {
            LOGGER.error("ObjectRef of data is not found in widget " + model.getObject().getIdentifier());
            return null;
        }
        Task task = getPageBase().createSimpleTask("Search domain collection");
        ObjectType object = WebModelServiceUtils.loadObject(ref,
                getPageBase(), task, task.getResult()).getRealValue();
        if(object == null) {
            LOGGER.error("Object from ObjectRef " + ref + " is null in widget " + model.getObject().getIdentifier());
        }
        return object;
    }

    public abstract String getDashboardOid();
}<|MERGE_RESOLUTION|>--- conflicted
+++ resolved
@@ -278,50 +278,8 @@
                 if(pageType == null) {
                     return null;
                 }
-<<<<<<< HEAD
-                CompiledObjectCollectionView existingCompiledView = getPageBase().getCompiledGuiProfile()
-                        .findObjectCollectionView(collection.getType(), model.getObject().getIdentifier());
-                if (existingCompiledView == null || !existingCompiledView.getViewIdentifier().equals(model.getObject().getIdentifier())) {
-                    Task task = getPageBase().createSimpleTask("Compiling collection view");
-                    try {
-                        @NotNull CompiledObjectCollectionView compiledView = getPageBase().getModelInteractionService()
-                                .compileObjectCollectionView(collection.asPrismObject(), null, task, task.getResult());
-                        if (!isViewOfWidgetNull(model)) {
-                            getPageBase().getModelInteractionService().applyView(compiledView, model.getObject().getPresentation().getView());
-                        }
-                        compiledView.setCollection(model.getObject().getData().getCollection());
-                        compiledView.setViewIdentifier(model.getObject().getIdentifier());
-                        getPageBase().getCompiledGuiProfile().getObjectCollectionViews().add(compiledView);
-                    } catch (SchemaException | CommunicationException | ConfigurationException | SecurityViolationException | ExpressionEvaluationException
-                            | ObjectNotFoundException e) {
-                        LOGGER.error("Couldn't compile collection " + collection.getName(), e);
-                    }
-                }
-                parameters.add(PageBase.PARAMETER_OBJECT_COLLECTION_NAME, model.getObject().getIdentifier());
-=======
-                PageParameters parameters = new PageParameters();
-//                CompiledObjectCollectionView existingCompiledView = getPageBase().getCompiledGuiProfile()
-//                        .findObjectCollectionView(collection.getType(), model.getObject().getIdentifier());
-//                if (existingCompiledView == null || !existingCompiledView.getViewIdentifier().equals(model.getObject().getIdentifier())) {
-//                    Task task = getPageBase().createSimpleTask("Compiling collection view");
-//                    try {
-//                        @NotNull CompiledObjectCollectionView compiledView = getPageBase().getModelInteractionService()
-//                                .compileObjectCollectionView(collection.asPrismObject(), null, task, task.getResult());
-//                        if (!isViewOfWidgetNull(model)) {
-//                            getPageBase().getModelInteractionService().applyView(compiledView, model.getObject().getPresentation().getView());
-//                        }
-//                        compiledView.setCollection(model.getObject().getData().getCollection());
-//                        compiledView.setViewIdentifier(model.getObject().getIdentifier());
-//                        getPageBase().getCompiledGuiProfile().getObjectCollectionViews().add(compiledView);
-//                    } catch (SchemaException | CommunicationException | ConfigurationException | SecurityViolationException | ExpressionEvaluationException
-//                            | ObjectNotFoundException e) {
-//                        LOGGER.error("Couldn't compile collection " + collection.getName(), e);
-//                    }
-//                }
-
                 parameters.add(PageBase.PARAMETER_DASHBOARD_TYPE_OID, getDashboardOid());
                 parameters.add(PageBase.PARAMETER_DASHBOARD_WIDGET_NAME, model.getObject().getIdentifier());
->>>>>>> 742702a4
                 return getPageBase().createWebPage(pageType, parameters);
             }  else {
                 LOGGER.error("CollectionType from collectionRef is null in widget " + model.getObject().getIdentifier());

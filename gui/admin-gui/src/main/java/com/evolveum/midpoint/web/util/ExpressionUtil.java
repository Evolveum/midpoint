/*
 * Copyright (c) 2010-2013 Evolveum
 *
 * Licensed under the Apache License, Version 2.0 (the "License");
 * you may not use this file except in compliance with the License.
 * You may obtain a copy of the License at
 *
 *     http://www.apache.org/licenses/LICENSE-2.0
 *
 * Unless required by applicable law or agreed to in writing, software
 * distributed under the License is distributed on an "AS IS" BASIS,
 * WITHOUT WARRANTIES OR CONDITIONS OF ANY KIND, either express or implied.
 * See the License for the specific language governing permissions and
 * limitations under the License.
 */

package com.evolveum.midpoint.web.util;

import com.evolveum.midpoint.prism.PrismConstants;
import com.evolveum.midpoint.prism.PrismContext;
import com.evolveum.midpoint.prism.path.ItemPath;
import com.evolveum.midpoint.prism.query.EqualFilter;
import com.evolveum.midpoint.prism.xnode.*;
import com.evolveum.midpoint.repo.common.expression.Expression;
import com.evolveum.midpoint.schema.SchemaConstantsGenerated;
import com.evolveum.midpoint.schema.constants.SchemaConstants;
import com.evolveum.midpoint.util.DebugUtil;
import com.evolveum.midpoint.util.exception.SchemaException;
import com.evolveum.midpoint.util.logging.LoggingUtils;
import com.evolveum.midpoint.util.logging.Trace;
import com.evolveum.midpoint.util.logging.TraceManager;
import com.evolveum.midpoint.xml.ns._public.common.common_3.*;
import com.evolveum.prism.xml.ns._public.query_3.SearchFilterType;
import com.evolveum.prism.xml.ns._public.types_3.ItemPathType;
import com.evolveum.prism.xml.ns._public.types_3.RawType;
import org.apache.commons.lang.StringUtils;

import javax.xml.bind.JAXBElement;
import javax.xml.namespace.QName;
import java.util.*;

/**
 *  @author shood
 * */
public class ExpressionUtil {

	private static final Trace LOGGER = TraceManager.getTrace(ExpressionUtil.class);

	public static enum ExpressionEvaluatorType{
        LITERAL,
        AS_IS,
        PATH,
        SCRIPT,
        GENERATE
    }

    public static enum Language{
        GROOVY("http://midpoint.evolveum.com/xml/ns/public/expression/language#Groovy"),
        XPATH("http://www.w3.org/TR/xpath/"),
        JAVASCRIPT("http://midpoint.evolveum.com/xml/ns/public/expression/language#ECMAScript");

        protected String language;

        Language(String language){
            this.language = language;
        }

        public String getLanguage() {
            return language;
        }
    }

    private final static QName SHADOW_REF_KEY = new QName("shadowRef");
    private final static QName SHADOW_OID_KEY = new QName("oid");
    private final static QName SHADOW_TYPE_KEY = new QName("type");

    public static final String SCRIPT_START_NS = "<c:script xmlns:c=\"http://midpoint.evolveum.com/xml/ns/public/common/common-3\">";
    public static final String SCRIPT_END_NS = "</c:script>";
    public static final String CODE_START_NS = "<c:code>";
    public static final String CODE_END_NS = "</c:code>";
    public static final String VALUE_START_NS = "<c:value xmlns:c=\"http://midpoint.evolveum.com/xml/ns/public/common/common-3\">";
    public static final String VALUE_END_NS = "</c:value>";
    public static final String PATH_START_NS = "<c:path xmlns:c=\"http://midpoint.evolveum.com/xml/ns/public/common/common-3\">";
    public static final String PATH_END_NS = "</c:path>";

    public static final String EXPRESSION_SCRIPT =
                    "<script>\n" +
                    "    <code>\n" +
                    "        Insert your script here\n" +
                    "    </code>\n" +
                    "</script>";

    public static final String EXPRESSION_LITERAL = "<value>Insert value(s) here</value>";
    public static final String EXPRESSION_AS_IS = "<asIs/>";
    public static final String EXPRESSION_PATH = "<path>Insert path here</path>";
    public static final String EXPRESSION_GENERATE =
                    "<generate>\n" +
                    //"    <valuePolicyRef oid=\"Insert value policy oid\"/>\n" +
                    "</generate>";

    public static final String ELEMENT_SCRIPT = "</script>";
    public static final String ELEMENT_GENERATE = "</generate>";
    public static final String ELEMENT_GENERATE_WITH_NS = "<generate";
    public static final String ELEMENT_PATH = "</path>";
    public static final String ELEMENT_VALUE = "</value>";
    public static final String ELEMENT_AS_IS = "<asIs/>";
    public static final String ELEMENT_AS_IS_WITH_NS = "<asIs";

    public static String getExpressionString(ExpressionEvaluatorType type, ObjectReferenceType policy){
        if(ExpressionEvaluatorType.GENERATE.equals(type) && policy != null){
            StringBuilder sb = new StringBuilder();
            sb.append("<generate>\n" +
                    "    <valuePolicyRef oid=\"").append(policy.getOid()).append("\"/>\n" +
                    "</generate>");

            return sb.toString();
        }

        return EXPRESSION_GENERATE;
    }

    public static String getExpressionString(ExpressionEvaluatorType type, Language lang){
        if(ExpressionEvaluatorType.SCRIPT.equals(type) && !Language.GROOVY.equals(lang)){
            StringBuilder sb = new StringBuilder();
            sb.append("<script>\n");
            sb.append("    <language>").append(lang.getLanguage()).append("</language>\n");
            sb.append("    <code>\n" +
                    "        Insert your script here\n" +
                    "    </code>\n" +
                    "<script>");

            return sb.toString();
        }

        return EXPRESSION_SCRIPT;
    }

    public static String getExpressionString(ExpressionEvaluatorType type){
        if(type == null){
            return "";
        }

        switch(type){
            case AS_IS:
                return EXPRESSION_AS_IS;

            case GENERATE:
                return EXPRESSION_GENERATE;

            case LITERAL:
                return EXPRESSION_LITERAL;

            case PATH:
                return EXPRESSION_PATH;

            case SCRIPT:
                return EXPRESSION_SCRIPT;

            default:
                return "";
        }
    }

    public static ExpressionEvaluatorType getExpressionType(String expression){
        if(expression.contains(ELEMENT_AS_IS) || expression.contains(ELEMENT_AS_IS_WITH_NS)){
            return ExpressionEvaluatorType.AS_IS;
        } else if(expression.contains(ELEMENT_GENERATE) || expression.contains(ELEMENT_GENERATE_WITH_NS)){
            return ExpressionEvaluatorType.GENERATE;
        } else if(expression.contains(ELEMENT_PATH)){
            return ExpressionEvaluatorType.PATH;
        } else if(expression.contains(ELEMENT_SCRIPT)){
            return ExpressionEvaluatorType.SCRIPT;
        } else if(expression.contains(ELEMENT_VALUE)){
            return ExpressionEvaluatorType.LITERAL;
        }

        return null;
    }

    public static Language getExpressionLanguage(String expression){
        if(expression.contains("<language>")){
            if(expression.contains(Language.XPATH.getLanguage())){
                return Language.XPATH;
            } else if(expression.contains(Language.JAVASCRIPT.getLanguage())) {
                return Language.JAVASCRIPT;
            } else {
                return Language.GROOVY;
            }
        } else {
            return Language.GROOVY;
        }
    }

    public static String addNamespaces(String expression, ExpressionEvaluatorType type){
        String newExpression = expression;

        if(ExpressionEvaluatorType.PATH.equals(type)){
            newExpression = newExpression.replaceAll("<path>", PATH_START_NS);
            newExpression = newExpression.replaceAll("</path>", PATH_END_NS);
        } else if(ExpressionEvaluatorType.LITERAL.equals(type)){
            newExpression = newExpression.replaceAll("<value>", VALUE_START_NS);
            newExpression = newExpression.replaceAll("</value>", VALUE_END_NS);
        } else if(ExpressionEvaluatorType.SCRIPT.equals(type)){
            newExpression = newExpression.replaceAll("<code>", CODE_START_NS);
            newExpression = newExpression.replaceAll("</code>", CODE_END_NS);
            newExpression = newExpression.replaceAll("<script>", SCRIPT_START_NS);
            newExpression = newExpression.replaceAll("</script>", SCRIPT_END_NS);
        }

        return newExpression;
    }

    public static String loadExpression(ExpressionType expression, PrismContext prismContext, Trace LOGGER) {
		if (expression == null || expression.getExpressionEvaluator().isEmpty()) {
			return "";
		}
		List<JAXBElement<?>> evaluators = expression.getExpressionEvaluator();
		try {
			return serializeEvaluators(evaluators, prismContext);
		} catch (SchemaException e) {
			//TODO - how can we show this error to user?
			LoggingUtils.logUnexpectedException(LOGGER, "Could not load expressions from mapping.", e, e.getStackTrace());
			return e.getMessage();
		}
	}

	private static String serializeEvaluators(List<JAXBElement<?>> evaluators, PrismContext prismContext) throws SchemaException {
		if (evaluators.size() == 1) {
			return serialize(evaluators.get(0), prismContext);
		} else {
			StringBuilder sb = new StringBuilder();
			for (JAXBElement<?> element : evaluators) {
				String subElement = serialize(element, prismContext);
				sb.append(subElement).append("\n");
			}
			return sb.toString();
		}
	}

	private static String serialize(JAXBElement<?> element, PrismContext prismContext) throws SchemaException {
		String xml;
		if (element.getValue() instanceof RawType) {
			RawType raw = (RawType) element.getValue();
			RootXNode rootNode = prismContext.xnodeFactory().root(element.getName(), raw.serializeToXNode());
			xml = prismContext.xmlSerializer().serialize(rootNode);
		} else {
			xml = prismContext.xmlSerializer().serialize(element);
		}
		return WebXmlUtil.stripNamespaceDeclarations(xml);
	}

	public static boolean isEmpty(ExpressionType expression) {
		return expression == null || expression.getExpressionEvaluator().isEmpty();
	}

	public static boolean isShadowRefNotEmpty(ExpressionType expression) {
        List<ObjectReferenceType> shadowRefValueList = getShadowRefValue(expression);
		return !isEmpty(expression) && shadowRefValueList != null && shadowRefValueList.size() > 0;
	}

	public static boolean isAssociationTargetSearchNotEmpty(ExpressionType expression) {
        String path = getTargetSearchExpPathValue(expression);
        String value = getTargetSearchExpValue(expression);
		return StringUtils.isNotEmpty(path) && StringUtils.isNotEmpty(value);
	}

	public static boolean isLiteralExpressionValueNotEmpty(ExpressionType expression) throws SchemaException{
        List<String> values = getLiteralExpressionValues(expression);
		return values != null && values.size() > 0;
	}

	public static boolean areAllExpressionValuesEmpty(ExpressionType expression) throws SchemaException{
        return !isShadowRefNotEmpty(expression) && !isLiteralExpressionValueNotEmpty(expression) && !isAssociationTargetSearchNotEmpty(expression);
    }

	public static void parseExpressionEvaluators(String xml, ExpressionType expressionObject, PrismContext context) throws SchemaException {
		expressionObject.getExpressionEvaluator().clear();
		if (StringUtils.isNotBlank(xml)) {
			xml = WebXmlUtil.wrapInElement("expression", xml, true);
			LOGGER.info("Expression to serialize: {}", xml);
			JAXBElement<?> newElement = context.parserFor(xml).xml().parseRealValueToJaxbElement();
			expressionObject.getExpressionEvaluator().addAll(((ExpressionType) (newElement.getValue())).getExpressionEvaluator());
		}
	}

	// TODO move somewhere else? generalize a bit?
	public static RootXNode parseSearchFilter(String data, PrismContext context) throws SchemaException {
		String xml = WebXmlUtil.wrapInElement("root", data, false);
		RootXNode rootXNode = context.parserFor(xml).xml().parseToXNode();
		if (rootXNode.getSubnode() instanceof MapXNode) {
			MapXNode mapXNode = (MapXNode) rootXNode.getSubnode();
			if (mapXNode.size() != 1) {
				throw new SchemaException("Content cannot be parsed as a search filter: " + mapXNode.debugDump());
			}
			return mapXNode.getEntryAsRoot(mapXNode.keySet().iterator().next());
		} else {
			throw new SchemaException("Content cannot be parsed as a search filter: " + DebugUtil.debugDump(rootXNode.getSubnode()));
		}
	}

	public static JAXBElement findFirstEvaluatorByName(ExpressionType expression, QName elementName){
        if (isEmpty(expression) || elementName == null){
            return null;
        }
        for (JAXBElement<?> element : expression.getExpressionEvaluator()){
            if (element != null && element.getName().equals(elementName)){
                return element;
            }
        }
        return null;
    }

    public static List<JAXBElement> findAllEvaluatorsByName(ExpressionType expression, QName elementName){
	    List<JAXBElement> elements = new ArrayList<>();
        if (isEmpty(expression) || elementName == null){
            return elements;
        }
        for (JAXBElement<?> element : expression.getExpressionEvaluator()){
            if (element != null && element.getName().equals(elementName)){
                elements.add(element);
            }
        }
        return elements;
    }

    public static void removeEvaluatorByName(ExpressionType expression, QName elementName){
        if (isEmpty(expression) || elementName == null){
            return;
        }
        Iterator<JAXBElement<?>> it = expression.getExpressionEvaluator().iterator();
        while (it.hasNext()){
            JAXBElement<?> element = it.next();
            if (element != null && element.getName().equals(elementName)){
                it.remove();
            }
        }
    }

<<<<<<< HEAD
    public static void removeShadowRefEvaluatorValue(ExpressionType expression, String shadowRefOid, PrismContext prismContext){
        if (expression == null){
            return;
        }
        JAXBElement<RawType> element = findFirstEvaluatorByName(expression, SchemaConstants.C_VALUE);
        if (element == null){
            element = new JAXBElement(SchemaConstants.C_VALUE, RawType.class,
                    new RawType(prismContext));
        }
        if (element != null && element.getValue() instanceof RawType) {
            RawType raw = element.getValue();
            XNode node = raw.getXnode();
            if (node instanceof MapXNode && ((MapXNode) node).containsKey(SHADOW_REF_KEY)) {
                XNode shadowRefNodes = ((MapXNode) node).get(SHADOW_REF_KEY);
               if (shadowRefNodes instanceof MapXNode && shadowRefOid.equals(getShadowRefNodeOid((MapXNode) shadowRefNodes))) {
                   ((MapXNode) node).put(SHADOW_REF_KEY, null);
                   //todo don't get why while using removeEvaluatorByName no changes are saved
//                   removeEvaluatorByName(expression, SchemaConstantsGenerated.C_VALUE);
               } else if (shadowRefNodes instanceof ListXNode) {
                   Iterator<XNode> it = ((ListXNode) shadowRefNodes).iterator();
                   while (it.hasNext()) {
                       XNode shadowRefNode = it.next();
                       if (shadowRefNode instanceof MapXNode && shadowRefOid.equals(getShadowRefNodeOid((MapXNode) shadowRefNode))) {
                           it.remove();
                           break;
                       }
                   }
               }
            }
        }
        expression.getExpressionEvaluator().add(element);
    }

    private static String getShadowRefNodeOid(MapXNode shadowRefNode){
        if (shadowRefNode != null && ((MapXNode) shadowRefNode).containsKey(SHADOW_OID_KEY)) {
            PrimitiveXNode shadowOidNode = (PrimitiveXNode) ((MapXNode) shadowRefNode).get(SHADOW_OID_KEY);
            return shadowOidNode != null && shadowOidNode.getValueParser() != null ? shadowOidNode.getValueParser().getStringValue() :
                    (shadowOidNode != null && shadowOidNode.getValue() != null ? (String) shadowOidNode.getValue() : null);

        }
        return "";
    }

    public static JAXBElement createAssociationTargetSearchElement(){
=======
    public static JAXBElement createAssociationTargetSearchElement(PrismContext prismContext) {
>>>>>>> 3057532f
        JAXBElement evaluator = new JAXBElement(SchemaConstantsGenerated.C_ASSOCIATION_TARGET_SEARCH, JAXBElement.GlobalScope.class,
                new JAXBElement.GlobalScope());
        SearchObjectExpressionEvaluatorType searchObjectExpressionEvaluatorType = new SearchObjectExpressionEvaluatorType();

        XNodeFactory factory = prismContext.xnodeFactory();
        Map<QName, XNode> valuesMap = new HashMap<>();
        valuesMap.put(new QName("path"), factory.primitive());
        valuesMap.put(new QName("value"), factory.primitive());
        MapXNode values = factory.map(valuesMap);
        MapXNode filterClauseNode = factory.map(new QName("equal"), values);

        SearchFilterType filterType = new SearchFilterType();
        filterType.setFilterClauseXNode(filterClauseNode);
        searchObjectExpressionEvaluatorType.setFilter(filterType);

        evaluator.setValue(searchObjectExpressionEvaluatorType);
        return evaluator;
    }

    public static MapXNode getOrCreateAssociationTargetSearchValues(ExpressionType expression,
            PrismContext prismContext) {
        JAXBElement element = findFirstEvaluatorByName(expression, SchemaConstantsGenerated.C_ASSOCIATION_TARGET_SEARCH);
        if (element == null){
            element = createAssociationTargetSearchElement(prismContext);
        }
        SearchObjectExpressionEvaluatorType evaluator = (SearchObjectExpressionEvaluatorType) element.getValue();
        if (evaluator == null){
            evaluator = new SearchObjectExpressionEvaluatorType();
        }
        SearchFilterType filterType = evaluator.getFilter();
        if (filterType == null){
            filterType = new SearchFilterType();
        }
        MapXNode filterClauseNode = filterType.getFilterClauseXNode();
        if (filterClauseNode == null){
            filterClauseNode = prismContext.xnodeFactory().map();
        }
        if (!filterClauseNode.containsKey(new QName("equal"))) {
            prismContext.misc().putToMapXNode(filterClauseNode, new QName("equal"), null);
        }
        MapXNode values = (MapXNode)filterClauseNode.get(new QName("equal"));
        if (values == null) {
            values = prismContext.xnodeFactory().map();        // todo [med] this has no effect on the map node!
        }
        return values;
    }

    public static void updateAssociationTargetSearchPath(ExpressionType expression, ItemPathType path, PrismContext prismContext) {
        MapXNode values = getOrCreateAssociationTargetSearchValues(expression, prismContext);
        PrimitiveXNode<ItemPathType> pathValue = (PrimitiveXNode<ItemPathType>)values.get(new QName("path"));
        if (pathValue != null) {
            prismContext.misc().setPrimitiveXNodeValue(pathValue, path, null);
        }
    }

    public static void updateAssociationTargetSearchValue(ExpressionType expression, String newPath, String newValue,
                                                          PrismContext prismContext) throws SchemaException{
        SearchObjectExpressionEvaluatorType associationTargetSearchType = new SearchObjectExpressionEvaluatorType();
        EqualFilter pathFilter = prismContext.queryFactory().createEqual(ItemPath.create(newPath), null, null, prismContext, newValue);

        SearchFilterType filterType = prismContext.getQueryConverter().createSearchFilterType(pathFilter);
        associationTargetSearchType.setFilter(filterType);
        JAXBElement<SearchObjectExpressionEvaluatorType> evaluator = new ObjectFactory().createAssociationTargetSearch(associationTargetSearchType);

        removeEvaluatorByName(expression, SchemaConstantsGenerated.C_ASSOCIATION_TARGET_SEARCH);
        expression.getExpressionEvaluator().add(evaluator);
    }

    public static List<ObjectReferenceType> getShadowRefValue(ExpressionType expressionType) {
        if (expressionType == null) {
            return null;
        }
<<<<<<< HEAD
        List<ObjectReferenceType> shadowRefList = new ArrayList<>();
        ListXNode shadowRefNodes = getShadowRefNodesList(expressionType, false, null);

        if (shadowRefNodes != null) {
            for (XNode shadowRefNode : shadowRefNodes) {
                if (shadowRefNode instanceof MapXNode) {
                    if (shadowRefNode != null && ((MapXNode) shadowRefNode).containsKey(SHADOW_OID_KEY)) {
                        ObjectReferenceType shadowRef = new ObjectReferenceType();
                        PrimitiveXNode shadowOidNode = (PrimitiveXNode) ((MapXNode) shadowRefNode).get(SHADOW_OID_KEY);
                        String oid = shadowOidNode != null && shadowOidNode.getValueParser() != null ? shadowOidNode.getValueParser().getStringValue() :
                                (shadowOidNode != null && shadowOidNode.getValue() != null ? (String) shadowOidNode.getValue() : null);
                        shadowRef.setOid(oid);
                        shadowRef.setType(ShadowType.COMPLEX_TYPE);
                        shadowRefList.add(shadowRef);
                    }
                }
            }
        }
        return shadowRefList;
    }

    public static ListXNode getShadowRefNodesList(ExpressionType expression, boolean createIfNotExist, PrismContext prismContext){
        if (expression == null) {
            return null;
        }
        JAXBElement element = ExpressionUtil.findFirstEvaluatorByName(expression, SchemaConstantsGenerated.C_VALUE);
        ListXNode shadowRefNodes = null;
        if (element == null && createIfNotExist){
            element =  new JAXBElement(SchemaConstantsGenerated.C_VALUE, RawType.class, new RawType(prismContext));
            expression.getExpressionEvaluator().add(element);
        }
        if (element != null && element.getValue() instanceof RawType) {
            RawType raw = (RawType) element.getValue();
            XNode node = raw.getXnode();
            if (node == null && createIfNotExist){
                raw = new RawType(new MapXNode(), prismContext);
                node = raw.getXnode();
                element.setValue(raw);
            }
            if (node instanceof MapXNode) {
                if (((MapXNode) node).containsKey(SHADOW_REF_KEY)) {
                    if (((MapXNode) node).get(SHADOW_REF_KEY) instanceof ListXNode) {
                        shadowRefNodes = (ListXNode) ((MapXNode) node).get(SHADOW_REF_KEY);
                    } else if (((MapXNode) node).get(SHADOW_REF_KEY) instanceof MapXNode) {
                        MapXNode shadowRef = (MapXNode) ((MapXNode) node).get(SHADOW_REF_KEY);
                        shadowRefNodes = new ListXNode();
                        shadowRefNodes.add(shadowRef);
                        ((MapXNode) node).put(SHADOW_REF_KEY, shadowRefNodes);
                    }
                } else if (createIfNotExist) {
                    shadowRefNodes = new ListXNode();
                    ((MapXNode) node).put(SHADOW_REF_KEY, shadowRefNodes);
=======
        JAXBElement element = ExpressionUtil.findFirstEvaluatorByName(expressionType, SchemaConstantsGenerated.C_VALUE);
        if (element != null && element.getValue() instanceof RawType) {
            RawType raw = (RawType) element.getValue();
            XNode node = raw.getXnode();
            if (node instanceof MapXNode && ((MapXNode) node).containsKey(SHADOW_REF_KEY)) {
                MapXNode shadowRefNode = (MapXNode) ((MapXNode) node).get(SHADOW_REF_KEY);
                if (shadowRefNode != null && shadowRefNode.containsKey(SHADOW_OID_KEY)) {
                    //noinspection unchecked
                    PrimitiveXNode<String> shadowOidNode = (PrimitiveXNode<String>) shadowRefNode.get(SHADOW_OID_KEY);
                    String oid = shadowOidNode != null ? shadowOidNode.getStringValue() : null;
                    return new ObjectReferenceType().oid(oid).type(ShadowType.COMPLEX_TYPE);
>>>>>>> 3057532f
                }
            } else if (createIfNotExist) {
                shadowRefNodes = new ListXNode();
                raw = new RawType(new MapXNode(), prismContext);
                node = raw.getXnode();
                ((MapXNode) node).put(SHADOW_REF_KEY, shadowRefNodes);
                element.setValue(raw);
            }
        }
        return shadowRefNodes;
    }

<<<<<<< HEAD
    public static void addShadowRefEvaluatorValue(ExpressionType expression, String oid, PrismContext prismContext){
        if (expression == null){
            expression = new ExpressionType();
        }
        JAXBElement valueElement = findFirstEvaluatorByName(expression, SchemaConstantsGenerated.C_VALUE);
        if (valueElement == null) {
           valueElement = new JAXBElement(SchemaConstants.C_VALUE, RawType.class, new RawType(prismContext));
           expression.getExpressionEvaluator().add(valueElement);
        }
        ListXNode shadowRefNodes = getShadowRefNodesList(expression, true, prismContext);
=======
    public static void createShadowRefEvaluatorValue(ExpressionType expression, String oid, PrismContext prismContext) {
        XNodeFactory factory = prismContext.xnodeFactory();

        if (expression == null) {
            expression = new ExpressionType();      // TODO ??? this value is thrown away
        }
        JAXBElement element =  new JAXBElement<>(SchemaConstants.C_VALUE, RawType.class, new RawType(prismContext));
>>>>>>> 3057532f

        Map<QName, XNode> shadowRefNodeSource = new HashMap<>();
        shadowRefNodeSource.put(SHADOW_OID_KEY, factory.primitive(oid));
        shadowRefNodeSource.put(SHADOW_TYPE_KEY, factory.primitive(ShadowType.COMPLEX_TYPE.getLocalPart()));

<<<<<<< HEAD
        shadowRefNodes.add(shadowRefNode);
=======
        Map<QName, XNode> valueNodeSource = new HashMap<>();
        valueNodeSource.put(SHADOW_REF_KEY, factory.map(shadowRefNodeSource));

        RawType expressionValue = new RawType(factory.map(valueNodeSource), prismContext);
        element.setValue(expressionValue);

        removeEvaluatorByName(expression, SchemaConstants.C_VALUE);
        expression.getExpressionEvaluator().add(element);
>>>>>>> 3057532f
    }

    public static List<String> getLiteralExpressionValues(ExpressionType expression) throws SchemaException{
        List<String> values = new ArrayList<>();
        List<JAXBElement> elements = ExpressionUtil.findAllEvaluatorsByName(expression, SchemaConstantsGenerated.C_VALUE);
        if (elements != null) {
            for (JAXBElement element : elements){
                 if (element.getValue() instanceof RawType){
                     RawType raw = (RawType) element.getValue();
                     if (raw != null) {
                         if (raw.getXnode() != null && raw.getXnode() instanceof PrimitiveXNode) {
                             PrimitiveXNode valueNode = (PrimitiveXNode) raw.getXnode();
                             if (valueNode != null && valueNode.getValue() != null) {
                                 values.add(valueNode.getValue().toString());
                             } else if (valueNode.getValueParser() != null) {
                                 values.add(valueNode.getValueParser().getStringValue());
                             }
                         } else if (raw.getParsedRealValue(String.class) != null) {
                             values.add(raw.getParsedRealValue(String.class));
                         }
                     }
                 }
            }
        }
        return values;
    }

    public static void updateLiteralExpressionValue(ExpressionType expression, List<String> values, PrismContext prismContext){
        if (expression == null) {
            expression = new ExpressionType();      // TODO ??? this is thrown away
        }
        removeEvaluatorByName(expression, SchemaConstantsGenerated.C_VALUE);
        for (String value : values) {
            PrimitiveXNode<String> newValueNode = prismContext.xnodeFactory().primitive(value);
            RawType raw = new RawType(newValueNode, prismContext);
            JAXBElement element =  new JAXBElement<>(SchemaConstantsGenerated.C_VALUE, RawType.class, raw);
            expression.expressionEvaluator(element);
        }
    }

    public static MapXNode getAssociationTargetSearchFilterValuesMap(ExpressionType expression){
        if (expression == null){
            return null;
        }
        JAXBElement element = ExpressionUtil.findFirstEvaluatorByName(expression, SchemaConstantsGenerated.C_ASSOCIATION_TARGET_SEARCH);
        if (element != null && element.getValue() != null && element.getValue() instanceof SearchObjectExpressionEvaluatorType) {
            SearchFilterType filter = ((SearchObjectExpressionEvaluatorType) element.getValue()).getFilter();
            if (filter == null){
                return null;
            }
            MapXNode filterValue = filter.getFilterClauseXNode();
            return filterValue != null && filterValue.containsKey(new QName("equal")) ?
                    (MapXNode)filterValue.get(new QName("equal")) : null;

        }
        return null;
    }

    public static String getTargetSearchExpPathValue(ExpressionType expression) {
        if (expression == null){
            return null;
        }
        MapXNode filterNodeMap = getAssociationTargetSearchFilterValuesMap(expression);
        if (filterNodeMap == null || !filterNodeMap.containsKey(new QName("path"))) {
            return null;
        }
        PrimitiveXNode<ItemPathType> pathValue = (PrimitiveXNode<ItemPathType>)filterNodeMap.get(new QName("path"));
        return pathValue != null && pathValue.getValue() != null ? pathValue.getValue().toString() : null;
    }

    public static String getTargetSearchExpValue(ExpressionType expression) {
        if (expression == null){
            return null;
        }
        MapXNode filterNodeMap = getAssociationTargetSearchFilterValuesMap(expression);
        if (filterNodeMap == null || !filterNodeMap.containsKey(new QName("value"))) {
            return null;
        }
        XNode node = filterNodeMap.get(new QName("value"));
        if (node instanceof ListXNode) {
            if (((ListXNode) node).size() > 0) {
                node = ((ListXNode) node).get(0);
            }
        }
        PrimitiveXNode valueNode = (PrimitiveXNode) node;
        if (valueNode == null) {
            return null;
        }
        if (valueNode.getValueParser() != null) {
            return valueNode.getValueParser().getStringValue();
        } else {
            return valueNode.getValue() != null ? valueNode.getValue().toString() : null;
        }

    }
}<|MERGE_RESOLUTION|>--- conflicted
+++ resolved
@@ -336,7 +336,6 @@
         }
     }
 
-<<<<<<< HEAD
     public static void removeShadowRefEvaluatorValue(ExpressionType expression, String shadowRefOid, PrismContext prismContext){
         if (expression == null){
             return;
@@ -380,10 +379,7 @@
         return "";
     }
 
-    public static JAXBElement createAssociationTargetSearchElement(){
-=======
     public static JAXBElement createAssociationTargetSearchElement(PrismContext prismContext) {
->>>>>>> 3057532f
         JAXBElement evaluator = new JAXBElement(SchemaConstantsGenerated.C_ASSOCIATION_TARGET_SEARCH, JAXBElement.GlobalScope.class,
                 new JAXBElement.GlobalScope());
         SearchObjectExpressionEvaluatorType searchObjectExpressionEvaluatorType = new SearchObjectExpressionEvaluatorType();
@@ -456,7 +452,6 @@
         if (expressionType == null) {
             return null;
         }
-<<<<<<< HEAD
         List<ObjectReferenceType> shadowRefList = new ArrayList<>();
         ListXNode shadowRefNodes = getShadowRefNodesList(expressionType, false, null);
 
@@ -509,19 +504,6 @@
                 } else if (createIfNotExist) {
                     shadowRefNodes = new ListXNode();
                     ((MapXNode) node).put(SHADOW_REF_KEY, shadowRefNodes);
-=======
-        JAXBElement element = ExpressionUtil.findFirstEvaluatorByName(expressionType, SchemaConstantsGenerated.C_VALUE);
-        if (element != null && element.getValue() instanceof RawType) {
-            RawType raw = (RawType) element.getValue();
-            XNode node = raw.getXnode();
-            if (node instanceof MapXNode && ((MapXNode) node).containsKey(SHADOW_REF_KEY)) {
-                MapXNode shadowRefNode = (MapXNode) ((MapXNode) node).get(SHADOW_REF_KEY);
-                if (shadowRefNode != null && shadowRefNode.containsKey(SHADOW_OID_KEY)) {
-                    //noinspection unchecked
-                    PrimitiveXNode<String> shadowOidNode = (PrimitiveXNode<String>) shadowRefNode.get(SHADOW_OID_KEY);
-                    String oid = shadowOidNode != null ? shadowOidNode.getStringValue() : null;
-                    return new ObjectReferenceType().oid(oid).type(ShadowType.COMPLEX_TYPE);
->>>>>>> 3057532f
                 }
             } else if (createIfNotExist) {
                 shadowRefNodes = new ListXNode();
@@ -534,43 +516,23 @@
         return shadowRefNodes;
     }
 
-<<<<<<< HEAD
-    public static void addShadowRefEvaluatorValue(ExpressionType expression, String oid, PrismContext prismContext){
-        if (expression == null){
-            expression = new ExpressionType();
+    public static void addShadowRefEvaluatorValue(ExpressionType expression, String oid, PrismContext prismContext) {
+        XNodeFactory factory = prismContext.xnodeFactory();
+
+        if (expression == null) {
+            expression = new ExpressionType();      // TODO ??? this value is thrown away
         }
         JAXBElement valueElement = findFirstEvaluatorByName(expression, SchemaConstantsGenerated.C_VALUE);
         if (valueElement == null) {
-           valueElement = new JAXBElement(SchemaConstants.C_VALUE, RawType.class, new RawType(prismContext));
+           valueElement = new JAXBElement<>(SchemaConstants.C_VALUE, RawType.class, new RawType(prismContext));
            expression.getExpressionEvaluator().add(valueElement);
         }
         ListXNode shadowRefNodes = getShadowRefNodesList(expression, true, prismContext);
-=======
-    public static void createShadowRefEvaluatorValue(ExpressionType expression, String oid, PrismContext prismContext) {
-        XNodeFactory factory = prismContext.xnodeFactory();
-
-        if (expression == null) {
-            expression = new ExpressionType();      // TODO ??? this value is thrown away
-        }
-        JAXBElement element =  new JAXBElement<>(SchemaConstants.C_VALUE, RawType.class, new RawType(prismContext));
->>>>>>> 3057532f
 
         Map<QName, XNode> shadowRefNodeSource = new HashMap<>();
         shadowRefNodeSource.put(SHADOW_OID_KEY, factory.primitive(oid));
         shadowRefNodeSource.put(SHADOW_TYPE_KEY, factory.primitive(ShadowType.COMPLEX_TYPE.getLocalPart()));
-
-<<<<<<< HEAD
-        shadowRefNodes.add(shadowRefNode);
-=======
-        Map<QName, XNode> valueNodeSource = new HashMap<>();
-        valueNodeSource.put(SHADOW_REF_KEY, factory.map(shadowRefNodeSource));
-
-        RawType expressionValue = new RawType(factory.map(valueNodeSource), prismContext);
-        element.setValue(expressionValue);
-
-        removeEvaluatorByName(expression, SchemaConstants.C_VALUE);
-        expression.getExpressionEvaluator().add(element);
->>>>>>> 3057532f
+		shadowRefNodes.add(factory.map(shadowRefNodeSource));   // todo [merge] verify
     }
 
     public static List<String> getLiteralExpressionValues(ExpressionType expression) throws SchemaException{

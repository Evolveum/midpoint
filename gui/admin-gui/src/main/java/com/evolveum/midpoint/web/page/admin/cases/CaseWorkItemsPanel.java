/*
 * Copyright (C) 2010-2020 Evolveum and contributors
 *
 * This work is dual-licensed under the Apache License 2.0
 * and European Union Public License. See LICENSE file for details.
 */
package com.evolveum.midpoint.web.page.admin.cases;

import java.util.ArrayList;
import java.util.Collection;
import java.util.Collections;
import java.util.List;

import org.apache.commons.lang3.StringUtils;
import org.apache.wicket.ajax.AjaxRequestTarget;
import org.apache.wicket.extensions.markup.html.repeater.data.sort.SortOrder;
import org.apache.wicket.extensions.markup.html.repeater.data.table.IColumn;
import org.apache.wicket.model.IModel;
import org.apache.wicket.model.Model;
import org.apache.wicket.request.mapper.parameter.PageParameters;

import com.evolveum.midpoint.gui.api.GuiStyleConstants;
import com.evolveum.midpoint.gui.api.component.BasePanel;
<<<<<<< HEAD
import com.evolveum.midpoint.gui.api.util.WebComponentUtil;
import com.evolveum.midpoint.gui.api.util.WebModelServiceUtils;
import com.evolveum.midpoint.gui.api.prism.wrapper.PrismContainerValueWrapper;
import com.evolveum.midpoint.gui.impl.component.ContainerListPanel;
=======
import com.evolveum.midpoint.gui.api.component.ContainerableListPanel;
import com.evolveum.midpoint.gui.api.prism.wrapper.PrismContainerValueWrapper;
import com.evolveum.midpoint.gui.api.util.WebComponentUtil;
import com.evolveum.midpoint.gui.api.util.WebModelServiceUtils;
>>>>>>> 3bed67c8
import com.evolveum.midpoint.gui.impl.component.icon.CompositedIconBuilder;
import com.evolveum.midpoint.prism.PrismConstants;
import com.evolveum.midpoint.prism.PrismObject;
import com.evolveum.midpoint.prism.query.ObjectFilter;
import com.evolveum.midpoint.prism.query.ObjectQuery;
import com.evolveum.midpoint.schema.GetOperationOptions;
import com.evolveum.midpoint.schema.SelectorOptions;
import com.evolveum.midpoint.schema.result.OperationResult;
import com.evolveum.midpoint.schema.util.CaseTypeUtil;
import com.evolveum.midpoint.task.api.Task;
import com.evolveum.midpoint.web.component.data.BaseSortableDataProvider;
import com.evolveum.midpoint.web.component.data.column.*;
import com.evolveum.midpoint.web.component.menu.cog.ButtonInlineMenuItem;
import com.evolveum.midpoint.web.component.menu.cog.InlineMenuItem;
import com.evolveum.midpoint.web.component.menu.cog.InlineMenuItemAction;
import com.evolveum.midpoint.web.page.admin.workflow.PageAttorneySelection;
import com.evolveum.midpoint.web.session.PageStorage;
import com.evolveum.midpoint.web.session.UserProfileStorage;
import com.evolveum.midpoint.wf.util.ApprovalUtils;
import com.evolveum.midpoint.xml.ns._public.common.common_3.*;
import com.evolveum.prism.xml.ns._public.types_3.PolyStringType;

/**
 * Created by honchar
 */
public class CaseWorkItemsPanel extends BasePanel<CaseWorkItemType> {

    private static final long serialVersionUID = 1L;

    private static final String DOT_CLASS = CaseWorkItemsPanel.class.getName() + ".";
    private static final String OPERATION_LOAD_POWER_DONOR_OBJECT = DOT_CLASS + "loadPowerDonorObject";
    private static final String OPERATION_COMPLETE_WORK_ITEM = DOT_CLASS + "completeWorkItem";

    private static final String ID_WORKITEMS_TABLE = "workitemsTable";

    public enum View {
        FULL_LIST,                // selectable, full information
        DASHBOARD,                 // not selectable, reduced info (on dashboard)
        ITEMS_FOR_PROCESS        // work items for a process
    }

    private final View view;

    private PageParameters pageParameters;

    public CaseWorkItemsPanel(String id, View view) {
        super(id);
        this.view = view;
    }

    public CaseWorkItemsPanel(String id, View view, PageParameters pageParameters) {
        super(id);
        this.view = view;
        this.pageParameters = pageParameters;
    }

    @Override
    protected void onInitialize() {
        super.onInitialize();
        initLayout();
    }

<<<<<<< HEAD
    private void initLayout(){
        ContainerListPanel workItemsPanel = new ContainerListPanel(ID_WORKITEMS_TABLE, CaseWorkItemType.class) {
=======
    private void initLayout() {
        ContainerableListPanel workItemsPanel = new ContainerableListPanel(ID_WORKITEMS_TABLE,
                UserProfileStorage.TableId.PAGE_CASE_WORK_ITEMS_PANEL) {
            @Override
            protected Class getType() {
                return CaseWorkItemType.class;
            }
>>>>>>> 3bed67c8

            @Override
            protected PageStorage getPageStorage() {
                return CaseWorkItemsPanel.this.getPageBase().getSessionStorage().getWorkItemStorage();
            }

            @Override
            protected List<IColumn<PrismContainerValueWrapper<CaseWorkItemType>, String>> createDefaultColumns() {
                return CaseWorkItemsPanel.this.createDefaultColumns();
            }

            @Override
            protected List<InlineMenuItem> createInlineMenu() {
                return null;
            }

            @Override
<<<<<<< HEAD
            protected ObjectQuery addFilterToContentQuery(ObjectQuery query) {
                ObjectFilter customFilter = getCaseWorkItemsFilter();
                if (customFilter != null){
                    if (query == null){
                        query = getPrismContext().queryFor(getType()).build();
                    }
                    query.addFilter(customFilter);
                }
                return query;
=======
            protected ObjectFilter getCustomFilter() {
                return getCaseWorkItemsFilter();
>>>>>>> 3bed67c8
            }

            @Override
            protected Collection<SelectorOptions<GetOperationOptions>> createOptions() {
                return CaseWorkItemsPanel.this.getPageBase().getOperationOptionsBuilder()
                        .item(AbstractWorkItemType.F_ASSIGNEE_REF).resolve()
                        .item(PrismConstants.T_PARENT, CaseType.F_OBJECT_REF).resolve()
                        .item(PrismConstants.T_PARENT, CaseType.F_TARGET_REF).resolve()
                        .build();
            }

            @Override
            protected boolean hideFooterIfSinglePage() {
                return View.DASHBOARD.equals(view);
            }

            @Override
<<<<<<< HEAD
            protected boolean isHeaderVisible() {
=======
            protected boolean isSearchVisible() {
>>>>>>> 3bed67c8
                return !View.DASHBOARD.equals(view);
            }

            @Override
<<<<<<< HEAD
            protected void setDefaultSorting(BaseSortableDataProvider provider){
=======
            protected void setDefaultSorting(ContainerListDataProvider provider) {
>>>>>>> 3bed67c8
                provider.setSort(CaseWorkItemType.F_CREATE_TIMESTAMP.getLocalPart(), SortOrder.DESCENDING);
            }

            @Override
            protected IColumn createCheckboxColumn() {
                return CaseWorkItemsPanel.this.createCheckboxColumn();
            }

            @Override
            protected IColumn createIconColumn() {
                return CaseWorkItemsPanel.this.createIconColumn();
            }

            @Override
            protected IColumn createNameColumn(IModel columnNameModel, String itemPath, ExpressionType expression) {
                return CaseWorkItemsPanel.this.createNameColumn();
            }

        };
        workItemsPanel.setOutputMarkupId(true);
        add(workItemsPanel);
    }

<<<<<<< HEAD
    private IColumn<PrismContainerValueWrapper<CaseWorkItemType>, String> createCheckboxColumn(){
=======
    private List<IColumn<PrismContainerValueWrapper<CaseWorkItemType>, String>> initColumns() {
        List<IColumn<PrismContainerValueWrapper<CaseWorkItemType>, String>> columns = new ArrayList<>();

>>>>>>> 3bed67c8
        if (View.FULL_LIST.equals(view)) {
            return  new CheckBoxHeaderColumn<>();
        }
        return null;
    }

    private IColumn<PrismContainerValueWrapper<CaseWorkItemType>, String> createIconColumn(){
        return new IconColumn<PrismContainerValueWrapper<CaseWorkItemType>>(Model.of("")) {

            private static final long serialVersionUID = 1L;

            @Override
            protected DisplayType getIconDisplayType(IModel<PrismContainerValueWrapper<CaseWorkItemType>> rowModel) {
                return WebComponentUtil.createDisplayType(WebComponentUtil.createDefaultBlackIcon(CaseWorkItemType.COMPLEX_TYPE));
            }

<<<<<<< HEAD
        };
    }

    private IColumn<PrismContainerValueWrapper<CaseWorkItemType>, String> createNameColumn(){
        return new LinkColumn<PrismContainerValueWrapper<CaseWorkItemType>>(createStringResource("PolicyRulesPanel.nameColumn")){
=======
        });
        columns.add(new AjaxLinkColumn<PrismContainerValueWrapper<CaseWorkItemType>>(createStringResource("PolicyRulesPanel.nameColumn")) {
>>>>>>> 3bed67c8
            private static final long serialVersionUID = 1L;

            @Override
            protected IModel<String> createLinkModel(IModel<PrismContainerValueWrapper<CaseWorkItemType>> rowModel) {
                PolyStringType workitemName = ColumnUtils.unwrapRowModel(rowModel).getName();
                return Model.of(WebComponentUtil.getTranslatedPolyString(workitemName));
            }

            @Override
            public boolean isEnabled(IModel<PrismContainerValueWrapper<CaseWorkItemType>> rowModel) {
                if (rowModel.getObject() == null || rowModel.getObject().getRealValue() == null) {
                    return false;
                }
                return true;
            }

            @Override
            public void onClick(AjaxRequestTarget target, IModel<PrismContainerValueWrapper<CaseWorkItemType>> rowModel) {
                PageCaseWorkItem pageCaseWorkItem = new PageCaseWorkItem(rowModel.getObject() != null ? rowModel.getObject().getRealValue() : null, pageParameters);
                CaseWorkItemsPanel.this.getPageBase().navigateToNext(pageCaseWorkItem);
            }
        };
    }

    private List<IColumn<PrismContainerValueWrapper<CaseWorkItemType>, String>> createDefaultColumns(){
        List<IColumn<PrismContainerValueWrapper<CaseWorkItemType>, String>> columns = new ArrayList<>();
        columns.add(createNameColumn());
        columns.addAll(ColumnUtils.getDefaultWorkItemColumns(getPageBase(), View.FULL_LIST.equals(view)));
        if (View.FULL_LIST.equals(view)) {
            columns.add(new InlineMenuButtonColumn<>(createRowActions(), getPageBase()));
        }
        return columns;
    }

    protected List<InlineMenuItem> createRowActions() {
        List<InlineMenuItem> menu = new ArrayList<>();

        menu.add(new ButtonInlineMenuItem(createStringResource("pageWorkItem.button.reject")) {
            private static final long serialVersionUID = 1L;

            @Override
            public InlineMenuItemAction initAction() {
                return new ColumnMenuAction<PrismContainerValueWrapper<CaseWorkItemType>>() {

                    @Override
                    public void onClick(AjaxRequestTarget target) {
                        workItemActionPerformed(getRowModel(), false, target);
                    }
                };
            }

            @Override
            public IModel<Boolean> getEnabled() {
                IModel<PrismContainerValueWrapper<CaseWorkItemType>> rowModel = ((ColumnMenuAction<PrismContainerValueWrapper<CaseWorkItemType>>) getAction()).getRowModel();
                if (rowModel != null && rowModel.getObject() != null && rowModel.getObject().getRealValue() != null) {
                    CaseWorkItemType workItem = rowModel.getObject().getRealValue();
                    return Model.of(!CaseTypeUtil.isClosed(CaseTypeUtil.getCase(workItem)));
                } else {
                    return super.getEnabled();
                }
            }

            @Override
            public IModel<String> getConfirmationMessageModel() {
                return createStringResource("CaseWorkItemsPanel.confirmWorkItemsRejectAction");
            }

            @Override
            public CompositedIconBuilder getIconCompositedBuilder() {
                return getDefaultCompositedIconBuilder(GuiStyleConstants.CLASS_ICON_NO_OBJECTS);
            }
        });
        menu.add(new ButtonInlineMenuItem(createStringResource("pageWorkItem.button.approve")) {
            private static final long serialVersionUID = 1L;

            @Override
            public InlineMenuItemAction initAction() {
                return new ColumnMenuAction<PrismContainerValueWrapper<CaseWorkItemType>>() {

                    @Override
                    public void onClick(AjaxRequestTarget target) {
                        workItemActionPerformed(getRowModel(), true, target);
                    }
                };
            }

            @Override
            public CompositedIconBuilder getIconCompositedBuilder() {
                return getDefaultCompositedIconBuilder(GuiStyleConstants.CLASS_ICON_ACTIVATION_ACTIVE);
            }

            @Override
            public IModel<Boolean> getEnabled() {
                IModel<PrismContainerValueWrapper<CaseWorkItemType>> rowModel = ((ColumnMenuAction<PrismContainerValueWrapper<CaseWorkItemType>>) getAction()).getRowModel();
                if (rowModel != null && rowModel.getObject() != null && rowModel.getObject().getRealValue() != null) {
                    CaseWorkItemType workItem = rowModel.getObject().getRealValue();
                    return Model.of(!CaseTypeUtil.isClosed(CaseTypeUtil.getCase(workItem)));
                } else {
                    return super.getEnabled();
                }
            }

            @Override
            public IModel<String> getConfirmationMessageModel() {
                return createStringResource("CaseWorkItemsPanel.confirmWorkItemsApproveAction");
            }
        });

        return menu;
    }

    private void workItemActionPerformed(IModel<PrismContainerValueWrapper<CaseWorkItemType>> rowModel, boolean approved,
            AjaxRequestTarget target) {
        List<PrismContainerValueWrapper<CaseWorkItemType>> selectedWorkItems = new ArrayList<>();
        if (rowModel == null) {
            ContainerListPanel<CaseWorkItemType> tablePanel = getContainerListPanel();
            selectedWorkItems.addAll(tablePanel.getSelectedObjects());
        } else {
            selectedWorkItems.addAll(Collections.singletonList(rowModel.getObject()));
        }

        if (selectedWorkItems.size() == 0) {
            warn(getString("CaseWorkItemsPanel.noWorkItemIsSelected"));
            target.add(getPageBase().getFeedbackPanel());
            return;
        }
        Task task = CaseWorkItemsPanel.this.getPageBase().createSimpleTask(OPERATION_LOAD_POWER_DONOR_OBJECT);
        OperationResult result = new OperationResult(OPERATION_LOAD_POWER_DONOR_OBJECT);
        final PrismObject<UserType> powerDonor = StringUtils.isNotEmpty(getPowerDonorOidParameterValue()) ?
                WebModelServiceUtils.loadObject(UserType.class, getPowerDonorOidParameterValue(),
                        CaseWorkItemsPanel.this.getPageBase(), task, result) : null;
        OperationResult completeWorkItemResult = new OperationResult(OPERATION_COMPLETE_WORK_ITEM);
        selectedWorkItems.forEach(workItemToReject -> {
            WebComponentUtil.workItemApproveActionPerformed(target, workItemToReject.getRealValue(),
                    new AbstractWorkItemOutputType(getPrismContext()).outcome(ApprovalUtils.toUri(approved)),
                    null, powerDonor, approved, completeWorkItemResult, CaseWorkItemsPanel.this.getPageBase());
        });

        WebComponentUtil.clearProviderCache(getContainerListPanel().getTable().getDataTable().getDataProvider());

        getPageBase().showResult(completeWorkItemResult, true);
        target.add(getPageBase().getFeedbackPanel());
        target.add(getContainerListPanel());

    }

<<<<<<< HEAD
    public ContainerListPanel<CaseWorkItemType> getContainerListPanel(){
        return (ContainerListPanel<CaseWorkItemType>) get(ID_WORKITEMS_TABLE);
=======
    public ContainerableListPanel<CaseWorkItemType> getContainerableListPanel() {
        return (ContainerableListPanel<CaseWorkItemType>) get(ID_WORKITEMS_TABLE);
>>>>>>> 3bed67c8
    }

    protected ObjectFilter getCaseWorkItemsFilter() {
        return null;
    }

    private String getPowerDonorOidParameterValue() {
        if (pageParameters != null && pageParameters.get(PageAttorneySelection.PARAMETER_DONOR_OID) != null) {
            return pageParameters.get(PageAttorneySelection.PARAMETER_DONOR_OID).toString();
        }
        return null;
    }
}<|MERGE_RESOLUTION|>--- conflicted
+++ resolved
@@ -21,22 +21,14 @@
 
 import com.evolveum.midpoint.gui.api.GuiStyleConstants;
 import com.evolveum.midpoint.gui.api.component.BasePanel;
-<<<<<<< HEAD
 import com.evolveum.midpoint.gui.api.util.WebComponentUtil;
 import com.evolveum.midpoint.gui.api.util.WebModelServiceUtils;
 import com.evolveum.midpoint.gui.api.prism.wrapper.PrismContainerValueWrapper;
-import com.evolveum.midpoint.gui.impl.component.ContainerListPanel;
-=======
-import com.evolveum.midpoint.gui.api.component.ContainerableListPanel;
-import com.evolveum.midpoint.gui.api.prism.wrapper.PrismContainerValueWrapper;
-import com.evolveum.midpoint.gui.api.util.WebComponentUtil;
-import com.evolveum.midpoint.gui.api.util.WebModelServiceUtils;
->>>>>>> 3bed67c8
+import com.evolveum.midpoint.gui.impl.component.ContainerableListPanel;
 import com.evolveum.midpoint.gui.impl.component.icon.CompositedIconBuilder;
 import com.evolveum.midpoint.prism.PrismConstants;
 import com.evolveum.midpoint.prism.PrismObject;
 import com.evolveum.midpoint.prism.query.ObjectFilter;
-import com.evolveum.midpoint.prism.query.ObjectQuery;
 import com.evolveum.midpoint.schema.GetOperationOptions;
 import com.evolveum.midpoint.schema.SelectorOptions;
 import com.evolveum.midpoint.schema.result.OperationResult;
@@ -49,7 +41,6 @@
 import com.evolveum.midpoint.web.component.menu.cog.InlineMenuItemAction;
 import com.evolveum.midpoint.web.page.admin.workflow.PageAttorneySelection;
 import com.evolveum.midpoint.web.session.PageStorage;
-import com.evolveum.midpoint.web.session.UserProfileStorage;
 import com.evolveum.midpoint.wf.util.ApprovalUtils;
 import com.evolveum.midpoint.xml.ns._public.common.common_3.*;
 import com.evolveum.prism.xml.ns._public.types_3.PolyStringType;
@@ -94,18 +85,8 @@
         initLayout();
     }
 
-<<<<<<< HEAD
     private void initLayout(){
-        ContainerListPanel workItemsPanel = new ContainerListPanel(ID_WORKITEMS_TABLE, CaseWorkItemType.class) {
-=======
-    private void initLayout() {
-        ContainerableListPanel workItemsPanel = new ContainerableListPanel(ID_WORKITEMS_TABLE,
-                UserProfileStorage.TableId.PAGE_CASE_WORK_ITEMS_PANEL) {
-            @Override
-            protected Class getType() {
-                return CaseWorkItemType.class;
-            }
->>>>>>> 3bed67c8
+        ContainerableListPanel workItemsPanel = new ContainerableListPanel(ID_WORKITEMS_TABLE, CaseWorkItemType.class) {
 
             @Override
             protected PageStorage getPageStorage() {
@@ -123,20 +104,8 @@
             }
 
             @Override
-<<<<<<< HEAD
-            protected ObjectQuery addFilterToContentQuery(ObjectQuery query) {
-                ObjectFilter customFilter = getCaseWorkItemsFilter();
-                if (customFilter != null){
-                    if (query == null){
-                        query = getPrismContext().queryFor(getType()).build();
-                    }
-                    query.addFilter(customFilter);
-                }
-                return query;
-=======
             protected ObjectFilter getCustomFilter() {
                 return getCaseWorkItemsFilter();
->>>>>>> 3bed67c8
             }
 
             @Override
@@ -154,20 +123,12 @@
             }
 
             @Override
-<<<<<<< HEAD
             protected boolean isHeaderVisible() {
-=======
-            protected boolean isSearchVisible() {
->>>>>>> 3bed67c8
                 return !View.DASHBOARD.equals(view);
             }
 
             @Override
-<<<<<<< HEAD
             protected void setDefaultSorting(BaseSortableDataProvider provider){
-=======
-            protected void setDefaultSorting(ContainerListDataProvider provider) {
->>>>>>> 3bed67c8
                 provider.setSort(CaseWorkItemType.F_CREATE_TIMESTAMP.getLocalPart(), SortOrder.DESCENDING);
             }
 
@@ -191,13 +152,7 @@
         add(workItemsPanel);
     }
 
-<<<<<<< HEAD
     private IColumn<PrismContainerValueWrapper<CaseWorkItemType>, String> createCheckboxColumn(){
-=======
-    private List<IColumn<PrismContainerValueWrapper<CaseWorkItemType>, String>> initColumns() {
-        List<IColumn<PrismContainerValueWrapper<CaseWorkItemType>, String>> columns = new ArrayList<>();
-
->>>>>>> 3bed67c8
         if (View.FULL_LIST.equals(view)) {
             return  new CheckBoxHeaderColumn<>();
         }
@@ -214,16 +169,11 @@
                 return WebComponentUtil.createDisplayType(WebComponentUtil.createDefaultBlackIcon(CaseWorkItemType.COMPLEX_TYPE));
             }
 
-<<<<<<< HEAD
         };
     }
 
     private IColumn<PrismContainerValueWrapper<CaseWorkItemType>, String> createNameColumn(){
         return new LinkColumn<PrismContainerValueWrapper<CaseWorkItemType>>(createStringResource("PolicyRulesPanel.nameColumn")){
-=======
-        });
-        columns.add(new AjaxLinkColumn<PrismContainerValueWrapper<CaseWorkItemType>>(createStringResource("PolicyRulesPanel.nameColumn")) {
->>>>>>> 3bed67c8
             private static final long serialVersionUID = 1L;
 
             @Override
@@ -241,7 +191,7 @@
             }
 
             @Override
-            public void onClick(AjaxRequestTarget target, IModel<PrismContainerValueWrapper<CaseWorkItemType>> rowModel) {
+            public void onClick(IModel<PrismContainerValueWrapper<CaseWorkItemType>> rowModel) {
                 PageCaseWorkItem pageCaseWorkItem = new PageCaseWorkItem(rowModel.getObject() != null ? rowModel.getObject().getRealValue() : null, pageParameters);
                 CaseWorkItemsPanel.this.getPageBase().navigateToNext(pageCaseWorkItem);
             }
@@ -339,7 +289,7 @@
             AjaxRequestTarget target) {
         List<PrismContainerValueWrapper<CaseWorkItemType>> selectedWorkItems = new ArrayList<>();
         if (rowModel == null) {
-            ContainerListPanel<CaseWorkItemType> tablePanel = getContainerListPanel();
+            ContainerableListPanel<CaseWorkItemType> tablePanel = getContainerableListPanel();
             selectedWorkItems.addAll(tablePanel.getSelectedObjects());
         } else {
             selectedWorkItems.addAll(Collections.singletonList(rowModel.getObject()));
@@ -362,21 +312,20 @@
                     null, powerDonor, approved, completeWorkItemResult, CaseWorkItemsPanel.this.getPageBase());
         });
 
-        WebComponentUtil.clearProviderCache(getContainerListPanel().getTable().getDataTable().getDataProvider());
+        WebComponentUtil.clearProviderCache(getContainerableListPanel().getTable().getDataTable().getDataProvider());
 
         getPageBase().showResult(completeWorkItemResult, true);
         target.add(getPageBase().getFeedbackPanel());
-        target.add(getContainerListPanel());
-
-    }
-
-<<<<<<< HEAD
-    public ContainerListPanel<CaseWorkItemType> getContainerListPanel(){
-        return (ContainerListPanel<CaseWorkItemType>) get(ID_WORKITEMS_TABLE);
-=======
+        target.add(getContainerableListPanel());
+
+    }
+
+//<<<<<<< HEAD
+//    public ContainerListPanel<CaseWorkItemType> getContainerListPanel(){
+//        return (ContainerListPanel<CaseWorkItemType>) get(ID_WORKITEMS_TABLE);
+//=======
     public ContainerableListPanel<CaseWorkItemType> getContainerableListPanel() {
         return (ContainerableListPanel<CaseWorkItemType>) get(ID_WORKITEMS_TABLE);
->>>>>>> 3bed67c8
     }
 
     protected ObjectFilter getCaseWorkItemsFilter() {

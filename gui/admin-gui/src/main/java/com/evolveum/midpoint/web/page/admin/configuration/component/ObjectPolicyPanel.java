/*
 * Copyright (c) 2010-2017 Evolveum
 *
 * Licensed under the Apache License, Version 2.0 (the "License");
 * you may not use this file except in compliance with the License.
 * You may obtain a copy of the License at
 *
 *     http://www.apache.org/licenses/LICENSE-2.0
 *
 * Unless required by applicable law or agreed to in writing, software
 * distributed under the License is distributed on an "AS IS" BASIS,
 * WITHOUT WARRANTIES OR CONDITIONS OF ANY KIND, either express or implied.
 * See the License for the specific language governing permissions and
 * limitations under the License.
 */

package com.evolveum.midpoint.web.page.admin.configuration.component;


import java.util.ArrayList;
import java.util.Iterator;
import java.util.List;

import javax.xml.namespace.QName;

import org.apache.commons.lang3.BooleanUtils;
import org.apache.commons.lang3.StringUtils;
import org.apache.wicket.AttributeModifier;
import org.apache.wicket.Component;
<<<<<<< HEAD
import org.apache.wicket.MarkupContainer;
import org.apache.wicket.RestartResponseException;
=======
>>>>>>> 3057532f
import org.apache.wicket.ajax.AjaxRequestTarget;
import org.apache.wicket.ajax.form.AjaxFormComponentUpdatingBehavior;
import org.apache.wicket.ajax.markup.html.AjaxLink;
import org.apache.wicket.behavior.AttributeAppender;
import org.apache.wicket.feedback.ComponentFeedbackMessageFilter;
import org.apache.wicket.markup.html.WebMarkupContainer;
import org.apache.wicket.markup.html.form.CheckBox;
import org.apache.wicket.markup.html.form.Form;
import org.apache.wicket.markup.html.form.TextField;
import org.apache.wicket.markup.html.list.ListItem;
import org.apache.wicket.markup.html.list.ListView;
import org.apache.wicket.markup.html.panel.FeedbackPanel;
import org.apache.wicket.model.IModel;
import org.apache.wicket.model.Model;
import org.apache.wicket.model.PropertyModel;
import org.apache.wicket.model.StringResourceModel;
import org.apache.wicket.validation.IValidatable;
import org.apache.wicket.validation.IValidator;
import org.apache.wicket.validation.ValidationError;

import com.evolveum.midpoint.gui.api.component.BasePanel;
import com.evolveum.midpoint.gui.api.model.LoadableModel;
import com.evolveum.midpoint.gui.api.page.PageBase;
import com.evolveum.midpoint.gui.api.util.WebComponentUtil;
import com.evolveum.midpoint.prism.PrismObject;
import com.evolveum.midpoint.prism.query.ObjectQuery;
import com.evolveum.midpoint.schema.result.OperationResult;
import com.evolveum.midpoint.task.api.Task;
import com.evolveum.midpoint.util.logging.LoggingUtils;
import com.evolveum.midpoint.util.logging.Trace;
import com.evolveum.midpoint.util.logging.TraceManager;
import com.evolveum.midpoint.web.component.AjaxSubmitButton;
import com.evolveum.midpoint.web.component.dialog.Popupable;
import com.evolveum.midpoint.web.component.form.DropDownFormGroup;
import com.evolveum.midpoint.web.component.input.ChoiceableChoiceRenderer;
import com.evolveum.midpoint.web.component.input.QNameObjectTypeChoiceRenderer;
import com.evolveum.midpoint.web.component.util.VisibleEnableBehaviour;
import com.evolveum.midpoint.web.page.admin.configuration.dto.ObjectPolicyDialogDto;
import com.evolveum.midpoint.web.page.admin.configuration.dto.ObjectTemplateConfigTypeReferenceDto;
import com.evolveum.midpoint.xml.ns._public.common.common_3.ObjectPolicyConfigurationType;
import com.evolveum.midpoint.xml.ns._public.common.common_3.ObjectTemplateType;
import com.evolveum.midpoint.xml.ns._public.common.common_3.PropertyConstraintType;
import com.evolveum.prism.xml.ns._public.types_3.ItemPathType;


/**
 * @author shood
 */
public class ObjectPolicyPanel extends BasePanel<ObjectPolicyDialogDto> implements Popupable{

	/**
	 *
	 */
	private static final long serialVersionUID = 1L;

	private static final Trace LOGGER = TraceManager.getTrace(ObjectPolicyPanel.class);

	private static final String DOT_CLASS = ObjectPolicyPanel.class.getName() + ".";

	private static final String OPERATION_LOAD_ALL_OBJECT_TEMPLATES = DOT_CLASS + "loadObjectTemplates";

	private static final String ID_FORM = "mainForm";
	private static final String ID_TYPE = "type";
	private static final String ID_SUBTYPE = "subtype";
	private static final String ID_OBJECT_TEMPLATE = "objectTemplate";
	private static final String ID_BUTTON_SAVE = "saveButton";
	private static final String ID_BUTTON_CANCEL = "cancelButton";
	private static final String ID_OID_BOUND = "oidBound";
	private static final String ID_PROPERTY = "property";
	private static final String ID_PROPERTY_PATH = "propertyPath";
	private static final String ID_REPEATER = "repeater";
	private static final String ID_TEXT_WRAPPER = "textWrapper";
	private static final String ID_BUTTON_GROUP = "buttonGroup";
	private static final String ID_BUTTON_REMOVE = "remove";
	private static final String ID_BUTTON_ADD = "add";
	private static final String ID_FEEDBACK = "feedback";
	private static final String ID_CONFLICT_RESOLUTION_CONTAINER = "conflictResolutionContainer";

	private static final String ID_LABEL_SIZE = "col-md-4";
	private static final String ID_INPUT_SIZE = "col-md-8";

	private static final String CLASS_MULTI_VALUE = "multivalue-form";
	private static final String OFFSET_CLASS = "col-md-offset-4";

	private IModel<ObjectPolicyDialogDto> model;

	public ObjectPolicyPanel(String id, final ObjectPolicyConfigurationType config) {
		super(id);

		model = new LoadableModel<ObjectPolicyDialogDto>(false) {
			private static final long serialVersionUID = 1L;

			@Override
			protected ObjectPolicyDialogDto load() {
				return loadModel(config);
			}
		};

		initLayout(config);

		setOutputMarkupId(true);
	}

	private ObjectPolicyDialogDto loadModel(ObjectPolicyConfigurationType config) {
		ObjectPolicyDialogDto dto = new ObjectPolicyDialogDto(config, getPageBase());
		return dto;
	}

	public StringResourceModel createStringResource(String resourceKey, Object... objects) {
		return PageBase.createStringResourceStatic(this, resourceKey, objects);
	}

	public void initLayout(ObjectPolicyConfigurationType config) {
		Form<?> form = new Form<>(ID_FORM);
		form.setOutputMarkupId(true);
		add(form);

		DropDownFormGroup<QName> type = new DropDownFormGroup<>(ID_TYPE,
            new PropertyModel<>(model, ObjectPolicyDialogDto.F_TYPE), createTypeChoiceList(),
				new QNameObjectTypeChoiceRenderer(), createStringResource("ObjectPolicyDialog.type"), ID_LABEL_SIZE,
				ID_INPUT_SIZE, false);
		form.add(type);
		type.getInput().setNullValid(config.getConflictResolution() != null);
		type.getInput().setRequired(config.getConflictResolution() == null);           // traditional template entries still require object type
		TextField<String> fieldSubtype = new TextField<>(ID_SUBTYPE, new PropertyModel<String>(model, ObjectPolicyDialogDto.F_SUBTYPE));
		form.add(fieldSubtype);
		form.add(fieldSubtype);

		DropDownFormGroup<ObjectTemplateConfigTypeReferenceDto> template = new DropDownFormGroup<>(ID_OBJECT_TEMPLATE,
            new PropertyModel<>(model, ObjectPolicyDialogDto.F_TEMPLATE_REF),
				createObjectTemplateList(), new ChoiceableChoiceRenderer<>(),
				createStringResource("ObjectPolicyDialog.template"), ID_LABEL_SIZE, ID_INPUT_SIZE, false);
		form.add(template);
		template.getInput().setNullValid(config.getConflictResolution() != null);
		template.getInput().setRequired(config.getConflictResolution() == null);

		WebMarkupContainer conflictResolutionContainer = new WebMarkupContainer(ID_CONFLICT_RESOLUTION_CONTAINER);
		conflictResolutionContainer.setVisible(config.getConflictResolution() != null);
		form.add(conflictResolutionContainer);

		ListView<PropertyConstraintType> repeater = new ListView<PropertyConstraintType>(ID_REPEATER,
            new PropertyModel<>(model, ObjectPolicyDialogDto.F_PROPERTY_LIST)) {

			private static final long serialVersionUID = 1L;

			@Override
			protected void populateItem(final ListItem<PropertyConstraintType> item) {
				WebMarkupContainer textWrapper = new WebMarkupContainer(ID_TEXT_WRAPPER);
				textWrapper.setOutputMarkupId(true);
				textWrapper.add(AttributeAppender.prepend("class", new IModel<String>() {

					private static final long serialVersionUID = 1L;
					@Override
					public String getObject() {
						if (item.getIndex() > 0) {
							return OFFSET_CLASS + " " + CLASS_MULTI_VALUE;
						}

						return null;
					}
				}));
				item.add(textWrapper);
				
				
				ItemPathType itemPathType = (item.getModelObject() != null ) ? item.getModelObject().getPath() : null;
				String pathToShow = itemPathType != null ? itemPathType.getItemPath().toString() : null;
					
				TextField<String> property = new TextField<>(ID_PROPERTY, Model.of(pathToShow));
			
				property.add(new AjaxFormComponentUpdatingBehavior("blur") {
					private static final long serialVersionUID = 1L;
					@Override
					protected void onUpdate(AjaxRequestTarget target) {
						Component component = this.getComponent();
						String newValue = (String) component.getDefaultModelObject();
						ItemPathType itemPathType = null;
						if (StringUtils.isNotBlank(newValue)) {
						  itemPathType = getPrismContext().itemPathParser().asItemPathType(newValue);
						} 
						item.getModelObject().setPath(itemPathType);
					}
				});
				property.add(AttributeAppender.replace("placeholder",
						createStringResource("ObjectPolicyDialog.property.placeholder")));
				textWrapper.add(property);
				
				

				CheckBox oidBound = new CheckBox(ID_OID_BOUND,
                    new PropertyModel<>(item.getModel(), PropertyConstraintType.F_OID_BOUND.getLocalPart()));
				
				oidBound.add(AttributeModifier.replace("title",
						createStringResource("ObjectPolicyDialog.label.oidBound.help")));
								textWrapper.add(oidBound);
				oidBound.add(new PropertyConstraintValidator(item.getModelObject()));
				oidBound.add(new EmptyOnChangeAjaxFormUpdatingBehavior());
				FeedbackPanel feedback = new FeedbackPanel(ID_FEEDBACK, new ComponentFeedbackMessageFilter(oidBound));
				textWrapper.add(feedback);

				WebMarkupContainer buttonGroup = new WebMarkupContainer(ID_BUTTON_GROUP);
				buttonGroup.add(AttributeAppender.append("class", new IModel<String>() {

					private static final long serialVersionUID = 1L;
					@Override
					public String getObject() {
						if (item.getIndex() > 0) {
							return CLASS_MULTI_VALUE;
						}

						return null;
					}
				}));
				item.add(buttonGroup);
				initButtons(buttonGroup, item);
			}

		};
		form.add(repeater);

		AjaxSubmitButton cancel = new AjaxSubmitButton(ID_BUTTON_CANCEL,
				createStringResource("ObjectPolicyDialog.button.cancel")) {

			private static final long serialVersionUID = 1L;
			@Override
			protected void onSubmit(AjaxRequestTarget target) {
				cancelPerformed(target);
			}

			@Override
			protected void onError(AjaxRequestTarget target) {
				cancelPerformed(target);
			}
		};
		form.add(cancel);

		AjaxSubmitButton save = new AjaxSubmitButton(ID_BUTTON_SAVE,
				createStringResource("ObjectPolicyDialog.button.save")) {

			private static final long serialVersionUID = 1L;
			@Override
			protected void onSubmit(AjaxRequestTarget target) {
				savePerformed(target);
			}

			@Override
			protected void onError(AjaxRequestTarget target) {
				target.add(getPageBase().getFeedbackPanel());
				target.add(form);
			}
		};
		form.add(save);
	}

	private void initButtons(WebMarkupContainer buttonGroup, final ListItem<PropertyConstraintType> item) {
		AjaxLink add = new AjaxLink(ID_BUTTON_ADD) {

			private static final long serialVersionUID = 1L;
			
			@Override
			public void onClick(AjaxRequestTarget target) {
				addPerformed(target);
			}
		};
		add.add(new VisibleEnableBehaviour() {

			private static final long serialVersionUID = 1L;
			@Override
			public boolean isVisible() {
				return isAddButtonVisible(item);
			}
		});
		buttonGroup.add(add);

		AjaxLink remove = new AjaxLink(ID_BUTTON_REMOVE) {

			private static final long serialVersionUID = 1L;
			
			@Override
			public void onClick(AjaxRequestTarget target) {
				removePerformed(target, item);
			}
		};
		remove.add(new VisibleEnableBehaviour() {

			private static final long serialVersionUID = 1L;
			@Override
			public boolean isVisible() {
				return isRemoveButtonVisible();
			}
		});
		buttonGroup.add(remove);
	}

	private void addPerformed(AjaxRequestTarget target) {
		List<PropertyConstraintType> list = model.getObject().getPropertyConstraintsList();
		list.add(new PropertyConstraintType());
	}

	private void removePerformed(AjaxRequestTarget target, ListItem<PropertyConstraintType> item) {
		List<PropertyConstraintType> list = model.getObject().getPropertyConstraintsList();
		Iterator<PropertyConstraintType> iterator = list.iterator();

		while (iterator.hasNext()) {
			PropertyConstraintType object = iterator.next();

			if (object.equals(item.getModelObject())) {
				iterator.remove();
				break;
			}
		}

		if (list.size() == 0) {
			list.add(new PropertyConstraintType());
		}
	}

	protected boolean isAddButtonVisible(ListItem<PropertyConstraintType> item) {
		int size = model.getObject().getPropertyConstraintsList().size();
		if (size <= 1) {
			return true;
		}
		if (item.getIndex() == size - 1) {
			return true;
		}

		return false;
	}

	protected boolean isRemoveButtonVisible() {
		int size = model.getObject().getPropertyConstraintsList().size();
		if (size > 0) {
			return true;
		}

		return false;
	}

	protected IModel<List<ObjectTemplateConfigTypeReferenceDto>> createObjectTemplateList() {
		return new IModel<List<ObjectTemplateConfigTypeReferenceDto>>() {

			private static final long serialVersionUID = 1L;
			@Override
			public List<ObjectTemplateConfigTypeReferenceDto> getObject() {
				List<PrismObject<ObjectTemplateType>> templateList = null;
				List<ObjectTemplateConfigTypeReferenceDto> list = new ArrayList<>();
				OperationResult result = new OperationResult(OPERATION_LOAD_ALL_OBJECT_TEMPLATES);
				Task task = getPageBase().createSimpleTask(OPERATION_LOAD_ALL_OBJECT_TEMPLATES);

				try {
					templateList = getPageBase().getModelService().searchObjects(ObjectTemplateType.class,
							null, null, task, result);
					result.recomputeStatus();
				} catch (Exception e) {
					result.recordFatalError("Could not get list of object templates", e);
					LoggingUtils.logUnexpectedException(LOGGER, "Could not get list of object templates", e);
					// TODO - show this error in GUI
				}

				if (templateList != null) {
					ObjectTemplateType template;
					for (PrismObject<ObjectTemplateType> obj : templateList) {
						template = obj.asObjectable();
						list.add(new ObjectTemplateConfigTypeReferenceDto(template.getOid(),
								WebComponentUtil.getName(template)));
					}
				}
				return list;
			}
		};
	}

	// TODO - to what types can be ObjectTemplate bound?
	private IModel<List<QName>> createTypeChoiceList() {
		return new IModel<List<QName>>() {

			private static final long serialVersionUID = 1L;
			@Override
			public List<QName> getObject() {
				return WebComponentUtil.createFocusTypeList();
			}
		};
	}
	
	private static class PropertyConstraintValidator implements IValidator<Boolean> {

        private static final long serialVersionUID = 1L;
		
        private PropertyConstraintType propertyConstraintType;
        
        private PropertyConstraintValidator(PropertyConstraintType propertyConstraint) {
            this.propertyConstraintType = propertyConstraint;
            
        }

        @Override
        public void validate(IValidatable<Boolean> validatable) {
        	
        	if (propertyConstraintType == null) {
        		return;
        	}
        	 
            if (BooleanUtils.isTrue(validatable.getValue()) && (propertyConstraintType == null || propertyConstraintType.getPath() == null)) {
            	ValidationError err = new ValidationError();
    			err.addKey("propertyConstraintValidator.error");
    			validatable.error(err);
            }

        }
    }


	private void cancelPerformed(AjaxRequestTarget target) {
		getPageBase().hideMainPopup(target);
	}

	protected void savePerformed(AjaxRequestTarget target) {
		target.add(getPageBase().getFeedbackPanel());
		getPageBase().hideMainPopup(target);
	}

	public IModel<ObjectPolicyDialogDto> getModel() {
		return model;
	}

	@Override
	public int getWidth() {
		return 625;
	}

	@Override
	public int getHeight() {
		return 400;
	}

	@Override
	public String getWidthUnit(){
		return "px";
	}

	@Override
	public String getHeightUnit(){
		return "px";
	}
	
	@Override
	public StringResourceModel getTitle() {
		return createStringResource("ObjectPolicyDialog.label");
	}

	@Override
	public Component getComponent() {
		return this;
	}
}<|MERGE_RESOLUTION|>--- conflicted
+++ resolved
@@ -27,11 +27,8 @@
 import org.apache.commons.lang3.StringUtils;
 import org.apache.wicket.AttributeModifier;
 import org.apache.wicket.Component;
-<<<<<<< HEAD
 import org.apache.wicket.MarkupContainer;
 import org.apache.wicket.RestartResponseException;
-=======
->>>>>>> 3057532f
 import org.apache.wicket.ajax.AjaxRequestTarget;
 import org.apache.wicket.ajax.form.AjaxFormComponentUpdatingBehavior;
 import org.apache.wicket.ajax.markup.html.AjaxLink;
@@ -289,7 +286,7 @@
 		AjaxLink add = new AjaxLink(ID_BUTTON_ADD) {
 
 			private static final long serialVersionUID = 1L;
-			
+
 			@Override
 			public void onClick(AjaxRequestTarget target) {
 				addPerformed(target);
@@ -308,7 +305,7 @@
 		AjaxLink remove = new AjaxLink(ID_BUTTON_REMOVE) {
 
 			private static final long serialVersionUID = 1L;
-			
+
 			@Override
 			public void onClick(AjaxRequestTarget target) {
 				removePerformed(target, item);

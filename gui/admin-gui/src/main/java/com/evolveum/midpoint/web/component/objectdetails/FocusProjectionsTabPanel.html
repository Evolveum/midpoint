<?xml version="1.0" encoding="UTF-8"?>
<!--
  ~ Copyright (c) 2010-2017 Evolveum
  ~
  ~ Licensed under the Apache License, Version 2.0 (the "License");
  ~ you may not use this file except in compliance with the License.
  ~ You may obtain a copy of the License at
  ~
  ~     http://www.apache.org/licenses/LICENSE-2.0
  ~
  ~ Unless required by applicable law or agreed to in writing, software
  ~ distributed under the License is distributed on an "AS IS" BASIS,
  ~ WITHOUT WARRANTIES OR CONDITIONS OF ANY KIND, either express or implied.
  ~ See the License for the specific language governing permissions and
  ~ limitations under the License.
  -->

<html xmlns="http://www.w3.org/1999/xhtml"
	xmlns:wicket="http://wicket.apache.org">
	<wicket:panel>
		<div wicket:id="shadowTable">
		</div>
		
		<wicket:fragment wicket:id="specificContainersFragment">
<<<<<<< HEAD
			<div wicket:id="attributes"/>
            <div wicket:id="associations"/>
            <div wicket:id="activation"/>
            <div wicket:id="password"/>
=======
			<div wicket:id="shadowPanel"/>
>>>>>>> 63ab6ccb
		</wicket:fragment>
	
		<!-- <div class="row">
			<div class="col-md-12">
			<div wicket:id="shadowTable"/>
				<div class="projections" wicket:id="shadows">
					<div class="row assignable-header projections-header">
						<div class="col-xs-10">
							<input type="checkbox" wicket:id="shadowCheckAll" />
							<h3>
								<wicket:message key="pageAdminFocus.projections" />
							</h3>
						</div>
						<div class="col-xs-2 cog" wicket:id="shadowMenu"
							about="shadowMenu" />
					</div>
					<div class="box projection" wicket:id="shadowList">
						<div class="box-header with-border" wicket:id="shadowHeader"/>
						<div class="box-body" wicket:id="shadow">
							<div class="box-body" wicket:id="shadowContainer" />
						</div>
					</div>
				</div>
			</div>
		</div> -->
	</wicket:panel>
</html>
<|MERGE_RESOLUTION|>--- conflicted
+++ resolved
@@ -1,6 +1,6 @@
 <?xml version="1.0" encoding="UTF-8"?>
 <!--
-  ~ Copyright (c) 2010-2017 Evolveum
+  ~ Copyright (c) 2010-2019 Evolveum
   ~
   ~ Licensed under the Apache License, Version 2.0 (the "License");
   ~ you may not use this file except in compliance with the License.
@@ -22,38 +22,7 @@
 		</div>
 		
 		<wicket:fragment wicket:id="specificContainersFragment">
-<<<<<<< HEAD
-			<div wicket:id="attributes"/>
-            <div wicket:id="associations"/>
-            <div wicket:id="activation"/>
-            <div wicket:id="password"/>
-=======
-			<div wicket:id="shadowPanel"/>
->>>>>>> 63ab6ccb
+			<div wicket:id="shadowPanel"></div>
 		</wicket:fragment>
-	
-		<!-- <div class="row">
-			<div class="col-md-12">
-			<div wicket:id="shadowTable"/>
-				<div class="projections" wicket:id="shadows">
-					<div class="row assignable-header projections-header">
-						<div class="col-xs-10">
-							<input type="checkbox" wicket:id="shadowCheckAll" />
-							<h3>
-								<wicket:message key="pageAdminFocus.projections" />
-							</h3>
-						</div>
-						<div class="col-xs-2 cog" wicket:id="shadowMenu"
-							about="shadowMenu" />
-					</div>
-					<div class="box projection" wicket:id="shadowList">
-						<div class="box-header with-border" wicket:id="shadowHeader"/>
-						<div class="box-body" wicket:id="shadow">
-							<div class="box-body" wicket:id="shadowContainer" />
-						</div>
-					</div>
-				</div>
-			</div>
-		</div> -->
 	</wicket:panel>
 </html>

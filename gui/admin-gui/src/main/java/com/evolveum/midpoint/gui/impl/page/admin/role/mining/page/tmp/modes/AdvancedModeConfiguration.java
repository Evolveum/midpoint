--- conflicted
+++ resolved
@@ -26,14 +26,10 @@
 
     public AdvancedModeConfiguration(
             RoleAnalysisService service,
-<<<<<<< HEAD
             RoleAnalysisSessionType objectWrapper,
-=======
-            LoadableModel<PrismObjectWrapper<RoleAnalysisSessionType>> objectWrapperModel,
->>>>>>> 52d25dfe
             Task task,
             OperationResult result) {
-        super(objectWrapperModel);
+        super(objectWrapper);
         this.service = service;
         this.task = task;
         this.result = result;

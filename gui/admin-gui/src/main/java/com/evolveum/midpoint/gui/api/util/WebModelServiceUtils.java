<<<<<<< HEAD
/*
 * Copyright (c) 2010-2019 Evolveum and contributors
 *
 * This work is dual-licensed under the Apache License 2.0
 * and European Union Public License. See LICENSE file for details.
 */
package com.evolveum.midpoint.gui.api.util;

import static com.evolveum.midpoint.schema.GetOperationOptions.createNoFetchCollection;

import java.util.ArrayList;
import java.util.Collection;
import java.util.List;
import java.util.Locale;
import java.util.Map;
import java.util.TimeZone;

import com.evolveum.midpoint.xml.ns._public.common.common_3.*;
import org.apache.commons.lang.BooleanUtils;
import org.apache.commons.lang.LocaleUtils;
import org.apache.commons.lang.StringUtils;
import org.apache.commons.lang.Validate;
import org.apache.wicket.RestartResponseException;
import org.apache.wicket.Session;
import org.apache.wicket.ThreadContext;
import org.jetbrains.annotations.NotNull;
import org.jetbrains.annotations.Nullable;

import com.evolveum.midpoint.common.LocalizationService;
import com.evolveum.midpoint.gui.api.page.PageBase;
import com.evolveum.midpoint.model.api.ModelExecuteOptions;
import com.evolveum.midpoint.model.api.ModelInteractionService;
import com.evolveum.midpoint.model.api.authentication.CompiledGuiProfile;
import com.evolveum.midpoint.model.api.authentication.GuiProfiledPrincipal;
import com.evolveum.midpoint.prism.PrismContext;
import com.evolveum.midpoint.prism.PrismObject;
import com.evolveum.midpoint.prism.PrismObjectDefinition;
import com.evolveum.midpoint.prism.delta.ChangeType;
import com.evolveum.midpoint.prism.delta.DeltaFactory;
import com.evolveum.midpoint.prism.delta.ObjectDelta;
import com.evolveum.midpoint.prism.path.ItemPath;
import com.evolveum.midpoint.prism.query.ObjectQuery;
import com.evolveum.midpoint.schema.GetOperationOptions;
import com.evolveum.midpoint.schema.GetOperationOptionsBuilder;
import com.evolveum.midpoint.schema.SchemaHelper;
import com.evolveum.midpoint.schema.SelectorOptions;
import com.evolveum.midpoint.schema.constants.SchemaConstants;
import com.evolveum.midpoint.schema.result.OperationResult;
import com.evolveum.midpoint.schema.util.ObjectTypeUtil;
import com.evolveum.midpoint.security.api.MidPointPrincipal;
import com.evolveum.midpoint.task.api.Task;
import com.evolveum.midpoint.task.api.TaskManager;
import com.evolveum.midpoint.util.exception.AuthorizationException;
import com.evolveum.midpoint.util.exception.CommonException;
import com.evolveum.midpoint.util.exception.CommunicationException;
import com.evolveum.midpoint.util.exception.ConfigurationException;
import com.evolveum.midpoint.util.exception.ExpressionEvaluationException;
import com.evolveum.midpoint.util.exception.ObjectAlreadyExistsException;
import com.evolveum.midpoint.util.exception.ObjectNotFoundException;
import com.evolveum.midpoint.util.exception.PolicyViolationException;
import com.evolveum.midpoint.util.exception.SchemaException;
import com.evolveum.midpoint.util.exception.SecurityViolationException;
import com.evolveum.midpoint.util.logging.LoggingUtils;
import com.evolveum.midpoint.util.logging.Trace;
import com.evolveum.midpoint.util.logging.TraceManager;
import com.evolveum.midpoint.web.page.login.PageLogin;
import com.evolveum.midpoint.web.security.MidPointApplication;
import com.evolveum.midpoint.web.security.util.SecurityUtils;
import com.evolveum.prism.xml.ns._public.types_3.EvaluationTimeType;

/**
 * Utility class that contains methods that interact with ModelService and other
 * midPoint components.
 *
 * @author lazyman
 */
public class WebModelServiceUtils {

    private static final Trace LOGGER = TraceManager.getTrace(WebModelServiceUtils.class);

    private static final String DOT_CLASS = WebModelServiceUtils.class.getName() + ".";
    private static final String OPERATION_LOAD_OBJECT = DOT_CLASS + "loadObject";
    private static final String OPERATION_DELETE_OBJECT = DOT_CLASS + "deleteObject";
    private static final String OPERATION_SEARCH_OBJECTS = DOT_CLASS + "searchObjects";
    private static final String OPERATION_SAVE_OBJECT = DOT_CLASS + "saveObject";
    private static final String OPERATION_LOAD_OBJECT_REFS = DOT_CLASS + "loadObjectReferences";
    private static final String OPERATION_COUNT_OBJECT = DOT_CLASS + "countObjects";
    private static final String OPERATION_ASSUME_POWER_OF_ATTORNEY = DOT_CLASS + "assumePowerOfAttorney";
    private static final String OPERATION_DROP_POWER_OF_ATTORNEY = DOT_CLASS + "dropPowerOfAttorney";
    private static final String OPERATION_GET_SYSTEM_CONFIG = DOT_CLASS + "getSystemConfiguration";
    private static final String OPERATION_LOAD_FLOW_POLICY = DOT_CLASS + "loadFlowPolicy";

    public static String resolveReferenceName(ObjectReferenceType ref, PageBase page) {
        return resolveReferenceName(ref, page, false);
    }

    public static String resolveReferenceName(ObjectReferenceType ref, PageBase page, boolean translate) {
        Task task = page.createSimpleTask(WebModelServiceUtils.class.getName() + ".resolveReferenceName");
        return resolveReferenceName(ref, page, task, task.getResult(), translate);
    }

    public static String resolveReferenceName(ObjectReferenceType ref, PageBase page, Task task, OperationResult result) {
        return resolveReferenceName(ref, page, task, result, false);
    }

    public static String resolveReferenceName(ObjectReferenceType ref, PageBase page, Task task, OperationResult result, boolean translate) {
        if (ref == null) {
            return null;
        }
        if (ref.getTargetName() != null) {
            return translate ? page.getLocalizationService().translate(ref.getTargetName().toPolyString(), page.getLocale(), true)
                    : ref.getTargetName().getOrig();
        }
        if (StringUtils.isEmpty(ref.getOid()) || ref.getType() == null){
            return null;
        }
        PrismObject<ObjectType> object = resolveReferenceNoFetch(ref, page, task, result);
        if (object == null) {
            return ref.getOid();
        } else {
            ref.asReferenceValue().setObject(object);
            return WebComponentUtil.getName(object, translate);
        }
    }

    public static <T extends ObjectType> PrismObject<T> resolveReferenceNoFetch(ObjectReferenceType reference, PageBase page, Task task, OperationResult result) {
        if (reference == null) {
            return null;
        }
        if (reference.asReferenceValue().getObject() != null) {
            return reference.asReferenceValue().getObject();
        }
        PrismContext prismContext = page.getPrismContext();
        if (reference.getType() == null) {
            LOGGER.error("No type in {}", reference);
            return null;
        }
        PrismObjectDefinition<T> definition = prismContext.getSchemaRegistry().findObjectDefinitionByType(reference.getType());
        if (definition == null) {
            LOGGER.error("No definition for {} was found", reference.getType());
            return null;
        }
        if (reference.getOid() == null) {
            if (reference.getResolutionTime() == EvaluationTimeType.RUN) {
                // Runtime reference resolution. Ignore it for now. Later we maybe would want to resolve it here.
                // But it may resolve to several objects ....
                return null;
            } else {
                LOGGER.error("Null OID in reference {}", reference);
                // Throw an exception instead? Maybe not. We want GUI to be robust.
                return null;
            }
        }
        return loadObject(definition.getCompileTimeClass(), reference.getOid(), createNoFetchCollection(), page, task, result);
    }

    public static <O extends ObjectType> List<ObjectReferenceType> createObjectReferenceList(Class<O> type, PageBase page, Map<String, String> referenceMap){
        referenceMap.clear();

        OperationResult result = new OperationResult(OPERATION_LOAD_OBJECT_REFS);
//        Task task = page.createSimpleTask(OPERATION_LOAD_PASSWORD_POLICIES);

        try {
            List<PrismObject<O>> objects = searchObjects(type, null, result, page);
            result.recomputeStatus();
            List<ObjectReferenceType> references = new ArrayList<>();

            for(PrismObject<O> object: objects){
                referenceMap.put(object.getOid(), WebComponentUtil.getName(object));
                references.add(ObjectTypeUtil.createObjectRef(object, page.getPrismContext()));

            }
            return references;
        } catch (Exception e){
            result.recordFatalError(page.createStringResource("WebModelUtils.couldntLoadPasswordPolicies").getString(), e);
            LoggingUtils.logUnexpectedException(LOGGER, "Couldn't load password policies", e);
        }

        // TODO - show error somehow
        // if(!result.isSuccess()){
        //    getPageBase().showResult(result);
        // }

        return null;
    }

    public static String runTask(TaskType taskToRun, Task operationalTask, OperationResult parentResult, PageBase pageBase){
        try {
            ObjectDelta<TaskType> delta = DeltaFactory.Object.createAddDelta(taskToRun.asPrismObject());
            pageBase.getPrismContext().adopt(delta);
            pageBase.getModelService().executeChanges(WebComponentUtil.createDeltaCollection(delta), null,
                    operationalTask, parentResult);
            parentResult.recordInProgress();
            parentResult.setBackgroundTaskOid(delta.getOid());
            pageBase.showResult(parentResult);
            return delta.getOid();
        } catch (ObjectAlreadyExistsException | ObjectNotFoundException | SchemaException
                | ExpressionEvaluationException | CommunicationException | ConfigurationException
                | PolicyViolationException | SecurityViolationException e) {
            // TODO Auto-generated catch block
//            error(pageBase.getString("pageUsers.message.nothingSelected") + e.getMessage());
            parentResult.recordFatalError(pageBase.createStringResource("WebModelUtils.couldntRunTask", e.getMessage()).getString(), e);
            LoggingUtils.logUnexpectedException(LOGGER, "Couldn't run task " + e.getMessage(), e);
            return null;
        }

    }

    public static void runTask(Collection<TaskType> tasksToRun, Task operationalTask, OperationResult parentResult, PageBase pageBase){
//        try {

            for (TaskType taskToRun : tasksToRun){
                runTask(tasksToRun, operationalTask, parentResult, pageBase);
            }

//            }
//            ObjectDelta<TaskType> delta = ObjectDelta.createAddDelta(taskToRun.asPrismObject());
//            pageBase.getPrismContext().adopt(delta);
//            pageBase.getModelService().executeChanges(WebComponentUtil.createDeltaCollection(delta), null,
//                    operationalTask, parentResult);
//            parentResult.recordInProgress();
//            parentResult.setBackgroundTaskOid(delta.getOid());
//            pageBase.showResult(parentResult);
//            return delta.getOid();
//        } catch (ObjectAlreadyExistsException | ObjectNotFoundException | SchemaException
//                | ExpressionEvaluationException | CommunicationException | ConfigurationException
//                | PolicyViolationException | SecurityViolationException e) {
//            // TODO Auto-generated catch block
////            error(pageBase.getString("pageUsers.message.nothingSelected") + e.getMessage());
//            parentResult.recordFatalError(pageBase.createStringResource("WebModelUtils.couldntRunTask", e.getMessage()).getString(), e);
//            LoggingUtils.logUnexpectedException(LOGGER, "Couldn't run task " + e.getMessage(), e);
//            return null;
//        }

    }

    @Nullable
    public static <T extends ObjectType> PrismObject<T> loadObject(ObjectReferenceType objectReference,
            PageBase page, Task task, OperationResult result) {
        Class<T> type = page.getPrismContext().getSchemaRegistry().determineClassForType(objectReference.getType());
        return loadObject(type, objectReference.getOid(), null, page, task, result);
    }

    @Nullable
    public static <T extends ObjectType> PrismObject<T> loadObject(Class<T> type, String oid,
            PageBase page, Task task, OperationResult result) {
        return loadObject(type, oid, null, page, task, result);
    }

    @Nullable
    public static <T extends ObjectType> PrismObject<T> loadObject(Class<T> type, String oid,
            Collection<SelectorOptions<GetOperationOptions>> options,
            PageBase page, Task task, OperationResult result) {
        return loadObject(type, oid, options, true, page, task, result);
    }

    @Nullable
    public static <T extends ObjectType> PrismObject<T> loadObject(Class<T> type, String oid,
            Collection<SelectorOptions<GetOperationOptions>> options, boolean allowNotFound,
            PageBase page, Task task, OperationResult result) {
        LOGGER.debug("Loading {} with oid {}, options {}", type.getSimpleName(), oid, options);

        OperationResult subResult;
        if (result != null) {
            subResult = result.createMinorSubresult(OPERATION_LOAD_OBJECT);
        } else {
            subResult = new OperationResult(OPERATION_LOAD_OBJECT);
        }
        PrismObject<T> object = null;
        try {
            if (options == null) {
                options = SelectorOptions.createCollection(GetOperationOptions.createResolveNames());
            } else {
                GetOperationOptions getOpts = SelectorOptions.findRootOptions(options);
                if (getOpts == null) {
                    options.add(new SelectorOptions<>(GetOperationOptions.createResolveNames()));
                } else {
                    getOpts.setResolveNames(Boolean.TRUE);
                }
            }
            object = page.getModelService().getObject(type, oid, options, task, subResult);
        } catch (AuthorizationException e) {
            // Not authorized to access the object. This is probably caused by a reference that
            // point to an object that the current user cannot read. This is no big deal.
            // Just do not display that object.
            subResult.recordHandledError(e);
            LOGGER.debug("User {} is not authorized to read {} {}",
                    task.getOwner() != null ? task.getOwner().getName() : null, type.getSimpleName(), oid);
            return null;
        } catch (ObjectNotFoundException e) {
            if (allowNotFound) {
                // Object does not exist. It was deleted in the meanwhile, or not created yet. This could happen quite often.
                subResult.recordHandledError(e);
                LOGGER.debug("{} {} does not exist", type.getSimpleName(), oid, e);
                return null;
            } else {
                subResult.recordFatalError(page.createStringResource("WebModelUtils.couldntLoadObject").getString(), e);
                LoggingUtils.logUnexpectedException(LOGGER, "Couldn't load object", e);
            }
        } catch (Exception ex) {
            subResult.recordFatalError(page.createStringResource("WebModelUtils.couldntLoadObject").getString(), ex);
            LoggingUtils.logUnexpectedException(LOGGER, "Couldn't load object", ex);
        } finally {
            subResult.computeStatus();
        }
        // TODO reconsider this part: until recently, the condition was always 'false'
        if (WebComponentUtil.showResultInPage(subResult)) {
            page.showResult(subResult);
        }

        LOGGER.debug("Loaded {} with result {}", object, subResult);

        return object;
    }

    //TODO consider using modelServiceLocator instead of PageBase in other methods.. Do we even need it? What about showResult? Should it be
    // here or directly in the page? Consider usability and readabiltiy
    @Nullable
    public static <T extends ObjectType> PrismObject<T> loadObject(ObjectReferenceType objectReference,
            ModelServiceLocator page, Task task, OperationResult result) {
        Class<T> type = page.getPrismContext().getSchemaRegistry().determineClassForType(objectReference.getType());
        String oid = objectReference.getOid();
        Collection<SelectorOptions<GetOperationOptions>> options = null;
        LOGGER.debug("Loading {} with oid {}, options {}", type.getSimpleName(), oid, options);

        OperationResult subResult;
        if (result != null) {
            subResult = result.createMinorSubresult(OPERATION_LOAD_OBJECT);
        } else {
            subResult = new OperationResult(OPERATION_LOAD_OBJECT);
        }
        PrismObject<T> object = null;
        try {
            if (options == null) {
                options = SelectorOptions.createCollection(GetOperationOptions.createResolveNames());
            } else {
                GetOperationOptions getOpts = SelectorOptions.findRootOptions(options);
                if (getOpts == null) {
                    options.add(new SelectorOptions<>(GetOperationOptions.createResolveNames()));
                } else {
                    getOpts.setResolveNames(Boolean.TRUE);
                }
            }
            object = page.getModelService().getObject(type, oid, options, task, subResult);
        } catch (AuthorizationException e) {
            // Not authorized to access the object. This is probably caused by a reference that
            // point to an object that the current user cannot read. This is no big deal.
            // Just do not display that object.
            subResult.recordHandledError(e);
            LOGGER.debug("User {} is not authorized to read {} {}",
                    task.getOwner() != null ? task.getOwner().getName() : null, type.getSimpleName(), oid);
            return null;
        } catch (ObjectNotFoundException e) {
                // Object does not exist. It was deleted in the meanwhile, or not created yet. This could happen quite often.
                subResult.recordHandledError(e);
                LOGGER.debug("{} {} does not exist", type.getSimpleName(), oid, e);
                return null;

        } catch (Exception ex) {
            subResult.recordFatalError("WebModelUtils.couldntLoadObject", ex);
            LoggingUtils.logUnexpectedException(LOGGER, "Couldn't load object", ex);
        } finally {
            subResult.computeStatus();
        }
        // TODO reconsider this part: until recently, the condition was always 'false'
        if (WebComponentUtil.showResultInPage(subResult)) {
            if (page instanceof PageBase) {
                ((PageBase)page).showResult(subResult);
            }
        }

        LOGGER.debug("Loaded {} with result {}", object, subResult);

        return object;
    }

    public static boolean isNoFetch(Collection<SelectorOptions<GetOperationOptions>> options) {
        if (options == null) {
            return false;
        }
        GetOperationOptions rootOptions = SelectorOptions.findRootOptions(options);
        if (rootOptions == null) {
            return false;
        }
        return GetOperationOptions.isNoFetch(rootOptions);
    }

    @NotNull
    public static <T extends ObjectType> List<PrismObject<T>> searchObjects(
            Class<T> type, ObjectQuery query, OperationResult result, PageBase page) {
        return searchObjects(type, query, null, result, page, null);
    }

    @NotNull
    public static <T extends ObjectType> List<PrismObject<T>> searchObjects(Class<T> type, ObjectQuery query,
            Collection<SelectorOptions<GetOperationOptions>> options,
            OperationResult result, PageBase page) {
        return searchObjects(type, query, options, result, page, null);
    }

    @NotNull
    public static <T extends ObjectType> List<PrismObject<T>> searchObjects(
            Class<T> type, ObjectQuery query, Collection<SelectorOptions<GetOperationOptions>> options,
            OperationResult result, PageBase page, PrismObject<UserType> principal) {
        LOGGER.debug("Searching {} with oid {}, options {}", type.getSimpleName(), query, options);

        OperationResult subResult;
        if (result != null) {
            subResult = result.createMinorSubresult(OPERATION_SEARCH_OBJECTS);
        } else {
            subResult = new OperationResult(OPERATION_SEARCH_OBJECTS);
        }
        List<PrismObject<T>> objects = new ArrayList<>();
        try {
            Task task = createSimpleTask(subResult.getOperation(), principal, page.getTaskManager());
            List<PrismObject<T>> list = page.getModelService().searchObjects(type, query, options, task, subResult);
            if (list != null) {
                objects.addAll(list);
            }
        } catch (Exception ex) {
            subResult.recordFatalError(page.createStringResource("WebModelUtils.couldntSearchObjects").getString(), ex);
            LoggingUtils.logUnexpectedException(LOGGER, "Couldn't search objects", ex);
        } finally {
            subResult.computeStatus();
        }

        if (result == null && WebComponentUtil.showResultInPage(subResult)) {
            page.showResult(subResult);
        }

        LOGGER.debug("Loaded ({}) with result {}", objects.size(), subResult);

        return objects;
    }

    public static <T extends ObjectType> int countObjects(Class<T> type, ObjectQuery query, PageBase page) {
        LOGGER.debug("Count object: type => {}, query => {}", type, query);
        Task task = page.createSimpleTask(OPERATION_COUNT_OBJECT);
        OperationResult parentResult = new OperationResult(OPERATION_COUNT_OBJECT);
        int count = 0;
        try {
            count = page.getModelService().countObjects(type, query, null, task, parentResult);
        } catch (SchemaException | ObjectNotFoundException | SecurityViolationException
                | ConfigurationException | CommunicationException | ExpressionEvaluationException ex) {
            parentResult.recordFatalError(page.createStringResource("WebModelUtils.couldntCountObjects").getString(), ex);
            LoggingUtils.logUnexpectedException(LOGGER, "Couldn't count objects", ex);
        }

         LOGGER.debug("Count objects with result {}", parentResult);
         return count;
    }

    public static <T extends ObjectType> void deleteObject(Class<T> type, String oid, OperationResult result,
                                                           PageBase page) {
        deleteObject(type, oid, null, result, page, null);
    }

    public static <T extends ObjectType> void deleteObject(Class<T> type, String oid, ModelExecuteOptions options,
                                                           OperationResult result, PageBase page) {
        deleteObject(type, oid, options, result, page, null);
    }

    public static <T extends ObjectType> void deleteObject(Class<T> type, String oid, ModelExecuteOptions options,
                                                           OperationResult result, PageBase page,
                                                           PrismObject<UserType> principal) {
        LOGGER.debug("Deleting {} with oid {}, options {}", type.getSimpleName(), oid, options);

        OperationResult subResult;
        if (result != null) {
            subResult = result.createMinorSubresult(OPERATION_DELETE_OBJECT);
        } else {
            subResult = new OperationResult(OPERATION_DELETE_OBJECT);
        }
        try {
            Task task = createSimpleTask(result.getOperation(), principal, page.getTaskManager());

            ObjectDelta delta = page.getPrismContext().deltaFactory().object().create(type, ChangeType.DELETE);
            delta.setOid(oid);

            page.getModelService().executeChanges(WebComponentUtil.createDeltaCollection(delta), options, task, subResult);
        } catch (Exception ex) {
            subResult.recordFatalError(page.createStringResource("WebModelUtils.couldntDeleteObject").getString(), ex);
            LoggingUtils.logUnexpectedException(LOGGER, "Couldn't delete object", ex);
        } finally {
            subResult.computeStatus();
        }

        if (result == null && WebComponentUtil.showResultInPage(subResult)) {
            page.showResult(subResult);
        }

        LOGGER.debug("Deleted with result {}", result);
    }

    public static Collection<SelectorOptions<GetOperationOptions>> createOptionsForParentOrgRefs(GetOperationOptionsBuilder builder) {
        return builder
                .item(ObjectType.F_PARENT_ORG_REF).retrieve()
                .build();
    }

    public static void save(ObjectDelta delta, OperationResult result, PageBase page) {
        save(delta, result, null, page);
    }

    public static void save(ObjectDelta delta, OperationResult result, Task task, PageBase page) {
        save(delta, null, result, task, page);
    }

    public static void save(ObjectDelta delta, ModelExecuteOptions options, OperationResult result, Task task, PageBase page) {
        save(WebComponentUtil.createDeltaCollection(delta), options, result, task, page);
    }


    public static void save(Collection<ObjectDelta<? extends ObjectType>> deltas, ModelExecuteOptions options,
                            OperationResult result, Task task, PageBase page) {
        LOGGER.debug("Saving deltas {}, options {}", deltas, options);

        OperationResult subResult;
        if (result != null) {
            subResult = result.createMinorSubresult(OPERATION_SAVE_OBJECT);
        } else {
            subResult = new OperationResult(OPERATION_SAVE_OBJECT);
        }

        try {
            if (task == null) {
                task = page.createSimpleTask(result.getOperation());
            }

            page.getModelService().executeChanges(deltas, options, task, result);
        } catch (Exception ex) {
            subResult.recordFatalError(ex.getMessage());
            LoggingUtils.logUnexpectedException(LOGGER, "Couldn't save object", ex);
        } finally {
            subResult.computeStatus();
        }

        if (result == null && WebComponentUtil.showResultInPage(subResult)) {
            page.showResult(subResult);
        }

        LOGGER.debug("Saved with result {}", subResult);
    }

    public static <T extends ObjectType> ObjectDelta<T> createActivationAdminStatusDelta(
            Class<T> type, String oid, boolean enabled, PrismContext context) {

        ItemPath path = SchemaConstants.PATH_ACTIVATION_ADMINISTRATIVE_STATUS;
        ActivationStatusType status = enabled ? ActivationStatusType.ENABLED : ActivationStatusType.DISABLED;
        ObjectDelta objectDelta = context.deltaFactory().object().createModificationReplaceProperty(type, oid, path,
                status);

        return objectDelta;
    }

    public static FocusType getLoggedInFocus() {
        MidPointPrincipal principal = SecurityUtils.getPrincipalUser();
        Validate.notNull(principal, "No principal");
        if (principal.getFocus() == null) {
            throw new IllegalArgumentException("No focus in principal: " + principal);
        }
        return principal.getFocus();
    }

    public static String getLoggedInFocusOid() {
        MidPointPrincipal principal = SecurityUtils.getPrincipalUser();
        Validate.notNull(principal, "No principal");
        if (principal.getOid() == null) {
            throw new IllegalArgumentException("No OID in principal: " + principal);
        }
        return principal.getOid();
    }

    public static Locale getLocale() {
        return getLocale(null);
    }

    public static Locale getLocale(FocusType focus) {
        MidPointPrincipal principal = SecurityUtils.getPrincipalUser();
        Locale locale = null;
        if (principal != null) {
            if (focus == null) {
                PrismObject<? extends FocusType> userPrismObject = principal.getFocus().asPrismObject();
                focus = userPrismObject == null ? null : userPrismObject.asObjectable();
            }
            if (focus != null && focus.getPreferredLanguage() != null &&
                    !focus.getPreferredLanguage().trim().equals("")) {
                try {
                    locale = LocaleUtils.toLocale(focus.getPreferredLanguage());
                } catch (Exception ex) {
                    LOGGER.debug("Error occurred while getting user locale, " + ex.getMessage());
                }
            }
            if (locale != null && MidPointApplication.containsLocale(locale)) {
                return locale;
            } else {
                String userLocale = focus != null ? focus.getLocale() : null;
                try {
                    locale = userLocale == null ? null : LocaleUtils.toLocale(userLocale);
                } catch (Exception ex) {
                    LOGGER.debug("Error occurred while getting user locale, " + ex.getMessage());
                }
                if (locale != null && MidPointApplication.containsLocale(locale)) {
                    return locale;
                } else {
                    //session in tests is null
                        if (ThreadContext.getSession() == null) {
                            return MidPointApplication.getDefaultLocale();
                        }

                        locale = Session.get().getLocale();
                    if (locale == null || !MidPointApplication.containsLocale(locale)) {
                        //default locale for web application
                        return MidPointApplication.getDefaultLocale();
                    }
                    return locale;
                }
            }
        }
        return MidPointApplication.getDefaultLocale();
    }

    public static TimeZone getTimezone() {
        return getTimezone(null);
    }

    public static TimeZone getTimezone(FocusType focus) {
        GuiProfiledPrincipal principal = SecurityUtils.getPrincipalUser();
        if (principal != null && focus == null) {
            focus = principal.getFocus();
        }
        String timeZone;

        if (focus != null && StringUtils.isNotEmpty(focus.getTimezone())) {
            timeZone = focus.getTimezone();
        } else {
            timeZone = principal != null && principal.getCompiledGuiProfile() != null ?
                    principal.getCompiledGuiProfile().getDefaultTimezone() : "";
        }
        try {
            if (timeZone != null) {
                return TimeZone.getTimeZone(timeZone);
            }
        } catch (Exception ex){
            LOGGER.debug("Error occurred while getting user time zone, " + ex.getMessage());
        }
        return null;
    }

    public static Task createSimpleTask(String operation, PrismObject<? extends FocusType> owner, TaskManager manager) {
        return createSimpleTask(operation, null, owner, manager);
    }

    public static Task createSimpleTask(String operation, String channel, PrismObject<? extends FocusType> owner, TaskManager manager) {
        Task task = manager.createTaskInstance(operation);

        if (owner == null) {
            MidPointPrincipal user = SecurityUtils.getPrincipalUser();
            if (user == null) {
                throw new RestartResponseException(PageLogin.class);
            } else {
                owner = user.getFocus().asPrismObject();
            }
        }

        task.setOwner(owner);
        if (channel == null) {
            task.setChannel(SchemaConstants.CHANNEL_GUI_USER_URI);
        } else {
            task.setChannel(channel);
        }

        return task;
    }

    public static <O extends ObjectType> PrismObject<O> reconstructObject(Class<O> type,
                                 String oid, String eventIdentifier, Task task, OperationResult result){
        try {
            MidPointApplication application = (MidPointApplication) MidPointApplication.get();
            return application.getAuditService().reconstructObject(type, oid, eventIdentifier, task, result);
        } catch (Exception ex){
            LOGGER.debug("Error occurred while reconsructing the object, " + ex.getMessage());
        }
        return null;
    }

    public static Collection<SelectorOptions<GetOperationOptions>> createLookupTableRetrieveOptions(SchemaHelper schemaHelper) {
        return schemaHelper.getOperationOptionsBuilder()
                .item(LookupTableType.F_ROW)
                .retrieveQuery()
                    .asc(LookupTableRowType.F_LABEL)
                .end()
                .build();
    }

    public static ActivationStatusType getAssignmentEffectiveStatus(String lifecycleStatus, ActivationType activationType, PageBase pageBase){
        return pageBase.getModelInteractionService().getAssignmentEffectiveStatus(lifecycleStatus, activationType);
    }

    public static void assumePowerOfAttorney(PrismObject<UserType> donor,
            ModelInteractionService modelInteractionService, TaskManager taskManager, OperationResult parentResult) {
        Task task = taskManager.createTaskInstance();
        OperationResult result = OperationResult.createSubResultOrNewResult(parentResult, OPERATION_ASSUME_POWER_OF_ATTORNEY);

        try {
            modelInteractionService.assumePowerOfAttorney(donor, task, result);
        } catch (CommonException ex) {
            LoggingUtils.logUnexpectedException(LOGGER, "Couldn't assume power of attorney", ex);
            result.recordFatalError("WebModelUtils.couldntAssumePowerAttorney", ex);
        } finally {
            result.computeStatusIfUnknown();
        }
    }

    public static void dropPowerOfAttorney(ModelInteractionService modelInteractionService, TaskManager taskManager, OperationResult parentResult) {
        Task task = taskManager.createTaskInstance();
        OperationResult result = OperationResult.createSubResultOrNewResult(parentResult, OPERATION_DROP_POWER_OF_ATTORNEY);

        try {
            modelInteractionService.dropPowerOfAttorney(task, result);
        } catch (CommonException ex) {
            LoggingUtils.logUnexpectedException(LOGGER, "Couldn't drop power of attorney", ex);
            result.recordFatalError("WebModelUtils.couldntDropPowerAttorney", ex);
        } finally {
            result.computeStatusIfUnknown();
        }
    }

    public static boolean isEnableExperimentalFeature(Task task, ModelServiceLocator pageBase) {
        OperationResult result = task.getResult();

        ModelInteractionService mInteractionService = pageBase.getModelInteractionService();

        CompiledGuiProfile adminGuiConfig = null;
        try {
            adminGuiConfig = mInteractionService.getCompiledUserProfile(task, result);
            result.recomputeStatus();
            result.recordSuccessIfUnknown();
        } catch (Exception e) {
            LoggingUtils.logException(LOGGER, "Cannot load admin gui config", e);
            result.recordPartialError("Cannot load admin gui config. Reason: " + e.getLocalizedMessage());

        }

        if (adminGuiConfig == null) {
            return false;
        }

        return BooleanUtils.isTrue(adminGuiConfig.isEnableExperimentalFeatures());

    }

    public static boolean isEnableExperimentalFeature(ModelInteractionService modelInteractionService, Task task, OperationResult result) {
        CompiledGuiProfile adminGuiConfig = null;
        try {
            adminGuiConfig = modelInteractionService.getCompiledUserProfile(task, result);
            result.recomputeStatus();
            result.recordSuccessIfUnknown();
        } catch (Exception e) {
            LoggingUtils.logException(LOGGER, "Cannot load admin gui config", e);
            result.recordPartialError("Cannot load admin gui config. Reason: " + e.getLocalizedMessage());

        }

        if (adminGuiConfig == null) {
            return false;
        }

        return BooleanUtils.isTrue(adminGuiConfig.isEnableExperimentalFeatures());

    }

    public static boolean isEnableExperimentalFeature(ModelServiceLocator pageBase) {
        Task task = pageBase.createSimpleTask("Load admin gui config");
        return isEnableExperimentalFeature(task, pageBase);

    }

    public static AccessCertificationConfigurationType getCertificationConfiguration(PageBase pageBase) {
        OperationResult result = new OperationResult(WebModelServiceUtils.class.getName() + ".getCertificationConfiguration");
        try {
            return pageBase.getModelInteractionService().getCertificationConfiguration(result);
        } catch (Throwable t) {
            LoggingUtils.logUnexpectedException(LOGGER, "Cannot load certification configuration", t);
            return null;
        }
    }

    public static String translateMessage(OperationResult result, ModelServiceLocator page) {
        LocalizationService service = page.getLocalizationService();
        Locale locale = page.getLocale();

        return service.translate(result.getUserFriendlyMessage(), locale);
    }

    public static boolean isPostAuthenticationEnabled(TaskManager taskManager, ModelInteractionService modelInteractionService) {
        MidPointPrincipal midpointPrincipal = SecurityUtils.getPrincipalUser();
        if (midpointPrincipal != null) {
            FocusType focus = midpointPrincipal.getFocus();
            Task task = taskManager.createTaskInstance(OPERATION_LOAD_FLOW_POLICY);
            OperationResult parentResult = new OperationResult(OPERATION_LOAD_FLOW_POLICY);
            RegistrationsPolicyType registrationPolicyType;
            try {
                registrationPolicyType = modelInteractionService.getFlowPolicy(focus.asPrismObject(), task, parentResult);
                if (registrationPolicyType == null) {
                    return false;
                }
                SelfRegistrationPolicyType postAuthenticationPolicy = registrationPolicyType.getPostAuthentication();
                if (postAuthenticationPolicy == null) {
                    return false;
                }
                String requiredLifecycleState = postAuthenticationPolicy.getRequiredLifecycleState();
                if (StringUtils.isNotBlank(requiredLifecycleState) && requiredLifecycleState.equals(focus.getLifecycleState())) {
                    return true;
                }
            } catch (CommonException e) {
                LoggingUtils.logException(LOGGER, "Cannot determine post authentication policies", e);
            }
        }
        return false;
    }

    public static PrismObject<SystemConfigurationType> loadSystemConfigurationAsPrismObject(PageBase pageBase, Task task, OperationResult result) {
        PrismObject<SystemConfigurationType> systemConfig = loadObject(
            SystemConfigurationType.class, SystemObjectsType.SYSTEM_CONFIGURATION.value(), null,
            pageBase, task, result);

        return systemConfig;
    }

}
=======
/*
 * Copyright (c) 2010-2019 Evolveum and contributors
 *
 * This work is dual-licensed under the Apache License 2.0
 * and European Union Public License. See LICENSE file for details.
 */
package com.evolveum.midpoint.gui.api.util;

import static com.evolveum.midpoint.schema.GetOperationOptions.createNoFetchCollection;

import java.util.*;

import com.evolveum.midpoint.prism.PrismReferenceValue;
import com.evolveum.midpoint.util.QNameUtil;
import com.evolveum.midpoint.xml.ns._public.common.common_3.*;
import org.apache.commons.lang.BooleanUtils;
import org.apache.commons.lang.LocaleUtils;
import org.apache.commons.lang.StringUtils;
import org.apache.commons.lang.Validate;
import org.apache.wicket.RestartResponseException;
import org.apache.wicket.Session;
import org.apache.wicket.ThreadContext;
import org.jetbrains.annotations.NotNull;
import org.jetbrains.annotations.Nullable;

import com.evolveum.midpoint.common.LocalizationService;
import com.evolveum.midpoint.gui.api.page.PageBase;
import com.evolveum.midpoint.model.api.ModelExecuteOptions;
import com.evolveum.midpoint.model.api.ModelInteractionService;
import com.evolveum.midpoint.model.api.authentication.CompiledUserProfile;
import com.evolveum.midpoint.model.api.authentication.MidPointUserProfilePrincipal;
import com.evolveum.midpoint.prism.PrismContext;
import com.evolveum.midpoint.prism.PrismObject;
import com.evolveum.midpoint.prism.PrismObjectDefinition;
import com.evolveum.midpoint.prism.delta.ChangeType;
import com.evolveum.midpoint.prism.delta.DeltaFactory;
import com.evolveum.midpoint.prism.delta.ObjectDelta;
import com.evolveum.midpoint.prism.path.ItemPath;
import com.evolveum.midpoint.prism.query.ObjectQuery;
import com.evolveum.midpoint.schema.GetOperationOptions;
import com.evolveum.midpoint.schema.GetOperationOptionsBuilder;
import com.evolveum.midpoint.schema.SchemaHelper;
import com.evolveum.midpoint.schema.SelectorOptions;
import com.evolveum.midpoint.schema.constants.SchemaConstants;
import com.evolveum.midpoint.schema.result.OperationResult;
import com.evolveum.midpoint.schema.util.ObjectTypeUtil;
import com.evolveum.midpoint.security.api.MidPointPrincipal;
import com.evolveum.midpoint.task.api.Task;
import com.evolveum.midpoint.task.api.TaskManager;
import com.evolveum.midpoint.util.exception.AuthorizationException;
import com.evolveum.midpoint.util.exception.CommonException;
import com.evolveum.midpoint.util.exception.CommunicationException;
import com.evolveum.midpoint.util.exception.ConfigurationException;
import com.evolveum.midpoint.util.exception.ExpressionEvaluationException;
import com.evolveum.midpoint.util.exception.ObjectAlreadyExistsException;
import com.evolveum.midpoint.util.exception.ObjectNotFoundException;
import com.evolveum.midpoint.util.exception.PolicyViolationException;
import com.evolveum.midpoint.util.exception.SchemaException;
import com.evolveum.midpoint.util.exception.SecurityViolationException;
import com.evolveum.midpoint.util.logging.LoggingUtils;
import com.evolveum.midpoint.util.logging.Trace;
import com.evolveum.midpoint.util.logging.TraceManager;
import com.evolveum.midpoint.web.page.login.PageLogin;
import com.evolveum.midpoint.web.security.MidPointApplication;
import com.evolveum.midpoint.web.security.util.SecurityUtils;
import com.evolveum.prism.xml.ns._public.types_3.EvaluationTimeType;

import javax.xml.namespace.QName;

/**
 * Utility class that contains methods that interact with ModelService and other
 * midPoint components.
 *
 * @author lazyman
 */
public class WebModelServiceUtils {

    private static final Trace LOGGER = TraceManager.getTrace(WebModelServiceUtils.class);

    private static final String DOT_CLASS = WebModelServiceUtils.class.getName() + ".";
    private static final String OPERATION_LOAD_OBJECT = DOT_CLASS + "loadObject";
    private static final String OPERATION_DELETE_OBJECT = DOT_CLASS + "deleteObject";
    private static final String OPERATION_SEARCH_OBJECTS = DOT_CLASS + "searchObjects";
    private static final String OPERATION_SAVE_OBJECT = DOT_CLASS + "saveObject";
    private static final String OPERATION_LOAD_OBJECT_REFS = DOT_CLASS + "loadObjectReferences";
    private static final String OPERATION_COUNT_OBJECT = DOT_CLASS + "countObjects";
    private static final String OPERATION_ASSUME_POWER_OF_ATTORNEY = DOT_CLASS + "assumePowerOfAttorney";
    private static final String OPERATION_DROP_POWER_OF_ATTORNEY = DOT_CLASS + "dropPowerOfAttorney";
    private static final String OPERATION_GET_SYSTEM_CONFIG = DOT_CLASS + "getSystemConfiguration";
    private static final String OPERATION_LOAD_FLOW_POLICY = DOT_CLASS + "loadFlowPolicy";

    public static String resolveReferenceName(ObjectReferenceType ref, PageBase page) {
        return resolveReferenceName(ref, page, false);
    }

    public static String resolveReferenceName(ObjectReferenceType ref, PageBase page, boolean translate) {
        Task task = page.createSimpleTask(WebModelServiceUtils.class.getName() + ".resolveReferenceName");
        return resolveReferenceName(ref, page, task, task.getResult(), translate);
    }

    public static String resolveReferenceName(ObjectReferenceType ref, PageBase page, Task task, OperationResult result) {
        return resolveReferenceName(ref, page, task, result, false);
    }

    public static String resolveReferenceName(ObjectReferenceType ref, PageBase page, Task task, OperationResult result, boolean translate) {
        if (ref == null) {
            return null;
        }
        if (ref.getTargetName() != null) {
            return translate ? page.getLocalizationService().translate(ref.getTargetName().toPolyString(), page.getLocale(), true)
                    : ref.getTargetName().getOrig();
        }
        if (StringUtils.isEmpty(ref.getOid()) || ref.getType() == null){
            return null;
        }
        PrismObject<ObjectType> object = resolveReferenceNoFetch(ref, page, task, result);
        if (object == null) {
            return ref.getOid();
        } else {
            ref.asReferenceValue().setObject(object);
            return WebComponentUtil.getName(object, translate);
        }
    }

    public static <T extends ObjectType> PrismObject<T> resolveReferenceNoFetch(ObjectReferenceType reference, PageBase page, Task task, OperationResult result) {
        if (reference == null) {
            return null;
        }
        if (reference.asReferenceValue().getObject() != null) {
            return reference.asReferenceValue().getObject();
        }
        PrismContext prismContext = page.getPrismContext();
        if (reference.getType() == null) {
            LOGGER.error("No type in {}", reference);
            return null;
        }
        PrismObjectDefinition<T> definition = prismContext.getSchemaRegistry().findObjectDefinitionByType(reference.getType());
        if (definition == null) {
            LOGGER.error("No definition for {} was found", reference.getType());
            return null;
        }
        if (reference.getOid() == null) {
            if (reference.getResolutionTime() == EvaluationTimeType.RUN) {
                // Runtime reference resolution. Ignore it for now. Later we maybe would want to resolve it here.
                // But it may resolve to several objects ....
                return null;
            } else {
                LOGGER.error("Null OID in reference {}", reference);
                // Throw an exception instead? Maybe not. We want GUI to be robust.
                return null;
            }
        }
        return loadObject(definition.getCompileTimeClass(), reference.getOid(), createNoFetchCollection(), page, task, result);
    }

    public static <O extends ObjectType> List<ObjectReferenceType> createObjectReferenceList(Class<O> type, PageBase page, Map<String, String> referenceMap){
        referenceMap.clear();

        OperationResult result = new OperationResult(OPERATION_LOAD_OBJECT_REFS);
//        Task task = page.createSimpleTask(OPERATION_LOAD_PASSWORD_POLICIES);

        try {
            List<PrismObject<O>> objects = searchObjects(type, null, result, page);
            result.recomputeStatus();
            List<ObjectReferenceType> references = new ArrayList<>();

            for(PrismObject<O> object: objects){
                referenceMap.put(object.getOid(), WebComponentUtil.getName(object));
                references.add(ObjectTypeUtil.createObjectRef(object, page.getPrismContext()));

            }
            return references;
        } catch (Exception e){
            result.recordFatalError(page.createStringResource("WebModelUtils.couldntLoadPasswordPolicies").getString(), e);
            LoggingUtils.logUnexpectedException(LOGGER, "Couldn't load password policies", e);
        }

        // TODO - show error somehow
        // if(!result.isSuccess()){
        //    getPageBase().showResult(result);
        // }

        return null;
    }

    public static String runTask(TaskType taskToRun, Task operationalTask, OperationResult parentResult, PageBase pageBase){
        try {
            ObjectDelta<TaskType> delta = DeltaFactory.Object.createAddDelta(taskToRun.asPrismObject());
            pageBase.getPrismContext().adopt(delta);
            pageBase.getModelService().executeChanges(WebComponentUtil.createDeltaCollection(delta), null,
                    operationalTask, parentResult);
            parentResult.recordInProgress();
            parentResult.setBackgroundTaskOid(delta.getOid());
            pageBase.showResult(parentResult);
            return delta.getOid();
        } catch (ObjectAlreadyExistsException | ObjectNotFoundException | SchemaException
                | ExpressionEvaluationException | CommunicationException | ConfigurationException
                | PolicyViolationException | SecurityViolationException e) {
            // TODO Auto-generated catch block
//            error(pageBase.getString("pageUsers.message.nothingSelected") + e.getMessage());
            parentResult.recordFatalError(pageBase.createStringResource("WebModelUtils.couldntRunTask", e.getMessage()).getString(), e);
            LoggingUtils.logUnexpectedException(LOGGER, "Couldn't run task " + e.getMessage(), e);
            return null;
        }

    }

    public static void runTask(Collection<TaskType> tasksToRun, Task operationalTask, OperationResult parentResult, PageBase pageBase){
//        try {

            for (TaskType taskToRun : tasksToRun){
                runTask(tasksToRun, operationalTask, parentResult, pageBase);
            }

//            }
//            ObjectDelta<TaskType> delta = ObjectDelta.createAddDelta(taskToRun.asPrismObject());
//            pageBase.getPrismContext().adopt(delta);
//            pageBase.getModelService().executeChanges(WebComponentUtil.createDeltaCollection(delta), null,
//                    operationalTask, parentResult);
//            parentResult.recordInProgress();
//            parentResult.setBackgroundTaskOid(delta.getOid());
//            pageBase.showResult(parentResult);
//            return delta.getOid();
//        } catch (ObjectAlreadyExistsException | ObjectNotFoundException | SchemaException
//                | ExpressionEvaluationException | CommunicationException | ConfigurationException
//                | PolicyViolationException | SecurityViolationException e) {
//            // TODO Auto-generated catch block
////            error(pageBase.getString("pageUsers.message.nothingSelected") + e.getMessage());
//            parentResult.recordFatalError(pageBase.createStringResource("WebModelUtils.couldntRunTask", e.getMessage()).getString(), e);
//            LoggingUtils.logUnexpectedException(LOGGER, "Couldn't run task " + e.getMessage(), e);
//            return null;
//        }

    }

    public static <O extends ObjectType> PrismObject<O> loadObject(PrismReferenceValue objectRef, QName expectedTargetType, PageBase pageBase, Task task, OperationResult result) {
        if (objectRef == null) {
            return null;
        }

        if (QNameUtil.match(expectedTargetType, objectRef.getTargetType())) {
            Class<O> type = pageBase.getPrismContext().getSchemaRegistry().determineClassForType(objectRef.getTargetType());
            PrismObject<O> resourceType = WebModelServiceUtils.loadObject(type, objectRef.getOid(), GetOperationOptions.createNoFetchCollection(), pageBase, task, result);
            return resourceType;
        }

        return null;
    }

    @Nullable
    public static <T extends ObjectType> PrismObject<T> loadObject(ObjectReferenceType objectReference,
            PageBase page, Task task, OperationResult result) {
        Class<T> type = page.getPrismContext().getSchemaRegistry().determineClassForType(objectReference.getType());
        return loadObject(type, objectReference.getOid(), null, page, task, result);
    }

    @Nullable
    public static <T extends ObjectType> PrismObject<T> loadObject(Class<T> type, String oid,
            PageBase page, Task task, OperationResult result) {
        return loadObject(type, oid, null, page, task, result);
    }

    @Nullable
    public static <T extends ObjectType> PrismObject<T> loadObject(Class<T> type, String oid,
            Collection<SelectorOptions<GetOperationOptions>> options,
            PageBase page, Task task, OperationResult result) {
        return loadObject(type, oid, options, true, page, task, result);
    }

    @Nullable
    public static <T extends ObjectType> PrismObject<T> loadObject(Class<T> type, String oid,
            Collection<SelectorOptions<GetOperationOptions>> options, boolean allowNotFound,
            PageBase page, Task task, OperationResult result) {
        LOGGER.debug("Loading {} with oid {}, options {}", type.getSimpleName(), oid, options);

        OperationResult subResult;
        if (result != null) {
            subResult = result.createMinorSubresult(OPERATION_LOAD_OBJECT);
        } else {
            subResult = new OperationResult(OPERATION_LOAD_OBJECT);
        }
        PrismObject<T> object = null;
        try {
            if (options == null) {
                options = SelectorOptions.createCollection(GetOperationOptions.createResolveNames());
            } else {
                GetOperationOptions getOpts = SelectorOptions.findRootOptions(options);
                if (getOpts == null) {
                    options.add(new SelectorOptions<>(GetOperationOptions.createResolveNames()));
                } else {
                    getOpts.setResolveNames(Boolean.TRUE);
                }
            }
            object = page.getModelService().getObject(type, oid, options, task, subResult);
        } catch (AuthorizationException e) {
            // Not authorized to access the object. This is probably caused by a reference that
            // point to an object that the current user cannot read. This is no big deal.
            // Just do not display that object.
            subResult.recordHandledError(e);
            LOGGER.debug("User {} is not authorized to read {} {}",
                    task.getOwner() != null ? task.getOwner().getName() : null, type.getSimpleName(), oid);
            return null;
        } catch (ObjectNotFoundException e) {
            if (allowNotFound) {
                // Object does not exist. It was deleted in the meanwhile, or not created yet. This could happen quite often.
                subResult.recordHandledError(e);
                LOGGER.debug("{} {} does not exist", type.getSimpleName(), oid, e);
                return null;
            } else {
                subResult.recordFatalError(page.createStringResource("WebModelUtils.couldntLoadObject").getString(), e);
                LoggingUtils.logUnexpectedException(LOGGER, "Couldn't load object", e);
            }
        } catch (Exception ex) {
            subResult.recordFatalError(page.createStringResource("WebModelUtils.couldntLoadObject").getString(), ex);
            LoggingUtils.logUnexpectedException(LOGGER, "Couldn't load object", ex);
        } finally {
            subResult.computeStatus();
        }
        // TODO reconsider this part: until recently, the condition was always 'false'
        if (WebComponentUtil.showResultInPage(subResult)) {
            page.showResult(subResult);
        }

        LOGGER.debug("Loaded {} with result {}", object, subResult);

        return object;
    }

    //TODO consider using modelServiceLocator instead of PageBase in other methods.. Do we even need it? What about showResult? Should it be
    // here or directly in the page? Consider usability and readabiltiy
    @Nullable
    public static <T extends ObjectType> PrismObject<T> loadObject(ObjectReferenceType objectReference,
            ModelServiceLocator page, Task task, OperationResult result) {
        Class<T> type = page.getPrismContext().getSchemaRegistry().determineClassForType(objectReference.getType());
        String oid = objectReference.getOid();
        Collection<SelectorOptions<GetOperationOptions>> options = null;
        LOGGER.debug("Loading {} with oid {}, options {}", type.getSimpleName(), oid, options);

        OperationResult subResult;
        if (result != null) {
            subResult = result.createMinorSubresult(OPERATION_LOAD_OBJECT);
        } else {
            subResult = new OperationResult(OPERATION_LOAD_OBJECT);
        }
        PrismObject<T> object = null;
        try {
            if (options == null) {
                options = SelectorOptions.createCollection(GetOperationOptions.createResolveNames());
            } else {
                GetOperationOptions getOpts = SelectorOptions.findRootOptions(options);
                if (getOpts == null) {
                    options.add(new SelectorOptions<>(GetOperationOptions.createResolveNames()));
                } else {
                    getOpts.setResolveNames(Boolean.TRUE);
                }
            }
            object = page.getModelService().getObject(type, oid, options, task, subResult);
        } catch (AuthorizationException e) {
            // Not authorized to access the object. This is probably caused by a reference that
            // point to an object that the current user cannot read. This is no big deal.
            // Just do not display that object.
            subResult.recordHandledError(e);
            LOGGER.debug("User {} is not authorized to read {} {}",
                    task.getOwner() != null ? task.getOwner().getName() : null, type.getSimpleName(), oid);
            return null;
        } catch (ObjectNotFoundException e) {
                // Object does not exist. It was deleted in the meanwhile, or not created yet. This could happen quite often.
                subResult.recordHandledError(e);
                LOGGER.debug("{} {} does not exist", type.getSimpleName(), oid, e);
                return null;

        } catch (Exception ex) {
            subResult.recordFatalError("WebModelUtils.couldntLoadObject", ex);
            LoggingUtils.logUnexpectedException(LOGGER, "Couldn't load object", ex);
        } finally {
            subResult.computeStatus();
        }
        // TODO reconsider this part: until recently, the condition was always 'false'
        if (WebComponentUtil.showResultInPage(subResult)) {
            if (page instanceof PageBase) {
                ((PageBase)page).showResult(subResult);
            }
        }

        LOGGER.debug("Loaded {} with result {}", object, subResult);

        return object;
    }

    public static boolean isNoFetch(Collection<SelectorOptions<GetOperationOptions>> options) {
        if (options == null) {
            return false;
        }
        GetOperationOptions rootOptions = SelectorOptions.findRootOptions(options);
        if (rootOptions == null) {
            return false;
        }
        return GetOperationOptions.isNoFetch(rootOptions);
    }

    @NotNull
    public static <T extends ObjectType> List<PrismObject<T>> searchObjects(
            Class<T> type, ObjectQuery query, OperationResult result, PageBase page) {
        return searchObjects(type, query, null, result, page, null);
    }

    @NotNull
    public static <T extends ObjectType> List<PrismObject<T>> searchObjects(Class<T> type, ObjectQuery query,
            Collection<SelectorOptions<GetOperationOptions>> options,
            OperationResult result, PageBase page) {
        return searchObjects(type, query, options, result, page, null);
    }

    @NotNull
    public static <T extends ObjectType> List<PrismObject<T>> searchObjects(
            Class<T> type, ObjectQuery query, Collection<SelectorOptions<GetOperationOptions>> options,
            OperationResult result, PageBase page, PrismObject<UserType> principal) {
        LOGGER.debug("Searching {} with oid {}, options {}", type.getSimpleName(), query, options);

        OperationResult subResult;
        if (result != null) {
            subResult = result.createMinorSubresult(OPERATION_SEARCH_OBJECTS);
        } else {
            subResult = new OperationResult(OPERATION_SEARCH_OBJECTS);
        }
        List<PrismObject<T>> objects = new ArrayList<>();
        try {
            Task task = createSimpleTask(subResult.getOperation(), principal, page.getTaskManager());
            List<PrismObject<T>> list = page.getModelService().searchObjects(type, query, options, task, subResult);
            if (list != null) {
                objects.addAll(list);
            }
        } catch (Exception ex) {
            subResult.recordFatalError(page.createStringResource("WebModelUtils.couldntSearchObjects").getString(), ex);
            LoggingUtils.logUnexpectedException(LOGGER, "Couldn't search objects", ex);
        } finally {
            subResult.computeStatus();
        }

        if (result == null && WebComponentUtil.showResultInPage(subResult)) {
            page.showResult(subResult);
        }

        LOGGER.debug("Loaded ({}) with result {}", objects.size(), subResult);

        return objects;
    }

    public static <T extends ObjectType> int countObjects(Class<T> type, ObjectQuery query, PageBase page) {
        LOGGER.debug("Count object: type => {}, query => {}", type, query);
        Task task = page.createSimpleTask(OPERATION_COUNT_OBJECT);
        OperationResult parentResult = new OperationResult(OPERATION_COUNT_OBJECT);
        int count = 0;
        try {
            count = page.getModelService().countObjects(type, query, null, task, parentResult);
        } catch (SchemaException | ObjectNotFoundException | SecurityViolationException
                | ConfigurationException | CommunicationException | ExpressionEvaluationException ex) {
            parentResult.recordFatalError(page.createStringResource("WebModelUtils.couldntCountObjects").getString(), ex);
            LoggingUtils.logUnexpectedException(LOGGER, "Couldn't count objects", ex);
        }

         LOGGER.debug("Count objects with result {}", parentResult);
         return count;
    }

    public static <T extends ObjectType> void deleteObject(Class<T> type, String oid, OperationResult result,
                                                           PageBase page) {
        deleteObject(type, oid, null, result, page, null);
    }

    public static <T extends ObjectType> void deleteObject(Class<T> type, String oid, ModelExecuteOptions options,
                                                           OperationResult result, PageBase page) {
        deleteObject(type, oid, options, result, page, null);
    }

    public static <T extends ObjectType> void deleteObject(Class<T> type, String oid, ModelExecuteOptions options,
                                                           OperationResult result, PageBase page,
                                                           PrismObject<UserType> principal) {
        LOGGER.debug("Deleting {} with oid {}, options {}", type.getSimpleName(), oid, options);

        OperationResult subResult;
        if (result != null) {
            subResult = result.createMinorSubresult(OPERATION_DELETE_OBJECT);
        } else {
            subResult = new OperationResult(OPERATION_DELETE_OBJECT);
        }
        try {
            Task task = createSimpleTask(result.getOperation(), principal, page.getTaskManager());

            ObjectDelta delta = page.getPrismContext().deltaFactory().object().create(type, ChangeType.DELETE);
            delta.setOid(oid);

            page.getModelService().executeChanges(WebComponentUtil.createDeltaCollection(delta), options, task, subResult);
        } catch (Exception ex) {
            subResult.recordFatalError(page.createStringResource("WebModelUtils.couldntDeleteObject").getString(), ex);
            LoggingUtils.logUnexpectedException(LOGGER, "Couldn't delete object", ex);
        } finally {
            subResult.computeStatus();
        }

        if (result == null && WebComponentUtil.showResultInPage(subResult)) {
            page.showResult(subResult);
        }

        LOGGER.debug("Deleted with result {}", result);
    }

    public static Collection<SelectorOptions<GetOperationOptions>> createOptionsForParentOrgRefs(GetOperationOptionsBuilder builder) {
        return builder
                .item(ObjectType.F_PARENT_ORG_REF).retrieve()
                .build();
    }

    public static void save(ObjectDelta delta, OperationResult result, PageBase page) {
        save(delta, result, null, page);
    }

    public static void save(ObjectDelta delta, OperationResult result, Task task, PageBase page) {
        save(delta, null, result, task, page);
    }

    public static void save(ObjectDelta delta, ModelExecuteOptions options, OperationResult result, Task task, PageBase page) {
        save(WebComponentUtil.createDeltaCollection(delta), options, result, task, page);
    }


    public static void save(Collection<ObjectDelta<? extends ObjectType>> deltas, ModelExecuteOptions options,
                            OperationResult result, Task task, PageBase page) {
        LOGGER.debug("Saving deltas {}, options {}", deltas, options);

        OperationResult subResult;
        if (result != null) {
            subResult = result.createMinorSubresult(OPERATION_SAVE_OBJECT);
        } else {
            subResult = new OperationResult(OPERATION_SAVE_OBJECT);
        }

        try {
            if (task == null) {
                task = page.createSimpleTask(result.getOperation());
            }

            page.getModelService().executeChanges(deltas, options, task, result);
        } catch (Exception ex) {
            subResult.recordFatalError(ex.getMessage());
            LoggingUtils.logUnexpectedException(LOGGER, "Couldn't save object", ex);
        } finally {
            subResult.computeStatus();
        }

        if (result == null && WebComponentUtil.showResultInPage(subResult)) {
            page.showResult(subResult);
        }

        LOGGER.debug("Saved with result {}", subResult);
    }

    public static <T extends ObjectType> ObjectDelta<T> createActivationAdminStatusDelta(
            Class<T> type, String oid, boolean enabled, PrismContext context) {

        ItemPath path = SchemaConstants.PATH_ACTIVATION_ADMINISTRATIVE_STATUS;
        ActivationStatusType status = enabled ? ActivationStatusType.ENABLED : ActivationStatusType.DISABLED;
        ObjectDelta objectDelta = context.deltaFactory().object().createModificationReplaceProperty(type, oid, path,
                status);

        return objectDelta;
    }

    public static String getLoggedInUserOid() {
        MidPointPrincipal principal = SecurityUtils.getPrincipalUser();
        Validate.notNull(principal, "No principal");
        if (principal.getOid() == null) {
            throw new IllegalArgumentException("No OID in principal: "+principal);
        }
        return principal.getOid();
    }

    public static Locale getLocale() {
        return getLocale(null);
    }

    public static Locale getLocale(UserType user) {
        MidPointPrincipal principal = SecurityUtils.getPrincipalUser();
        Locale locale = null;
        if (principal != null) {
            if (user == null) {
                PrismObject<UserType> userPrismObject = principal.getUser().asPrismObject();
                user = userPrismObject == null ? null : userPrismObject.asObjectable();
            }
            if (user != null && user.getPreferredLanguage() != null &&
                    !user.getPreferredLanguage().trim().equals("")) {
                try {
                    locale = LocaleUtils.toLocale(user.getPreferredLanguage());
                } catch (Exception ex) {
                    LOGGER.debug("Error occurred while getting user locale, " + ex.getMessage());
                }
            }
            if (locale != null && MidPointApplication.containsLocale(locale)) {
                return locale;
            } else {
                String userLocale = user != null ? user.getLocale() : null;
                try {
                    locale = userLocale == null ? null : LocaleUtils.toLocale(userLocale);
                } catch (Exception ex) {
                    LOGGER.debug("Error occurred while getting user locale, " + ex.getMessage());
                }
                if (locale != null && MidPointApplication.containsLocale(locale)) {
                    return locale;
                } else {
                    //session in tests is null
                        if (ThreadContext.getSession() == null) {
                            return MidPointApplication.getDefaultLocale();
                        }

                        locale = Session.get().getLocale();
                    if (locale == null || !MidPointApplication.containsLocale(locale)) {
                        //default locale for web application
                        return MidPointApplication.getDefaultLocale();
                    }
                    return locale;
                }
            }
        }
        return MidPointApplication.getDefaultLocale();
    }

    public static TimeZone getTimezone() {
        return getTimezone(null);
    }

    public static TimeZone getTimezone(UserType user) {
        MidPointUserProfilePrincipal principal = SecurityUtils.getPrincipalUser();
        if (principal != null && user == null) {
            user = principal.getUser();
        }
        String timeZone;

        if (user != null && StringUtils.isNotEmpty(user.getTimezone())) {
            timeZone = user.getTimezone();
        } else {
            timeZone = principal != null && principal.getCompiledUserProfile() != null ?
                    principal.getCompiledUserProfile().getDefaultTimezone() : "";
        }
        try {
            if (timeZone != null) {
                return TimeZone.getTimeZone(timeZone);
            }
        } catch (Exception ex){
            LOGGER.debug("Error occurred while getting user time zone, " + ex.getMessage());
        }
        return null;
    }

    public static Task createSimpleTask(String operation, PrismObject<UserType> owner, TaskManager manager) {
        return createSimpleTask(operation, null, owner, manager);
    }

    public static Task createSimpleTask(String operation, String channel, PrismObject<UserType> owner, TaskManager manager) {
        Task task = manager.createTaskInstance(operation);

        if (owner == null) {
            MidPointPrincipal user = SecurityUtils.getPrincipalUser();
            if (user == null) {
                throw new RestartResponseException(PageLogin.class);
            } else {
                owner = user.getUser().asPrismObject();
            }
        }

        task.setOwner(owner);
        if (channel == null) {
            task.setChannel(SchemaConstants.CHANNEL_GUI_USER_URI);
        } else {
            task.setChannel(channel);
        }

        return task;
    }

    public static <O extends ObjectType> PrismObject<O> reconstructObject(Class<O> type,
                                 String oid, String eventIdentifier, Task task, OperationResult result){
        try {
            MidPointApplication application = (MidPointApplication) MidPointApplication.get();
            return application.getAuditService().reconstructObject(type, oid, eventIdentifier, task, result);
        } catch (Exception ex){
            LOGGER.debug("Error occurred while reconsructing the object, " + ex.getMessage());
        }
        return null;
    }

    public static Collection<SelectorOptions<GetOperationOptions>> createLookupTableRetrieveOptions(SchemaHelper schemaHelper) {
        return schemaHelper.getOperationOptionsBuilder()
                .item(LookupTableType.F_ROW)
                .retrieveQuery()
                    .asc(LookupTableRowType.F_LABEL)
                .end()
                .build();
    }

    public static ActivationStatusType getAssignmentEffectiveStatus(String lifecycleStatus, ActivationType activationType, PageBase pageBase){
        return pageBase.getModelInteractionService().getAssignmentEffectiveStatus(lifecycleStatus, activationType);
    }

    public static void assumePowerOfAttorney(PrismObject<UserType> donor,
            ModelInteractionService modelInteractionService, TaskManager taskManager, OperationResult parentResult) {
        Task task = taskManager.createTaskInstance();
        OperationResult result = OperationResult.createSubResultOrNewResult(parentResult, OPERATION_ASSUME_POWER_OF_ATTORNEY);

        try {
            modelInteractionService.assumePowerOfAttorney(donor, task, result);
        } catch (CommonException ex) {
            LoggingUtils.logUnexpectedException(LOGGER, "Couldn't assume power of attorney", ex);
            result.recordFatalError("WebModelUtils.couldntAssumePowerAttorney", ex);
        } finally {
            result.computeStatusIfUnknown();
        }
    }

    public static void dropPowerOfAttorney(ModelInteractionService modelInteractionService, TaskManager taskManager, OperationResult parentResult) {
        Task task = taskManager.createTaskInstance();
        OperationResult result = OperationResult.createSubResultOrNewResult(parentResult, OPERATION_DROP_POWER_OF_ATTORNEY);

        try {
            modelInteractionService.dropPowerOfAttorney(task, result);
        } catch (CommonException ex) {
            LoggingUtils.logUnexpectedException(LOGGER, "Couldn't drop power of attorney", ex);
            result.recordFatalError("WebModelUtils.couldntDropPowerAttorney", ex);
        } finally {
            result.computeStatusIfUnknown();
        }
    }

    public static boolean isEnableExperimentalFeature(Task task, ModelServiceLocator pageBase) {
        OperationResult result = task.getResult();

        ModelInteractionService mInteractionService = pageBase.getModelInteractionService();

        CompiledUserProfile adminGuiConfig = null;
        try {
            adminGuiConfig = mInteractionService.getCompiledUserProfile(task, result);
            result.recomputeStatus();
            result.recordSuccessIfUnknown();
        } catch (Exception e) {
            LoggingUtils.logException(LOGGER, "Cannot load admin gui config", e);
            result.recordPartialError("Cannot load admin gui config. Reason: " + e.getLocalizedMessage());

        }

        if (adminGuiConfig == null) {
            return false;
        }

        return BooleanUtils.isTrue(adminGuiConfig.isEnableExperimentalFeatures());

    }

    public static boolean isEnableExperimentalFeature(ModelInteractionService modelInteractionService, Task task, OperationResult result) {
        CompiledUserProfile adminGuiConfig = null;
        try {
            adminGuiConfig = modelInteractionService.getCompiledUserProfile(task, result);
            result.recomputeStatus();
            result.recordSuccessIfUnknown();
        } catch (Exception e) {
            LoggingUtils.logException(LOGGER, "Cannot load admin gui config", e);
            result.recordPartialError("Cannot load admin gui config. Reason: " + e.getLocalizedMessage());

        }

        if (adminGuiConfig == null) {
            return false;
        }

        return BooleanUtils.isTrue(adminGuiConfig.isEnableExperimentalFeatures());

    }

    public static boolean isEnableExperimentalFeature(ModelServiceLocator pageBase) {
        Task task = pageBase.createSimpleTask("Load admin gui config");
        return isEnableExperimentalFeature(task, pageBase);

    }

    public static AccessCertificationConfigurationType getCertificationConfiguration(PageBase pageBase) {
        OperationResult result = new OperationResult(WebModelServiceUtils.class.getName() + ".getCertificationConfiguration");
        try {
            return pageBase.getModelInteractionService().getCertificationConfiguration(result);
        } catch (Throwable t) {
            LoggingUtils.logUnexpectedException(LOGGER, "Cannot load certification configuration", t);
            return null;
        }
    }

    public static String translateMessage(OperationResult result, ModelServiceLocator page) {
        LocalizationService service = page.getLocalizationService();
        Locale locale = page.getLocale();

        return service.translate(result.getUserFriendlyMessage(), locale);
    }

    public static boolean isPostAuthenticationEnabled(TaskManager taskManager, ModelInteractionService modelInteractionService) {
        MidPointPrincipal midpointPrincipal = SecurityUtils.getPrincipalUser();
        if (midpointPrincipal != null) {
            UserType user = midpointPrincipal.getUser();
            Task task = taskManager.createTaskInstance(OPERATION_LOAD_FLOW_POLICY);
            OperationResult parentResult = new OperationResult(OPERATION_LOAD_FLOW_POLICY);
            RegistrationsPolicyType registrationPolicyType;
            try {
                registrationPolicyType = modelInteractionService.getFlowPolicy(user.asPrismObject(), task, parentResult);
                if (registrationPolicyType == null) {
                    return false;
                }
                SelfRegistrationPolicyType postAuthenticationPolicy = registrationPolicyType.getPostAuthentication();
                if (postAuthenticationPolicy == null) {
                    return false;
                }
                String requiredLifecycleState = postAuthenticationPolicy.getRequiredLifecycleState();
                if (StringUtils.isNotBlank(requiredLifecycleState) && requiredLifecycleState.equals(user.getLifecycleState())) {
                    return true;
                }
            } catch (CommonException e) {
                LoggingUtils.logException(LOGGER, "Cannot determine post authentication policies", e);
            }
        }
        return false;
    }

    public static PrismObject<SystemConfigurationType> loadSystemConfigurationAsPrismObject(PageBase pageBase, Task task, OperationResult result) {
        PrismObject<SystemConfigurationType> systemConfig = loadObject(
            SystemConfigurationType.class, SystemObjectsType.SYSTEM_CONFIGURATION.value(), null,
            pageBase, task, result);

        return systemConfig;
    }

}
>>>>>>> 8994a8e0
<|MERGE_RESOLUTION|>--- conflicted
+++ resolved
@@ -1,4 +1,3 @@
-<<<<<<< HEAD
 /*
  * Copyright (c) 2010-2019 Evolveum and contributors
  *
@@ -9,13 +8,10 @@
 
 import static com.evolveum.midpoint.schema.GetOperationOptions.createNoFetchCollection;
 
-import java.util.ArrayList;
-import java.util.Collection;
-import java.util.List;
-import java.util.Locale;
-import java.util.Map;
-import java.util.TimeZone;
-
+import java.util.*;
+
+import com.evolveum.midpoint.prism.PrismReferenceValue;
+import com.evolveum.midpoint.util.QNameUtil;
 import com.evolveum.midpoint.xml.ns._public.common.common_3.*;
 import org.apache.commons.lang.BooleanUtils;
 import org.apache.commons.lang.LocaleUtils;
@@ -69,6 +65,8 @@
 import com.evolveum.midpoint.web.security.util.SecurityUtils;
 import com.evolveum.prism.xml.ns._public.types_3.EvaluationTimeType;
 
+import javax.xml.namespace.QName;
+
 /**
  * Utility class that contains methods that interact with ModelService and other
  * midPoint components.
@@ -235,6 +233,20 @@
 
     }
 
+    public static <O extends ObjectType> PrismObject<O> loadObject(PrismReferenceValue objectRef, QName expectedTargetType, PageBase pageBase, Task task, OperationResult result) {
+        if (objectRef == null) {
+            return null;
+        }
+
+        if (QNameUtil.match(expectedTargetType, objectRef.getTargetType())) {
+            Class<O> type = pageBase.getPrismContext().getSchemaRegistry().determineClassForType(objectRef.getTargetType());
+            PrismObject<O> resourceType = WebModelServiceUtils.loadObject(type, objectRef.getOid(), GetOperationOptions.createNoFetchCollection(), pageBase, task, result);
+            return resourceType;
+        }
+
+        return null;
+    }
+
     @Nullable
     public static <T extends ObjectType> PrismObject<T> loadObject(ObjectReferenceType objectReference,
             PageBase page, Task task, OperationResult result) {
@@ -567,7 +579,7 @@
         MidPointPrincipal principal = SecurityUtils.getPrincipalUser();
         Validate.notNull(principal, "No principal");
         if (principal.getOid() == null) {
-            throw new IllegalArgumentException("No OID in principal: " + principal);
+            throw new IllegalArgumentException("No OID in principal: "+principal);
         }
         return principal.getOid();
     }
@@ -581,8 +593,8 @@
         Locale locale = null;
         if (principal != null) {
             if (focus == null) {
-                PrismObject<? extends FocusType> userPrismObject = principal.getFocus().asPrismObject();
-                focus = userPrismObject == null ? null : userPrismObject.asObjectable();
+                PrismObject<? extends FocusType> focusPrismObject = principal.getFocus().asPrismObject();
+                focus = focusPrismObject == null ? null : focusPrismObject.asObjectable();
             }
             if (focus != null && focus.getPreferredLanguage() != null &&
                     !focus.getPreferredLanguage().trim().equals("")) {
@@ -734,7 +746,7 @@
 
         CompiledGuiProfile adminGuiConfig = null;
         try {
-            adminGuiConfig = mInteractionService.getCompiledUserProfile(task, result);
+            adminGuiConfig = mInteractionService.getCompiledGuiProfile(task, result);
             result.recomputeStatus();
             result.recordSuccessIfUnknown();
         } catch (Exception e) {
@@ -754,7 +766,7 @@
     public static boolean isEnableExperimentalFeature(ModelInteractionService modelInteractionService, Task task, OperationResult result) {
         CompiledGuiProfile adminGuiConfig = null;
         try {
-            adminGuiConfig = modelInteractionService.getCompiledUserProfile(task, result);
+            adminGuiConfig = modelInteractionService.getCompiledGuiProfile(task, result);
             result.recomputeStatus();
             result.recordSuccessIfUnknown();
         } catch (Exception e) {
@@ -829,841 +841,4 @@
         return systemConfig;
     }
 
-}
-=======
-/*
- * Copyright (c) 2010-2019 Evolveum and contributors
- *
- * This work is dual-licensed under the Apache License 2.0
- * and European Union Public License. See LICENSE file for details.
- */
-package com.evolveum.midpoint.gui.api.util;
-
-import static com.evolveum.midpoint.schema.GetOperationOptions.createNoFetchCollection;
-
-import java.util.*;
-
-import com.evolveum.midpoint.prism.PrismReferenceValue;
-import com.evolveum.midpoint.util.QNameUtil;
-import com.evolveum.midpoint.xml.ns._public.common.common_3.*;
-import org.apache.commons.lang.BooleanUtils;
-import org.apache.commons.lang.LocaleUtils;
-import org.apache.commons.lang.StringUtils;
-import org.apache.commons.lang.Validate;
-import org.apache.wicket.RestartResponseException;
-import org.apache.wicket.Session;
-import org.apache.wicket.ThreadContext;
-import org.jetbrains.annotations.NotNull;
-import org.jetbrains.annotations.Nullable;
-
-import com.evolveum.midpoint.common.LocalizationService;
-import com.evolveum.midpoint.gui.api.page.PageBase;
-import com.evolveum.midpoint.model.api.ModelExecuteOptions;
-import com.evolveum.midpoint.model.api.ModelInteractionService;
-import com.evolveum.midpoint.model.api.authentication.CompiledUserProfile;
-import com.evolveum.midpoint.model.api.authentication.MidPointUserProfilePrincipal;
-import com.evolveum.midpoint.prism.PrismContext;
-import com.evolveum.midpoint.prism.PrismObject;
-import com.evolveum.midpoint.prism.PrismObjectDefinition;
-import com.evolveum.midpoint.prism.delta.ChangeType;
-import com.evolveum.midpoint.prism.delta.DeltaFactory;
-import com.evolveum.midpoint.prism.delta.ObjectDelta;
-import com.evolveum.midpoint.prism.path.ItemPath;
-import com.evolveum.midpoint.prism.query.ObjectQuery;
-import com.evolveum.midpoint.schema.GetOperationOptions;
-import com.evolveum.midpoint.schema.GetOperationOptionsBuilder;
-import com.evolveum.midpoint.schema.SchemaHelper;
-import com.evolveum.midpoint.schema.SelectorOptions;
-import com.evolveum.midpoint.schema.constants.SchemaConstants;
-import com.evolveum.midpoint.schema.result.OperationResult;
-import com.evolveum.midpoint.schema.util.ObjectTypeUtil;
-import com.evolveum.midpoint.security.api.MidPointPrincipal;
-import com.evolveum.midpoint.task.api.Task;
-import com.evolveum.midpoint.task.api.TaskManager;
-import com.evolveum.midpoint.util.exception.AuthorizationException;
-import com.evolveum.midpoint.util.exception.CommonException;
-import com.evolveum.midpoint.util.exception.CommunicationException;
-import com.evolveum.midpoint.util.exception.ConfigurationException;
-import com.evolveum.midpoint.util.exception.ExpressionEvaluationException;
-import com.evolveum.midpoint.util.exception.ObjectAlreadyExistsException;
-import com.evolveum.midpoint.util.exception.ObjectNotFoundException;
-import com.evolveum.midpoint.util.exception.PolicyViolationException;
-import com.evolveum.midpoint.util.exception.SchemaException;
-import com.evolveum.midpoint.util.exception.SecurityViolationException;
-import com.evolveum.midpoint.util.logging.LoggingUtils;
-import com.evolveum.midpoint.util.logging.Trace;
-import com.evolveum.midpoint.util.logging.TraceManager;
-import com.evolveum.midpoint.web.page.login.PageLogin;
-import com.evolveum.midpoint.web.security.MidPointApplication;
-import com.evolveum.midpoint.web.security.util.SecurityUtils;
-import com.evolveum.prism.xml.ns._public.types_3.EvaluationTimeType;
-
-import javax.xml.namespace.QName;
-
-/**
- * Utility class that contains methods that interact with ModelService and other
- * midPoint components.
- *
- * @author lazyman
- */
-public class WebModelServiceUtils {
-
-    private static final Trace LOGGER = TraceManager.getTrace(WebModelServiceUtils.class);
-
-    private static final String DOT_CLASS = WebModelServiceUtils.class.getName() + ".";
-    private static final String OPERATION_LOAD_OBJECT = DOT_CLASS + "loadObject";
-    private static final String OPERATION_DELETE_OBJECT = DOT_CLASS + "deleteObject";
-    private static final String OPERATION_SEARCH_OBJECTS = DOT_CLASS + "searchObjects";
-    private static final String OPERATION_SAVE_OBJECT = DOT_CLASS + "saveObject";
-    private static final String OPERATION_LOAD_OBJECT_REFS = DOT_CLASS + "loadObjectReferences";
-    private static final String OPERATION_COUNT_OBJECT = DOT_CLASS + "countObjects";
-    private static final String OPERATION_ASSUME_POWER_OF_ATTORNEY = DOT_CLASS + "assumePowerOfAttorney";
-    private static final String OPERATION_DROP_POWER_OF_ATTORNEY = DOT_CLASS + "dropPowerOfAttorney";
-    private static final String OPERATION_GET_SYSTEM_CONFIG = DOT_CLASS + "getSystemConfiguration";
-    private static final String OPERATION_LOAD_FLOW_POLICY = DOT_CLASS + "loadFlowPolicy";
-
-    public static String resolveReferenceName(ObjectReferenceType ref, PageBase page) {
-        return resolveReferenceName(ref, page, false);
-    }
-
-    public static String resolveReferenceName(ObjectReferenceType ref, PageBase page, boolean translate) {
-        Task task = page.createSimpleTask(WebModelServiceUtils.class.getName() + ".resolveReferenceName");
-        return resolveReferenceName(ref, page, task, task.getResult(), translate);
-    }
-
-    public static String resolveReferenceName(ObjectReferenceType ref, PageBase page, Task task, OperationResult result) {
-        return resolveReferenceName(ref, page, task, result, false);
-    }
-
-    public static String resolveReferenceName(ObjectReferenceType ref, PageBase page, Task task, OperationResult result, boolean translate) {
-        if (ref == null) {
-            return null;
-        }
-        if (ref.getTargetName() != null) {
-            return translate ? page.getLocalizationService().translate(ref.getTargetName().toPolyString(), page.getLocale(), true)
-                    : ref.getTargetName().getOrig();
-        }
-        if (StringUtils.isEmpty(ref.getOid()) || ref.getType() == null){
-            return null;
-        }
-        PrismObject<ObjectType> object = resolveReferenceNoFetch(ref, page, task, result);
-        if (object == null) {
-            return ref.getOid();
-        } else {
-            ref.asReferenceValue().setObject(object);
-            return WebComponentUtil.getName(object, translate);
-        }
-    }
-
-    public static <T extends ObjectType> PrismObject<T> resolveReferenceNoFetch(ObjectReferenceType reference, PageBase page, Task task, OperationResult result) {
-        if (reference == null) {
-            return null;
-        }
-        if (reference.asReferenceValue().getObject() != null) {
-            return reference.asReferenceValue().getObject();
-        }
-        PrismContext prismContext = page.getPrismContext();
-        if (reference.getType() == null) {
-            LOGGER.error("No type in {}", reference);
-            return null;
-        }
-        PrismObjectDefinition<T> definition = prismContext.getSchemaRegistry().findObjectDefinitionByType(reference.getType());
-        if (definition == null) {
-            LOGGER.error("No definition for {} was found", reference.getType());
-            return null;
-        }
-        if (reference.getOid() == null) {
-            if (reference.getResolutionTime() == EvaluationTimeType.RUN) {
-                // Runtime reference resolution. Ignore it for now. Later we maybe would want to resolve it here.
-                // But it may resolve to several objects ....
-                return null;
-            } else {
-                LOGGER.error("Null OID in reference {}", reference);
-                // Throw an exception instead? Maybe not. We want GUI to be robust.
-                return null;
-            }
-        }
-        return loadObject(definition.getCompileTimeClass(), reference.getOid(), createNoFetchCollection(), page, task, result);
-    }
-
-    public static <O extends ObjectType> List<ObjectReferenceType> createObjectReferenceList(Class<O> type, PageBase page, Map<String, String> referenceMap){
-        referenceMap.clear();
-
-        OperationResult result = new OperationResult(OPERATION_LOAD_OBJECT_REFS);
-//        Task task = page.createSimpleTask(OPERATION_LOAD_PASSWORD_POLICIES);
-
-        try {
-            List<PrismObject<O>> objects = searchObjects(type, null, result, page);
-            result.recomputeStatus();
-            List<ObjectReferenceType> references = new ArrayList<>();
-
-            for(PrismObject<O> object: objects){
-                referenceMap.put(object.getOid(), WebComponentUtil.getName(object));
-                references.add(ObjectTypeUtil.createObjectRef(object, page.getPrismContext()));
-
-            }
-            return references;
-        } catch (Exception e){
-            result.recordFatalError(page.createStringResource("WebModelUtils.couldntLoadPasswordPolicies").getString(), e);
-            LoggingUtils.logUnexpectedException(LOGGER, "Couldn't load password policies", e);
-        }
-
-        // TODO - show error somehow
-        // if(!result.isSuccess()){
-        //    getPageBase().showResult(result);
-        // }
-
-        return null;
-    }
-
-    public static String runTask(TaskType taskToRun, Task operationalTask, OperationResult parentResult, PageBase pageBase){
-        try {
-            ObjectDelta<TaskType> delta = DeltaFactory.Object.createAddDelta(taskToRun.asPrismObject());
-            pageBase.getPrismContext().adopt(delta);
-            pageBase.getModelService().executeChanges(WebComponentUtil.createDeltaCollection(delta), null,
-                    operationalTask, parentResult);
-            parentResult.recordInProgress();
-            parentResult.setBackgroundTaskOid(delta.getOid());
-            pageBase.showResult(parentResult);
-            return delta.getOid();
-        } catch (ObjectAlreadyExistsException | ObjectNotFoundException | SchemaException
-                | ExpressionEvaluationException | CommunicationException | ConfigurationException
-                | PolicyViolationException | SecurityViolationException e) {
-            // TODO Auto-generated catch block
-//            error(pageBase.getString("pageUsers.message.nothingSelected") + e.getMessage());
-            parentResult.recordFatalError(pageBase.createStringResource("WebModelUtils.couldntRunTask", e.getMessage()).getString(), e);
-            LoggingUtils.logUnexpectedException(LOGGER, "Couldn't run task " + e.getMessage(), e);
-            return null;
-        }
-
-    }
-
-    public static void runTask(Collection<TaskType> tasksToRun, Task operationalTask, OperationResult parentResult, PageBase pageBase){
-//        try {
-
-            for (TaskType taskToRun : tasksToRun){
-                runTask(tasksToRun, operationalTask, parentResult, pageBase);
-            }
-
-//            }
-//            ObjectDelta<TaskType> delta = ObjectDelta.createAddDelta(taskToRun.asPrismObject());
-//            pageBase.getPrismContext().adopt(delta);
-//            pageBase.getModelService().executeChanges(WebComponentUtil.createDeltaCollection(delta), null,
-//                    operationalTask, parentResult);
-//            parentResult.recordInProgress();
-//            parentResult.setBackgroundTaskOid(delta.getOid());
-//            pageBase.showResult(parentResult);
-//            return delta.getOid();
-//        } catch (ObjectAlreadyExistsException | ObjectNotFoundException | SchemaException
-//                | ExpressionEvaluationException | CommunicationException | ConfigurationException
-//                | PolicyViolationException | SecurityViolationException e) {
-//            // TODO Auto-generated catch block
-////            error(pageBase.getString("pageUsers.message.nothingSelected") + e.getMessage());
-//            parentResult.recordFatalError(pageBase.createStringResource("WebModelUtils.couldntRunTask", e.getMessage()).getString(), e);
-//            LoggingUtils.logUnexpectedException(LOGGER, "Couldn't run task " + e.getMessage(), e);
-//            return null;
-//        }
-
-    }
-
-    public static <O extends ObjectType> PrismObject<O> loadObject(PrismReferenceValue objectRef, QName expectedTargetType, PageBase pageBase, Task task, OperationResult result) {
-        if (objectRef == null) {
-            return null;
-        }
-
-        if (QNameUtil.match(expectedTargetType, objectRef.getTargetType())) {
-            Class<O> type = pageBase.getPrismContext().getSchemaRegistry().determineClassForType(objectRef.getTargetType());
-            PrismObject<O> resourceType = WebModelServiceUtils.loadObject(type, objectRef.getOid(), GetOperationOptions.createNoFetchCollection(), pageBase, task, result);
-            return resourceType;
-        }
-
-        return null;
-    }
-
-    @Nullable
-    public static <T extends ObjectType> PrismObject<T> loadObject(ObjectReferenceType objectReference,
-            PageBase page, Task task, OperationResult result) {
-        Class<T> type = page.getPrismContext().getSchemaRegistry().determineClassForType(objectReference.getType());
-        return loadObject(type, objectReference.getOid(), null, page, task, result);
-    }
-
-    @Nullable
-    public static <T extends ObjectType> PrismObject<T> loadObject(Class<T> type, String oid,
-            PageBase page, Task task, OperationResult result) {
-        return loadObject(type, oid, null, page, task, result);
-    }
-
-    @Nullable
-    public static <T extends ObjectType> PrismObject<T> loadObject(Class<T> type, String oid,
-            Collection<SelectorOptions<GetOperationOptions>> options,
-            PageBase page, Task task, OperationResult result) {
-        return loadObject(type, oid, options, true, page, task, result);
-    }
-
-    @Nullable
-    public static <T extends ObjectType> PrismObject<T> loadObject(Class<T> type, String oid,
-            Collection<SelectorOptions<GetOperationOptions>> options, boolean allowNotFound,
-            PageBase page, Task task, OperationResult result) {
-        LOGGER.debug("Loading {} with oid {}, options {}", type.getSimpleName(), oid, options);
-
-        OperationResult subResult;
-        if (result != null) {
-            subResult = result.createMinorSubresult(OPERATION_LOAD_OBJECT);
-        } else {
-            subResult = new OperationResult(OPERATION_LOAD_OBJECT);
-        }
-        PrismObject<T> object = null;
-        try {
-            if (options == null) {
-                options = SelectorOptions.createCollection(GetOperationOptions.createResolveNames());
-            } else {
-                GetOperationOptions getOpts = SelectorOptions.findRootOptions(options);
-                if (getOpts == null) {
-                    options.add(new SelectorOptions<>(GetOperationOptions.createResolveNames()));
-                } else {
-                    getOpts.setResolveNames(Boolean.TRUE);
-                }
-            }
-            object = page.getModelService().getObject(type, oid, options, task, subResult);
-        } catch (AuthorizationException e) {
-            // Not authorized to access the object. This is probably caused by a reference that
-            // point to an object that the current user cannot read. This is no big deal.
-            // Just do not display that object.
-            subResult.recordHandledError(e);
-            LOGGER.debug("User {} is not authorized to read {} {}",
-                    task.getOwner() != null ? task.getOwner().getName() : null, type.getSimpleName(), oid);
-            return null;
-        } catch (ObjectNotFoundException e) {
-            if (allowNotFound) {
-                // Object does not exist. It was deleted in the meanwhile, or not created yet. This could happen quite often.
-                subResult.recordHandledError(e);
-                LOGGER.debug("{} {} does not exist", type.getSimpleName(), oid, e);
-                return null;
-            } else {
-                subResult.recordFatalError(page.createStringResource("WebModelUtils.couldntLoadObject").getString(), e);
-                LoggingUtils.logUnexpectedException(LOGGER, "Couldn't load object", e);
-            }
-        } catch (Exception ex) {
-            subResult.recordFatalError(page.createStringResource("WebModelUtils.couldntLoadObject").getString(), ex);
-            LoggingUtils.logUnexpectedException(LOGGER, "Couldn't load object", ex);
-        } finally {
-            subResult.computeStatus();
-        }
-        // TODO reconsider this part: until recently, the condition was always 'false'
-        if (WebComponentUtil.showResultInPage(subResult)) {
-            page.showResult(subResult);
-        }
-
-        LOGGER.debug("Loaded {} with result {}", object, subResult);
-
-        return object;
-    }
-
-    //TODO consider using modelServiceLocator instead of PageBase in other methods.. Do we even need it? What about showResult? Should it be
-    // here or directly in the page? Consider usability and readabiltiy
-    @Nullable
-    public static <T extends ObjectType> PrismObject<T> loadObject(ObjectReferenceType objectReference,
-            ModelServiceLocator page, Task task, OperationResult result) {
-        Class<T> type = page.getPrismContext().getSchemaRegistry().determineClassForType(objectReference.getType());
-        String oid = objectReference.getOid();
-        Collection<SelectorOptions<GetOperationOptions>> options = null;
-        LOGGER.debug("Loading {} with oid {}, options {}", type.getSimpleName(), oid, options);
-
-        OperationResult subResult;
-        if (result != null) {
-            subResult = result.createMinorSubresult(OPERATION_LOAD_OBJECT);
-        } else {
-            subResult = new OperationResult(OPERATION_LOAD_OBJECT);
-        }
-        PrismObject<T> object = null;
-        try {
-            if (options == null) {
-                options = SelectorOptions.createCollection(GetOperationOptions.createResolveNames());
-            } else {
-                GetOperationOptions getOpts = SelectorOptions.findRootOptions(options);
-                if (getOpts == null) {
-                    options.add(new SelectorOptions<>(GetOperationOptions.createResolveNames()));
-                } else {
-                    getOpts.setResolveNames(Boolean.TRUE);
-                }
-            }
-            object = page.getModelService().getObject(type, oid, options, task, subResult);
-        } catch (AuthorizationException e) {
-            // Not authorized to access the object. This is probably caused by a reference that
-            // point to an object that the current user cannot read. This is no big deal.
-            // Just do not display that object.
-            subResult.recordHandledError(e);
-            LOGGER.debug("User {} is not authorized to read {} {}",
-                    task.getOwner() != null ? task.getOwner().getName() : null, type.getSimpleName(), oid);
-            return null;
-        } catch (ObjectNotFoundException e) {
-                // Object does not exist. It was deleted in the meanwhile, or not created yet. This could happen quite often.
-                subResult.recordHandledError(e);
-                LOGGER.debug("{} {} does not exist", type.getSimpleName(), oid, e);
-                return null;
-
-        } catch (Exception ex) {
-            subResult.recordFatalError("WebModelUtils.couldntLoadObject", ex);
-            LoggingUtils.logUnexpectedException(LOGGER, "Couldn't load object", ex);
-        } finally {
-            subResult.computeStatus();
-        }
-        // TODO reconsider this part: until recently, the condition was always 'false'
-        if (WebComponentUtil.showResultInPage(subResult)) {
-            if (page instanceof PageBase) {
-                ((PageBase)page).showResult(subResult);
-            }
-        }
-
-        LOGGER.debug("Loaded {} with result {}", object, subResult);
-
-        return object;
-    }
-
-    public static boolean isNoFetch(Collection<SelectorOptions<GetOperationOptions>> options) {
-        if (options == null) {
-            return false;
-        }
-        GetOperationOptions rootOptions = SelectorOptions.findRootOptions(options);
-        if (rootOptions == null) {
-            return false;
-        }
-        return GetOperationOptions.isNoFetch(rootOptions);
-    }
-
-    @NotNull
-    public static <T extends ObjectType> List<PrismObject<T>> searchObjects(
-            Class<T> type, ObjectQuery query, OperationResult result, PageBase page) {
-        return searchObjects(type, query, null, result, page, null);
-    }
-
-    @NotNull
-    public static <T extends ObjectType> List<PrismObject<T>> searchObjects(Class<T> type, ObjectQuery query,
-            Collection<SelectorOptions<GetOperationOptions>> options,
-            OperationResult result, PageBase page) {
-        return searchObjects(type, query, options, result, page, null);
-    }
-
-    @NotNull
-    public static <T extends ObjectType> List<PrismObject<T>> searchObjects(
-            Class<T> type, ObjectQuery query, Collection<SelectorOptions<GetOperationOptions>> options,
-            OperationResult result, PageBase page, PrismObject<UserType> principal) {
-        LOGGER.debug("Searching {} with oid {}, options {}", type.getSimpleName(), query, options);
-
-        OperationResult subResult;
-        if (result != null) {
-            subResult = result.createMinorSubresult(OPERATION_SEARCH_OBJECTS);
-        } else {
-            subResult = new OperationResult(OPERATION_SEARCH_OBJECTS);
-        }
-        List<PrismObject<T>> objects = new ArrayList<>();
-        try {
-            Task task = createSimpleTask(subResult.getOperation(), principal, page.getTaskManager());
-            List<PrismObject<T>> list = page.getModelService().searchObjects(type, query, options, task, subResult);
-            if (list != null) {
-                objects.addAll(list);
-            }
-        } catch (Exception ex) {
-            subResult.recordFatalError(page.createStringResource("WebModelUtils.couldntSearchObjects").getString(), ex);
-            LoggingUtils.logUnexpectedException(LOGGER, "Couldn't search objects", ex);
-        } finally {
-            subResult.computeStatus();
-        }
-
-        if (result == null && WebComponentUtil.showResultInPage(subResult)) {
-            page.showResult(subResult);
-        }
-
-        LOGGER.debug("Loaded ({}) with result {}", objects.size(), subResult);
-
-        return objects;
-    }
-
-    public static <T extends ObjectType> int countObjects(Class<T> type, ObjectQuery query, PageBase page) {
-        LOGGER.debug("Count object: type => {}, query => {}", type, query);
-        Task task = page.createSimpleTask(OPERATION_COUNT_OBJECT);
-        OperationResult parentResult = new OperationResult(OPERATION_COUNT_OBJECT);
-        int count = 0;
-        try {
-            count = page.getModelService().countObjects(type, query, null, task, parentResult);
-        } catch (SchemaException | ObjectNotFoundException | SecurityViolationException
-                | ConfigurationException | CommunicationException | ExpressionEvaluationException ex) {
-            parentResult.recordFatalError(page.createStringResource("WebModelUtils.couldntCountObjects").getString(), ex);
-            LoggingUtils.logUnexpectedException(LOGGER, "Couldn't count objects", ex);
-        }
-
-         LOGGER.debug("Count objects with result {}", parentResult);
-         return count;
-    }
-
-    public static <T extends ObjectType> void deleteObject(Class<T> type, String oid, OperationResult result,
-                                                           PageBase page) {
-        deleteObject(type, oid, null, result, page, null);
-    }
-
-    public static <T extends ObjectType> void deleteObject(Class<T> type, String oid, ModelExecuteOptions options,
-                                                           OperationResult result, PageBase page) {
-        deleteObject(type, oid, options, result, page, null);
-    }
-
-    public static <T extends ObjectType> void deleteObject(Class<T> type, String oid, ModelExecuteOptions options,
-                                                           OperationResult result, PageBase page,
-                                                           PrismObject<UserType> principal) {
-        LOGGER.debug("Deleting {} with oid {}, options {}", type.getSimpleName(), oid, options);
-
-        OperationResult subResult;
-        if (result != null) {
-            subResult = result.createMinorSubresult(OPERATION_DELETE_OBJECT);
-        } else {
-            subResult = new OperationResult(OPERATION_DELETE_OBJECT);
-        }
-        try {
-            Task task = createSimpleTask(result.getOperation(), principal, page.getTaskManager());
-
-            ObjectDelta delta = page.getPrismContext().deltaFactory().object().create(type, ChangeType.DELETE);
-            delta.setOid(oid);
-
-            page.getModelService().executeChanges(WebComponentUtil.createDeltaCollection(delta), options, task, subResult);
-        } catch (Exception ex) {
-            subResult.recordFatalError(page.createStringResource("WebModelUtils.couldntDeleteObject").getString(), ex);
-            LoggingUtils.logUnexpectedException(LOGGER, "Couldn't delete object", ex);
-        } finally {
-            subResult.computeStatus();
-        }
-
-        if (result == null && WebComponentUtil.showResultInPage(subResult)) {
-            page.showResult(subResult);
-        }
-
-        LOGGER.debug("Deleted with result {}", result);
-    }
-
-    public static Collection<SelectorOptions<GetOperationOptions>> createOptionsForParentOrgRefs(GetOperationOptionsBuilder builder) {
-        return builder
-                .item(ObjectType.F_PARENT_ORG_REF).retrieve()
-                .build();
-    }
-
-    public static void save(ObjectDelta delta, OperationResult result, PageBase page) {
-        save(delta, result, null, page);
-    }
-
-    public static void save(ObjectDelta delta, OperationResult result, Task task, PageBase page) {
-        save(delta, null, result, task, page);
-    }
-
-    public static void save(ObjectDelta delta, ModelExecuteOptions options, OperationResult result, Task task, PageBase page) {
-        save(WebComponentUtil.createDeltaCollection(delta), options, result, task, page);
-    }
-
-
-    public static void save(Collection<ObjectDelta<? extends ObjectType>> deltas, ModelExecuteOptions options,
-                            OperationResult result, Task task, PageBase page) {
-        LOGGER.debug("Saving deltas {}, options {}", deltas, options);
-
-        OperationResult subResult;
-        if (result != null) {
-            subResult = result.createMinorSubresult(OPERATION_SAVE_OBJECT);
-        } else {
-            subResult = new OperationResult(OPERATION_SAVE_OBJECT);
-        }
-
-        try {
-            if (task == null) {
-                task = page.createSimpleTask(result.getOperation());
-            }
-
-            page.getModelService().executeChanges(deltas, options, task, result);
-        } catch (Exception ex) {
-            subResult.recordFatalError(ex.getMessage());
-            LoggingUtils.logUnexpectedException(LOGGER, "Couldn't save object", ex);
-        } finally {
-            subResult.computeStatus();
-        }
-
-        if (result == null && WebComponentUtil.showResultInPage(subResult)) {
-            page.showResult(subResult);
-        }
-
-        LOGGER.debug("Saved with result {}", subResult);
-    }
-
-    public static <T extends ObjectType> ObjectDelta<T> createActivationAdminStatusDelta(
-            Class<T> type, String oid, boolean enabled, PrismContext context) {
-
-        ItemPath path = SchemaConstants.PATH_ACTIVATION_ADMINISTRATIVE_STATUS;
-        ActivationStatusType status = enabled ? ActivationStatusType.ENABLED : ActivationStatusType.DISABLED;
-        ObjectDelta objectDelta = context.deltaFactory().object().createModificationReplaceProperty(type, oid, path,
-                status);
-
-        return objectDelta;
-    }
-
-    public static String getLoggedInUserOid() {
-        MidPointPrincipal principal = SecurityUtils.getPrincipalUser();
-        Validate.notNull(principal, "No principal");
-        if (principal.getOid() == null) {
-            throw new IllegalArgumentException("No OID in principal: "+principal);
-        }
-        return principal.getOid();
-    }
-
-    public static Locale getLocale() {
-        return getLocale(null);
-    }
-
-    public static Locale getLocale(UserType user) {
-        MidPointPrincipal principal = SecurityUtils.getPrincipalUser();
-        Locale locale = null;
-        if (principal != null) {
-            if (user == null) {
-                PrismObject<UserType> userPrismObject = principal.getUser().asPrismObject();
-                user = userPrismObject == null ? null : userPrismObject.asObjectable();
-            }
-            if (user != null && user.getPreferredLanguage() != null &&
-                    !user.getPreferredLanguage().trim().equals("")) {
-                try {
-                    locale = LocaleUtils.toLocale(user.getPreferredLanguage());
-                } catch (Exception ex) {
-                    LOGGER.debug("Error occurred while getting user locale, " + ex.getMessage());
-                }
-            }
-            if (locale != null && MidPointApplication.containsLocale(locale)) {
-                return locale;
-            } else {
-                String userLocale = user != null ? user.getLocale() : null;
-                try {
-                    locale = userLocale == null ? null : LocaleUtils.toLocale(userLocale);
-                } catch (Exception ex) {
-                    LOGGER.debug("Error occurred while getting user locale, " + ex.getMessage());
-                }
-                if (locale != null && MidPointApplication.containsLocale(locale)) {
-                    return locale;
-                } else {
-                    //session in tests is null
-                        if (ThreadContext.getSession() == null) {
-                            return MidPointApplication.getDefaultLocale();
-                        }
-
-                        locale = Session.get().getLocale();
-                    if (locale == null || !MidPointApplication.containsLocale(locale)) {
-                        //default locale for web application
-                        return MidPointApplication.getDefaultLocale();
-                    }
-                    return locale;
-                }
-            }
-        }
-        return MidPointApplication.getDefaultLocale();
-    }
-
-    public static TimeZone getTimezone() {
-        return getTimezone(null);
-    }
-
-    public static TimeZone getTimezone(UserType user) {
-        MidPointUserProfilePrincipal principal = SecurityUtils.getPrincipalUser();
-        if (principal != null && user == null) {
-            user = principal.getUser();
-        }
-        String timeZone;
-
-        if (user != null && StringUtils.isNotEmpty(user.getTimezone())) {
-            timeZone = user.getTimezone();
-        } else {
-            timeZone = principal != null && principal.getCompiledUserProfile() != null ?
-                    principal.getCompiledUserProfile().getDefaultTimezone() : "";
-        }
-        try {
-            if (timeZone != null) {
-                return TimeZone.getTimeZone(timeZone);
-            }
-        } catch (Exception ex){
-            LOGGER.debug("Error occurred while getting user time zone, " + ex.getMessage());
-        }
-        return null;
-    }
-
-    public static Task createSimpleTask(String operation, PrismObject<UserType> owner, TaskManager manager) {
-        return createSimpleTask(operation, null, owner, manager);
-    }
-
-    public static Task createSimpleTask(String operation, String channel, PrismObject<UserType> owner, TaskManager manager) {
-        Task task = manager.createTaskInstance(operation);
-
-        if (owner == null) {
-            MidPointPrincipal user = SecurityUtils.getPrincipalUser();
-            if (user == null) {
-                throw new RestartResponseException(PageLogin.class);
-            } else {
-                owner = user.getUser().asPrismObject();
-            }
-        }
-
-        task.setOwner(owner);
-        if (channel == null) {
-            task.setChannel(SchemaConstants.CHANNEL_GUI_USER_URI);
-        } else {
-            task.setChannel(channel);
-        }
-
-        return task;
-    }
-
-    public static <O extends ObjectType> PrismObject<O> reconstructObject(Class<O> type,
-                                 String oid, String eventIdentifier, Task task, OperationResult result){
-        try {
-            MidPointApplication application = (MidPointApplication) MidPointApplication.get();
-            return application.getAuditService().reconstructObject(type, oid, eventIdentifier, task, result);
-        } catch (Exception ex){
-            LOGGER.debug("Error occurred while reconsructing the object, " + ex.getMessage());
-        }
-        return null;
-    }
-
-    public static Collection<SelectorOptions<GetOperationOptions>> createLookupTableRetrieveOptions(SchemaHelper schemaHelper) {
-        return schemaHelper.getOperationOptionsBuilder()
-                .item(LookupTableType.F_ROW)
-                .retrieveQuery()
-                    .asc(LookupTableRowType.F_LABEL)
-                .end()
-                .build();
-    }
-
-    public static ActivationStatusType getAssignmentEffectiveStatus(String lifecycleStatus, ActivationType activationType, PageBase pageBase){
-        return pageBase.getModelInteractionService().getAssignmentEffectiveStatus(lifecycleStatus, activationType);
-    }
-
-    public static void assumePowerOfAttorney(PrismObject<UserType> donor,
-            ModelInteractionService modelInteractionService, TaskManager taskManager, OperationResult parentResult) {
-        Task task = taskManager.createTaskInstance();
-        OperationResult result = OperationResult.createSubResultOrNewResult(parentResult, OPERATION_ASSUME_POWER_OF_ATTORNEY);
-
-        try {
-            modelInteractionService.assumePowerOfAttorney(donor, task, result);
-        } catch (CommonException ex) {
-            LoggingUtils.logUnexpectedException(LOGGER, "Couldn't assume power of attorney", ex);
-            result.recordFatalError("WebModelUtils.couldntAssumePowerAttorney", ex);
-        } finally {
-            result.computeStatusIfUnknown();
-        }
-    }
-
-    public static void dropPowerOfAttorney(ModelInteractionService modelInteractionService, TaskManager taskManager, OperationResult parentResult) {
-        Task task = taskManager.createTaskInstance();
-        OperationResult result = OperationResult.createSubResultOrNewResult(parentResult, OPERATION_DROP_POWER_OF_ATTORNEY);
-
-        try {
-            modelInteractionService.dropPowerOfAttorney(task, result);
-        } catch (CommonException ex) {
-            LoggingUtils.logUnexpectedException(LOGGER, "Couldn't drop power of attorney", ex);
-            result.recordFatalError("WebModelUtils.couldntDropPowerAttorney", ex);
-        } finally {
-            result.computeStatusIfUnknown();
-        }
-    }
-
-    public static boolean isEnableExperimentalFeature(Task task, ModelServiceLocator pageBase) {
-        OperationResult result = task.getResult();
-
-        ModelInteractionService mInteractionService = pageBase.getModelInteractionService();
-
-        CompiledUserProfile adminGuiConfig = null;
-        try {
-            adminGuiConfig = mInteractionService.getCompiledUserProfile(task, result);
-            result.recomputeStatus();
-            result.recordSuccessIfUnknown();
-        } catch (Exception e) {
-            LoggingUtils.logException(LOGGER, "Cannot load admin gui config", e);
-            result.recordPartialError("Cannot load admin gui config. Reason: " + e.getLocalizedMessage());
-
-        }
-
-        if (adminGuiConfig == null) {
-            return false;
-        }
-
-        return BooleanUtils.isTrue(adminGuiConfig.isEnableExperimentalFeatures());
-
-    }
-
-    public static boolean isEnableExperimentalFeature(ModelInteractionService modelInteractionService, Task task, OperationResult result) {
-        CompiledUserProfile adminGuiConfig = null;
-        try {
-            adminGuiConfig = modelInteractionService.getCompiledUserProfile(task, result);
-            result.recomputeStatus();
-            result.recordSuccessIfUnknown();
-        } catch (Exception e) {
-            LoggingUtils.logException(LOGGER, "Cannot load admin gui config", e);
-            result.recordPartialError("Cannot load admin gui config. Reason: " + e.getLocalizedMessage());
-
-        }
-
-        if (adminGuiConfig == null) {
-            return false;
-        }
-
-        return BooleanUtils.isTrue(adminGuiConfig.isEnableExperimentalFeatures());
-
-    }
-
-    public static boolean isEnableExperimentalFeature(ModelServiceLocator pageBase) {
-        Task task = pageBase.createSimpleTask("Load admin gui config");
-        return isEnableExperimentalFeature(task, pageBase);
-
-    }
-
-    public static AccessCertificationConfigurationType getCertificationConfiguration(PageBase pageBase) {
-        OperationResult result = new OperationResult(WebModelServiceUtils.class.getName() + ".getCertificationConfiguration");
-        try {
-            return pageBase.getModelInteractionService().getCertificationConfiguration(result);
-        } catch (Throwable t) {
-            LoggingUtils.logUnexpectedException(LOGGER, "Cannot load certification configuration", t);
-            return null;
-        }
-    }
-
-    public static String translateMessage(OperationResult result, ModelServiceLocator page) {
-        LocalizationService service = page.getLocalizationService();
-        Locale locale = page.getLocale();
-
-        return service.translate(result.getUserFriendlyMessage(), locale);
-    }
-
-    public static boolean isPostAuthenticationEnabled(TaskManager taskManager, ModelInteractionService modelInteractionService) {
-        MidPointPrincipal midpointPrincipal = SecurityUtils.getPrincipalUser();
-        if (midpointPrincipal != null) {
-            UserType user = midpointPrincipal.getUser();
-            Task task = taskManager.createTaskInstance(OPERATION_LOAD_FLOW_POLICY);
-            OperationResult parentResult = new OperationResult(OPERATION_LOAD_FLOW_POLICY);
-            RegistrationsPolicyType registrationPolicyType;
-            try {
-                registrationPolicyType = modelInteractionService.getFlowPolicy(user.asPrismObject(), task, parentResult);
-                if (registrationPolicyType == null) {
-                    return false;
-                }
-                SelfRegistrationPolicyType postAuthenticationPolicy = registrationPolicyType.getPostAuthentication();
-                if (postAuthenticationPolicy == null) {
-                    return false;
-                }
-                String requiredLifecycleState = postAuthenticationPolicy.getRequiredLifecycleState();
-                if (StringUtils.isNotBlank(requiredLifecycleState) && requiredLifecycleState.equals(user.getLifecycleState())) {
-                    return true;
-                }
-            } catch (CommonException e) {
-                LoggingUtils.logException(LOGGER, "Cannot determine post authentication policies", e);
-            }
-        }
-        return false;
-    }
-
-    public static PrismObject<SystemConfigurationType> loadSystemConfigurationAsPrismObject(PageBase pageBase, Task task, OperationResult result) {
-        PrismObject<SystemConfigurationType> systemConfig = loadObject(
-            SystemConfigurationType.class, SystemObjectsType.SYSTEM_CONFIGURATION.value(), null,
-            pageBase, task, result);
-
-        return systemConfig;
-    }
-
-}
->>>>>>> 8994a8e0
+}
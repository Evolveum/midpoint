--- conflicted
+++ resolved
@@ -12,11 +12,7 @@
     <div class="d-flex flex-column gap-2">
 
         <div class="col-xl-12" style="max-height: 800px; max-width: 800px;">
-<<<<<<< HEAD
-            <div id="imageScaleContainer" class="col-xl-12 d-flex" style="max-height: 800px; max-width: 800px;">
-=======
             <div class="col-xl-12 d-flex" style="max-height: 800px; max-width: 800px;">
->>>>>>> 87e70f95
                 <img wicket:id="image" alt="Generated Image" style="
                 image-rendering: pixelated;
                  width: 100%; height: 100%;

--- conflicted
+++ resolved
@@ -237,40 +237,6 @@
             List<ObjectFilter> filters = new ArrayList<ObjectFilter>();
 
             PrismContext prismContext = getPageBase().getPrismContext();
-<<<<<<< HEAD
-			PolyStringNormalizer normalizer = prismContext.getDefaultPolyStringNormalizer();
-			if (normalizer == null) {
-				normalizer = new PrismDefaultPolyStringNormalizer();
-			}
-
-			String normalizedString = normalizer.normalize(dto.getSearchText());
-
-			if (dto.isName()) {
-				filters.add(SubstringFilter.createSubstring(UserType.F_NAME, UserType.class, prismContext, 
-						normalizedString));
-			}
-
-			if (dto.isFamilyName()) {
-				filters.add(SubstringFilter.createSubstring(UserType.F_FAMILY_NAME, UserType.class, prismContext,
-						normalizedString));
-			}
-			if (dto.isFullName()) {
-				filters.add(SubstringFilter.createSubstring(UserType.F_FULL_NAME, UserType.class, prismContext,
-						normalizedString));
-			}
-			if (dto.isGivenName()) {
-				filters.add(SubstringFilter.createSubstring(UserType.F_GIVEN_NAME, UserType.class, prismContext,
-						normalizedString));
-			}
-
-			if (!filters.isEmpty()) {
-				query = new ObjectQuery().createObjectQuery(OrFilter.createOr(filters));
-			}
-		} catch (Exception ex) {
-			error(getString("userBrowserDialog.message.queryError") + " " + ex.getMessage());
-			LoggingUtils.logException(LOGGER, "Couldn't create query filter.", ex);
-		}
-=======
             PolyStringNormalizer normalizer = prismContext.getDefaultPolyStringNormalizer();
             if (normalizer == null) {
                 normalizer = new PrismDefaultPolyStringNormalizer();
@@ -278,23 +244,23 @@
 
             String normalizedString = normalizer.normalize(dto.getSearchText());
 
-            if (dto.isName()) {
-                filters.add(SubstringFilter.createSubstring(UserType.class, prismContext, UserType.F_NAME,
-                        normalizedString));
-            }
-
-            if (dto.isFamilyName()) {
-                filters.add(SubstringFilter.createSubstring(UserType.class, prismContext,
-                        UserType.F_FAMILY_NAME, normalizedString));
-            }
-            if (dto.isFullName()) {
-                filters.add(SubstringFilter.createSubstring(UserType.class, prismContext,
-                        UserType.F_FULL_NAME, normalizedString));
-            }
-            if (dto.isGivenName()) {
-                filters.add(SubstringFilter.createSubstring(UserType.class, prismContext,
-                        UserType.F_GIVEN_NAME, normalizedString));
-            }
+			if (dto.isName()) {
+				filters.add(SubstringFilter.createSubstring(UserType.F_NAME, UserType.class, prismContext, 
+						normalizedString));
+			}
+
+			if (dto.isFamilyName()) {
+				filters.add(SubstringFilter.createSubstring(UserType.F_FAMILY_NAME, UserType.class, prismContext,
+						normalizedString));
+			}
+			if (dto.isFullName()) {
+				filters.add(SubstringFilter.createSubstring(UserType.F_FULL_NAME, UserType.class, prismContext,
+						normalizedString));
+			}
+			if (dto.isGivenName()) {
+				filters.add(SubstringFilter.createSubstring(UserType.F_GIVEN_NAME, UserType.class, prismContext,
+						normalizedString));
+			}
 
             if (!filters.isEmpty()) {
                 query = new ObjectQuery().createObjectQuery(OrFilter.createOr(filters));
@@ -303,7 +269,6 @@
             error(getString("userBrowserDialog.message.queryError") + " " + ex.getMessage());
             LoggingUtils.logException(LOGGER, "Couldn't create query filter.", ex);
         }
->>>>>>> e64a4e50
 
         return query;
     }

/*
 * Copyright (C) 2018-2020 Evolveum and contributors
 *
 * This work is dual-licensed under the Apache License 2.0
 * and European Union Public License. See LICENSE file for details.
 */
package com.evolveum.midpoint.gui.impl.page.admin.configuration.component;

import java.io.Serializable;
import java.util.ArrayList;
import java.util.Collections;
import java.util.List;
import javax.xml.namespace.QName;

import org.apache.commons.lang3.StringUtils;
import org.apache.wicket.AttributeModifier;
import org.apache.wicket.ajax.AjaxRequestTarget;
import org.apache.wicket.behavior.AttributeAppender;
import org.apache.wicket.extensions.markup.html.repeater.data.grid.ICellPopulator;
import org.apache.wicket.extensions.markup.html.repeater.data.table.AbstractColumn;
import org.apache.wicket.extensions.markup.html.repeater.data.table.IColumn;
import org.apache.wicket.markup.html.WebMarkupContainer;
import org.apache.wicket.markup.html.basic.Label;
import org.apache.wicket.markup.html.list.ListItem;
import org.apache.wicket.markup.html.panel.Fragment;
import org.apache.wicket.markup.html.panel.Panel;
import org.apache.wicket.markup.repeater.Item;
import org.apache.wicket.model.IModel;
import org.apache.wicket.model.Model;
import org.apache.wicket.model.StringResourceModel;

import com.evolveum.midpoint.gui.api.component.BasePanel;
import com.evolveum.midpoint.gui.api.component.DisplayNamePanel;
import com.evolveum.midpoint.gui.api.page.PageBase;
import com.evolveum.midpoint.gui.api.prism.wrapper.PrismContainerValueWrapper;
import com.evolveum.midpoint.gui.api.prism.wrapper.PrismContainerWrapper;
import com.evolveum.midpoint.gui.api.util.WebComponentUtil;
import com.evolveum.midpoint.gui.impl.component.MultivalueContainerDetailsPanel;
import com.evolveum.midpoint.gui.impl.component.MultivalueContainerListPanel;
import com.evolveum.midpoint.gui.impl.component.MultivalueContainerListPanelWithDetailsPanel;
import com.evolveum.midpoint.gui.impl.component.data.column.AbstractItemWrapperColumn.ColumnType;
import com.evolveum.midpoint.gui.impl.component.data.column.PrismPropertyWrapperColumn;
import com.evolveum.midpoint.gui.impl.component.input.QNameIChoiceRenderer;
import com.evolveum.midpoint.gui.impl.factory.panel.ItemRealValueModel;
import com.evolveum.midpoint.gui.impl.prism.panel.ItemPanelSettingsBuilder;
import com.evolveum.midpoint.model.api.AssignmentObjectRelation;
import com.evolveum.midpoint.prism.PrismContainerDefinition;
import com.evolveum.midpoint.prism.PrismContainerValue;
import com.evolveum.midpoint.prism.path.ItemPath;
import com.evolveum.midpoint.prism.query.ObjectQuery;
import com.evolveum.midpoint.util.QNameUtil;
import com.evolveum.midpoint.util.exception.SchemaException;
import com.evolveum.midpoint.util.logging.Trace;
import com.evolveum.midpoint.util.logging.TraceManager;
import com.evolveum.midpoint.web.component.AjaxSubmitButton;
import com.evolveum.midpoint.web.component.data.column.CheckBoxHeaderColumn;
import com.evolveum.midpoint.web.component.data.column.IconColumn;
import com.evolveum.midpoint.web.component.data.column.InlineMenuButtonColumn;
import com.evolveum.midpoint.web.component.form.MidpointForm;
import com.evolveum.midpoint.web.component.input.DropDownChoicePanel;
import com.evolveum.midpoint.web.component.menu.cog.InlineMenuItem;
import com.evolveum.midpoint.web.component.prism.ItemVisibility;
import com.evolveum.midpoint.web.component.search.SearchItemDefinition;
import com.evolveum.midpoint.web.component.util.VisibleEnableBehaviour;
import com.evolveum.midpoint.web.model.PrismContainerWrapperModel;
import com.evolveum.midpoint.web.session.PageStorage;
import com.evolveum.midpoint.web.session.UserProfileStorage;
import com.evolveum.midpoint.web.session.UserProfileStorage.TableId;
import com.evolveum.midpoint.xml.ns._public.common.common_3.*;

/**
 * @author skublik
 */
public class LoggingConfigurationTabPanel<S extends Serializable> extends BasePanel<PrismContainerWrapper<LoggingConfigurationType>> {

    private static final long serialVersionUID = 1L;

    private static final Trace LOGGER = TraceManager.getTrace(LoggingConfigurationTabPanel.class);

    private static final String ID_LOGGING = "logging";
    private static final String ID_APPENDERS = "appenders";
    private static final String ID_LOGGERS = "loggers";
    private static final String ID_AUDITING = "audit";
    private static final String ID_NEW_ITEM_BUTTON = "newItemButton";
    private static final String ID_BUTTON_TOOLBAR_FRAGMENT = "buttonToolbarFragment";
    private static final String ID_APPENDERS_CHOICE = "appendersChoice";
    private static final String ID_CHOICE_APPENDER_TYPE_FORM = "choiceAppenderTypeForm";

    public LoggingConfigurationTabPanel(String id, IModel<PrismContainerWrapper<LoggingConfigurationType>> model) {
        super(id, model);
    }

    @Override
    protected void onInitialize() {
        super.onInitialize();
        initLayout();
    }

    protected void initLayout() {
        try {
            ItemPanelSettingsBuilder builder = new ItemPanelSettingsBuilder();
            builder.visibilityHandler(itemWrapper -> getLoggingVisibility(itemWrapper.getPath()));
            Panel loggingPanel = getPageBase().initItemPanel(ID_LOGGING, LoggingConfigurationType.COMPLEX_TYPE, getModel(), builder.build());
            add(loggingPanel);
        } catch (SchemaException e) {
            LOGGER.error("Cannot create panel for logging: {}", e.getMessage(), e);
            getSession().error("Cannot create panle for logging");
        }

<<<<<<< HEAD
        PrismContainerWrapperModel<LoggingConfigurationType, ClassLoggerConfigurationType> loggerModel = PrismContainerWrapperModel.fromContainerWrapper(getModel(), LoggingConfigurationType.F_CLASS_LOGGER);

        MultivalueContainerListPanel<ClassLoggerConfigurationType, S> loggersMultivalueContainerListPanel =
                new MultivalueContainerListPanel<ClassLoggerConfigurationType, S>(ID_LOGGERS, loggerModel) {
=======
        TableId tableIdLoggers = UserProfileStorage.TableId.LOGGING_TAB_LOGGER_TABLE;
        PageStorage pageStorageLoggers = getPageBase().getSessionStorage().getLoggingConfigurationTabLoggerTableStorage();

        PrismContainerWrapperModel<LoggingConfigurationType, ClassLoggerConfigurationType> loggerModel = PrismContainerWrapperModel.fromContainerWrapper(getModel(), LoggingConfigurationType.F_CLASS_LOGGER);

        MultivalueContainerListPanel<ClassLoggerConfigurationType, S> loggersMultivalueContainerListPanel = new MultivalueContainerListPanel<ClassLoggerConfigurationType, S>(
                ID_LOGGERS, loggerModel, tableIdLoggers, pageStorageLoggers) {
>>>>>>> 3bed67c8

            private static final long serialVersionUID = 1L;

            @Override
            protected List<PrismContainerValueWrapper<ClassLoggerConfigurationType>> postSearch(
                    List<PrismContainerValueWrapper<ClassLoggerConfigurationType>> items) {
                return items;
            }

            @Override
            protected void newItemPerformed(AjaxRequestTarget target, AssignmentObjectRelation relation) {
                PrismContainerValue<ClassLoggerConfigurationType> newLogger = loggerModel.getObject().getItem().createNewValue();
                PrismContainerValueWrapper<ClassLoggerConfigurationType> newLoggerWrapper = getLoggersMultivalueContainerListPanel().createNewItemContainerValueWrapper(newLogger, loggerModel.getObject(), target);
                loggerEditPerformed(target, Model.of(newLoggerWrapper), null);
            }

            @Override
            protected void initPaging() {
                initLoggerPaging();
            }

            @Override
            protected boolean isCreateNewObjectVisible() {
                return true;
            }

            @Override
            protected ObjectQuery createQuery() {
                return null;
            }

            @Override
            protected List<IColumn> createColumns() {
                return (List) initLoggersBasicColumns(loggerModel);
            }

            @Override
            protected void editItemPerformed(AjaxRequestTarget target,
                    IModel<PrismContainerValueWrapper<ClassLoggerConfigurationType>> rowModel,
                    List<PrismContainerValueWrapper<ClassLoggerConfigurationType>> listItems) {
                loggerEditPerformed(target, rowModel, listItems);
            }

            @Override
            protected List<SearchItemDefinition> initSearchableItems(
                    PrismContainerDefinition<ClassLoggerConfigurationType> containerDef) {
                List<SearchItemDefinition> defs = new ArrayList<>();

                return defs;
            }
        };
        add(loggersMultivalueContainerListPanel);

<<<<<<< HEAD
        PrismContainerWrapperModel<LoggingConfigurationType, AppenderConfigurationType> appenderModel = PrismContainerWrapperModel.fromContainerWrapper(getModel(), LoggingConfigurationType.F_APPENDER);

        MultivalueContainerListPanelWithDetailsPanel<AppenderConfigurationType, S> appendersMultivalueContainerListPanel =
                new MultivalueContainerListPanelWithDetailsPanel<AppenderConfigurationType, S>(ID_APPENDERS, appenderModel) {

=======
        TableId tableIdAppenders = UserProfileStorage.TableId.LOGGING_TAB_APPENDER_TABLE;
        PageStorage pageStorageAppenders = getPageBase().getSessionStorage().getLoggingConfigurationTabAppenderTableStorage();

        PrismContainerWrapperModel<LoggingConfigurationType, AppenderConfigurationType> appenderModel = PrismContainerWrapperModel.fromContainerWrapper(getModel(), LoggingConfigurationType.F_APPENDER);

        MultivalueContainerListPanelWithDetailsPanel<AppenderConfigurationType, S> appendersMultivalueContainerListPanel = new MultivalueContainerListPanelWithDetailsPanel<AppenderConfigurationType, S>(
                ID_APPENDERS, appenderModel, tableIdAppenders, pageStorageAppenders) {
>>>>>>> 3bed67c8
            private static final long serialVersionUID = 1L;

            @Override
            protected List<PrismContainerValueWrapper<AppenderConfigurationType>> postSearch(
                    List<PrismContainerValueWrapper<AppenderConfigurationType>> items) {
                return items;
            }

            @Override
            protected void newItemPerformed(AjaxRequestTarget target, AssignmentObjectRelation relation) {
                newAppendersClickPerformed(target);
            }

            @Override
            protected void initPaging() {
                initAppenderPaging();
            }

            @Override
            protected boolean isCreateNewObjectVisible() {
                return true;
            }

            @Override
            protected ObjectQuery createQuery() {
                return null;
            }

            @Override
            protected List<IColumn> createColumns() {
                return (List) initAppendersBasicColumns(appenderModel);
            }

            @Override
            protected MultivalueContainerDetailsPanel<AppenderConfigurationType> getMultivalueContainerDetailsPanel(
                    ListItem<PrismContainerValueWrapper<AppenderConfigurationType>> item) {
                return LoggingConfigurationTabPanel.this.getAppendersMultivalueContainerDetailsPanel(item);
            }

            @Override
            protected List<SearchItemDefinition> initSearchableItems(
                    PrismContainerDefinition<AppenderConfigurationType> containerDef) {
                List<SearchItemDefinition> defs = new ArrayList<>();

                return defs;
            }

            @Override
            protected WebMarkupContainer initButtonToolbar(String contentAreaId) {
                Fragment searchContainer = new Fragment(contentAreaId, ID_BUTTON_TOOLBAR_FRAGMENT, LoggingConfigurationTabPanel.this);

                MidpointForm appenderTypeForm = new MidpointForm(ID_CHOICE_APPENDER_TYPE_FORM);
                searchContainer.add(appenderTypeForm);

                AjaxSubmitButton newObjectIcon = new AjaxSubmitButton(ID_NEW_ITEM_BUTTON, new Model<>("<i class=\"fa fa-plus\"></i>")) {

                    private static final long serialVersionUID = 1L;

                    @Override
                    protected void onSubmit(AjaxRequestTarget target) {
                        newItemPerformed(target, null);
                    }
                };

                newObjectIcon.add(new VisibleEnableBehaviour() {
                    private static final long serialVersionUID = 1L;

                    @Override
                    public boolean isVisible() {
                        return isCreateNewObjectVisible();
                    }

                    @Override
                    public boolean isEnabled() {
                        return isNewObjectButtonEnabled();
                    }
                });
                newObjectIcon.add(AttributeModifier.append("class", createStyleClassModelForNewObjectIcon()));
                appenderTypeForm.add(newObjectIcon);
                List<QName> appendersChoicesList = new ArrayList<>();
                appendersChoicesList.add(FileAppenderConfigurationType.COMPLEX_TYPE);
                appendersChoicesList.add(SyslogAppenderConfigurationType.COMPLEX_TYPE);
                DropDownChoicePanel<QName> appenderChoice = new DropDownChoicePanel<>(
                        ID_APPENDERS_CHOICE,
                        new Model<>(FileAppenderConfigurationType.COMPLEX_TYPE),
                        Model.ofList(appendersChoicesList),
                        new QNameIChoiceRenderer("LoggingConfigurationTabPanel." + ID_APPENDERS_CHOICE));
                appenderChoice.setOutputMarkupId(true);
                appenderTypeForm.addOrReplace(appenderChoice);
                return searchContainer;
            }
        };
        add(appendersMultivalueContainerListPanel);

        IModel<PrismContainerWrapper<LoggingAuditingConfigurationType>> auditModel = PrismContainerWrapperModel.fromContainerWrapper(getModel(), LoggingConfigurationType.F_AUDITING);
        try {
            Panel auditPanel = getPageBase().initItemPanel(ID_AUDITING, LoggingAuditingConfigurationType.COMPLEX_TYPE, auditModel, new ItemPanelSettingsBuilder().build());
            add(auditPanel);
        } catch (SchemaException e) {
            LOGGER.error("Cannot create panel for auditing: {}", e.getMessage(), e);
            getSession().error("Cannot create panel for auditing.");
        }
        setOutputMarkupId(true);
    }

    private ItemVisibility getLoggingVisibility(ItemPath pathToCheck) {
        if (ItemPath.create(SystemConfigurationType.F_LOGGING).equivalent(pathToCheck)) {
            return ItemVisibility.AUTO;
        }

        if (ItemPath.create(SystemConfigurationType.F_LOGGING, LoggingConfigurationType.F_ROOT_LOGGER_APPENDER).equivalent(pathToCheck)) {
            return ItemVisibility.AUTO;
        }

        if (ItemPath.create(SystemConfigurationType.F_LOGGING, LoggingConfigurationType.F_ROOT_LOGGER_LEVEL).equivalent(pathToCheck)) {
            return ItemVisibility.AUTO;
        }

        if (ItemPath.create(SystemConfigurationType.F_LOGGING, LoggingConfigurationType.F_DEBUG).equivalent(pathToCheck)) {
            return ItemVisibility.AUTO;
        }

        return ItemVisibility.HIDDEN;
    }

    private List<IColumn<PrismContainerValueWrapper<ClassLoggerConfigurationType>, String>> initLoggersBasicColumns(IModel<PrismContainerWrapper<ClassLoggerConfigurationType>> loggersModel) {
        List<IColumn<PrismContainerValueWrapper<ClassLoggerConfigurationType>, String>> columns = new ArrayList<>();

        columns.add(new CheckBoxHeaderColumn<>());
        columns.add(new IconColumn<PrismContainerValueWrapper<ClassLoggerConfigurationType>>(Model.of("")) {

            private static final long serialVersionUID = 1L;

            @Override
            protected DisplayType getIconDisplayType(IModel<PrismContainerValueWrapper<ClassLoggerConfigurationType>> rowModel) {
                return WebComponentUtil.createDisplayType(WebComponentUtil.createDefaultBlackIcon(SystemConfigurationType.COMPLEX_TYPE));

            }

        });

        columns.add(new PrismPropertyWrapperColumn(loggersModel, ClassLoggerConfigurationType.F_PACKAGE, ColumnType.VALUE, getPageBase()) {

            @Override
            public String getCssClass() {
                return " col-md-5 ";
            }
        });
        columns.add(new PrismPropertyWrapperColumn<>(loggersModel, ClassLoggerConfigurationType.F_LEVEL, ColumnType.VALUE, getPageBase()));
        columns.add(new PrismPropertyWrapperColumn<>(loggersModel, ClassLoggerConfigurationType.F_APPENDER, ColumnType.VALUE, getPageBase()));

        List<InlineMenuItem> menuActionsList = getLoggersMultivalueContainerListPanel().getDefaultMenuActions();
        columns.add(new InlineMenuButtonColumn(menuActionsList, getPageBase()) {

            @Override
            public String getCssClass() {
                return " col-md-1 ";
            }
        });

        return columns;
    }

    private void loggerEditPerformed(AjaxRequestTarget target, IModel<PrismContainerValueWrapper<ClassLoggerConfigurationType>> rowModel,
            List<PrismContainerValueWrapper<ClassLoggerConfigurationType>> listItems) {
        if (rowModel != null) {
            PrismContainerValueWrapper<ClassLoggerConfigurationType> logger = rowModel.getObject();
            logger.setSelected(true);
        } else {
            for (PrismContainerValueWrapper<ClassLoggerConfigurationType> logger : listItems) {
                logger.setSelected(true);
            }
        }
        target.add(getLoggersMultivalueContainerListPanel());
    }

    protected void newAppendersClickPerformed(AjaxRequestTarget target) {
        MultivalueContainerListPanelWithDetailsPanel<AppenderConfigurationType, S> appenders
                = (MultivalueContainerListPanelWithDetailsPanel<AppenderConfigurationType, S>) get(ID_APPENDERS);
<<<<<<< HEAD
        DropDownChoicePanel<QName> appendersChoice = (DropDownChoicePanel<QName>) getAppendersMultivalueContainerListPanel().getTable().getFooterButtonToolbar().get(createComponentPath(ID_CHOICE_APPENDER_TYPE_FORM ,ID_APPENDERS_CHOICE));
=======
        DropDownChoicePanel<QName> appendersChoice = (DropDownChoicePanel<QName>) getAppendersMultivalueContainerListPanel().getItemTable().getFooterButtonToolbar().get(createComponentPath(ID_CHOICE_APPENDER_TYPE_FORM, ID_APPENDERS_CHOICE));
>>>>>>> 3bed67c8
        PrismContainerValue<AppenderConfigurationType> newObjectPolicy = null;
        if (QNameUtil.match(appendersChoice.getModel().getObject(), FileAppenderConfigurationType.COMPLEX_TYPE)) {
            newObjectPolicy = new FileAppenderConfigurationType().asPrismContainerValue();
        } else {
            newObjectPolicy = new SyslogAppenderConfigurationType().asPrismContainerValue();
        }
        newObjectPolicy.setParent(appenders.getModelObject().getItem());
        newObjectPolicy.setPrismContext(getPageBase().getPrismContext());

        PrismContainerValueWrapper<AppenderConfigurationType> newAppenderContainerWrapper = getAppendersMultivalueContainerListPanel().createNewItemContainerValueWrapper(newObjectPolicy, appenders.getModelObject(), target);
        getAppendersMultivalueContainerListPanel().itemDetailsPerformed(target, Collections.singletonList(newAppenderContainerWrapper));
    }

    private MultivalueContainerDetailsPanel<AppenderConfigurationType> getAppendersMultivalueContainerDetailsPanel(
            ListItem<PrismContainerValueWrapper<AppenderConfigurationType>> item) {
        MultivalueContainerDetailsPanel<AppenderConfigurationType> detailsPanel = new MultivalueContainerDetailsPanel<AppenderConfigurationType>(
                MultivalueContainerListPanelWithDetailsPanel.ID_ITEM_DETAILS, item.getModel()) {

            private static final long serialVersionUID = 1L;

            @Override
            protected DisplayNamePanel<AppenderConfigurationType> createDisplayNamePanel(String displayNamePanelId) {
                IModel<AppenderConfigurationType> displayNameModel = new IModel<AppenderConfigurationType>() {

                    private static final long serialVersionUID = 1L;

                    @Override
                    public AppenderConfigurationType getObject() {
                        return item.getModelObject().getRealValue();
                    }
                };
                return new DisplayNamePanel<>(displayNamePanelId, displayNameModel);
            }
        };
        return detailsPanel;
    }

    private boolean isFileAppender(IModel<AppenderConfigurationType> appender) {
        if (appender == null || appender.getObject() == null) {
            return false;
        }
        return (appender.getObject() instanceof FileAppenderConfigurationType);
    }

    private boolean isSyslogAppender(IModel<AppenderConfigurationType> appender) {
        if (appender == null || appender.getObject() == null) {
            return false;
        }
        return (appender.getObject() instanceof SyslogAppenderConfigurationType);
    }

    private String getInputCssClass() {
        return "col-xs-10";
    }

    private Label createHeader(String id, String displayName) {
        if (StringUtils.isEmpty(displayName)) {
            displayName = "displayName.not.set";
        }
        StringResourceModel headerLabelModel = createStringResource(displayName);
        Label header = new Label(id, headerLabelModel);
        header.add(AttributeAppender.prepend("class", "prism-title pull-left"));
        return header;
    }

    private MultivalueContainerListPanelWithDetailsPanel<AppenderConfigurationType, S> getAppendersMultivalueContainerListPanel() {
        return ((MultivalueContainerListPanelWithDetailsPanel<AppenderConfigurationType, S>) get(ID_APPENDERS));
    }

    private MultivalueContainerListPanel<ClassLoggerConfigurationType, S> getLoggersMultivalueContainerListPanel() {
        return ((MultivalueContainerListPanel<ClassLoggerConfigurationType, S>) get(ID_LOGGERS));
    }

    private void initAppenderPaging() {
        getPageBase().getSessionStorage().getLoggingConfigurationTabAppenderTableStorage().setPaging(
                getPrismContext().queryFactory().createPaging(0, (int) ((PageBase) getPage()).getItemsPerPage(UserProfileStorage.TableId.LOGGING_TAB_APPENDER_TABLE)));
    }

    private void initLoggerPaging() {
        getPageBase().getSessionStorage().getLoggingConfigurationTabLoggerTableStorage().setPaging(
                getPrismContext().queryFactory().createPaging(0, (int) ((PageBase) getPage()).getItemsPerPage(UserProfileStorage.TableId.LOGGING_TAB_APPENDER_TABLE)));
    }

    private List<IColumn<PrismContainerValueWrapper<AppenderConfigurationType>, String>> initAppendersBasicColumns(IModel<PrismContainerWrapper<AppenderConfigurationType>> appenderModel) {
        List<IColumn<PrismContainerValueWrapper<AppenderConfigurationType>, String>> columns = new ArrayList<>();

        columns.add(new CheckBoxHeaderColumn<>());
        columns.add(new IconColumn<PrismContainerValueWrapper<AppenderConfigurationType>>(Model.of("")) {

            private static final long serialVersionUID = 1L;

            @Override
            protected DisplayType getIconDisplayType(IModel<PrismContainerValueWrapper<AppenderConfigurationType>> rowModel) {
                return WebComponentUtil.createDisplayType(WebComponentUtil.createDefaultBlackIcon(SystemConfigurationType.COMPLEX_TYPE));
            }
        });

        columns.add(new PrismPropertyWrapperColumn<AppenderConfigurationType, String>(appenderModel, AppenderConfigurationType.F_NAME, ColumnType.LINK, getPageBase()) {

            @Override
            protected void onClick(AjaxRequestTarget target, IModel<PrismContainerValueWrapper<AppenderConfigurationType>> rowModel) {
                getAppendersMultivalueContainerListPanel().itemDetailsPerformed(target, rowModel);
            }

        });

        columns.add(new PrismPropertyWrapperColumn<AppenderConfigurationType, String>(appenderModel, AppenderConfigurationType.F_PATTERN, ColumnType.VALUE, getPageBase()) {
            @Override
            public String getCssClass() {
                return " col-md-5 ";
            }
        });

        columns.add(new AbstractColumn<PrismContainerValueWrapper<AppenderConfigurationType>, String>(createStringResource("LoggingConfigurationTabPanel.appender.typeColumn")) {
            private static final long serialVersionUID = 1L;

            @Override
            public void populateItem(Item<ICellPopulator<PrismContainerValueWrapper<AppenderConfigurationType>>> item, String componentId,
                    final IModel<PrismContainerValueWrapper<AppenderConfigurationType>> rowModel) {
                ItemRealValueModel<AppenderConfigurationType> appender =
                        new ItemRealValueModel<>(rowModel);
                String type = "";
                if (appender != null && appender.getObject() instanceof FileAppenderConfigurationType) {
                    type = "File appender";
                } else if (appender != null && appender.getObject() instanceof SyslogAppenderConfigurationType) {
                    type = "Syslog appender";
                }
                item.add(new Label(componentId, Model.of(type)));
            }
        });

        List<InlineMenuItem> menuActionsList = getAppendersMultivalueContainerListPanel().getDefaultMenuActions();
        columns.add(new InlineMenuButtonColumn(menuActionsList, getPageBase()) {
            @Override
            public String getCssClass() {
                return " col-md-1 ";
            }
        });

        return columns;
    }
}<|MERGE_RESOLUTION|>--- conflicted
+++ resolved
@@ -107,20 +107,10 @@
             getSession().error("Cannot create panle for logging");
         }
 
-<<<<<<< HEAD
         PrismContainerWrapperModel<LoggingConfigurationType, ClassLoggerConfigurationType> loggerModel = PrismContainerWrapperModel.fromContainerWrapper(getModel(), LoggingConfigurationType.F_CLASS_LOGGER);
 
         MultivalueContainerListPanel<ClassLoggerConfigurationType, S> loggersMultivalueContainerListPanel =
                 new MultivalueContainerListPanel<ClassLoggerConfigurationType, S>(ID_LOGGERS, loggerModel) {
-=======
-        TableId tableIdLoggers = UserProfileStorage.TableId.LOGGING_TAB_LOGGER_TABLE;
-        PageStorage pageStorageLoggers = getPageBase().getSessionStorage().getLoggingConfigurationTabLoggerTableStorage();
-
-        PrismContainerWrapperModel<LoggingConfigurationType, ClassLoggerConfigurationType> loggerModel = PrismContainerWrapperModel.fromContainerWrapper(getModel(), LoggingConfigurationType.F_CLASS_LOGGER);
-
-        MultivalueContainerListPanel<ClassLoggerConfigurationType, S> loggersMultivalueContainerListPanel = new MultivalueContainerListPanel<ClassLoggerConfigurationType, S>(
-                ID_LOGGERS, loggerModel, tableIdLoggers, pageStorageLoggers) {
->>>>>>> 3bed67c8
 
             private static final long serialVersionUID = 1L;
 
@@ -174,21 +164,11 @@
         };
         add(loggersMultivalueContainerListPanel);
 
-<<<<<<< HEAD
         PrismContainerWrapperModel<LoggingConfigurationType, AppenderConfigurationType> appenderModel = PrismContainerWrapperModel.fromContainerWrapper(getModel(), LoggingConfigurationType.F_APPENDER);
 
         MultivalueContainerListPanelWithDetailsPanel<AppenderConfigurationType, S> appendersMultivalueContainerListPanel =
                 new MultivalueContainerListPanelWithDetailsPanel<AppenderConfigurationType, S>(ID_APPENDERS, appenderModel) {
 
-=======
-        TableId tableIdAppenders = UserProfileStorage.TableId.LOGGING_TAB_APPENDER_TABLE;
-        PageStorage pageStorageAppenders = getPageBase().getSessionStorage().getLoggingConfigurationTabAppenderTableStorage();
-
-        PrismContainerWrapperModel<LoggingConfigurationType, AppenderConfigurationType> appenderModel = PrismContainerWrapperModel.fromContainerWrapper(getModel(), LoggingConfigurationType.F_APPENDER);
-
-        MultivalueContainerListPanelWithDetailsPanel<AppenderConfigurationType, S> appendersMultivalueContainerListPanel = new MultivalueContainerListPanelWithDetailsPanel<AppenderConfigurationType, S>(
-                ID_APPENDERS, appenderModel, tableIdAppenders, pageStorageAppenders) {
->>>>>>> 3bed67c8
             private static final long serialVersionUID = 1L;
 
             @Override
@@ -368,11 +348,7 @@
     protected void newAppendersClickPerformed(AjaxRequestTarget target) {
         MultivalueContainerListPanelWithDetailsPanel<AppenderConfigurationType, S> appenders
                 = (MultivalueContainerListPanelWithDetailsPanel<AppenderConfigurationType, S>) get(ID_APPENDERS);
-<<<<<<< HEAD
-        DropDownChoicePanel<QName> appendersChoice = (DropDownChoicePanel<QName>) getAppendersMultivalueContainerListPanel().getTable().getFooterButtonToolbar().get(createComponentPath(ID_CHOICE_APPENDER_TYPE_FORM ,ID_APPENDERS_CHOICE));
-=======
-        DropDownChoicePanel<QName> appendersChoice = (DropDownChoicePanel<QName>) getAppendersMultivalueContainerListPanel().getItemTable().getFooterButtonToolbar().get(createComponentPath(ID_CHOICE_APPENDER_TYPE_FORM, ID_APPENDERS_CHOICE));
->>>>>>> 3bed67c8
+        DropDownChoicePanel<QName> appendersChoice = (DropDownChoicePanel<QName>) getAppendersMultivalueContainerListPanel().getTable().getFooterButtonToolbar().get(createComponentPath(ID_CHOICE_APPENDER_TYPE_FORM, ID_APPENDERS_CHOICE));
         PrismContainerValue<AppenderConfigurationType> newObjectPolicy = null;
         if (QNameUtil.match(appendersChoice.getModel().getObject(), FileAppenderConfigurationType.COMPLEX_TYPE)) {
             newObjectPolicy = new FileAppenderConfigurationType().asPrismContainerValue();

--- conflicted
+++ resolved
@@ -73,14 +73,8 @@
 
     private void initParametersTable() {
         ISortableDataProvider<JasperReportParameterDto, String> provider = new ListDataProvider<>(this,
-<<<<<<< HEAD
-            new PropertyModel<>(getModel(), "jasperReportDto.parameters"));
+                new PropertyModel<>(getModel(), "jasperReportDto.parameters"));
         BoxedTablePanel<JasperReportParameterDto> table = new BoxedTablePanel<>(ID_PARAMETERS_TABLE, provider, initParameterColumns(), 10);
-=======
-                new PropertyModel<>(getModel(), "jasperReportDto.parameters"));
-        BoxedTablePanel<JasperReportParameterDto> table = new BoxedTablePanel<>(ID_PARAMETERS_TABLE, provider, initParameterColumns(), null, 10);
->>>>>>> 3bed67c8
-//        table.setShowPaging(false);
         table.setOutputMarkupId(true);
         add(table);
 
@@ -112,13 +106,8 @@
 
     private void initFieldsTable() {
         ISortableDataProvider<JasperReportFieldDto, String> provider = new ListDataProvider<>(this,
-<<<<<<< HEAD
-            new PropertyModel<>(getModel(), "jasperReportDto.fields"));
+                new PropertyModel<>(getModel(), "jasperReportDto.fields"));
         BoxedTablePanel<JasperReportFieldDto> table = new BoxedTablePanel<>(ID_FIELDS_TABLE, provider, initFieldColumns(), 10);
-=======
-                new PropertyModel<>(getModel(), "jasperReportDto.fields"));
-        BoxedTablePanel<JasperReportFieldDto> table = new BoxedTablePanel<>(ID_FIELDS_TABLE, provider, initFieldColumns(), null, 10);
->>>>>>> 3bed67c8
 //        table.setShowPaging(false);
         table.setOutputMarkupId(true);
         add(table);

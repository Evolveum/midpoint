/*
 * Copyright (c) 2010-2013 Evolveum
 *
 * Licensed under the Apache License, Version 2.0 (the "License");
 * you may not use this file except in compliance with the License.
 * You may obtain a copy of the License at
 *
 *     http://www.apache.org/licenses/LICENSE-2.0
 *
 * Unless required by applicable law or agreed to in writing, software
 * distributed under the License is distributed on an "AS IS" BASIS,
 * WITHOUT WARRANTIES OR CONDITIONS OF ANY KIND, either express or implied.
 * See the License for the specific language governing permissions and
 * limitations under the License.
 */

package com.evolveum.midpoint.web.page.admin.configuration;

import com.evolveum.midpoint.model.api.ModelExecuteOptions;
import com.evolveum.midpoint.prism.PrismObject;
import com.evolveum.midpoint.prism.delta.ObjectDelta;
import com.evolveum.midpoint.prism.match.PolyStringNormMatchingRule;
import com.evolveum.midpoint.prism.path.ItemPath;
import com.evolveum.midpoint.prism.polystring.PolyStringNormalizer;
import com.evolveum.midpoint.prism.query.ObjectFilter;
import com.evolveum.midpoint.prism.query.ObjectQuery;
import com.evolveum.midpoint.prism.query.SubstringFilter;
import com.evolveum.midpoint.schema.GetOperationOptions;
import com.evolveum.midpoint.schema.ResultHandler;
import com.evolveum.midpoint.schema.SelectorOptions;
import com.evolveum.midpoint.schema.constants.ObjectTypes;
import com.evolveum.midpoint.schema.result.OperationResult;
import com.evolveum.midpoint.task.api.Task;
import com.evolveum.midpoint.util.logging.LoggingUtils;
import com.evolveum.midpoint.util.logging.Trace;
import com.evolveum.midpoint.util.logging.TraceManager;
import com.evolveum.midpoint.web.component.AjaxSubmitButton;
import com.evolveum.midpoint.web.component.button.AjaxLinkButton;
import com.evolveum.midpoint.web.component.button.ButtonType;
import com.evolveum.midpoint.web.component.data.RepositoryObjectDataProvider;
import com.evolveum.midpoint.web.component.data.TablePanel;
import com.evolveum.midpoint.web.component.data.column.*;
import com.evolveum.midpoint.web.component.dialog.ConfirmationDialog;
import com.evolveum.midpoint.web.component.menu.cog.InlineMenuItem;
import com.evolveum.midpoint.web.component.util.LoadableModel;
import com.evolveum.midpoint.web.page.admin.configuration.component.DebugButtonPanel;
import com.evolveum.midpoint.web.page.admin.configuration.component.HeaderMenuAction;
import com.evolveum.midpoint.web.page.admin.configuration.component.PageDebugDownloadBehaviour;
import com.evolveum.midpoint.web.page.admin.configuration.dto.DebugObjectItem;
import com.evolveum.midpoint.web.page.admin.configuration.dto.DebugSearchDto;
import com.evolveum.midpoint.web.session.ConfigurationStorage;
import com.evolveum.midpoint.web.util.WebMiscUtil;
import com.evolveum.midpoint.xml.ns._public.common.common_2a.ObjectType;
import com.evolveum.midpoint.xml.ns._public.common.common_2a.ShadowType;
import com.evolveum.midpoint.xml.ns._public.common.common_2a.SystemObjectsType;
import com.evolveum.midpoint.xml.ns._public.common.common_2a.UserType;
import org.apache.commons.lang.StringUtils;
<<<<<<< HEAD
=======
import org.apache.poi.hssf.record.formula.functions.T;
import org.apache.wicket.ajax.AjaxEventBehavior;
>>>>>>> f2d259c6
import org.apache.wicket.ajax.AjaxRequestTarget;
import org.apache.wicket.ajax.form.OnChangeAjaxBehavior;
import org.apache.wicket.ajax.markup.html.form.AjaxCheckBox;
import org.apache.wicket.extensions.ajax.markup.html.modal.ModalWindow;
import org.apache.wicket.extensions.markup.html.repeater.data.grid.ICellPopulator;
import org.apache.wicket.extensions.markup.html.repeater.data.table.AbstractColumn;
import org.apache.wicket.extensions.markup.html.repeater.data.table.DataTable;
import org.apache.wicket.extensions.markup.html.repeater.data.table.IColumn;
import org.apache.wicket.extensions.markup.html.repeater.data.table.PropertyColumn;
<<<<<<< HEAD
import org.apache.wicket.markup.html.basic.Label;
import org.apache.wicket.markup.html.form.DropDownChoice;
=======
import org.apache.wicket.markup.html.WebMarkupContainer;
>>>>>>> f2d259c6
import org.apache.wicket.markup.html.form.Form;
import org.apache.wicket.markup.html.form.IChoiceRenderer;
import org.apache.wicket.markup.html.form.TextField;
import org.apache.wicket.markup.repeater.Item;
import org.apache.wicket.model.*;
import org.apache.wicket.request.mapper.parameter.PageParameters;

import java.util.*;

/**
 * @author lazyman
 * @author mserbak
 */

public class PageDebugList extends PageAdminConfiguration {

    private static final long serialVersionUID = 532615968316031794L;

    private static final Trace LOGGER = TraceManager.getTrace(PageDebugList.class);
    private static final String DOT_CLASS = PageDebugList.class.getName() + ".";
    private static final String OPERATION_DELETE_OBJECT = DOT_CLASS + "deleteObject";
    private static final String OPERATION_DELETE_OBJECTS = DOT_CLASS + "deleteObjects";

    private static final String OPERATION_SEARCH_ITERATIVE_TASK = DOT_CLASS + "searchIterativeTask";
    private static final String OPERATION_LAXATIVE_DELETE = DOT_CLASS + "laxativeDelete";

    private static final String ID_CONFIRM_DELETE_POPUP = "confirmDeletePopup";
    private static final String ID_CONFIRM_LAXATIVE_OPERATION = "confirmLaxativeOperation";
    private static final String ID_LAXATIVE_PARENT_CONTAINER = "laxativeParent";
    private static final String ID_MAIN_FORM = "mainForm";
    private static final String ID_ZIP_CHECK = "zipCheck";
    private static final String ID_SEARCH = "search";
    private static final String ID_CATEGORY = "category";
    private static final String ID_TABLE = "table";
    private static final String ID_CHOICE = "choice";
    private static final String ID_DELETE_SELECTED = "deleteSelected";
    private static final String ID_LAXATIVE_BUTTON = "laxativeButton";
    private static final String ID_EXPORT = "export";
    private static final String ID_EXPORT_ALL = "exportAll";
    private static final String ID_SEARCH_FORM = "searchForm";
    private static final String ID_SEARCH_TEXT = "searchText";
    private static final String ID_SEARCH_BUTTON = "searchButton";

    private static final String PRINT_LABEL_USER = "User ";
    private static final String PRINT_LABEL_SHADOW = "Shadow ";
    private static final String PRINT_LABEL_USER_DELETE = "Users to delete: ";
    private static final String PRINT_LABEL_SHADOW_DELETE = "Shadows to delete: ";
    private static final String PRINT_LABEL_HTML_NEWLINE = "<br>";
    private static final String PRINT_LABEL_ADMINISTRATOR_NOT_DELETED = "(User 'Administrator' will not be deleted)";

    private IModel<DebugSearchDto> searchModel;

    private boolean deleteSelected; //todo what is this used for?
    private IModel<ObjectTypes> choice = null;
    private DebugObjectItem object = null; //todo what is this used for?

    private int objectsToDelete = 0;
    private int objectsDeleted = 0;

    public PageDebugList() {
        searchModel = new LoadableModel<DebugSearchDto>(false) {

            @Override
            protected DebugSearchDto load() {
                DebugSearchDto dto = new DebugSearchDto();
                ConfigurationStorage storage = getSessionStorage().getConfiguration();
                dto.setType(storage.getDebugListCategory());

                return dto;
            }
        };

        initLayout();
    }

    private void initLayout() {
        //confirm delete
        add(new ConfirmationDialog(ID_CONFIRM_DELETE_POPUP,
                createStringResource("pageDebugList.dialog.title.confirmDelete"), createDeleteConfirmString()) {

            @Override
            public void yesPerformed(AjaxRequestTarget target) {
                close(target);
                //todo wtf
                if (deleteSelected) {
                    deleteSelected = false;
                    deleteSelectedConfirmedPerformed(target);
                } else {
                    deleteObjectConfirmedPerformed(target);
                }
            }
        });

        //Confirm laxative function
        ConfirmationDialog laxativeConfirmationDialog = prepareLaxativeConfirmationDialog();
        laxativeConfirmationDialog.setEscapeModelStringsByCaller(false);
        laxativeConfirmationDialog.setInitialWidth(500);
        add(laxativeConfirmationDialog);

<<<<<<< HEAD
        Form searchForm = new Form(ID_SEARCH_FORM);
        add(searchForm);
        initSearchForm(searchForm);

=======
>>>>>>> f2d259c6
        final Form main = new Form(ID_MAIN_FORM);
        add(main);

        choice = new Model<ObjectTypes>() {

            @Override
            public ObjectTypes getObject() {
                ObjectTypes types = super.getObject();
                if (types == null) {
                    ConfigurationStorage storage = getSessionStorage().getConfiguration();
                    types = storage.getDebugListCategory();
                }

                return types;
            }
        };

        ConfigurationStorage storage = getSessionStorage().getConfiguration();
        Class type = storage.getDebugListCategory().getClassDefinition();
        addOrReplaceTable(new RepositoryObjectDataProvider(this, type));

        initButtonBar(main);
    }

    private void initButtonBar(Form main) {
        AjaxLinkButton delete = new AjaxLinkButton(ID_DELETE_SELECTED, ButtonType.NEGATIVE,
                createStringResource("pageDebugList.button.deleteSelected")) {

            @Override
            public void onClick(AjaxRequestTarget target) {
                deleteSelectedPerformed(target, choice);
            }
        };
        main.add(delete);

        AjaxLinkButton laxativeButton = new AjaxLinkButton(ID_LAXATIVE_BUTTON, ButtonType.NEGATIVE,
                createStringResource("pageDebugList.button.laxativeButton")) {
            @Override
            public void onClick(AjaxRequestTarget target) {
                laxativeActionPerformed(target);
            }
        };
        main.add(laxativeButton);


        final PageDebugDownloadBehaviour ajaxDownloadBehavior = new PageDebugDownloadBehaviour();
        main.add(ajaxDownloadBehavior);


        AjaxLinkButton export = new AjaxLinkButton(ID_EXPORT,
                createStringResource("pageDebugList.button.export")) {

            @Override
            public void onClick(AjaxRequestTarget target) {
                initDownload(ajaxDownloadBehavior, target, false);
            }
        };
        main.add(export);

        AjaxLinkButton exportAll = new AjaxLinkButton(ID_EXPORT_ALL,
                createStringResource("pageDebugList.button.exportAll")) {

            @Override
            public void onClick(AjaxRequestTarget target) {
                initDownload(ajaxDownloadBehavior, target, true);
            }
        };
        main.add(exportAll);

        AjaxCheckBox zipCheck = new AjaxCheckBox(ID_ZIP_CHECK, new Model<Boolean>(false)) {

            @Override
            protected void onUpdate(AjaxRequestTarget target) {
            }
        };
        main.add(zipCheck);
    }

    private void initDownload(PageDebugDownloadBehaviour downloadBehaviour, AjaxRequestTarget target, boolean all) {
        Class<? extends ObjectType> type = all ? ObjectType.class : getExportType();
        downloadBehaviour.setType(type);

        downloadBehaviour.setQuery(createExportQuery());
        downloadBehaviour.setUseZip(hasToZip());
        downloadBehaviour.initiate(target);
    }

    private Class<? extends ObjectType> getExportType() {
        Class type = getTableDataProvider().getType();
        return type == null ? ObjectType.class : type;
    }

    private ObjectQuery createExportQuery() {
        ObjectQuery query = getTableDataProvider().getQuery();

        ObjectQuery clonedQuery = null;
        if (query != null) {
            clonedQuery = new ObjectQuery();
            clonedQuery.setFilter(query.getFilter());
        }

        return clonedQuery;
    }

    private void addOrReplaceTable(RepositoryObjectDataProvider provider) {
        Form mainForm = (Form) get(ID_MAIN_FORM);

        TablePanel table = new TablePanel(ID_TABLE, provider, initColumns(provider.getType()));
        table.setOutputMarkupId(true);
        mainForm.addOrReplace(table);
    }

    private List<IColumn> initColumns(final Class<? extends ObjectType> type) {
        List<IColumn> columns = new ArrayList<IColumn>();

        IColumn column = new CheckBoxHeaderColumn<ObjectType>();
        columns.add(column);

        column = new LinkColumn<DebugObjectItem>(createStringResource("pageDebugList.name"),
                DebugObjectItem.F_NAME, DebugObjectItem.F_NAME) {

            @Override
            public void onClick(AjaxRequestTarget target, IModel<DebugObjectItem> rowModel) {
                DebugObjectItem object = rowModel.getObject();
                objectEditPerformed(target, object.getOid(), type);
            }
        };
        columns.add(column);

        columns.add(new PropertyColumn(createStringResource("pageDebugList.description"),
                DebugObjectItem.F_DESCRIPTION));

        if (ShadowType.class.isAssignableFrom(type)) {
            columns.add(new PropertyColumn(createStringResource("pageDebugList.resourceName"),
                    DebugObjectItem.F_RESOURCE_NAME));
            columns.add(new PropertyColumn(createStringResource("pageDebugList.resourceType"),
                    DebugObjectItem.F_RESOURCE_TYPE));
        }

        column = new AbstractColumn<DebugObjectItem, String>(new Model(), null) {

            @Override
            public String getCssClass() {
                return "debug-list-buttons";
            }

            @Override
            public void populateItem(Item<ICellPopulator<DebugObjectItem>> cellItem, String componentId,
                                     IModel<DebugObjectItem> rowModel) {
                cellItem.add(new DebugButtonPanel<DebugObjectItem>(componentId, rowModel) {

                    @Override
                    public void deletePerformed(AjaxRequestTarget target, IModel<DebugObjectItem> model) {
                        DebugObjectItem object = model.getObject();
                        deleteObjectPerformed(target, choice, object);
                    }

                    @Override
                    public void exportPerformed(AjaxRequestTarget target, IModel<DebugObjectItem> model) {
                        //todo implement
                    }
                });
            }
        };
        columns.add(column);

        column = new InlineMenuHeaderColumn<InlineMenuable>(initInlineMenu()) {

            @Override
            public void populateItem(Item<ICellPopulator<InlineMenuable>> cellItem, String componentId,
                                     IModel<InlineMenuable> rowModel) {
                //we don't need row inline menu
                cellItem.add(new Label(componentId));
            }
        };
        columns.add(column);

        return columns;
    }

    private List<InlineMenuItem> initInlineMenu() {
        List<InlineMenuItem> headerMenuItems = new ArrayList<InlineMenuItem>();
        headerMenuItems.add(new InlineMenuItem(createStringResource("pageDebugList.menu.exportSelected"), true,
                new HeaderMenuAction(this) {

                    @Override
                    public void onSubmit(AjaxRequestTarget target, Form<?> form) {
                        //todo implement
                    }
                }));

        headerMenuItems.add(new InlineMenuItem(createStringResource("pageDebugList.menu.exportAllSelectedType"), true,
                new HeaderMenuAction(this) {

                    @Override
                    public void onSubmit(AjaxRequestTarget target, Form<?> form) {
                        //todo implement
                    }
                }));

        headerMenuItems.add(new InlineMenuItem(createStringResource("pageDebugList.menu.exportAll"), true,
                new HeaderMenuAction(this) {

                    @Override
                    public void onSubmit(AjaxRequestTarget target, Form<?> form) {
                        //todo implement
                    }
                }));

        headerMenuItems.add(new InlineMenuItem());

        headerMenuItems.add(new InlineMenuItem(createStringResource("pageDebugList.menu.deleteSelected"), true,
                new HeaderMenuAction(this) {

                    @Override
                    public void onSubmit(AjaxRequestTarget target, Form<?> form) {
                        //todo implement
                    }
                }));

        headerMenuItems.add(new InlineMenuItem(createStringResource("pageDebugList.menu.deleteAllType"), true,
                new HeaderMenuAction(this) {

                    @Override
                    public void onSubmit(AjaxRequestTarget target, Form<?> form) {
                        //todo implement
                    }
                }));

        return headerMenuItems;
    }

    private boolean hasToZip() {
        AjaxCheckBox zipCheck = (AjaxCheckBox) get(createComponentPath(ID_MAIN_FORM, ID_ZIP_CHECK));
        return zipCheck.getModelObject();
    }

    private void initSearchForm(Form searchForm) {
        TextField search = new TextField(ID_SEARCH_TEXT, new PropertyModel(searchModel, DebugSearchDto.F_TEXT));
        searchForm.add(search);

        IChoiceRenderer<ObjectTypes> renderer = new IChoiceRenderer<ObjectTypes>() {

            @Override
            public Object getDisplayValue(ObjectTypes object) {
                return new StringResourceModel(object.getLocalizationKey(), PageDebugList.this, null).getString();
            }

            @Override
            public String getIdValue(ObjectTypes object, int index) {
                return object.getClassDefinition().getSimpleName();
            }
        };

        DropDownChoice choice = new DropDownChoice(ID_CHOICE, new PropertyModel(searchModel, DebugSearchDto.F_TYPE),
                createChoiceModel(renderer), renderer);
        searchForm.add(choice);
        choice.add(new OnChangeAjaxBehavior() {

            @Override
            protected void onUpdate(AjaxRequestTarget target) {
                listObjectsPerformed(target);
            }
        });

        AjaxSubmitButton searchButton = new AjaxSubmitButton(ID_SEARCH_BUTTON,
                new StringResourceModel("pageDebugList.button.search", this, null)) {

            @Override
            protected void onError(AjaxRequestTarget target, Form<?> form) {
                target.add(getFeedbackPanel());
            }

            @Override
            protected void onSubmit(AjaxRequestTarget target, Form<?> form) {
                listObjectsPerformed(target);
            }
        };
        searchForm.add(searchButton);
    }

    private IModel<List<ObjectTypes>> createChoiceModel(final IChoiceRenderer<ObjectTypes> renderer) {
        return new LoadableModel<List<ObjectTypes>>(false) {

            @Override
            protected List<ObjectTypes> load() {
                List<ObjectTypes> choices = new ArrayList<ObjectTypes>();

                Collections.addAll(choices, ObjectTypes.values());
                choices.remove(ObjectTypes.OBJECT);

                Collections.sort(choices, new Comparator<ObjectTypes>() {

                    @Override
                    public int compare(ObjectTypes o1, ObjectTypes o2) {
                        String str1 = (String) renderer.getDisplayValue(o1);
                        String str2 = (String) renderer.getDisplayValue(o2);
                        return String.CASE_INSENSITIVE_ORDER.compare(str1, str2);
                    }
                });

                return choices;
            }
        };
    }

    private TablePanel getListTable() {
        return (TablePanel) get(createComponentPath(ID_MAIN_FORM, ID_TABLE));
    }

    private void listObjectsPerformed(AjaxRequestTarget target) {
        DebugSearchDto dto = searchModel.getObject();
        String nameText = dto.getText();
        ObjectTypes selected = dto.getType();

        RepositoryObjectDataProvider provider = getTableDataProvider();
        if (StringUtils.isNotEmpty(nameText)) {
            try {
                PolyStringNormalizer normalizer = getPrismContext().getDefaultPolyStringNormalizer();
                String normalizedString = normalizer.normalize(nameText);

                ObjectFilter substring = SubstringFilter.createSubstring(ObjectType.class, getPrismContext(),
                        ObjectType.F_NAME, PolyStringNormMatchingRule.NAME.getLocalPart(), normalizedString);
                ObjectQuery query = new ObjectQuery();
                query.setFilter(substring);
                provider.setQuery(query);
            } catch (Exception ex) {
                LoggingUtils.logException(LOGGER, "Couldn't create substring filter", ex);
                error(getString("pageDebugList.message.queryException", ex.getMessage()));
                target.add(getFeedbackPanel());
            }
        } else {
            provider.setQuery(null);
        }

        if (selected != null) {
            provider.setType(selected.getClassDefinition());
            addOrReplaceTable(provider);
        }

        TablePanel table = getListTable();
        target.add(table);
    }

    private void objectEditPerformed(AjaxRequestTarget target, String oid, Class<? extends ObjectType> type) {
        PageParameters parameters = new PageParameters();
        parameters.add(PageDebugView.PARAM_OBJECT_ID, oid);
        parameters.add(PageDebugView.PARAM_OBJECT_TYPE, type.getSimpleName());
        setResponsePage(PageDebugView.class, parameters);
    }

    private RepositoryObjectDataProvider getTableDataProvider() {
        TablePanel tablePanel = getListTable();
        DataTable table = tablePanel.getDataTable();
        return (RepositoryObjectDataProvider) table.getDataProvider();
    }

    private IModel<String> createDeleteConfirmString() {
        return new AbstractReadOnlyModel<String>() {

            @Override
            public String getObject() {
                if (deleteSelected) {
                    List<DebugObjectItem> selectedList = WebMiscUtil
                            .getSelectedData(getListTable());

                    if (selectedList.size() > 1) {
                        return createStringResource("pageDebugList.message.deleteSelectedConfirm",
                                selectedList.size()).getString();
                    }

                    DebugObjectItem selectedItem = selectedList.get(0);
                    return createStringResource("pageDebugList.message.deleteObjectConfirm",
                            selectedItem.getName()).getString();
                }

                return createStringResource("pageDebugList.message.deleteObjectConfirm", object.getName())
                        .getString();
            }
        };
    }

    private IModel<String> createLaxativeString() {
        return new AbstractReadOnlyModel<String>() {
            @Override
            public String getObject() {
                int userCount = 0;
                int shadowCount = 0;
                final StringBuilder sb = new StringBuilder();
                sb.append(createStringResource("pageDebugList.dialog.title.confirmLaxativeMessage").getString() + "<br><br>");

                Task task = createSimpleTask(OPERATION_SEARCH_ITERATIVE_TASK);
                OperationResult result = new OperationResult(OPERATION_SEARCH_ITERATIVE_TASK);

                Collection<SelectorOptions<GetOperationOptions>> options = new ArrayList<SelectorOptions<GetOperationOptions>>();
                GetOperationOptions opt = GetOperationOptions.createRaw();
                options.add(SelectorOptions.create(ItemPath.EMPTY_PATH, opt));

                ResultHandler<UserType> userHandler = new ResultHandler<UserType>() {
                    @Override
                    public boolean handle(PrismObject object, OperationResult parentResult) {
                        if (!SystemObjectsType.USER_ADMINISTRATOR.value().equals(object.asObjectable().getOid())) {
                            sb.append(PRINT_LABEL_USER).append(WebMiscUtil.getName(object)).append(PRINT_LABEL_HTML_NEWLINE);
                        }
                        return true;
                    }
                };

                ResultHandler<ShadowType> shadowHandler = new ResultHandler<ShadowType>() {
                    @Override
                    public boolean handle(PrismObject object, OperationResult parentResult) {
                        sb.append(PRINT_LABEL_SHADOW).append(WebMiscUtil.getName(object)).append(PRINT_LABEL_HTML_NEWLINE);
                        return true;
                    }
                };

                try {
                    userCount = getModelService().countObjects(UserType.class, null, options, task, result);

                    //We need to substract 1, because we are not deleting user 'Administrator'
                    userCount--;

                    shadowCount = getModelService().countObjects(ShadowType.class, null, options, task, result);

<<<<<<< HEAD
                    if (userCount >= 10 || shadowCount >= 10) {
=======
                    objectsToDelete = userCount + shadowCount;

                    if(userCount >= 10 || shadowCount >= 10){
>>>>>>> f2d259c6
                        sb.append(PRINT_LABEL_USER_DELETE).append(userCount).append(PRINT_LABEL_HTML_NEWLINE).append(PRINT_LABEL_SHADOW_DELETE).append(shadowCount).append(PRINT_LABEL_HTML_NEWLINE);
                        sb.append(PRINT_LABEL_ADMINISTRATOR_NOT_DELETED).append(PRINT_LABEL_HTML_NEWLINE);
                    } else {
                        sb.append(PRINT_LABEL_USER_DELETE).append(userCount).append(PRINT_LABEL_HTML_NEWLINE);
                        sb.append(PRINT_LABEL_ADMINISTRATOR_NOT_DELETED).append(PRINT_LABEL_HTML_NEWLINE);
                        getModelService().searchObjectsIterative(UserType.class, null, userHandler, options, task, result);
                        sb.append(PRINT_LABEL_HTML_NEWLINE);
                        sb.append(PRINT_LABEL_SHADOW_DELETE).append(shadowCount).append(PRINT_LABEL_HTML_NEWLINE);
                        getModelService().searchObjectsIterative(ShadowType.class, null, shadowHandler, options, task, result);
                    }
                } catch (Exception ex) {
                    result.computeStatus(getString("pageDebugList.message.countSearchProblem"));
                    LoggingUtils.logException(LOGGER, getString("pageDebugList.message.countSearchProblem"), ex);
                }

                return sb.toString();
            }
        };
    }

    private void deleteSelectedConfirmedPerformed(AjaxRequestTarget target) {
        ObjectTypes type = choice.getObject();

        OperationResult result = new OperationResult(OPERATION_DELETE_OBJECTS);
        List<DebugObjectItem> beans = WebMiscUtil.getSelectedData(getListTable());
        for (DebugObjectItem bean : beans) {
            OperationResult subResult = result.createSubresult(OPERATION_DELETE_OBJECT);
            try {
                ObjectDelta delta = ObjectDelta.createDeleteDelta(type.getClassDefinition(), bean.getOid(), getPrismContext());

                getModelService().executeChanges(WebMiscUtil.createDeltaCollection(delta),
                        ModelExecuteOptions.createRaw(),
                        createSimpleTask(OPERATION_DELETE_OBJECT), subResult);
                subResult.recordSuccess();
            } catch (Exception ex) {
                subResult.recordFatalError("Couldn't delete objects.", ex);
                LoggingUtils.logException(LOGGER, "Couldn't delete objects", ex);
            }
        }
        result.recomputeStatus();

        RepositoryObjectDataProvider provider = getTableDataProvider();
        provider.clearCache();

        showResult(result);
        target.add(getListTable());
        target.add(getFeedbackPanel());
    }

    private void deleteObjectConfirmedPerformed(AjaxRequestTarget target) {
        OperationResult result = new OperationResult(OPERATION_DELETE_OBJECT);
        try {
            ObjectTypes type = choice.getObject();
            ObjectDelta delta = ObjectDelta.createDeleteDelta(type.getClassDefinition(), object.getOid(), getPrismContext());

            getModelService().executeChanges(WebMiscUtil.createDeltaCollection(delta),
                    ModelExecuteOptions.createRaw(),
                    createSimpleTask(OPERATION_DELETE_OBJECT), result);

            result.recordSuccess();
        } catch (Exception ex) {
            result.recordFatalError("Couldn't delete object '" + object.getName() + "'.", ex);
        }

        RepositoryObjectDataProvider provider = getTableDataProvider();
        provider.clearCache();

        showResult(result);
        target.add(getListTable());
        target.add(getFeedbackPanel());
    }

    private void deleteSelectedPerformed(AjaxRequestTarget target, IModel<ObjectTypes> choice) {
        List<DebugObjectItem> selected = WebMiscUtil.getSelectedData(getListTable());
        if (selected.isEmpty()) {
            warn(getString("pageDebugList.message.nothingSelected"));
            target.add(getFeedbackPanel());
            return;
        }

        ModalWindow dialog = (ModalWindow) get(ID_CONFIRM_DELETE_POPUP);
        deleteSelected = true;
        this.choice = choice;
        dialog.show(target);
    }

    private void deleteObjectPerformed(AjaxRequestTarget target, IModel<ObjectTypes> choice, DebugObjectItem object) {
        ModalWindow dialog = (ModalWindow) get(ID_CONFIRM_DELETE_POPUP);
        this.choice = choice;
        this.object = object;
        dialog.show(target);
    }

    private void laxativeActionPerformed(AjaxRequestTarget target) {
        ModalWindow dialog = (ModalWindow) get(ID_CONFIRM_LAXATIVE_OPERATION);
        dialog.show(target);
    }

    private ConfirmationDialog prepareLaxativeConfirmationDialog() {
        return new ConfirmationDialog(ID_CONFIRM_LAXATIVE_OPERATION, createStringResource("pageDebugList.dialog.title.confirmLaxative"),
                createLaxativeString()) {

            @Override
<<<<<<< HEAD
            public void yesPerformed(AjaxRequestTarget target) {
=======
            public void yesPerformed(AjaxRequestTarget target){
                deleteAllIdentities();
                LOGGER.info("Deleted {} out of {} objects.", objectsDeleted, objectsToDelete);
                target.add(getListTable());
                target.add(getFeedbackPanel());
>>>>>>> f2d259c6
                close(target);
            }
        };
    }

    private void deleteAllIdentities(){
        Collection<SelectorOptions<GetOperationOptions>> options = new ArrayList<SelectorOptions<GetOperationOptions>>();
        GetOperationOptions opt = GetOperationOptions.createRaw();
        options.add(SelectorOptions.create(ItemPath.EMPTY_PATH, opt));

<<<<<<< HEAD
                ResultHandler<UserType> userHandler = new ResultHandler<UserType>() {
                    @Override
                    public boolean handle(PrismObject object, OperationResult parentResult) {
                        if (!SystemObjectsType.USER_ADMINISTRATOR.value().equals(object.asObjectable().getOid())) {
                            ObjectDelta delta = ObjectDelta.createDeleteDelta(UserType.class, object.asObjectable().getOid(), getPrismContext());
                            Task task = createSimpleTask(OPERATION_LAXATIVE_DELETE);
                            OperationResult r = new OperationResult(OPERATION_LAXATIVE_DELETE);

                            try {
                                getModelService().executeChanges(WebMiscUtil.createDeltaCollection(delta), ModelExecuteOptions.createRaw(), task, r);
                                r.recordSuccess();
                            } catch (Exception ex) {
                                r.computeStatus(getString("pageDebugList.message.singleDeleteProblemUser"));
                                LoggingUtils.logException(LOGGER, getString("pageDebugList.message.singleDeleteProblemUser"), ex);
                            }
                            parentResult.addSubresult(r);
                        }
                        return true;
=======
        Task laxativeTask = createSimpleTask(OPERATION_LAXATIVE_DELETE);
        OperationResult result = new OperationResult(OPERATION_LAXATIVE_DELETE);

        ResultHandler<UserType> userHandler = new ResultHandler<UserType>() {
            @Override
            public boolean handle(PrismObject object, OperationResult parentResult) {
                if(!SystemObjectsType.USER_ADMINISTRATOR.value().equals(object.asObjectable().getOid())){
                    ObjectDelta delta = ObjectDelta.createDeleteDelta(UserType.class, object.asObjectable().getOid(), getPrismContext());
                    Task task = createSimpleTask(OPERATION_LAXATIVE_DELETE);
                    OperationResult r = new OperationResult(OPERATION_LAXATIVE_DELETE);

                    try {
                        getModelService().executeChanges(WebMiscUtil.createDeltaCollection(delta),ModelExecuteOptions.createRaw(), task, r);
                        objectsDeleted++;

                        if(objectsDeleted % 100 == 0)
                            LOGGER.info("Deleted {} out of {} objects.", objectsDeleted, objectsToDelete);

                        r.recordSuccess();
                    } catch (Exception ex){
                        r.computeStatus(getString("pageDebugList.message.singleDeleteProblemUser"));
                        LoggingUtils.logException(LOGGER, getString("pageDebugList.message.singleDeleteProblemUser"), ex);
>>>>>>> f2d259c6
                    }
                    parentResult.addSubresult(r);
                }
                return true;
            }

        };

<<<<<<< HEAD
                ResultHandler<ShadowType> shadowHandler = new ResultHandler<ShadowType>() {
                    @Override
                    public boolean handle(PrismObject object, OperationResult parentResult) {
                        ObjectDelta delta = ObjectDelta.createDeleteDelta(ShadowType.class, object.asObjectable().getOid(), getPrismContext());
                        Task task = createSimpleTask(OPERATION_LAXATIVE_DELETE);
                        OperationResult r = new OperationResult(OPERATION_LAXATIVE_DELETE);

                        try {
                            getModelService().executeChanges(WebMiscUtil.createDeltaCollection(delta), ModelExecuteOptions.createRaw(), task, r);
                            r.recordSuccess();
                        } catch (Exception ex) {
                            r.computeStatus(getString("pageDebugList.message.singleDeleteProblemShadow"));
                            LoggingUtils.logException(LOGGER, getString("pageDebugList.message.singleDeleteProblemShadow"), ex);
                        }
                        parentResult.addSubresult(r);
                        return true;
                    }
                };

                try {
                    getModelService().searchObjectsIterative(UserType.class, null, userHandler, options, laxativeTask, result);
                    getModelService().searchObjectsIterative(ShadowType.class, null, shadowHandler, options, laxativeTask, result);
                } catch (Exception ex) {
                    result.computeStatus(getString("pageDebugList.message.laxativeProblem"));
                    LoggingUtils.logException(LOGGER, getString("pageDebugList.message.laxativeProblem"), ex);
=======
        ResultHandler<ShadowType> shadowHandler = new ResultHandler<ShadowType>() {
            @Override
            public boolean handle(PrismObject object, OperationResult parentResult) {
                ObjectDelta delta = ObjectDelta.createDeleteDelta(ShadowType.class, object.asObjectable().getOid(), getPrismContext());
                Task task = createSimpleTask(OPERATION_LAXATIVE_DELETE);
                OperationResult r = new OperationResult(OPERATION_LAXATIVE_DELETE);

                try {
                    getModelService().executeChanges(WebMiscUtil.createDeltaCollection(delta), ModelExecuteOptions.createRaw(), task, r);
                    objectsDeleted++;

                    if(objectsDeleted % 100 == 0)
                        LOGGER.info("Deleted {} out of {} objects.", objectsDeleted, objectsToDelete);

                    r.recordSuccess();
                }catch (Exception ex){
                    r.computeStatus(getString("pageDebugList.message.singleDeleteProblemShadow"));
                    LoggingUtils.logException(LOGGER, getString("pageDebugList.message.singleDeleteProblemShadow"), ex);
>>>>>>> f2d259c6
                }
                parentResult.addSubresult(r);
                return true;
            }
        };

        try {
            getModelService().searchObjectsIterative(UserType.class, null, userHandler, options, laxativeTask, result);
            getModelService().searchObjectsIterative(ShadowType.class, null, shadowHandler, options, laxativeTask, result);
        }catch (Exception ex){
            result.computeStatus(getString("pageDebugList.message.laxativeProblem"));
            LoggingUtils.logException(LOGGER, getString("pageDebugList.message.laxativeProblem"), ex);
        }

        result.recomputeStatus();
        showResult(result);
    }
}
<|MERGE_RESOLUTION|>--- conflicted
+++ resolved
@@ -1,851 +1,814 @@
-/*
- * Copyright (c) 2010-2013 Evolveum
- *
- * Licensed under the Apache License, Version 2.0 (the "License");
- * you may not use this file except in compliance with the License.
- * You may obtain a copy of the License at
- *
- *     http://www.apache.org/licenses/LICENSE-2.0
- *
- * Unless required by applicable law or agreed to in writing, software
- * distributed under the License is distributed on an "AS IS" BASIS,
- * WITHOUT WARRANTIES OR CONDITIONS OF ANY KIND, either express or implied.
- * See the License for the specific language governing permissions and
- * limitations under the License.
- */
-
-package com.evolveum.midpoint.web.page.admin.configuration;
-
-import com.evolveum.midpoint.model.api.ModelExecuteOptions;
-import com.evolveum.midpoint.prism.PrismObject;
-import com.evolveum.midpoint.prism.delta.ObjectDelta;
-import com.evolveum.midpoint.prism.match.PolyStringNormMatchingRule;
-import com.evolveum.midpoint.prism.path.ItemPath;
-import com.evolveum.midpoint.prism.polystring.PolyStringNormalizer;
-import com.evolveum.midpoint.prism.query.ObjectFilter;
-import com.evolveum.midpoint.prism.query.ObjectQuery;
-import com.evolveum.midpoint.prism.query.SubstringFilter;
-import com.evolveum.midpoint.schema.GetOperationOptions;
-import com.evolveum.midpoint.schema.ResultHandler;
-import com.evolveum.midpoint.schema.SelectorOptions;
-import com.evolveum.midpoint.schema.constants.ObjectTypes;
-import com.evolveum.midpoint.schema.result.OperationResult;
-import com.evolveum.midpoint.task.api.Task;
-import com.evolveum.midpoint.util.logging.LoggingUtils;
-import com.evolveum.midpoint.util.logging.Trace;
-import com.evolveum.midpoint.util.logging.TraceManager;
-import com.evolveum.midpoint.web.component.AjaxSubmitButton;
-import com.evolveum.midpoint.web.component.button.AjaxLinkButton;
-import com.evolveum.midpoint.web.component.button.ButtonType;
-import com.evolveum.midpoint.web.component.data.RepositoryObjectDataProvider;
-import com.evolveum.midpoint.web.component.data.TablePanel;
-import com.evolveum.midpoint.web.component.data.column.*;
-import com.evolveum.midpoint.web.component.dialog.ConfirmationDialog;
-import com.evolveum.midpoint.web.component.menu.cog.InlineMenuItem;
-import com.evolveum.midpoint.web.component.util.LoadableModel;
-import com.evolveum.midpoint.web.page.admin.configuration.component.DebugButtonPanel;
-import com.evolveum.midpoint.web.page.admin.configuration.component.HeaderMenuAction;
-import com.evolveum.midpoint.web.page.admin.configuration.component.PageDebugDownloadBehaviour;
-import com.evolveum.midpoint.web.page.admin.configuration.dto.DebugObjectItem;
-import com.evolveum.midpoint.web.page.admin.configuration.dto.DebugSearchDto;
-import com.evolveum.midpoint.web.session.ConfigurationStorage;
-import com.evolveum.midpoint.web.util.WebMiscUtil;
-import com.evolveum.midpoint.xml.ns._public.common.common_2a.ObjectType;
-import com.evolveum.midpoint.xml.ns._public.common.common_2a.ShadowType;
-import com.evolveum.midpoint.xml.ns._public.common.common_2a.SystemObjectsType;
-import com.evolveum.midpoint.xml.ns._public.common.common_2a.UserType;
-import org.apache.commons.lang.StringUtils;
-<<<<<<< HEAD
-=======
-import org.apache.poi.hssf.record.formula.functions.T;
-import org.apache.wicket.ajax.AjaxEventBehavior;
->>>>>>> f2d259c6
-import org.apache.wicket.ajax.AjaxRequestTarget;
-import org.apache.wicket.ajax.form.OnChangeAjaxBehavior;
-import org.apache.wicket.ajax.markup.html.form.AjaxCheckBox;
-import org.apache.wicket.extensions.ajax.markup.html.modal.ModalWindow;
-import org.apache.wicket.extensions.markup.html.repeater.data.grid.ICellPopulator;
-import org.apache.wicket.extensions.markup.html.repeater.data.table.AbstractColumn;
-import org.apache.wicket.extensions.markup.html.repeater.data.table.DataTable;
-import org.apache.wicket.extensions.markup.html.repeater.data.table.IColumn;
-import org.apache.wicket.extensions.markup.html.repeater.data.table.PropertyColumn;
-<<<<<<< HEAD
-import org.apache.wicket.markup.html.basic.Label;
-import org.apache.wicket.markup.html.form.DropDownChoice;
-=======
-import org.apache.wicket.markup.html.WebMarkupContainer;
->>>>>>> f2d259c6
-import org.apache.wicket.markup.html.form.Form;
-import org.apache.wicket.markup.html.form.IChoiceRenderer;
-import org.apache.wicket.markup.html.form.TextField;
-import org.apache.wicket.markup.repeater.Item;
-import org.apache.wicket.model.*;
-import org.apache.wicket.request.mapper.parameter.PageParameters;
-
-import java.util.*;
-
-/**
- * @author lazyman
- * @author mserbak
- */
-
-public class PageDebugList extends PageAdminConfiguration {
-
-    private static final long serialVersionUID = 532615968316031794L;
-
-    private static final Trace LOGGER = TraceManager.getTrace(PageDebugList.class);
-    private static final String DOT_CLASS = PageDebugList.class.getName() + ".";
-    private static final String OPERATION_DELETE_OBJECT = DOT_CLASS + "deleteObject";
-    private static final String OPERATION_DELETE_OBJECTS = DOT_CLASS + "deleteObjects";
-
-    private static final String OPERATION_SEARCH_ITERATIVE_TASK = DOT_CLASS + "searchIterativeTask";
-    private static final String OPERATION_LAXATIVE_DELETE = DOT_CLASS + "laxativeDelete";
-
-    private static final String ID_CONFIRM_DELETE_POPUP = "confirmDeletePopup";
-    private static final String ID_CONFIRM_LAXATIVE_OPERATION = "confirmLaxativeOperation";
-    private static final String ID_LAXATIVE_PARENT_CONTAINER = "laxativeParent";
-    private static final String ID_MAIN_FORM = "mainForm";
-    private static final String ID_ZIP_CHECK = "zipCheck";
-    private static final String ID_SEARCH = "search";
-    private static final String ID_CATEGORY = "category";
-    private static final String ID_TABLE = "table";
-    private static final String ID_CHOICE = "choice";
-    private static final String ID_DELETE_SELECTED = "deleteSelected";
-    private static final String ID_LAXATIVE_BUTTON = "laxativeButton";
-    private static final String ID_EXPORT = "export";
-    private static final String ID_EXPORT_ALL = "exportAll";
-    private static final String ID_SEARCH_FORM = "searchForm";
-    private static final String ID_SEARCH_TEXT = "searchText";
-    private static final String ID_SEARCH_BUTTON = "searchButton";
-
-    private static final String PRINT_LABEL_USER = "User ";
-    private static final String PRINT_LABEL_SHADOW = "Shadow ";
-    private static final String PRINT_LABEL_USER_DELETE = "Users to delete: ";
-    private static final String PRINT_LABEL_SHADOW_DELETE = "Shadows to delete: ";
-    private static final String PRINT_LABEL_HTML_NEWLINE = "<br>";
-    private static final String PRINT_LABEL_ADMINISTRATOR_NOT_DELETED = "(User 'Administrator' will not be deleted)";
-
-    private IModel<DebugSearchDto> searchModel;
-
-    private boolean deleteSelected; //todo what is this used for?
-    private IModel<ObjectTypes> choice = null;
-    private DebugObjectItem object = null; //todo what is this used for?
-
-    private int objectsToDelete = 0;
-    private int objectsDeleted = 0;
-
-    public PageDebugList() {
-        searchModel = new LoadableModel<DebugSearchDto>(false) {
-
-            @Override
-            protected DebugSearchDto load() {
-                DebugSearchDto dto = new DebugSearchDto();
-                ConfigurationStorage storage = getSessionStorage().getConfiguration();
-                dto.setType(storage.getDebugListCategory());
-
-                return dto;
-            }
-        };
-
-        initLayout();
-    }
-
-    private void initLayout() {
-        //confirm delete
-        add(new ConfirmationDialog(ID_CONFIRM_DELETE_POPUP,
-                createStringResource("pageDebugList.dialog.title.confirmDelete"), createDeleteConfirmString()) {
-
-            @Override
-            public void yesPerformed(AjaxRequestTarget target) {
-                close(target);
-                //todo wtf
-                if (deleteSelected) {
-                    deleteSelected = false;
-                    deleteSelectedConfirmedPerformed(target);
-                } else {
-                    deleteObjectConfirmedPerformed(target);
-                }
-            }
-        });
-
-        //Confirm laxative function
-        ConfirmationDialog laxativeConfirmationDialog = prepareLaxativeConfirmationDialog();
-        laxativeConfirmationDialog.setEscapeModelStringsByCaller(false);
-        laxativeConfirmationDialog.setInitialWidth(500);
-        add(laxativeConfirmationDialog);
-
-<<<<<<< HEAD
-        Form searchForm = new Form(ID_SEARCH_FORM);
-        add(searchForm);
-        initSearchForm(searchForm);
-
-=======
->>>>>>> f2d259c6
-        final Form main = new Form(ID_MAIN_FORM);
-        add(main);
-
-        choice = new Model<ObjectTypes>() {
-
-            @Override
-            public ObjectTypes getObject() {
-                ObjectTypes types = super.getObject();
-                if (types == null) {
-                    ConfigurationStorage storage = getSessionStorage().getConfiguration();
-                    types = storage.getDebugListCategory();
-                }
-
-                return types;
-            }
-        };
-
-        ConfigurationStorage storage = getSessionStorage().getConfiguration();
-        Class type = storage.getDebugListCategory().getClassDefinition();
-        addOrReplaceTable(new RepositoryObjectDataProvider(this, type));
-
-        initButtonBar(main);
-    }
-
-    private void initButtonBar(Form main) {
-        AjaxLinkButton delete = new AjaxLinkButton(ID_DELETE_SELECTED, ButtonType.NEGATIVE,
-                createStringResource("pageDebugList.button.deleteSelected")) {
-
-            @Override
-            public void onClick(AjaxRequestTarget target) {
-                deleteSelectedPerformed(target, choice);
-            }
-        };
-        main.add(delete);
-
-        AjaxLinkButton laxativeButton = new AjaxLinkButton(ID_LAXATIVE_BUTTON, ButtonType.NEGATIVE,
-                createStringResource("pageDebugList.button.laxativeButton")) {
-            @Override
-            public void onClick(AjaxRequestTarget target) {
-                laxativeActionPerformed(target);
-            }
-        };
-        main.add(laxativeButton);
-
-
-        final PageDebugDownloadBehaviour ajaxDownloadBehavior = new PageDebugDownloadBehaviour();
-        main.add(ajaxDownloadBehavior);
-
-
-        AjaxLinkButton export = new AjaxLinkButton(ID_EXPORT,
-                createStringResource("pageDebugList.button.export")) {
-
-            @Override
-            public void onClick(AjaxRequestTarget target) {
-                initDownload(ajaxDownloadBehavior, target, false);
-            }
-        };
-        main.add(export);
-
-        AjaxLinkButton exportAll = new AjaxLinkButton(ID_EXPORT_ALL,
-                createStringResource("pageDebugList.button.exportAll")) {
-
-            @Override
-            public void onClick(AjaxRequestTarget target) {
-                initDownload(ajaxDownloadBehavior, target, true);
-            }
-        };
-        main.add(exportAll);
-
-        AjaxCheckBox zipCheck = new AjaxCheckBox(ID_ZIP_CHECK, new Model<Boolean>(false)) {
-
-            @Override
-            protected void onUpdate(AjaxRequestTarget target) {
-            }
-        };
-        main.add(zipCheck);
-    }
-
-    private void initDownload(PageDebugDownloadBehaviour downloadBehaviour, AjaxRequestTarget target, boolean all) {
-        Class<? extends ObjectType> type = all ? ObjectType.class : getExportType();
-        downloadBehaviour.setType(type);
-
-        downloadBehaviour.setQuery(createExportQuery());
-        downloadBehaviour.setUseZip(hasToZip());
-        downloadBehaviour.initiate(target);
-    }
-
-    private Class<? extends ObjectType> getExportType() {
-        Class type = getTableDataProvider().getType();
-        return type == null ? ObjectType.class : type;
-    }
-
-    private ObjectQuery createExportQuery() {
-        ObjectQuery query = getTableDataProvider().getQuery();
-
-        ObjectQuery clonedQuery = null;
-        if (query != null) {
-            clonedQuery = new ObjectQuery();
-            clonedQuery.setFilter(query.getFilter());
-        }
-
-        return clonedQuery;
-    }
-
-    private void addOrReplaceTable(RepositoryObjectDataProvider provider) {
-        Form mainForm = (Form) get(ID_MAIN_FORM);
-
-        TablePanel table = new TablePanel(ID_TABLE, provider, initColumns(provider.getType()));
-        table.setOutputMarkupId(true);
-        mainForm.addOrReplace(table);
-    }
-
-    private List<IColumn> initColumns(final Class<? extends ObjectType> type) {
-        List<IColumn> columns = new ArrayList<IColumn>();
-
-        IColumn column = new CheckBoxHeaderColumn<ObjectType>();
-        columns.add(column);
-
-        column = new LinkColumn<DebugObjectItem>(createStringResource("pageDebugList.name"),
-                DebugObjectItem.F_NAME, DebugObjectItem.F_NAME) {
-
-            @Override
-            public void onClick(AjaxRequestTarget target, IModel<DebugObjectItem> rowModel) {
-                DebugObjectItem object = rowModel.getObject();
-                objectEditPerformed(target, object.getOid(), type);
-            }
-        };
-        columns.add(column);
-
-        columns.add(new PropertyColumn(createStringResource("pageDebugList.description"),
-                DebugObjectItem.F_DESCRIPTION));
-
-        if (ShadowType.class.isAssignableFrom(type)) {
-            columns.add(new PropertyColumn(createStringResource("pageDebugList.resourceName"),
-                    DebugObjectItem.F_RESOURCE_NAME));
-            columns.add(new PropertyColumn(createStringResource("pageDebugList.resourceType"),
-                    DebugObjectItem.F_RESOURCE_TYPE));
-        }
-
-        column = new AbstractColumn<DebugObjectItem, String>(new Model(), null) {
-
-            @Override
-            public String getCssClass() {
-                return "debug-list-buttons";
-            }
-
-            @Override
-            public void populateItem(Item<ICellPopulator<DebugObjectItem>> cellItem, String componentId,
-                                     IModel<DebugObjectItem> rowModel) {
-                cellItem.add(new DebugButtonPanel<DebugObjectItem>(componentId, rowModel) {
-
-                    @Override
-                    public void deletePerformed(AjaxRequestTarget target, IModel<DebugObjectItem> model) {
-                        DebugObjectItem object = model.getObject();
-                        deleteObjectPerformed(target, choice, object);
-                    }
-
-                    @Override
-                    public void exportPerformed(AjaxRequestTarget target, IModel<DebugObjectItem> model) {
-                        //todo implement
-                    }
-                });
-            }
-        };
-        columns.add(column);
-
-        column = new InlineMenuHeaderColumn<InlineMenuable>(initInlineMenu()) {
-
-            @Override
-            public void populateItem(Item<ICellPopulator<InlineMenuable>> cellItem, String componentId,
-                                     IModel<InlineMenuable> rowModel) {
-                //we don't need row inline menu
-                cellItem.add(new Label(componentId));
-            }
-        };
-        columns.add(column);
-
-        return columns;
-    }
-
-    private List<InlineMenuItem> initInlineMenu() {
-        List<InlineMenuItem> headerMenuItems = new ArrayList<InlineMenuItem>();
-        headerMenuItems.add(new InlineMenuItem(createStringResource("pageDebugList.menu.exportSelected"), true,
-                new HeaderMenuAction(this) {
-
-                    @Override
-                    public void onSubmit(AjaxRequestTarget target, Form<?> form) {
-                        //todo implement
-                    }
-                }));
-
-        headerMenuItems.add(new InlineMenuItem(createStringResource("pageDebugList.menu.exportAllSelectedType"), true,
-                new HeaderMenuAction(this) {
-
-                    @Override
-                    public void onSubmit(AjaxRequestTarget target, Form<?> form) {
-                        //todo implement
-                    }
-                }));
-
-        headerMenuItems.add(new InlineMenuItem(createStringResource("pageDebugList.menu.exportAll"), true,
-                new HeaderMenuAction(this) {
-
-                    @Override
-                    public void onSubmit(AjaxRequestTarget target, Form<?> form) {
-                        //todo implement
-                    }
-                }));
-
-        headerMenuItems.add(new InlineMenuItem());
-
-        headerMenuItems.add(new InlineMenuItem(createStringResource("pageDebugList.menu.deleteSelected"), true,
-                new HeaderMenuAction(this) {
-
-                    @Override
-                    public void onSubmit(AjaxRequestTarget target, Form<?> form) {
-                        //todo implement
-                    }
-                }));
-
-        headerMenuItems.add(new InlineMenuItem(createStringResource("pageDebugList.menu.deleteAllType"), true,
-                new HeaderMenuAction(this) {
-
-                    @Override
-                    public void onSubmit(AjaxRequestTarget target, Form<?> form) {
-                        //todo implement
-                    }
-                }));
-
-        return headerMenuItems;
-    }
-
-    private boolean hasToZip() {
-        AjaxCheckBox zipCheck = (AjaxCheckBox) get(createComponentPath(ID_MAIN_FORM, ID_ZIP_CHECK));
-        return zipCheck.getModelObject();
-    }
-
-    private void initSearchForm(Form searchForm) {
-        TextField search = new TextField(ID_SEARCH_TEXT, new PropertyModel(searchModel, DebugSearchDto.F_TEXT));
-        searchForm.add(search);
-
-        IChoiceRenderer<ObjectTypes> renderer = new IChoiceRenderer<ObjectTypes>() {
-
-            @Override
-            public Object getDisplayValue(ObjectTypes object) {
-                return new StringResourceModel(object.getLocalizationKey(), PageDebugList.this, null).getString();
-            }
-
-            @Override
-            public String getIdValue(ObjectTypes object, int index) {
-                return object.getClassDefinition().getSimpleName();
-            }
-        };
-
-        DropDownChoice choice = new DropDownChoice(ID_CHOICE, new PropertyModel(searchModel, DebugSearchDto.F_TYPE),
-                createChoiceModel(renderer), renderer);
-        searchForm.add(choice);
-        choice.add(new OnChangeAjaxBehavior() {
-
-            @Override
-            protected void onUpdate(AjaxRequestTarget target) {
-                listObjectsPerformed(target);
-            }
-        });
-
-        AjaxSubmitButton searchButton = new AjaxSubmitButton(ID_SEARCH_BUTTON,
-                new StringResourceModel("pageDebugList.button.search", this, null)) {
-
-            @Override
-            protected void onError(AjaxRequestTarget target, Form<?> form) {
-                target.add(getFeedbackPanel());
-            }
-
-            @Override
-            protected void onSubmit(AjaxRequestTarget target, Form<?> form) {
-                listObjectsPerformed(target);
-            }
-        };
-        searchForm.add(searchButton);
-    }
-
-    private IModel<List<ObjectTypes>> createChoiceModel(final IChoiceRenderer<ObjectTypes> renderer) {
-        return new LoadableModel<List<ObjectTypes>>(false) {
-
-            @Override
-            protected List<ObjectTypes> load() {
-                List<ObjectTypes> choices = new ArrayList<ObjectTypes>();
-
-                Collections.addAll(choices, ObjectTypes.values());
-                choices.remove(ObjectTypes.OBJECT);
-
-                Collections.sort(choices, new Comparator<ObjectTypes>() {
-
-                    @Override
-                    public int compare(ObjectTypes o1, ObjectTypes o2) {
-                        String str1 = (String) renderer.getDisplayValue(o1);
-                        String str2 = (String) renderer.getDisplayValue(o2);
-                        return String.CASE_INSENSITIVE_ORDER.compare(str1, str2);
-                    }
-                });
-
-                return choices;
-            }
-        };
-    }
-
-    private TablePanel getListTable() {
-        return (TablePanel) get(createComponentPath(ID_MAIN_FORM, ID_TABLE));
-    }
-
-    private void listObjectsPerformed(AjaxRequestTarget target) {
-        DebugSearchDto dto = searchModel.getObject();
-        String nameText = dto.getText();
-        ObjectTypes selected = dto.getType();
-
-        RepositoryObjectDataProvider provider = getTableDataProvider();
-        if (StringUtils.isNotEmpty(nameText)) {
-            try {
-                PolyStringNormalizer normalizer = getPrismContext().getDefaultPolyStringNormalizer();
-                String normalizedString = normalizer.normalize(nameText);
-
-                ObjectFilter substring = SubstringFilter.createSubstring(ObjectType.class, getPrismContext(),
-                        ObjectType.F_NAME, PolyStringNormMatchingRule.NAME.getLocalPart(), normalizedString);
-                ObjectQuery query = new ObjectQuery();
-                query.setFilter(substring);
-                provider.setQuery(query);
-            } catch (Exception ex) {
-                LoggingUtils.logException(LOGGER, "Couldn't create substring filter", ex);
-                error(getString("pageDebugList.message.queryException", ex.getMessage()));
-                target.add(getFeedbackPanel());
-            }
-        } else {
-            provider.setQuery(null);
-        }
-
-        if (selected != null) {
-            provider.setType(selected.getClassDefinition());
-            addOrReplaceTable(provider);
-        }
-
-        TablePanel table = getListTable();
-        target.add(table);
-    }
-
-    private void objectEditPerformed(AjaxRequestTarget target, String oid, Class<? extends ObjectType> type) {
-        PageParameters parameters = new PageParameters();
-        parameters.add(PageDebugView.PARAM_OBJECT_ID, oid);
-        parameters.add(PageDebugView.PARAM_OBJECT_TYPE, type.getSimpleName());
-        setResponsePage(PageDebugView.class, parameters);
-    }
-
-    private RepositoryObjectDataProvider getTableDataProvider() {
-        TablePanel tablePanel = getListTable();
-        DataTable table = tablePanel.getDataTable();
-        return (RepositoryObjectDataProvider) table.getDataProvider();
-    }
-
-    private IModel<String> createDeleteConfirmString() {
-        return new AbstractReadOnlyModel<String>() {
-
-            @Override
-            public String getObject() {
-                if (deleteSelected) {
-                    List<DebugObjectItem> selectedList = WebMiscUtil
-                            .getSelectedData(getListTable());
-
-                    if (selectedList.size() > 1) {
-                        return createStringResource("pageDebugList.message.deleteSelectedConfirm",
-                                selectedList.size()).getString();
-                    }
-
-                    DebugObjectItem selectedItem = selectedList.get(0);
-                    return createStringResource("pageDebugList.message.deleteObjectConfirm",
-                            selectedItem.getName()).getString();
-                }
-
-                return createStringResource("pageDebugList.message.deleteObjectConfirm", object.getName())
-                        .getString();
-            }
-        };
-    }
-
-    private IModel<String> createLaxativeString() {
-        return new AbstractReadOnlyModel<String>() {
-            @Override
-            public String getObject() {
-                int userCount = 0;
-                int shadowCount = 0;
-                final StringBuilder sb = new StringBuilder();
-                sb.append(createStringResource("pageDebugList.dialog.title.confirmLaxativeMessage").getString() + "<br><br>");
-
-                Task task = createSimpleTask(OPERATION_SEARCH_ITERATIVE_TASK);
-                OperationResult result = new OperationResult(OPERATION_SEARCH_ITERATIVE_TASK);
-
-                Collection<SelectorOptions<GetOperationOptions>> options = new ArrayList<SelectorOptions<GetOperationOptions>>();
-                GetOperationOptions opt = GetOperationOptions.createRaw();
-                options.add(SelectorOptions.create(ItemPath.EMPTY_PATH, opt));
-
-                ResultHandler<UserType> userHandler = new ResultHandler<UserType>() {
-                    @Override
-                    public boolean handle(PrismObject object, OperationResult parentResult) {
-                        if (!SystemObjectsType.USER_ADMINISTRATOR.value().equals(object.asObjectable().getOid())) {
-                            sb.append(PRINT_LABEL_USER).append(WebMiscUtil.getName(object)).append(PRINT_LABEL_HTML_NEWLINE);
-                        }
-                        return true;
-                    }
-                };
-
-                ResultHandler<ShadowType> shadowHandler = new ResultHandler<ShadowType>() {
-                    @Override
-                    public boolean handle(PrismObject object, OperationResult parentResult) {
-                        sb.append(PRINT_LABEL_SHADOW).append(WebMiscUtil.getName(object)).append(PRINT_LABEL_HTML_NEWLINE);
-                        return true;
-                    }
-                };
-
-                try {
-                    userCount = getModelService().countObjects(UserType.class, null, options, task, result);
-
-                    //We need to substract 1, because we are not deleting user 'Administrator'
-                    userCount--;
-
-                    shadowCount = getModelService().countObjects(ShadowType.class, null, options, task, result);
-
-<<<<<<< HEAD
-                    if (userCount >= 10 || shadowCount >= 10) {
-=======
-                    objectsToDelete = userCount + shadowCount;
-
-                    if(userCount >= 10 || shadowCount >= 10){
->>>>>>> f2d259c6
-                        sb.append(PRINT_LABEL_USER_DELETE).append(userCount).append(PRINT_LABEL_HTML_NEWLINE).append(PRINT_LABEL_SHADOW_DELETE).append(shadowCount).append(PRINT_LABEL_HTML_NEWLINE);
-                        sb.append(PRINT_LABEL_ADMINISTRATOR_NOT_DELETED).append(PRINT_LABEL_HTML_NEWLINE);
-                    } else {
-                        sb.append(PRINT_LABEL_USER_DELETE).append(userCount).append(PRINT_LABEL_HTML_NEWLINE);
-                        sb.append(PRINT_LABEL_ADMINISTRATOR_NOT_DELETED).append(PRINT_LABEL_HTML_NEWLINE);
-                        getModelService().searchObjectsIterative(UserType.class, null, userHandler, options, task, result);
-                        sb.append(PRINT_LABEL_HTML_NEWLINE);
-                        sb.append(PRINT_LABEL_SHADOW_DELETE).append(shadowCount).append(PRINT_LABEL_HTML_NEWLINE);
-                        getModelService().searchObjectsIterative(ShadowType.class, null, shadowHandler, options, task, result);
-                    }
-                } catch (Exception ex) {
-                    result.computeStatus(getString("pageDebugList.message.countSearchProblem"));
-                    LoggingUtils.logException(LOGGER, getString("pageDebugList.message.countSearchProblem"), ex);
-                }
-
-                return sb.toString();
-            }
-        };
-    }
-
-    private void deleteSelectedConfirmedPerformed(AjaxRequestTarget target) {
-        ObjectTypes type = choice.getObject();
-
-        OperationResult result = new OperationResult(OPERATION_DELETE_OBJECTS);
-        List<DebugObjectItem> beans = WebMiscUtil.getSelectedData(getListTable());
-        for (DebugObjectItem bean : beans) {
-            OperationResult subResult = result.createSubresult(OPERATION_DELETE_OBJECT);
-            try {
-                ObjectDelta delta = ObjectDelta.createDeleteDelta(type.getClassDefinition(), bean.getOid(), getPrismContext());
-
-                getModelService().executeChanges(WebMiscUtil.createDeltaCollection(delta),
-                        ModelExecuteOptions.createRaw(),
-                        createSimpleTask(OPERATION_DELETE_OBJECT), subResult);
-                subResult.recordSuccess();
-            } catch (Exception ex) {
-                subResult.recordFatalError("Couldn't delete objects.", ex);
-                LoggingUtils.logException(LOGGER, "Couldn't delete objects", ex);
-            }
-        }
-        result.recomputeStatus();
-
-        RepositoryObjectDataProvider provider = getTableDataProvider();
-        provider.clearCache();
-
-        showResult(result);
-        target.add(getListTable());
-        target.add(getFeedbackPanel());
-    }
-
-    private void deleteObjectConfirmedPerformed(AjaxRequestTarget target) {
-        OperationResult result = new OperationResult(OPERATION_DELETE_OBJECT);
-        try {
-            ObjectTypes type = choice.getObject();
-            ObjectDelta delta = ObjectDelta.createDeleteDelta(type.getClassDefinition(), object.getOid(), getPrismContext());
-
-            getModelService().executeChanges(WebMiscUtil.createDeltaCollection(delta),
-                    ModelExecuteOptions.createRaw(),
-                    createSimpleTask(OPERATION_DELETE_OBJECT), result);
-
-            result.recordSuccess();
-        } catch (Exception ex) {
-            result.recordFatalError("Couldn't delete object '" + object.getName() + "'.", ex);
-        }
-
-        RepositoryObjectDataProvider provider = getTableDataProvider();
-        provider.clearCache();
-
-        showResult(result);
-        target.add(getListTable());
-        target.add(getFeedbackPanel());
-    }
-
-    private void deleteSelectedPerformed(AjaxRequestTarget target, IModel<ObjectTypes> choice) {
-        List<DebugObjectItem> selected = WebMiscUtil.getSelectedData(getListTable());
-        if (selected.isEmpty()) {
-            warn(getString("pageDebugList.message.nothingSelected"));
-            target.add(getFeedbackPanel());
-            return;
-        }
-
-        ModalWindow dialog = (ModalWindow) get(ID_CONFIRM_DELETE_POPUP);
-        deleteSelected = true;
-        this.choice = choice;
-        dialog.show(target);
-    }
-
-    private void deleteObjectPerformed(AjaxRequestTarget target, IModel<ObjectTypes> choice, DebugObjectItem object) {
-        ModalWindow dialog = (ModalWindow) get(ID_CONFIRM_DELETE_POPUP);
-        this.choice = choice;
-        this.object = object;
-        dialog.show(target);
-    }
-
-    private void laxativeActionPerformed(AjaxRequestTarget target) {
-        ModalWindow dialog = (ModalWindow) get(ID_CONFIRM_LAXATIVE_OPERATION);
-        dialog.show(target);
-    }
-
-    private ConfirmationDialog prepareLaxativeConfirmationDialog() {
-        return new ConfirmationDialog(ID_CONFIRM_LAXATIVE_OPERATION, createStringResource("pageDebugList.dialog.title.confirmLaxative"),
-                createLaxativeString()) {
-
-            @Override
-<<<<<<< HEAD
-            public void yesPerformed(AjaxRequestTarget target) {
-=======
-            public void yesPerformed(AjaxRequestTarget target){
-                deleteAllIdentities();
-                LOGGER.info("Deleted {} out of {} objects.", objectsDeleted, objectsToDelete);
-                target.add(getListTable());
-                target.add(getFeedbackPanel());
->>>>>>> f2d259c6
-                close(target);
-            }
-        };
-    }
-
-    private void deleteAllIdentities(){
-        Collection<SelectorOptions<GetOperationOptions>> options = new ArrayList<SelectorOptions<GetOperationOptions>>();
-        GetOperationOptions opt = GetOperationOptions.createRaw();
-        options.add(SelectorOptions.create(ItemPath.EMPTY_PATH, opt));
-
-<<<<<<< HEAD
-                ResultHandler<UserType> userHandler = new ResultHandler<UserType>() {
-                    @Override
-                    public boolean handle(PrismObject object, OperationResult parentResult) {
-                        if (!SystemObjectsType.USER_ADMINISTRATOR.value().equals(object.asObjectable().getOid())) {
-                            ObjectDelta delta = ObjectDelta.createDeleteDelta(UserType.class, object.asObjectable().getOid(), getPrismContext());
-                            Task task = createSimpleTask(OPERATION_LAXATIVE_DELETE);
-                            OperationResult r = new OperationResult(OPERATION_LAXATIVE_DELETE);
-
-                            try {
-                                getModelService().executeChanges(WebMiscUtil.createDeltaCollection(delta), ModelExecuteOptions.createRaw(), task, r);
-                                r.recordSuccess();
-                            } catch (Exception ex) {
-                                r.computeStatus(getString("pageDebugList.message.singleDeleteProblemUser"));
-                                LoggingUtils.logException(LOGGER, getString("pageDebugList.message.singleDeleteProblemUser"), ex);
-                            }
-                            parentResult.addSubresult(r);
-                        }
-                        return true;
-=======
-        Task laxativeTask = createSimpleTask(OPERATION_LAXATIVE_DELETE);
-        OperationResult result = new OperationResult(OPERATION_LAXATIVE_DELETE);
-
-        ResultHandler<UserType> userHandler = new ResultHandler<UserType>() {
-            @Override
-            public boolean handle(PrismObject object, OperationResult parentResult) {
-                if(!SystemObjectsType.USER_ADMINISTRATOR.value().equals(object.asObjectable().getOid())){
-                    ObjectDelta delta = ObjectDelta.createDeleteDelta(UserType.class, object.asObjectable().getOid(), getPrismContext());
-                    Task task = createSimpleTask(OPERATION_LAXATIVE_DELETE);
-                    OperationResult r = new OperationResult(OPERATION_LAXATIVE_DELETE);
-
-                    try {
-                        getModelService().executeChanges(WebMiscUtil.createDeltaCollection(delta),ModelExecuteOptions.createRaw(), task, r);
-                        objectsDeleted++;
-
-                        if(objectsDeleted % 100 == 0)
-                            LOGGER.info("Deleted {} out of {} objects.", objectsDeleted, objectsToDelete);
-
-                        r.recordSuccess();
-                    } catch (Exception ex){
-                        r.computeStatus(getString("pageDebugList.message.singleDeleteProblemUser"));
-                        LoggingUtils.logException(LOGGER, getString("pageDebugList.message.singleDeleteProblemUser"), ex);
->>>>>>> f2d259c6
-                    }
-                    parentResult.addSubresult(r);
-                }
-                return true;
-            }
-
-        };
-
-<<<<<<< HEAD
-                ResultHandler<ShadowType> shadowHandler = new ResultHandler<ShadowType>() {
-                    @Override
-                    public boolean handle(PrismObject object, OperationResult parentResult) {
-                        ObjectDelta delta = ObjectDelta.createDeleteDelta(ShadowType.class, object.asObjectable().getOid(), getPrismContext());
-                        Task task = createSimpleTask(OPERATION_LAXATIVE_DELETE);
-                        OperationResult r = new OperationResult(OPERATION_LAXATIVE_DELETE);
-
-                        try {
-                            getModelService().executeChanges(WebMiscUtil.createDeltaCollection(delta), ModelExecuteOptions.createRaw(), task, r);
-                            r.recordSuccess();
-                        } catch (Exception ex) {
-                            r.computeStatus(getString("pageDebugList.message.singleDeleteProblemShadow"));
-                            LoggingUtils.logException(LOGGER, getString("pageDebugList.message.singleDeleteProblemShadow"), ex);
-                        }
-                        parentResult.addSubresult(r);
-                        return true;
-                    }
-                };
-
-                try {
-                    getModelService().searchObjectsIterative(UserType.class, null, userHandler, options, laxativeTask, result);
-                    getModelService().searchObjectsIterative(ShadowType.class, null, shadowHandler, options, laxativeTask, result);
-                } catch (Exception ex) {
-                    result.computeStatus(getString("pageDebugList.message.laxativeProblem"));
-                    LoggingUtils.logException(LOGGER, getString("pageDebugList.message.laxativeProblem"), ex);
-=======
-        ResultHandler<ShadowType> shadowHandler = new ResultHandler<ShadowType>() {
-            @Override
-            public boolean handle(PrismObject object, OperationResult parentResult) {
-                ObjectDelta delta = ObjectDelta.createDeleteDelta(ShadowType.class, object.asObjectable().getOid(), getPrismContext());
-                Task task = createSimpleTask(OPERATION_LAXATIVE_DELETE);
-                OperationResult r = new OperationResult(OPERATION_LAXATIVE_DELETE);
-
-                try {
-                    getModelService().executeChanges(WebMiscUtil.createDeltaCollection(delta), ModelExecuteOptions.createRaw(), task, r);
-                    objectsDeleted++;
-
-                    if(objectsDeleted % 100 == 0)
-                        LOGGER.info("Deleted {} out of {} objects.", objectsDeleted, objectsToDelete);
-
-                    r.recordSuccess();
-                }catch (Exception ex){
-                    r.computeStatus(getString("pageDebugList.message.singleDeleteProblemShadow"));
-                    LoggingUtils.logException(LOGGER, getString("pageDebugList.message.singleDeleteProblemShadow"), ex);
->>>>>>> f2d259c6
-                }
-                parentResult.addSubresult(r);
-                return true;
-            }
-        };
-
-        try {
-            getModelService().searchObjectsIterative(UserType.class, null, userHandler, options, laxativeTask, result);
-            getModelService().searchObjectsIterative(ShadowType.class, null, shadowHandler, options, laxativeTask, result);
-        }catch (Exception ex){
-            result.computeStatus(getString("pageDebugList.message.laxativeProblem"));
-            LoggingUtils.logException(LOGGER, getString("pageDebugList.message.laxativeProblem"), ex);
-        }
-
-        result.recomputeStatus();
-        showResult(result);
-    }
-}
+/*
+ * Copyright (c) 2010-2013 Evolveum
+ *
+ * Licensed under the Apache License, Version 2.0 (the "License");
+ * you may not use this file except in compliance with the License.
+ * You may obtain a copy of the License at
+ *
+ *     http://www.apache.org/licenses/LICENSE-2.0
+ *
+ * Unless required by applicable law or agreed to in writing, software
+ * distributed under the License is distributed on an "AS IS" BASIS,
+ * WITHOUT WARRANTIES OR CONDITIONS OF ANY KIND, either express or implied.
+ * See the License for the specific language governing permissions and
+ * limitations under the License.
+ */
+
+package com.evolveum.midpoint.web.page.admin.configuration;
+
+import com.evolveum.midpoint.model.api.ModelExecuteOptions;
+import com.evolveum.midpoint.prism.PrismObject;
+import com.evolveum.midpoint.prism.delta.ObjectDelta;
+import com.evolveum.midpoint.prism.match.PolyStringNormMatchingRule;
+import com.evolveum.midpoint.prism.path.ItemPath;
+import com.evolveum.midpoint.prism.polystring.PolyStringNormalizer;
+import com.evolveum.midpoint.prism.query.ObjectFilter;
+import com.evolveum.midpoint.prism.query.ObjectQuery;
+import com.evolveum.midpoint.prism.query.SubstringFilter;
+import com.evolveum.midpoint.schema.GetOperationOptions;
+import com.evolveum.midpoint.schema.ResultHandler;
+import com.evolveum.midpoint.schema.SelectorOptions;
+import com.evolveum.midpoint.schema.constants.ObjectTypes;
+import com.evolveum.midpoint.schema.result.OperationResult;
+import com.evolveum.midpoint.task.api.Task;
+import com.evolveum.midpoint.util.logging.LoggingUtils;
+import com.evolveum.midpoint.util.logging.Trace;
+import com.evolveum.midpoint.util.logging.TraceManager;
+import com.evolveum.midpoint.web.component.AjaxSubmitButton;
+import com.evolveum.midpoint.web.component.button.AjaxLinkButton;
+import com.evolveum.midpoint.web.component.button.ButtonType;
+import com.evolveum.midpoint.web.component.data.RepositoryObjectDataProvider;
+import com.evolveum.midpoint.web.component.data.TablePanel;
+import com.evolveum.midpoint.web.component.data.column.*;
+import com.evolveum.midpoint.web.component.dialog.ConfirmationDialog;
+import com.evolveum.midpoint.web.component.menu.cog.InlineMenuItem;
+import com.evolveum.midpoint.web.component.util.LoadableModel;
+import com.evolveum.midpoint.web.page.admin.configuration.component.DebugButtonPanel;
+import com.evolveum.midpoint.web.page.admin.configuration.component.HeaderMenuAction;
+import com.evolveum.midpoint.web.page.admin.configuration.component.PageDebugDownloadBehaviour;
+import com.evolveum.midpoint.web.page.admin.configuration.dto.DebugObjectItem;
+import com.evolveum.midpoint.web.page.admin.configuration.dto.DebugSearchDto;
+import com.evolveum.midpoint.web.session.ConfigurationStorage;
+import com.evolveum.midpoint.web.util.WebMiscUtil;
+import com.evolveum.midpoint.xml.ns._public.common.common_2a.ObjectType;
+import com.evolveum.midpoint.xml.ns._public.common.common_2a.ShadowType;
+import com.evolveum.midpoint.xml.ns._public.common.common_2a.SystemObjectsType;
+import com.evolveum.midpoint.xml.ns._public.common.common_2a.UserType;
+import org.apache.commons.lang.StringUtils;
+import org.apache.wicket.ajax.AjaxRequestTarget;
+import org.apache.wicket.ajax.form.OnChangeAjaxBehavior;
+import org.apache.wicket.ajax.markup.html.form.AjaxCheckBox;
+import org.apache.wicket.extensions.ajax.markup.html.modal.ModalWindow;
+import org.apache.wicket.extensions.markup.html.repeater.data.grid.ICellPopulator;
+import org.apache.wicket.extensions.markup.html.repeater.data.table.AbstractColumn;
+import org.apache.wicket.extensions.markup.html.repeater.data.table.DataTable;
+import org.apache.wicket.extensions.markup.html.repeater.data.table.IColumn;
+import org.apache.wicket.extensions.markup.html.repeater.data.table.PropertyColumn;
+import org.apache.wicket.markup.html.basic.Label;
+import org.apache.wicket.markup.html.form.DropDownChoice;
+import org.apache.wicket.markup.html.form.Form;
+import org.apache.wicket.markup.html.form.IChoiceRenderer;
+import org.apache.wicket.markup.html.form.TextField;
+import org.apache.wicket.markup.repeater.Item;
+import org.apache.wicket.model.*;
+import org.apache.wicket.request.mapper.parameter.PageParameters;
+
+import java.util.*;
+
+/**
+ * @author lazyman
+ * @author mserbak
+ */
+
+public class PageDebugList extends PageAdminConfiguration {
+
+    private static final long serialVersionUID = 532615968316031794L;
+
+    private static final Trace LOGGER = TraceManager.getTrace(PageDebugList.class);
+    private static final String DOT_CLASS = PageDebugList.class.getName() + ".";
+    private static final String OPERATION_DELETE_OBJECT = DOT_CLASS + "deleteObject";
+    private static final String OPERATION_DELETE_OBJECTS = DOT_CLASS + "deleteObjects";
+
+    private static final String OPERATION_SEARCH_ITERATIVE_TASK = DOT_CLASS + "searchIterativeTask";
+    private static final String OPERATION_LAXATIVE_DELETE = DOT_CLASS + "laxativeDelete";
+
+    private static final String ID_CONFIRM_DELETE_POPUP = "confirmDeletePopup";
+    private static final String ID_CONFIRM_LAXATIVE_OPERATION = "confirmLaxativeOperation";
+    private static final String ID_MAIN_FORM = "mainForm";
+    private static final String ID_ZIP_CHECK = "zipCheck";
+    private static final String ID_SEARCH = "search";
+    private static final String ID_CATEGORY = "category";
+    private static final String ID_TABLE = "table";
+    private static final String ID_CHOICE = "choice";
+    private static final String ID_DELETE_SELECTED = "deleteSelected";
+    private static final String ID_LAXATIVE_BUTTON = "laxativeButton";
+    private static final String ID_EXPORT = "export";
+    private static final String ID_EXPORT_ALL = "exportAll";
+    private static final String ID_SEARCH_FORM = "searchForm";
+    private static final String ID_SEARCH_TEXT = "searchText";
+    private static final String ID_SEARCH_BUTTON = "searchButton";
+
+    private static final String PRINT_LABEL_USER = "User ";
+    private static final String PRINT_LABEL_SHADOW = "Shadow ";
+    private static final String PRINT_LABEL_USER_DELETE = "Users to delete: ";
+    private static final String PRINT_LABEL_SHADOW_DELETE = "Shadows to delete: ";
+    private static final String PRINT_LABEL_HTML_NEWLINE = "<br>";
+    private static final String PRINT_LABEL_ADMINISTRATOR_NOT_DELETED = "(User 'Administrator' will not be deleted)";
+
+    private IModel<DebugSearchDto> searchModel;
+
+    private boolean deleteSelected; //todo what is this used for?
+    private IModel<ObjectTypes> choice = null;
+    private DebugObjectItem object = null; //todo what is this used for?
+
+    private int objectsToDelete = 0;
+    private int objectsDeleted = 0;
+
+    public PageDebugList() {
+        searchModel = new LoadableModel<DebugSearchDto>(false) {
+
+            @Override
+            protected DebugSearchDto load() {
+                DebugSearchDto dto = new DebugSearchDto();
+                ConfigurationStorage storage = getSessionStorage().getConfiguration();
+                dto.setType(storage.getDebugListCategory());
+
+                return dto;
+            }
+        };
+
+        initLayout();
+    }
+
+    private void initLayout() {
+        //confirm delete
+        add(new ConfirmationDialog(ID_CONFIRM_DELETE_POPUP,
+                createStringResource("pageDebugList.dialog.title.confirmDelete"), createDeleteConfirmString()) {
+
+            @Override
+            public void yesPerformed(AjaxRequestTarget target) {
+                close(target);
+                //todo wtf
+                if (deleteSelected) {
+                    deleteSelected = false;
+                    deleteSelectedConfirmedPerformed(target);
+                } else {
+                    deleteObjectConfirmedPerformed(target);
+                }
+            }
+        });
+
+        //Confirm laxative function
+        ConfirmationDialog laxativeConfirmationDialog = prepareLaxativeConfirmationDialog();
+        laxativeConfirmationDialog.setEscapeModelStringsByCaller(false);
+        laxativeConfirmationDialog.setInitialWidth(500);
+        add(laxativeConfirmationDialog);
+
+        Form searchForm = new Form(ID_SEARCH_FORM);
+        add(searchForm);
+        initSearchForm(searchForm);
+
+        final Form main = new Form(ID_MAIN_FORM);
+        add(main);
+
+        choice = new Model<ObjectTypes>() {
+
+            @Override
+            public ObjectTypes getObject() {
+                ObjectTypes types = super.getObject();
+                if (types == null) {
+                    ConfigurationStorage storage = getSessionStorage().getConfiguration();
+                    types = storage.getDebugListCategory();
+                }
+
+                return types;
+            }
+        };
+
+        ConfigurationStorage storage = getSessionStorage().getConfiguration();
+        Class type = storage.getDebugListCategory().getClassDefinition();
+        addOrReplaceTable(new RepositoryObjectDataProvider(this, type));
+
+        initButtonBar(main);
+    }
+
+    private void initButtonBar(Form main) {
+        AjaxLinkButton delete = new AjaxLinkButton(ID_DELETE_SELECTED, ButtonType.NEGATIVE,
+                createStringResource("pageDebugList.button.deleteSelected")) {
+
+            @Override
+            public void onClick(AjaxRequestTarget target) {
+                deleteSelectedPerformed(target, choice);
+            }
+        };
+        main.add(delete);
+
+        AjaxLinkButton laxativeButton = new AjaxLinkButton(ID_LAXATIVE_BUTTON, ButtonType.NEGATIVE,
+                createStringResource("pageDebugList.button.laxativeButton")) {
+            @Override
+            public void onClick(AjaxRequestTarget target) {
+                laxativeActionPerformed(target);
+            }
+        };
+        main.add(laxativeButton);
+
+
+        final PageDebugDownloadBehaviour ajaxDownloadBehavior = new PageDebugDownloadBehaviour();
+        main.add(ajaxDownloadBehavior);
+
+
+        AjaxLinkButton export = new AjaxLinkButton(ID_EXPORT,
+                createStringResource("pageDebugList.button.export")) {
+
+            @Override
+            public void onClick(AjaxRequestTarget target) {
+                initDownload(ajaxDownloadBehavior, target, false);
+            }
+        };
+        main.add(export);
+
+        AjaxLinkButton exportAll = new AjaxLinkButton(ID_EXPORT_ALL,
+                createStringResource("pageDebugList.button.exportAll")) {
+
+            @Override
+            public void onClick(AjaxRequestTarget target) {
+                initDownload(ajaxDownloadBehavior, target, true);
+            }
+        };
+        main.add(exportAll);
+
+        AjaxCheckBox zipCheck = new AjaxCheckBox(ID_ZIP_CHECK, new Model<Boolean>(false)) {
+
+            @Override
+            protected void onUpdate(AjaxRequestTarget target) {
+            }
+        };
+        main.add(zipCheck);
+    }
+
+    private void initDownload(PageDebugDownloadBehaviour downloadBehaviour, AjaxRequestTarget target, boolean all) {
+        Class<? extends ObjectType> type = all ? ObjectType.class : getExportType();
+        downloadBehaviour.setType(type);
+
+        downloadBehaviour.setQuery(createExportQuery());
+        downloadBehaviour.setUseZip(hasToZip());
+        downloadBehaviour.initiate(target);
+    }
+
+    private Class<? extends ObjectType> getExportType() {
+        Class type = getTableDataProvider().getType();
+        return type == null ? ObjectType.class : type;
+    }
+
+    private ObjectQuery createExportQuery() {
+        ObjectQuery query = getTableDataProvider().getQuery();
+
+        ObjectQuery clonedQuery = null;
+        if (query != null) {
+            clonedQuery = new ObjectQuery();
+            clonedQuery.setFilter(query.getFilter());
+        }
+
+        return clonedQuery;
+    }
+
+    private void addOrReplaceTable(RepositoryObjectDataProvider provider) {
+        Form mainForm = (Form) get(ID_MAIN_FORM);
+
+        TablePanel table = new TablePanel(ID_TABLE, provider, initColumns(provider.getType()));
+        table.setOutputMarkupId(true);
+        mainForm.addOrReplace(table);
+    }
+
+    private List<IColumn> initColumns(final Class<? extends ObjectType> type) {
+        List<IColumn> columns = new ArrayList<IColumn>();
+
+        IColumn column = new CheckBoxHeaderColumn<ObjectType>();
+        columns.add(column);
+
+        column = new LinkColumn<DebugObjectItem>(createStringResource("pageDebugList.name"),
+                DebugObjectItem.F_NAME, DebugObjectItem.F_NAME) {
+
+            @Override
+            public void onClick(AjaxRequestTarget target, IModel<DebugObjectItem> rowModel) {
+                DebugObjectItem object = rowModel.getObject();
+                objectEditPerformed(target, object.getOid(), type);
+            }
+        };
+        columns.add(column);
+
+        columns.add(new PropertyColumn(createStringResource("pageDebugList.description"),
+                DebugObjectItem.F_DESCRIPTION));
+
+        if (ShadowType.class.isAssignableFrom(type)) {
+            columns.add(new PropertyColumn(createStringResource("pageDebugList.resourceName"),
+                    DebugObjectItem.F_RESOURCE_NAME));
+            columns.add(new PropertyColumn(createStringResource("pageDebugList.resourceType"),
+                    DebugObjectItem.F_RESOURCE_TYPE));
+        }
+
+        column = new AbstractColumn<DebugObjectItem, String>(new Model(), null) {
+
+            @Override
+            public String getCssClass() {
+                return "debug-list-buttons";
+            }
+
+            @Override
+            public void populateItem(Item<ICellPopulator<DebugObjectItem>> cellItem, String componentId,
+                                     IModel<DebugObjectItem> rowModel) {
+                cellItem.add(new DebugButtonPanel<DebugObjectItem>(componentId, rowModel) {
+
+                    @Override
+                    public void deletePerformed(AjaxRequestTarget target, IModel<DebugObjectItem> model) {
+                        DebugObjectItem object = model.getObject();
+                        deleteObjectPerformed(target, choice, object);
+                    }
+
+                    @Override
+                    public void exportPerformed(AjaxRequestTarget target, IModel<DebugObjectItem> model) {
+                        //todo implement
+                    }
+                });
+            }
+        };
+        columns.add(column);
+
+        column = new InlineMenuHeaderColumn<InlineMenuable>(initInlineMenu()) {
+
+            @Override
+            public void populateItem(Item<ICellPopulator<InlineMenuable>> cellItem, String componentId,
+                                     IModel<InlineMenuable> rowModel) {
+                //we don't need row inline menu
+                cellItem.add(new Label(componentId));
+            }
+        };
+        columns.add(column);
+
+        return columns;
+    }
+
+    private List<InlineMenuItem> initInlineMenu() {
+        List<InlineMenuItem> headerMenuItems = new ArrayList<InlineMenuItem>();
+        headerMenuItems.add(new InlineMenuItem(createStringResource("pageDebugList.menu.exportSelected"), true,
+                new HeaderMenuAction(this) {
+
+                    @Override
+                    public void onSubmit(AjaxRequestTarget target, Form<?> form) {
+                        //todo implement
+                    }
+                }));
+
+        headerMenuItems.add(new InlineMenuItem(createStringResource("pageDebugList.menu.exportAllSelectedType"), true,
+                new HeaderMenuAction(this) {
+
+                    @Override
+                    public void onSubmit(AjaxRequestTarget target, Form<?> form) {
+                        //todo implement
+                    }
+                }));
+
+        headerMenuItems.add(new InlineMenuItem(createStringResource("pageDebugList.menu.exportAll"), true,
+                new HeaderMenuAction(this) {
+
+                    @Override
+                    public void onSubmit(AjaxRequestTarget target, Form<?> form) {
+                        //todo implement
+                    }
+                }));
+
+        headerMenuItems.add(new InlineMenuItem());
+
+        headerMenuItems.add(new InlineMenuItem(createStringResource("pageDebugList.menu.deleteSelected"), true,
+                new HeaderMenuAction(this) {
+
+                    @Override
+                    public void onSubmit(AjaxRequestTarget target, Form<?> form) {
+                        //todo implement
+                    }
+                }));
+
+        headerMenuItems.add(new InlineMenuItem(createStringResource("pageDebugList.menu.deleteAllType"), true,
+                new HeaderMenuAction(this) {
+
+                    @Override
+                    public void onSubmit(AjaxRequestTarget target, Form<?> form) {
+                        //todo implement
+                    }
+                }));
+
+        return headerMenuItems;
+    }
+
+    private boolean hasToZip() {
+        AjaxCheckBox zipCheck = (AjaxCheckBox) get(createComponentPath(ID_MAIN_FORM, ID_ZIP_CHECK));
+        return zipCheck.getModelObject();
+    }
+
+    private void initSearchForm(Form searchForm) {
+        TextField search = new TextField(ID_SEARCH_TEXT, new PropertyModel(searchModel, DebugSearchDto.F_TEXT));
+        searchForm.add(search);
+
+        IChoiceRenderer<ObjectTypes> renderer = new IChoiceRenderer<ObjectTypes>() {
+
+            @Override
+            public Object getDisplayValue(ObjectTypes object) {
+                return new StringResourceModel(object.getLocalizationKey(), PageDebugList.this, null).getString();
+            }
+
+            @Override
+            public String getIdValue(ObjectTypes object, int index) {
+                return object.getClassDefinition().getSimpleName();
+            }
+        };
+
+        DropDownChoice choice = new DropDownChoice(ID_CHOICE, new PropertyModel(searchModel, DebugSearchDto.F_TYPE),
+                createChoiceModel(renderer), renderer);
+        searchForm.add(choice);
+        choice.add(new OnChangeAjaxBehavior() {
+
+            @Override
+            protected void onUpdate(AjaxRequestTarget target) {
+                listObjectsPerformed(target);
+            }
+        });
+
+        AjaxSubmitButton searchButton = new AjaxSubmitButton(ID_SEARCH_BUTTON,
+                new StringResourceModel("pageDebugList.button.search", this, null)) {
+
+            @Override
+            protected void onError(AjaxRequestTarget target, Form<?> form) {
+                target.add(getFeedbackPanel());
+            }
+
+            @Override
+            protected void onSubmit(AjaxRequestTarget target, Form<?> form) {
+                listObjectsPerformed(target);
+            }
+        };
+        searchForm.add(searchButton);
+    }
+
+    private IModel<List<ObjectTypes>> createChoiceModel(final IChoiceRenderer<ObjectTypes> renderer) {
+        return new LoadableModel<List<ObjectTypes>>(false) {
+
+            @Override
+            protected List<ObjectTypes> load() {
+                List<ObjectTypes> choices = new ArrayList<ObjectTypes>();
+
+                Collections.addAll(choices, ObjectTypes.values());
+                choices.remove(ObjectTypes.OBJECT);
+
+                Collections.sort(choices, new Comparator<ObjectTypes>() {
+
+                    @Override
+                    public int compare(ObjectTypes o1, ObjectTypes o2) {
+                        String str1 = (String) renderer.getDisplayValue(o1);
+                        String str2 = (String) renderer.getDisplayValue(o2);
+                        return String.CASE_INSENSITIVE_ORDER.compare(str1, str2);
+                    }
+                });
+
+                return choices;
+            }
+        };
+    }
+
+    private TablePanel getListTable() {
+        return (TablePanel) get(createComponentPath(ID_MAIN_FORM, ID_TABLE));
+    }
+
+    private void listObjectsPerformed(AjaxRequestTarget target) {
+        DebugSearchDto dto = searchModel.getObject();
+        String nameText = dto.getText();
+        ObjectTypes selected = dto.getType();
+
+        RepositoryObjectDataProvider provider = getTableDataProvider();
+        if (StringUtils.isNotEmpty(nameText)) {
+            try {
+                PolyStringNormalizer normalizer = getPrismContext().getDefaultPolyStringNormalizer();
+                String normalizedString = normalizer.normalize(nameText);
+
+                ObjectFilter substring = SubstringFilter.createSubstring(ObjectType.class, getPrismContext(),
+                        ObjectType.F_NAME, PolyStringNormMatchingRule.NAME.getLocalPart(), normalizedString);
+                ObjectQuery query = new ObjectQuery();
+                query.setFilter(substring);
+                provider.setQuery(query);
+            } catch (Exception ex) {
+                LoggingUtils.logException(LOGGER, "Couldn't create substring filter", ex);
+                error(getString("pageDebugList.message.queryException", ex.getMessage()));
+                target.add(getFeedbackPanel());
+            }
+        } else {
+            provider.setQuery(null);
+        }
+
+        if (selected != null) {
+            provider.setType(selected.getClassDefinition());
+            addOrReplaceTable(provider);
+        }
+
+        TablePanel table = getListTable();
+        target.add(table);
+    }
+
+    private void objectEditPerformed(AjaxRequestTarget target, String oid, Class<? extends ObjectType> type) {
+        PageParameters parameters = new PageParameters();
+        parameters.add(PageDebugView.PARAM_OBJECT_ID, oid);
+        parameters.add(PageDebugView.PARAM_OBJECT_TYPE, type.getSimpleName());
+        setResponsePage(PageDebugView.class, parameters);
+    }
+
+    private RepositoryObjectDataProvider getTableDataProvider() {
+        TablePanel tablePanel = getListTable();
+        DataTable table = tablePanel.getDataTable();
+        return (RepositoryObjectDataProvider) table.getDataProvider();
+    }
+
+    private IModel<String> createDeleteConfirmString() {
+        return new AbstractReadOnlyModel<String>() {
+
+            @Override
+            public String getObject() {
+                if (deleteSelected) {
+                    List<DebugObjectItem> selectedList = WebMiscUtil
+                            .getSelectedData(getListTable());
+
+                    if (selectedList.size() > 1) {
+                        return createStringResource("pageDebugList.message.deleteSelectedConfirm",
+                                selectedList.size()).getString();
+                    }
+
+                    DebugObjectItem selectedItem = selectedList.get(0);
+                    return createStringResource("pageDebugList.message.deleteObjectConfirm",
+                            selectedItem.getName()).getString();
+                }
+
+                return createStringResource("pageDebugList.message.deleteObjectConfirm", object.getName())
+                        .getString();
+            }
+        };
+    }
+
+    private IModel<String> createLaxativeString() {
+        return new AbstractReadOnlyModel<String>() {
+            @Override
+            public String getObject() {
+                int userCount = 0;
+                int shadowCount = 0;
+                final StringBuilder sb = new StringBuilder();
+                sb.append(createStringResource("pageDebugList.dialog.title.confirmLaxativeMessage").getString()+"<br><br>");
+
+                Task task = createSimpleTask(OPERATION_SEARCH_ITERATIVE_TASK);
+                OperationResult result = new OperationResult(OPERATION_SEARCH_ITERATIVE_TASK);
+
+                Collection<SelectorOptions<GetOperationOptions>> options = new ArrayList<SelectorOptions<GetOperationOptions>>();
+                GetOperationOptions opt = GetOperationOptions.createRaw();
+                options.add(SelectorOptions.create(ItemPath.EMPTY_PATH, opt));
+
+                ResultHandler<UserType> userHandler = new ResultHandler<UserType>() {
+                    @Override
+                    public boolean handle(PrismObject object, OperationResult parentResult) {
+                        if(!SystemObjectsType.USER_ADMINISTRATOR.value().equals(object.asObjectable().getOid())){
+                            sb.append(PRINT_LABEL_USER).append(testObjectNameForNullState(object)).append(PRINT_LABEL_HTML_NEWLINE);
+                        }
+                        return true;
+                    }
+                };
+
+                ResultHandler<ShadowType> shadowHandler = new ResultHandler<ShadowType>() {
+                    @Override
+                    public boolean handle(PrismObject object, OperationResult parentResult) {
+                        sb.append(PRINT_LABEL_SHADOW).append(testObjectNameForNullState(object)).append(PRINT_LABEL_HTML_NEWLINE);
+                        return true;
+                    }
+                };
+
+                try {
+                    userCount = getModelService().countObjects(UserType.class, null, options, task, result);
+
+                    //We need to substract 1, because we are not deleting user 'Administrator'
+                    userCount--;
+
+                    shadowCount = getModelService().countObjects(ShadowType.class, null, options, task, result);
+
+                    objectsToDelete = userCount + shadowCount;
+
+                    if(userCount >= 10 || shadowCount >= 10){
+                        sb.append(PRINT_LABEL_USER_DELETE).append(userCount).append(PRINT_LABEL_HTML_NEWLINE).append(PRINT_LABEL_SHADOW_DELETE).append(shadowCount).append(PRINT_LABEL_HTML_NEWLINE);
+                        sb.append(PRINT_LABEL_ADMINISTRATOR_NOT_DELETED).append(PRINT_LABEL_HTML_NEWLINE);
+                    }else{
+                        sb.append(PRINT_LABEL_USER_DELETE).append(userCount).append(PRINT_LABEL_HTML_NEWLINE);
+                        sb.append(PRINT_LABEL_ADMINISTRATOR_NOT_DELETED).append(PRINT_LABEL_HTML_NEWLINE);
+                        getModelService().searchObjectsIterative(UserType.class, null, userHandler, options, task, result);
+                        sb.append(PRINT_LABEL_HTML_NEWLINE);
+                        sb.append(PRINT_LABEL_SHADOW_DELETE).append(shadowCount).append(PRINT_LABEL_HTML_NEWLINE);
+                        getModelService().searchObjectsIterative(ShadowType.class, null, shadowHandler, options, task, result);
+                    }
+                } catch (Exception ex){
+                    result.computeStatus(getString("pageDebugList.message.countSearchProblem"));
+                    LoggingUtils.logException(LOGGER, getString("pageDebugList.message.countSearchProblem"), ex);
+                }
+
+                return sb.toString();
+            }
+        };
+    }
+
+    private void deleteSelectedConfirmedPerformed(AjaxRequestTarget target) {
+        ObjectTypes type = choice.getObject();
+
+        OperationResult result = new OperationResult(OPERATION_DELETE_OBJECTS);
+        List<DebugObjectItem> beans = WebMiscUtil.getSelectedData(getListTable());
+        for (DebugObjectItem bean : beans) {
+            OperationResult subResult = result.createSubresult(OPERATION_DELETE_OBJECT);
+            try {
+                ObjectDelta delta = ObjectDelta.createDeleteDelta(type.getClassDefinition(), bean.getOid(), getPrismContext());
+
+                getModelService().executeChanges(WebMiscUtil.createDeltaCollection(delta),
+                        ModelExecuteOptions.createRaw(),
+                        createSimpleTask(OPERATION_DELETE_OBJECT), subResult);
+                subResult.recordSuccess();
+            } catch (Exception ex) {
+                subResult.recordFatalError("Couldn't delete objects.", ex);
+                LoggingUtils.logException(LOGGER, "Couldn't delete objects", ex);
+            }
+        }
+        result.recomputeStatus();
+
+        RepositoryObjectDataProvider provider = getTableDataProvider();
+        provider.clearCache();
+
+        showResult(result);
+        target.add(getListTable());
+        target.add(getFeedbackPanel());
+    }
+
+    private void deleteObjectConfirmedPerformed(AjaxRequestTarget target) {
+        OperationResult result = new OperationResult(OPERATION_DELETE_OBJECT);
+        try {
+            ObjectTypes type = choice.getObject();
+            ObjectDelta delta = ObjectDelta.createDeleteDelta(type.getClassDefinition(), object.getOid(), getPrismContext());
+
+            getModelService().executeChanges(WebMiscUtil.createDeltaCollection(delta),
+                    ModelExecuteOptions.createRaw(),
+                    createSimpleTask(OPERATION_DELETE_OBJECT), result);
+
+            result.recordSuccess();
+        } catch (Exception ex) {
+            result.recordFatalError("Couldn't delete object '" + object.getName() + "'.", ex);
+        }
+
+        RepositoryObjectDataProvider provider = getTableDataProvider();
+        provider.clearCache();
+
+        showResult(result);
+        target.add(getListTable());
+        target.add(getFeedbackPanel());
+    }
+
+    private void deleteSelectedPerformed(AjaxRequestTarget target, IModel<ObjectTypes> choice) {
+        List<DebugObjectItem> selected = WebMiscUtil.getSelectedData(getListTable());
+        if (selected.isEmpty()) {
+            warn(getString("pageDebugList.message.nothingSelected"));
+            target.add(getFeedbackPanel());
+            return;
+        }
+
+        ModalWindow dialog = (ModalWindow) get(ID_CONFIRM_DELETE_POPUP);
+        deleteSelected = true;
+        this.choice = choice;
+        dialog.show(target);
+    }
+
+    private void deleteObjectPerformed(AjaxRequestTarget target, IModel<ObjectTypes> choice, DebugObjectItem object) {
+        ModalWindow dialog = (ModalWindow) get(ID_CONFIRM_DELETE_POPUP);
+        this.choice = choice;
+        this.object = object;
+        dialog.show(target);
+    }
+
+    private void laxativeActionPerformed(AjaxRequestTarget target) {
+        ModalWindow dialog = (ModalWindow) get(ID_CONFIRM_LAXATIVE_OPERATION);
+        dialog.show(target);
+        //dialog.close(target);
+    }
+
+    private ConfirmationDialog prepareLaxativeConfirmationDialog() {
+        return new ConfirmationDialog(ID_CONFIRM_LAXATIVE_OPERATION, createStringResource("pageDebugList.dialog.title.confirmLaxative"),
+                createLaxativeString()) {
+
+            @Override            
+            public void yesPerformed(AjaxRequestTarget target){
+                deleteAllIdentities();
+                LOGGER.info("Deleted {} out of {} objects.", objectsDeleted, objectsToDelete);
+                target.add(getListTable());
+                target.add(getFeedbackPanel());
+                close(target);
+            }
+        };
+    }
+
+    private void deleteAllIdentities(){
+        Collection<SelectorOptions<GetOperationOptions>> options = new ArrayList<SelectorOptions<GetOperationOptions>>();
+        GetOperationOptions opt = GetOperationOptions.createRaw();
+        options.add(SelectorOptions.create(ItemPath.EMPTY_PATH, opt));
+
+                ResultHandler<UserType> userHandler = new ResultHandler<UserType>() {
+                    @Override
+                    public boolean handle(PrismObject object, OperationResult parentResult) {
+                        if (!SystemObjectsType.USER_ADMINISTRATOR.value().equals(object.asObjectable().getOid())) {
+                            ObjectDelta delta = ObjectDelta.createDeleteDelta(UserType.class, object.asObjectable().getOid(), getPrismContext());
+                            Task task = createSimpleTask(OPERATION_LAXATIVE_DELETE);
+                            OperationResult r = new OperationResult(OPERATION_LAXATIVE_DELETE);
+        Task laxativeTask = createSimpleTask(OPERATION_LAXATIVE_DELETE);
+        OperationResult result = new OperationResult(OPERATION_LAXATIVE_DELETE);
+
+                            try {
+                                getModelService().executeChanges(WebMiscUtil.createDeltaCollection(delta), ModelExecuteOptions.createRaw(), task, r);
+                                r.recordSuccess();
+                            } catch (Exception ex) {
+                                r.computeStatus(getString("pageDebugList.message.singleDeleteProblemUser"));
+                                LoggingUtils.logException(LOGGER, getString("pageDebugList.message.singleDeleteProblemUser"), ex);
+                            }
+                            parentResult.addSubresult(r);
+                        }
+                        return true;
+                    }
+        ResultHandler<UserType> userHandler = new ResultHandler<UserType>() {
+            @Override
+            public boolean handle(PrismObject object, OperationResult parentResult) {
+                if(!SystemObjectsType.USER_ADMINISTRATOR.value().equals(object.asObjectable().getOid())){
+                    ObjectDelta delta = ObjectDelta.createDeleteDelta(UserType.class, object.asObjectable().getOid(), getPrismContext());
+                    Task task = createSimpleTask(OPERATION_LAXATIVE_DELETE);
+                    OperationResult r = new OperationResult(OPERATION_LAXATIVE_DELETE);
+
+                    try {
+                        getModelService().executeChanges(WebMiscUtil.createDeltaCollection(delta),ModelExecuteOptions.createRaw(), task, r);
+                        objectsDeleted++;
+
+                        if(objectsDeleted % 100 == 0)
+                            LOGGER.info("Deleted {} out of {} objects.", objectsDeleted, objectsToDelete);
+
+                        try {
+                            getModelService().executeChanges(WebMiscUtil.createDeltaCollection(delta), ModelExecuteOptions.createRaw(), task, r);
+                            r.recordSuccess();
+                        } catch (Exception ex) {
+                            r.computeStatus(getString("pageDebugList.message.singleDeleteProblemShadow"));
+                            LoggingUtils.logException(LOGGER, getString("pageDebugList.message.singleDeleteProblemShadow"), ex);
+                        }
+                        parentResult.addSubresult(r);
+                        return true;
+                        r.recordSuccess();
+                    } catch (Exception ex){
+                        r.computeStatus(getString("pageDebugList.message.singleDeleteProblemUser"));
+                        LoggingUtils.logException(LOGGER, getString("pageDebugList.message.singleDeleteProblemUser"), ex);
+                    }
+                    parentResult.addSubresult(r);
+                }
+                return true;
+            }
+
+        };
+
+        ResultHandler<ShadowType> shadowHandler = new ResultHandler<ShadowType>() {
+            @Override
+            public boolean handle(PrismObject object, OperationResult parentResult) {
+                ObjectDelta delta = ObjectDelta.createDeleteDelta(ShadowType.class, object.asObjectable().getOid(), getPrismContext());
+                Task task = createSimpleTask(OPERATION_LAXATIVE_DELETE);
+                OperationResult r = new OperationResult(OPERATION_LAXATIVE_DELETE);
+
+                try {
+                    getModelService().searchObjectsIterative(UserType.class, null, userHandler, options, laxativeTask, result);
+                    getModelService().searchObjectsIterative(ShadowType.class, null, shadowHandler, options, laxativeTask, result);
+                } catch (Exception ex) {
+                    result.computeStatus(getString("pageDebugList.message.laxativeProblem"));
+                    LoggingUtils.logException(LOGGER, getString("pageDebugList.message.laxativeProblem"), ex);
+                    getModelService().executeChanges(WebMiscUtil.createDeltaCollection(delta), ModelExecuteOptions.createRaw(), task, r);
+                    objectsDeleted++;
+
+                    if(objectsDeleted % 100 == 0)
+                        LOGGER.info("Deleted {} out of {} objects.", objectsDeleted, objectsToDelete);
+
+                    r.recordSuccess();
+                }catch (Exception ex){
+                    r.computeStatus(getString("pageDebugList.message.singleDeleteProblemShadow"));
+                    LoggingUtils.logException(LOGGER, getString("pageDebugList.message.singleDeleteProblemShadow"), ex);
+                }
+                parentResult.addSubresult(r);
+                return true;
+            }
+        };
+
+        try {
+            getModelService().searchObjectsIterative(UserType.class, null, userHandler, options, laxativeTask, result);
+            getModelService().searchObjectsIterative(ShadowType.class, null, shadowHandler, options, laxativeTask, result);
+        }catch (Exception ex){
+            result.computeStatus(getString("pageDebugList.message.laxativeProblem"));
+            LoggingUtils.logException(LOGGER, getString("pageDebugList.message.laxativeProblem"), ex);
+        }
+
+        result.recomputeStatus();
+        showResult(result);
+    }
+}
/*
 * Copyright (C) 2010-2024 Evolveum and contributors
 *
 * This work is dual-licensed under the Apache License 2.0
 * and European Union Public License. See LICENSE file for details.
 */

package com.evolveum.midpoint.gui.impl.page.admin.role.mining.page.tmp.context;

import com.evolveum.midpoint.gui.api.prism.wrapper.ItemVisibilityHandler;
import com.evolveum.midpoint.xml.ns._public.common.common_3.*;
<<<<<<< HEAD
import com.evolveum.prism.xml.ns._public.query_3.QueryType;
=======

import com.evolveum.prism.xml.ns._public.query_3.SearchFilterType;
>>>>>>> 52d25dfe

public abstract class AbstractRoleAnalysisConfiguration implements RoleAnalysisConfigurator {

    private RoleAnalysisProcessModeType processMode;
    private AbstractAnalysisSessionOptionType analysisSessionOption;
    private RoleAnalysisDetectionOptionType detectionOption;
    private ItemVisibilityHandler visibilityHandler;
    private RoleAnalysisSessionType object;

    public AbstractRoleAnalysisConfiguration(RoleAnalysisSessionType objectWrapper) {
        this.object = objectWrapper;
        RoleAnalysisOptionType analysisOption = object.getAnalysisOption();
        processMode = analysisOption.getProcessMode();

        if (processMode.equals(RoleAnalysisProcessModeType.ROLE)) {
            this.analysisSessionOption = object.getRoleModeOptions();
        } else {
            this.analysisSessionOption = object.getUserModeOptions();
        }

        this.detectionOption = object.getDefaultDetectionOption();
    }

    public RoleAnalysisProcessModeType getProcessMode() {
        return processMode;
    }

    public void setProcessMode(RoleAnalysisProcessModeType processMode) {
        this.processMode = processMode;
    }

    public AbstractAnalysisSessionOptionType getAnalysisSessionOption() {
        return analysisSessionOption;
    }

    public RoleAnalysisDetectionOptionType getDetectionOption() {
        return detectionOption;
    }

    public ItemVisibilityHandler getVisibilityHandler() {
        return visibilityHandler;
    }

    public void setVisibilityHandler(ItemVisibilityHandler visibilityHandler) {
        this.visibilityHandler = visibilityHandler;
    }

    public AnalysisAttributeSettingType getDefaultAnalysisAttributes() {
        AnalysisAttributeSettingType value = new AnalysisAttributeSettingType();
        value.getPath().add(UserType.F_TITLE.toBean());

        AnalysisAttributeRuleType rule = new AnalysisAttributeRuleType();
        rule.setTargetType(ArchetypeType.COMPLEX_TYPE);
        value.getAssignmentRule().add(rule);
        //TODO load from system config
//        List<AnalysisAttributeRuleType> analysisAttributeRule = new ArrayList<>();
//        RoleAnalysisAttributeDef title = RoleAnalysisAttributeDefUtils.getTitle();
//        RoleAnalysisAttributeDef archetypeRef = RoleAnalysisAttributeDefUtils.getArchetypeRef();
//        RoleAnalysisAttributeDef locality = RoleAnalysisAttributeDefUtils.getLocality();
//        RoleAnalysisAttributeDef orgAssignment = RoleAnalysisAttributeDefUtils.getOrgAssignment();

//        analysisAttributeRule
//                .add(new AnalysisAttributeRuleType()
//                        .attributeIdentifier(title.getDisplayValue())
//                        .propertyType(UserType.COMPLEX_TYPE));
//        analysisAttributeRule
//                .add(new AnalysisAttributeRuleType()
//                        .attributeIdentifier(archetypeRef.getDisplayValue())
//                        .propertyType(UserType.COMPLEX_TYPE));
//        analysisAttributeRule
//                .add(new AnalysisAttributeRuleType()
//                        .attributeIdentifier(locality.getDisplayValue())
//                        .propertyType(UserType.COMPLEX_TYPE));
//        analysisAttributeRule
//                .add(new AnalysisAttributeRuleType()
//                        .attributeIdentifier(orgAssignment.getDisplayValue())
//                        .propertyType(UserType.COMPLEX_TYPE));
//        analysisAttributeRule
//                .add(new AnalysisAttributeRuleType()
//                        .attributeIdentifier(archetypeRef.getDisplayValue())
//                        .propertyType(RoleType.COMPLEX_TYPE));
//
//        value.getAnalysisAttributeRule().addAll(analysisAttributeRule);

        return value;
    }

    protected AbstractAnalysisSessionOptionType getPrimaryOptionContainerFormModel() {
        if (getProcessMode().equals(RoleAnalysisProcessModeType.ROLE)) {
<<<<<<< HEAD
            return object.getRoleModeOptions();
=======
            return PrismContainerWrapperModel.fromContainerWrapper(objectWrapperModel,
                    ItemPath.create(RoleAnalysisSessionType.F_ROLE_MODE_OPTIONS));
        }
        return PrismContainerWrapperModel.fromContainerWrapper(objectWrapperModel,
                ItemPath.create(RoleAnalysisSessionType.F_USER_MODE_OPTIONS));
    }

    protected IModel<? extends PrismContainerWrapper<RoleAnalysisDetectionOptionType>> getDetectionOptionFormModel(
            @NotNull LoadableModel<PrismObjectWrapper<RoleAnalysisSessionType>> objectWrapperModel
    ) {
        return PrismContainerWrapperModel.fromContainerWrapper(objectWrapperModel,
                ItemPath.create(RoleAnalysisSessionType.F_DEFAULT_DETECTION_OPTION));
    }

    private void setNewPrimaryOptionValue(@NotNull PrismContainerValueWrapper<AbstractAnalysisSessionOptionType> sessionType,
            ItemName itemName, Object realValue) throws SchemaException {
        sessionType.findProperty(itemName).getValue().setRealValue(realValue);
    }

    private void setNewDetectionOptionValue(@NotNull PrismContainerValueWrapper<RoleAnalysisDetectionOptionType> sessionType,
            ItemName itemName, Object realValue) throws SchemaException {

        if (sessionType.findProperty(itemName) != null) {
            sessionType.findProperty(itemName).getValue().setRealValue(realValue);
        } else {
            LOGGER.warn("Property not found: " + itemName);
>>>>>>> 52d25dfe
        }
        return object.getUserModeOptions();
    }

    public void updatePrimaryOptions(
            SearchFilterType query,
            boolean isIndirect,
            RangeType propertiesRange,
            AnalysisAttributeSettingType analysisAttributeSetting,
            ClusteringAttributeSettingType clusteringAttributeSetting,
            Double similarityThreshold,
            Integer minMembersCount,
            Integer minPropertiesOverlap,
            boolean detailedAnalysis) {

//        try {
            AbstractAnalysisSessionOptionType sessionOptions = getPrimaryOptionContainerFormModel();
            sessionOptions.isIndirect(isIndirect)
                    .propertiesRange(propertiesRange)
                    .userAnalysisAttributeSetting(analysisAttributeSetting)
                    .clusteringAttributeSetting(clusteringAttributeSetting)
                    .similarityThreshold(similarityThreshold)
                    .minMembersCount(minMembersCount)
                    .minPropertiesOverlap(minPropertiesOverlap)
                    .detailedAnalysis(detailedAnalysis);
            if (query != null) {
                sessionOptions.query(query.getFilter());
            }
//            setNewPrimaryOptionValue(primaryOptions, AbstractAnalysisSessionOptionType.F_IS_INDIRECT, isIndirect);
//            setNewPrimaryOptionValue(primaryOptions, AbstractAnalysisSessionOptionType.F_PROPERTIES_RANGE, propertiesRange);
//            setNewPrimaryOptionValue(primaryOptions, AbstractAnalysisSessionOptionType.F_USER_ANALYSIS_ATTRIBUTE_SETTING, analysisAttributeSetting);
//            setNewPrimaryOptionValue(primaryOptions, AbstractAnalysisSessionOptionType.F_CLUSTERING_ATTRIBUTE_SETTING, clusteringAttributeSetting);
//            setNewPrimaryOptionValue(primaryOptions, AbstractAnalysisSessionOptionType.F_SIMILARITY_THRESHOLD, similarityThreshold);
//            setNewPrimaryOptionValue(primaryOptions, AbstractAnalysisSessionOptionType.F_MIN_MEMBERS_COUNT, minMembersCount);
//            setNewPrimaryOptionValue(primaryOptions, AbstractAnalysisSessionOptionType.F_MIN_PROPERTIES_OVERLAP, minPropertiesOverlap);
//            setNewPrimaryOptionValue(primaryOptions, AbstractAnalysisSessionOptionType.F_QUERY, query);
//            setNewPrimaryOptionValue(primaryOptions, AbstractAnalysisSessionOptionType.F_DETAILED_ANALYSIS, detailedAnalysis);
//        } catch (SchemaException e) {
//            throw new RuntimeException(e);
//        }
    }

    public void updateDetectionOptions(
            Integer minRolesOccupancy,
            Integer minUserOccupancy,
            Double sensitivity,
            RangeType frequencyRange,
            RoleAnalysisDetectionProcessType detectionProcessMode) {

            RoleAnalysisDetectionOptionType primaryOptions = object.getDefaultDetectionOption();
            primaryOptions.minRolesOccupancy(minRolesOccupancy)
                    .minUserOccupancy(minUserOccupancy)
                    .sensitivity(sensitivity)
                    .frequencyRange(frequencyRange)
                    .detectionProcessMode(detectionProcessMode);
    }
}<|MERGE_RESOLUTION|>--- conflicted
+++ resolved
@@ -9,12 +9,7 @@
 
 import com.evolveum.midpoint.gui.api.prism.wrapper.ItemVisibilityHandler;
 import com.evolveum.midpoint.xml.ns._public.common.common_3.*;
-<<<<<<< HEAD
-import com.evolveum.prism.xml.ns._public.query_3.QueryType;
-=======
-
 import com.evolveum.prism.xml.ns._public.query_3.SearchFilterType;
->>>>>>> 52d25dfe
 
 public abstract class AbstractRoleAnalysisConfiguration implements RoleAnalysisConfigurator {
 
@@ -104,42 +99,42 @@
 
     protected AbstractAnalysisSessionOptionType getPrimaryOptionContainerFormModel() {
         if (getProcessMode().equals(RoleAnalysisProcessModeType.ROLE)) {
-<<<<<<< HEAD
             return object.getRoleModeOptions();
-=======
-            return PrismContainerWrapperModel.fromContainerWrapper(objectWrapperModel,
-                    ItemPath.create(RoleAnalysisSessionType.F_ROLE_MODE_OPTIONS));
+        } else {
+            return object.getUserModeOptions();
         }
-        return PrismContainerWrapperModel.fromContainerWrapper(objectWrapperModel,
-                ItemPath.create(RoleAnalysisSessionType.F_USER_MODE_OPTIONS));
+//            return PrismContainerWrapperModel.fromContainerWrapper(objectWrapperModel,
+//                    ItemPath.create(RoleAnalysisSessionType.F_ROLE_MODE_OPTIONS));
+//        }
+//        return PrismContainerWrapperModel.fromContainerWrapper(objectWrapperModel,
+//                ItemPath.create(RoleAnalysisSessionType.F_USER_MODE_OPTIONS));
     }
 
-    protected IModel<? extends PrismContainerWrapper<RoleAnalysisDetectionOptionType>> getDetectionOptionFormModel(
-            @NotNull LoadableModel<PrismObjectWrapper<RoleAnalysisSessionType>> objectWrapperModel
-    ) {
-        return PrismContainerWrapperModel.fromContainerWrapper(objectWrapperModel,
-                ItemPath.create(RoleAnalysisSessionType.F_DEFAULT_DETECTION_OPTION));
-    }
-
-    private void setNewPrimaryOptionValue(@NotNull PrismContainerValueWrapper<AbstractAnalysisSessionOptionType> sessionType,
-            ItemName itemName, Object realValue) throws SchemaException {
-        sessionType.findProperty(itemName).getValue().setRealValue(realValue);
-    }
-
-    private void setNewDetectionOptionValue(@NotNull PrismContainerValueWrapper<RoleAnalysisDetectionOptionType> sessionType,
-            ItemName itemName, Object realValue) throws SchemaException {
-
-        if (sessionType.findProperty(itemName) != null) {
-            sessionType.findProperty(itemName).getValue().setRealValue(realValue);
-        } else {
-            LOGGER.warn("Property not found: " + itemName);
->>>>>>> 52d25dfe
-        }
-        return object.getUserModeOptions();
-    }
+//    protected IModel<? extends PrismContainerWrapper<RoleAnalysisDetectionOptionType>> getDetectionOptionFormModel(
+//            @NotNull LoadableModel<PrismObjectWrapper<RoleAnalysisSessionType>> objectWrapperModel
+//    ) {
+//        return PrismContainerWrapperModel.fromContainerWrapper(objectWrapperModel,
+//                ItemPath.create(RoleAnalysisSessionType.F_DEFAULT_DETECTION_OPTION));
+//    }
+//
+//    private void setNewPrimaryOptionValue(@NotNull PrismContainerValueWrapper<AbstractAnalysisSessionOptionType> sessionType,
+//            ItemName itemName, Object realValue) throws SchemaException {
+//        sessionType.findProperty(itemName).getValue().setRealValue(realValue);
+//    }
+//
+//    private void setNewDetectionOptionValue(@NotNull PrismContainerValueWrapper<RoleAnalysisDetectionOptionType> sessionType,
+//            ItemName itemName, Object realValue) throws SchemaException {
+//
+//        if (sessionType.findProperty(itemName) != null) {
+//            sessionType.findProperty(itemName).getValue().setRealValue(realValue);
+//        } else {
+//            LOGGER.warn("Property not found: " + itemName);
+//        }
+//        return object.getUserModeOptions();
+//    }
 
     public void updatePrimaryOptions(
-            SearchFilterType query,
+            SearchFilterType filter,
             boolean isIndirect,
             RangeType propertiesRange,
             AnalysisAttributeSettingType analysisAttributeSetting,
@@ -159,8 +154,8 @@
                     .minMembersCount(minMembersCount)
                     .minPropertiesOverlap(minPropertiesOverlap)
                     .detailedAnalysis(detailedAnalysis);
-            if (query != null) {
-                sessionOptions.query(query.getFilter());
+            if (filter != null) {
+                sessionOptions.query(filter);
             }
 //            setNewPrimaryOptionValue(primaryOptions, AbstractAnalysisSessionOptionType.F_IS_INDIRECT, isIndirect);
 //            setNewPrimaryOptionValue(primaryOptions, AbstractAnalysisSessionOptionType.F_PROPERTIES_RANGE, propertiesRange);

/*
 * Copyright (C) 2010-2022 Evolveum and contributors
 *
 * This work is dual-licensed under the Apache License 2.0
 * and European Union Public License. See LICENSE file for details.
 */
package com.evolveum.midpoint.web.util;

import org.jetbrains.annotations.NotNull;

import com.evolveum.midpoint.gui.api.GuiStyleConstants;
import com.evolveum.midpoint.schema.constants.ObjectTypes;

/**
 * @author lazyman
 */
public enum ObjectTypeGuiDescriptor {


    ROLE_ANALYSIS_CLUSTER(ObjectTypes.ROLE_ANALYSIS_CLUSTER, "ObjectTypeGuiDescriptor.cluster", GuiStyleConstants.CLASS_OBJECT_ROLE_ICON_COLORED, GuiStyleConstants.CLASS_OBJECT_ROLE_ICON),

    ROLE_ANALYSIS_SESSION(ObjectTypes.ROLE_ANALYSIS_SESSION, "ObjectTypeGuiDescriptor.parent.cluster", GuiStyleConstants.CLASS_OBJECT_ROLE_ICON_COLORED, GuiStyleConstants.CLASS_OBJECT_ROLE_ICON),

    CONNECTOR(ObjectTypes.CONNECTOR, "ObjectTypeGuiDescriptor.connector", "silk-link", "silk-link"),

    CONNECTOR_HOST(ObjectTypes.CONNECTOR_HOST, "ObjectTypeGuiDescriptor.connectorHost", "silk-driver_link", "silk-driver_link"),

    GENERIC_OBJECT(ObjectTypes.GENERIC_OBJECT, "ObjectTypeGuiDescriptor.genericObject", "silk-page_white_code", "silk-page_white_code"),

    MARK(ObjectTypes.MARK, "ObjectTypeGuiDescriptor.mark", "silk-page_white_code", "silk-page_white_code"),

    RESOURCE(ObjectTypes.RESOURCE, "ObjectTypeGuiDescriptor.resource", GuiStyleConstants.CLASS_OBJECT_RESOURCE_ICON_COLORED, GuiStyleConstants.CLASS_OBJECT_RESOURCE_ICON),

    USER(ObjectTypes.USER, "ObjectTypeGuiDescriptor.user", GuiStyleConstants.CLASS_OBJECT_USER_ICON_COLORED, GuiStyleConstants.CLASS_OBJECT_USER_ICON),

    OBJECT_TEMPLATE(ObjectTypes.OBJECT_TEMPLATE, "ObjectTypeGuiDescriptor.objectTemplate", "silk-layout", "silk-layout"),

    SYSTEM_CONFIGURATION(ObjectTypes.SYSTEM_CONFIGURATION, "ObjectTypeGuiDescriptor.systemConfiguration", "silk-page_white_gear", "silk-page_white_gear"),

    TASK(ObjectTypes.TASK, "ObjectTypeGuiDescriptor.task", GuiStyleConstants.CLASS_OBJECT_TASK_ICON_COLORED, GuiStyleConstants.CLASS_OBJECT_TASK_ICON),

    SHADOW(ObjectTypes.SHADOW, "ObjectTypeGuiDescriptor.shadow", "silk-status_online", "silk-status_online"),

    OBJECT(ObjectTypes.OBJECT, "ObjectTypeGuiDescriptor.object", "silk-page_white", "silk-page_white"),

    ROLE(ObjectTypes.ROLE, "ObjectTypeGuiDescriptor.role", GuiStyleConstants.CLASS_OBJECT_ROLE_ICON_COLORED, GuiStyleConstants.CLASS_OBJECT_ROLE_ICON),

    VALUE_POLICY(ObjectTypes.PASSWORD_POLICY, "ObjectTypeGuiDescriptor.passwordPolicy", "silk-lock", "silk-lock"),

    NODE(ObjectTypes.NODE, "ObjectTypeGuiDescriptor.node", "silk-computer", "silk-computer"),

    FORM(ObjectTypes.FORM, "ObjectTypeGuiDescriptor.form", "", ""),

    ORG(ObjectTypes.ORG, "ObjectTypeGuiDescriptor.org", GuiStyleConstants.CLASS_OBJECT_ORG_ICON_COLORED, GuiStyleConstants.CLASS_OBJECT_ORG_ICON),

    ABSTRACT_ROLE(ObjectTypes.ABSTRACT_ROLE, "ObjectTypeGuiDescriptor.abstractRole", "silk-award_star_gold_3", "silk-award_star_gold_3"),

    FOCUS(ObjectTypes.FOCUS_TYPE, "ObjectTypeGuiDescriptor.focus", "", ""),

    REPORT(ObjectTypes.REPORT, "ObjectTypeGuiDescriptor.report", "", ""),

    REPORT_DATA(ObjectTypes.REPORT_DATA, "ObjectTypeGuiDescriptor.reportData", "", ""),

    SECURITY_POLICY(ObjectTypes.SECURITY_POLICY, "ObjectTypeGuiDescriptor.securityPolicy", "", ""),

    LOOKUP_TABLE(ObjectTypes.LOOKUP_TABLE, "ObjectTypeGuiDescriptor.lookupTable", "", ""),

    ACCESS_CERTIFICATION_DEFINITION(ObjectTypes.ACCESS_CERTIFICATION_DEFINITION, "ObjectTypeGuiDescriptor.accessCertificationDefinition", "", ""),

    ACCESS_CERTIFICATION_CAMPAIGN(ObjectTypes.ACCESS_CERTIFICATION_CAMPAIGN, "ObjectTypeGuiDescriptor.accessCertificationCampaign", "", ""),

    SEQUENCE(ObjectTypes.SEQUENCE, "ObjectTypeGuiDescriptor.sequence", "", ""),

    SERVICE(ObjectTypes.SERVICE, "ObjectTypeGuiDescriptor.service", GuiStyleConstants.CLASS_OBJECT_SERVICE_ICON_COLORED, GuiStyleConstants.CLASS_OBJECT_SERVICE_ICON),

    CASE(ObjectTypes.CASE, "ObjectTypeGuiDescriptor.case", "", ""),             // TODO icons

    FUNCTION_LIBRARY(ObjectTypes.FUNCTION_LIBRARY, "ObjectTypeGuiDescriptor.functionLibrary", "", ""),      // TODO icons

    OBJECT_COLLECTION(ObjectTypes.OBJECT_COLLECTION, "ObjectTypeGuiDescriptor.objectCollection", "", ""),      // TODO icons

    ARCHETYPE(ObjectTypes.ARCHETYPE, "ObjectTypeGuiDescriptor.archetype", "", ""),      // TODO icons

    DASHBOARD(ObjectTypes.DASHBOARD, "ObjectTypeGuiDescriptor.dashboard", GuiStyleConstants.CLASS_DASHBOARD_ICON, GuiStyleConstants.CLASS_DASHBOARD_ICON),

    MESSAGE_TEMPLATE(ObjectTypes.MESSAGE_TEMPLATE, "ObjectTypeGuiDescriptor.messageTemplate", "", ""), //TODO icons

    ASSIGNMENT_HOLDER_TYPE(ObjectTypes.ASSIGNMENT_HOLDER_TYPE, "ObjectTypeGuiDescriptor.assignmentHolderType", "", ""), //TODO icons

    SIMULATION_RESULT(ObjectTypes.SIMULATION_RESULT, "ObjectType.SimulationResultType", "", ""),

<<<<<<< HEAD
    SCHEMA(ObjectTypes.SCHEMA, "ObjectType.SchemaType", "", "");
=======
    POLICY(ObjectTypes.POLICY, "ObjectType.PolicyType", "", "");
>>>>>>> 913f006c

    public static final String ERROR_ICON = "fa-solid fa-triangle-exclamation text-warning";

    private final ObjectTypes type;
    private final String localizationKey;
    private final String coloredIcon;
    private final String blackIcon;

    ObjectTypeGuiDescriptor(ObjectTypes type, String localizationKey, String coloredIcon, String blackIcon) {
        this.coloredIcon = coloredIcon;
        this.blackIcon = blackIcon;
        this.localizationKey = localizationKey;
        this.type = type;
    }

    @SuppressWarnings("unused")
    public String getColoredIcon() {
        return coloredIcon;
    }

    public String getBlackIcon() {
        return blackIcon;
    }

    @NotNull
    public String getLocalizationKey() {
        return localizationKey;
    }

    public ObjectTypes getType() {
        return type;
    }

    public static ObjectTypeGuiDescriptor getDescriptor(Class<?> type) {
        for (ObjectTypeGuiDescriptor descr : ObjectTypeGuiDescriptor.values()) {
            if (descr.getType() != null && descr.getType().getClassDefinition().equals(type)) {
                return descr;
            }
        }

        return null;
    }

    public static ObjectTypeGuiDescriptor getDescriptor(ObjectTypes type) {
        if (type == null) {
            return null;
        }
        for (ObjectTypeGuiDescriptor descr : ObjectTypeGuiDescriptor.values()) {
            if (descr.getType() != null && descr.getType().equals(type)) {
                return descr;
            }
        }

        return null;
    }
}<|MERGE_RESOLUTION|>--- conflicted
+++ resolved
@@ -89,11 +89,9 @@
 
     SIMULATION_RESULT(ObjectTypes.SIMULATION_RESULT, "ObjectType.SimulationResultType", "", ""),
 
-<<<<<<< HEAD
+    POLICY(ObjectTypes.POLICY, "ObjectType.PolicyType", "", ""),
+
     SCHEMA(ObjectTypes.SCHEMA, "ObjectType.SchemaType", "", "");
-=======
-    POLICY(ObjectTypes.POLICY, "ObjectType.PolicyType", "", "");
->>>>>>> 913f006c
 
     public static final String ERROR_ICON = "fa-solid fa-triangle-exclamation text-warning";
 

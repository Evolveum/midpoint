--- conflicted
+++ resolved
@@ -135,11 +135,7 @@
     }
 
     protected void replaceIfEmpty(ObjectType object) {
-<<<<<<< HEAD
         ObjectReferenceType ort = ObjectTypeUtil.createObjectRef(object);
-=======
-        ObjectReferenceType ort = ObjectTypeUtil.createObjectRef(object, PrismContext.get());
->>>>>>> ef3c2a0d
         getModel().setObject((R) ort);
 
     }

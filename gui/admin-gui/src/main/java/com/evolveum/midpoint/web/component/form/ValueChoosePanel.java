--- conflicted
+++ resolved
@@ -185,7 +185,6 @@
 
 			@Override
 			public String getObject() {
-<<<<<<< HEAD
 				Referencable prv = (Referencable) model.getObject();
 
 //				if (ort instanceof PrismReferenceValue) {
@@ -205,40 +204,40 @@
 //					return ((ObjectViewDto) ort).getName();
 //				}
 //				return ort != null ? ort.toString() : null;
-=======
-				T ort = (T) model.getObject();
-				if (ort == null){
-					return createStringResource("ValueChoosePanel.undefined").getString();
-				}
-
-				if (ort instanceof PrismReferenceValue) {
-					PrismReferenceValue prv = (PrismReferenceValue) ort;
-					if (StringUtils.isEmpty(prv.getOid())){
-						return createStringResource("ValueChoosePanel.undefined").getString();
-					}
-					ObjectReferenceType objectReferenceType = new ObjectReferenceType();
-					objectReferenceType.setupReferenceValue((PrismReferenceValue) ort);
-					String targetObjectName = WebComponentUtil.getName(objectReferenceType,
-							ValueChoosePanel.this.getPageBase(), OPERATION_LOAD_REFERENCE_OBJECT_DISPLAY_NAME);
-					return StringUtils.isNotEmpty(targetObjectName)
-									? (targetObjectName + (prv.getTargetType() != null ? ": " + prv.getTargetType().getLocalPart() : ""))
-									: prv.getOid();
-				} else if (ort instanceof ObjectReferenceType) {
-					ObjectReferenceType prv = (ObjectReferenceType) ort;
-					if (StringUtils.isEmpty(prv.getOid())){
-						return createStringResource("ValueChoosePanel.undefined").getString();
-					}
-					String targetObjectName = WebComponentUtil.getName(prv,
-							ValueChoosePanel.this.getPageBase(), OPERATION_LOAD_REFERENCE_OBJECT_DISPLAY_NAME);
-
-					return StringUtils.isNotEmpty(targetObjectName) ?
-							(targetObjectName + (prv.getType() != null ? ": " + prv.getType().getLocalPart() : ""))
-							: prv.getOid();
-				} else if (ort instanceof ObjectViewDto) {
-					return ((ObjectViewDto) ort).getName();
-				}
-				return ort != null ? ort.toString() : null;
->>>>>>> 2e819d24
+//=======
+//				T ort = (T) model.getObject();
+//				if (ort == null){
+//					return createStringResource("ValueChoosePanel.undefined").getString();
+//				}
+//
+//				if (ort instanceof PrismReferenceValue) {
+//					PrismReferenceValue prv = (PrismReferenceValue) ort;
+//					if (StringUtils.isEmpty(prv.getOid())){
+//						return createStringResource("ValueChoosePanel.undefined").getString();
+//					}
+//					ObjectReferenceType objectReferenceType = new ObjectReferenceType();
+//					objectReferenceType.setupReferenceValue((PrismReferenceValue) ort);
+//					String targetObjectName = WebComponentUtil.getName(objectReferenceType,
+//							ValueChoosePanel.this.getPageBase(), OPERATION_LOAD_REFERENCE_OBJECT_DISPLAY_NAME);
+//					return StringUtils.isNotEmpty(targetObjectName)
+//									? (targetObjectName + (prv.getTargetType() != null ? ": " + prv.getTargetType().getLocalPart() : ""))
+//									: prv.getOid();
+//				} else if (ort instanceof ObjectReferenceType) {
+//					ObjectReferenceType prv = (ObjectReferenceType) ort;
+//					if (StringUtils.isEmpty(prv.getOid())){
+//						return createStringResource("ValueChoosePanel.undefined").getString();
+//					}
+//					String targetObjectName = WebComponentUtil.getName(prv,
+//							ValueChoosePanel.this.getPageBase(), OPERATION_LOAD_REFERENCE_OBJECT_DISPLAY_NAME);
+//
+//					return StringUtils.isNotEmpty(targetObjectName) ?
+//							(targetObjectName + (prv.getType() != null ? ": " + prv.getType().getLocalPart() : ""))
+//							: prv.getOid();
+//				} else if (ort instanceof ObjectViewDto) {
+//					return ((ObjectViewDto) ort).getName();
+//				}
+//				return ort != null ? ort.toString() : null;
+//>>>>>>> origin/master
 
 			}
 		};

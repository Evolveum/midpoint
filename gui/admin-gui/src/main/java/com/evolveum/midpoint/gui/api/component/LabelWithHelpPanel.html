--- conflicted
+++ resolved
@@ -8,15 +8,10 @@
 <html xmlns:wicket="http://wicket.apache.org">
 <wicket:panel>
     <div wicket:id="name" style="float: left;"/>
-<<<<<<< HEAD
-    <div class="help-icon-after-label">
-        <i wicket:id="help" data-toggle="tooltip" role="button" data-placement="right" tabindex="0" class="fa fa-fw fa-info-circle text-info"/>
-=======
     <div style="float: left;">
-        <span wicket:id="btnContainer" class="btn btn-tool">
+        <span wicket:id="btnContainer" class="help-icon-after-label">
             <i wicket:id="help" data-toggle="tooltip" role="button" data-placement="right" tabindex="0" class="fa fa-fw fa-info-circle text-info"/>
         </span>
->>>>>>> ac46c398
     </div>
 </wicket:panel>
 </html>

--- conflicted
+++ resolved
@@ -19,7 +19,6 @@
 import com.evolveum.midpoint.common.LocalizationService;
 import com.evolveum.midpoint.common.configuration.api.MidpointConfiguration;
 import com.evolveum.midpoint.gui.api.page.PageBase;
-import com.evolveum.midpoint.gui.api.util.MidPointApplicationConfiguration;
 import com.evolveum.midpoint.gui.api.util.WebComponentUtil;
 import com.evolveum.midpoint.gui.api.util.WebModelServiceUtils;
 import com.evolveum.midpoint.model.api.*;
@@ -82,10 +81,7 @@
 import org.apache.wicket.util.lang.Bytes;
 import org.springframework.beans.factory.annotation.Autowired;
 import org.springframework.context.ApplicationContext;
-<<<<<<< HEAD
-=======
 import org.springframework.core.env.Environment;
->>>>>>> 7a993ba6
 import org.springframework.core.io.ClassPathResource;
 import org.springframework.core.io.FileSystemResource;
 import org.springframework.core.io.Resource;
@@ -280,12 +276,6 @@
         //descriptor loader, used for customization
         new DescriptorLoader().loadData(this);
 
-<<<<<<< HEAD
-        Map<String, MidPointApplicationConfiguration> map =
-                applicationContext.getBeansOfType(MidPointApplicationConfiguration.class);
-        if (map != null) {
-            map.forEach((key, value) -> value.init(this));
-=======
         // for schrodinger selenide library
         initializeSchrodinger();
     }
@@ -299,7 +289,6 @@
         if (enabled) {
             LOGGER.info("Schrodinger plugin enabled");
             getComponentInitializationListeners().add(new SchrodingerComponentInitListener());
->>>>>>> 7a993ba6
         }
     }
 

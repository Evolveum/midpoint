--- conflicted
+++ resolved
@@ -7,9 +7,6 @@
   -->
 
 <html xmlns:wicket="http://wicket.apache.org" lang="en" class="no-js">
-<<<<<<< HEAD
-<wicket:extend>
-=======
 <head>
     <meta http-equiv="X-UA-Compatible" content="IE=edge,chrome=1" />
     <meta name="viewport" content="width=device-width, initial-scale=1.0" />
@@ -57,7 +54,6 @@
 </head>
 
 <body wicket:id="body" class="fixed ">
->>>>>>> e9184452
     <div wicket:id="mainPopup"/>
     <div class="wrapper">
 
@@ -73,25 +69,15 @@
                     </div>
                     <wicket:child/>
 
-<<<<<<< HEAD
                     <div class="wicket-debug-buttons" wicket:id="debugBar">
                         <a wicket:id="clearCssCache">Clear css cache</a>
+
+                    <a wicket:id="dumpPageTree">Dump page tree to console</a>
                     </div>
                     <div wicket:id="debugPanel" style="z-index: 10000;"/>
-=======
-                <div class="wicket-debug-buttons" wicket:id="debugBar">
-                    <a wicket:id="clearCssCache">Clear css cache</a>
-
-                    <a wicket:id="dumpPageTree">Dump page tree to console</a>
->>>>>>> e9184452
                 </div>
             </section>
         </div>
-<<<<<<< HEAD
-
-        <wicket:container wicket:id="footerContainer"/>
-
-=======
         <footer wicket:id="footerContainer" class="main-footer" style="height: 50px;">
             <div class="pull-right hidden-xs" wicket:id="version">
                 <b><wicket:message key="PageTemplate.version"/></b> <wicket:message key="midpoint.system.build"/>
@@ -99,7 +85,6 @@
             <div wicket:id="copyrightMessage" class="pull-left"><wicket:message key="PageTemplate.copyright" /></div>
             <div wicket:id="subscriptionMessage"/>
         </footer>
->>>>>>> e9184452
     </div>
 
     <div id="blackWindow"/>
@@ -107,15 +92,6 @@
         <span id="xmlExportContent"/>
     </div>
 </wicket:extend>
-
-<<<<<<< HEAD
-=======
-    <wicket:link>
-        <script src="../../../../../../webjars/AdminLTE/2.4.18/bower_components/bootstrap/dist/js/bootstrap.min.js" type="text/javascript"></script>
-        <script src="../../../../../../webjars/AdminLTE/2.4.18/bower_components/jquery-slimscroll/jquery.slimscroll.min.js" type="text/javascript"></script>
-        <script src='../../../../../../webjars/AdminLTE/2.4.18/bower_components/fastclick/lib/fastclick.js'></script>
-        <script src="../../../../../../webjars/AdminLTE/2.4.18/dist/js/adminlte.min.js" type="text/javascript"></script>
-    </wicket:link>
 
     <script type="text/javascript" src="js/bootstrap-select/bootstrap-select.js"></script>
     <script type="text/javascript" src="js/bootstrap-select/bootstrap-multiselect.js"></script>
@@ -125,5 +101,4 @@
 
     <script type="text/javascript" src="wro/midpoint-theme.js"></script>
 </body>
->>>>>>> e9184452
 </html>
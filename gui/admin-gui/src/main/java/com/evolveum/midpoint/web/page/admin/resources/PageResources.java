/*
 * Copyright (c) 2010-2017 Evolveum
 *
 * Licensed under the Apache License, Version 2.0 (the "License");
 * you may not use this file except in compliance with the License.
 * You may obtain a copy of the License at
 *
 *     http://www.apache.org/licenses/LICENSE-2.0
 *
 * Unless required by applicable law or agreed to in writing, software
 * distributed under the License is distributed on an "AS IS" BASIS,
 * WITHOUT WARRANTIES OR CONDITIONS OF ANY KIND, either express or implied.
 * See the License for the specific language governing permissions and
 * limitations under the License.
 */

package com.evolveum.midpoint.web.page.admin.resources;

import java.util.ArrayList;
import java.util.Collection;
import java.util.List;

import com.evolveum.midpoint.prism.PrismObject;
import com.evolveum.midpoint.web.application.Url;
import com.evolveum.midpoint.web.component.dialog.ConfirmationPanel;
import com.evolveum.midpoint.web.component.menu.cog.ButtonInlineMenuItem;
import com.evolveum.midpoint.web.component.menu.cog.InlineMenuItemAction;
import com.evolveum.midpoint.web.component.search.*;
import com.evolveum.midpoint.web.page.admin.users.PageUsers;
import com.evolveum.midpoint.web.session.PageStorage;
import com.evolveum.midpoint.web.session.SessionStorage;
import com.evolveum.midpoint.xml.ns._public.common.common_3.SearchBoxModeType;
import org.apache.commons.lang.StringUtils;
import org.apache.wicket.Component;
import org.apache.wicket.ajax.AjaxRequestTarget;
import org.apache.wicket.extensions.markup.html.repeater.data.table.IColumn;
import org.apache.wicket.extensions.markup.html.repeater.data.table.PropertyColumn;
import org.apache.wicket.markup.html.form.Form;
import org.apache.wicket.model.AbstractReadOnlyModel;
import org.apache.wicket.model.IModel;
import org.apache.wicket.request.mapper.parameter.PageParameters;

import com.evolveum.midpoint.gui.api.GuiStyleConstants;
import com.evolveum.midpoint.gui.api.component.MainObjectListPanel;
import com.evolveum.midpoint.gui.api.model.LoadableModel;
import com.evolveum.midpoint.gui.api.page.PageBase;
import com.evolveum.midpoint.gui.api.util.WebComponentUtil;
import com.evolveum.midpoint.prism.delta.ObjectDelta;
import com.evolveum.midpoint.schema.GetOperationOptions;
import com.evolveum.midpoint.schema.SelectorOptions;
import com.evolveum.midpoint.schema.result.OperationResult;
import com.evolveum.midpoint.schema.result.OperationResultStatus;
import com.evolveum.midpoint.security.api.AuthorizationConstants;
import com.evolveum.midpoint.task.api.Task;
import com.evolveum.midpoint.util.logging.LoggingUtils;
import com.evolveum.midpoint.util.logging.Trace;
import com.evolveum.midpoint.util.logging.TraceManager;
import com.evolveum.midpoint.web.application.AuthorizationAction;
import com.evolveum.midpoint.web.application.PageDescriptor;
import com.evolveum.midpoint.web.component.data.Table;
import com.evolveum.midpoint.web.component.data.column.ColumnMenuAction;
import com.evolveum.midpoint.web.component.menu.cog.InlineMenuItem;
import com.evolveum.midpoint.web.component.util.SelectableBean;
import com.evolveum.midpoint.web.page.admin.configuration.PageDebugView;
import com.evolveum.midpoint.web.session.ResourcesStorage;
import com.evolveum.midpoint.web.session.UserProfileStorage.TableId;
import com.evolveum.midpoint.web.util.OnePageParameterEncoder;
import com.evolveum.midpoint.xml.ns._public.common.common_3.ResourceType;

/**
 * @author lazyman
 */
@PageDescriptor(
		urls = {
				@Url(mountUrl = "/admin/resources", matchUrlForSecurity = "/admin/resources")
		},
		action = {
				@AuthorizationAction(actionUri = PageAdminResources.AUTH_RESOURCE_ALL,
						label = PageAdminResources.AUTH_RESOURCE_ALL_LABEL,
						description = PageAdminResources.AUTH_RESOURCE_ALL_DESCRIPTION),
				@AuthorizationAction(actionUri = AuthorizationConstants.AUTZ_UI_RESOURCES_URL,
						label = "PageResources.auth.resources.label",
						description = "PageResources.auth.resources.description")
		})
public class PageResources extends PageAdminResources {

	private static final long serialVersionUID = 1L;
	private static final Trace LOGGER = TraceManager.getTrace(PageResources.class);
	private static final String DOT_CLASS = PageResources.class.getName() + ".";
	private static final String OPERATION_TEST_RESOURCE = DOT_CLASS + "testResource";
	private static final String OPERATION_DELETE_RESOURCES = DOT_CLASS + "deleteResources";

	private static final String ID_MAIN_FORM = "mainForm";
	private static final String ID_TABLE = "table";
	private static final String ID_CONNECTOR_TABLE = "connectorTable";

	private IModel<Search> searchModel;
	private ResourceType singleDelete;

	public PageResources() {
		this(true);
	}

	public PageResources(boolean clearSessionPaging) {
		this(clearSessionPaging, "");
	}

	public PageResources(String searchText) {
		this(true, searchText);
	}

	public PageResources(boolean clearSessionPaging, String searchText) {
		searchModel = new LoadableModel<Search>(false) {

			private static final long serialVersionUID = 1L;
			@Override
			protected Search load() {
				ResourcesStorage storage = getSessionStorage().getResources();
				Search dto = storage.getSearch();

				if (dto == null) {
					dto = SearchFactory.createSearch(ResourceType.class, PageResources.this);
				}

				return dto;
			}
		};

        if (StringUtils.isNotEmpty(searchText)){
            initSearch(searchText);
        }
        initLayout();
	}

    private void initSearch(String text){
        PageStorage storage = getSessionStorage().getPageStorageMap().get(SessionStorage.KEY_RESOURCES);
        if (storage == null) {
            storage = getSessionStorage().initPageStorage(SessionStorage.KEY_RESOURCES);
        }
        Search search = SearchFactory.createSearch(ResourceType.class, this);
		if (SearchBoxModeType.FULLTEXT.equals(search.getSearchType())){
			search.setFullText(text);
		} else if (search.getItems() != null && search.getItems().size() > 0){
            SearchItem searchItem = search.getItems().get(0);
            searchItem.getValues().add(new SearchValue<>(text));
        }
        storage.setSearch(search);
        getSessionStorage().getPageStorageMap().put(SessionStorage.KEY_RESOURCES, storage);
    }

	private void initLayout() {
		Form mainForm = new com.evolveum.midpoint.web.component.form.Form(ID_MAIN_FORM);
		add(mainForm);

		Collection<SelectorOptions<GetOperationOptions>> options = GetOperationOptions.resolveItemsNamed(ResourceType.F_CONNECTOR);
		options.add(SelectorOptions.create(GetOperationOptions.createNoFetch()));


		MainObjectListPanel<ResourceType> resourceListPanel = new MainObjectListPanel<ResourceType>(ID_TABLE,
				ResourceType.class, TableId.TABLE_RESOURCES, options, this) {
			private static final long serialVersionUID = 1L;

			@Override
			protected List<InlineMenuItem> createInlineMenu() {
				return PageResources.this.createRowMenuItems();
			}

			@Override
			protected List<IColumn<SelectableBean<ResourceType>, String>> createColumns() {
				return PageResources.this.initResourceColumns();
			}

			@Override
<<<<<<< HEAD
			protected PrismObject<ResourceType> getNewObjectListObject(){
				return (new ResourceType()).asPrismObject();
=======
			protected IColumn<SelectableBean<ResourceType>, String> createActionsColumn() {
				return PageResources.this.createResourceActionsColumn();
>>>>>>> 9d4cc08f
			}

			@Override
			protected void objectDetailsPerformed(AjaxRequestTarget target, ResourceType object) {
				PageResources.this.resourceDetailsPerformed(target, object.getOid());

			}

			@Override
			protected void newObjectPerformed(AjaxRequestTarget target) {
				navigateToNext(PageResourceWizard.class);

			}

		};
		resourceListPanel.setOutputMarkupId(true);
		resourceListPanel.setAdditionalBoxCssClasses(GuiStyleConstants.CLASS_OBJECT_RESOURCE_BOX_CSS_CLASSES);
		mainForm.add(resourceListPanel);

	}

	private List<InlineMenuItem> createRowMenuItems() {

		List<InlineMenuItem> menuItems = new ArrayList<>();

		menuItems.add(new ButtonInlineMenuItem(createStringResource("PageResources.inlineMenuItem.test")) {
			private static final long serialVersionUID = 1L;

			@Override
			public InlineMenuItemAction initAction() {
				return new ColumnMenuAction<SelectableBean<ResourceType>>() {
					private static final long serialVersionUID = 1L;

					@Override
					public void onClick(AjaxRequestTarget target) {
						SelectableBean<ResourceType> rowDto = getRowModel().getObject();
						testResourcePerformed(target, rowDto.getValue());
					}
				};
			}

			@Override
			public boolean isHeaderMenuItem(){
				return false;
			}

			@Override
            public String getButtonIconCssClass() {
				return GuiStyleConstants.CLASS_TEST_CONNECTION_MENU_ITEM;
			}
		});

		menuItems.add(new ButtonInlineMenuItem(createStringResource("pageResources.button.editAsXml")) {
			private static final long serialVersionUID = 1L;

			@Override
			public InlineMenuItemAction initAction() {
				return new ColumnMenuAction<SelectableBean<ResourceType>>() {
					private static final long serialVersionUID = 1L;

					@Override
					public void onClick(AjaxRequestTarget target) {
						SelectableBean<ResourceType> rowDto = getRowModel().getObject();
						editAsXmlPerformed(rowDto.getValue());
					}
				};
			}

			@Override
			public boolean isHeaderMenuItem(){
				return false;
			}

			@Override
            public String getButtonIconCssClass() {
				return GuiStyleConstants.CLASS_EDIT_MENU_ITEM;
			}
		});

		menuItems.add(new InlineMenuItem(createStringResource("pageResources.inlineMenuItem.editResource")) {
			private static final long serialVersionUID = 1L;

			@Override
			public InlineMenuItemAction initAction() {
				return new ColumnMenuAction<SelectableBean<ResourceType>>() {
					private static final long serialVersionUID = 1L;

					@Override
					public void onClick(AjaxRequestTarget target) {
						SelectableBean<ResourceType> rowDto = getRowModel().getObject();
						editResourcePerformed(rowDto.getValue());
					}
				};
			}

			@Override
			public boolean isHeaderMenuItem(){
				return false;
			}
		});

		menuItems.add(new ButtonInlineMenuItem(createStringResource("PageBase.button.delete")) {
			private static final long serialVersionUID = 1L;

			@Override
			public InlineMenuItemAction initAction() {
				return new ColumnMenuAction<SelectableBean<ResourceType>>() {
					private static final long serialVersionUID = 1L;

					@Override
					public void onClick(AjaxRequestTarget target) {
						if (getRowModel() == null) {
							deleteResourcePerformed(target, null);
						} else {
							SelectableBean<ResourceType> rowDto = getRowModel().getObject();
							deleteResourcePerformed(target, rowDto.getValue());
						}
					}
				};
			}

			@Override
            public String getButtonIconCssClass() {
				return GuiStyleConstants.CLASS_DELETE_MENU_ITEM;
			}
		});

		menuItems.add(new InlineMenuItem(createStringResource("pageResources.inlineMenuItem.deleteSyncToken")) {
			private static final long serialVersionUID = 1L;

			@Override
			public InlineMenuItemAction initAction() {
				return new ColumnMenuAction<SelectableBean<ResourceType>>() {
					private static final long serialVersionUID = 1L;

					@Override
					public void onClick(AjaxRequestTarget target) {
						SelectableBean<ResourceType> rowDto = getRowModel().getObject();
						deleteResourceSyncTokenPerformed(target, rowDto.getValue());
					}

				};
			}

			@Override
			public boolean isHeaderMenuItem(){
				return false;
			}

		});

		return menuItems;
	}

	private List<IColumn<SelectableBean<ResourceType>, String>> initResourceColumns() {
		List<IColumn<SelectableBean<ResourceType>, String>> columns = new ArrayList<>();

		columns.add(new PropertyColumn(createStringResource("pageResources.connectorType"),
				SelectableBean.F_VALUE + ".connector.connectorType"));
		columns.add(new PropertyColumn(createStringResource("pageResources.version"),
				SelectableBean.F_VALUE + ".connector.connectorVersion"));

		return columns;
	}

	private void resourceDetailsPerformed(AjaxRequestTarget target, String oid) {
        clearSessionStorageForResourcePage();

        PageParameters parameters = new PageParameters();
		parameters.add(OnePageParameterEncoder.PARAMETER, oid);
		navigateToNext(PageResource.class, parameters);
	}

	private List<ResourceType> isAnyResourceSelected(AjaxRequestTarget target, ResourceType single) {
		List<ResourceType> selected = null;
		if (single != null) {
			selected = new ArrayList<>(1);
			selected.add(single);
			return selected;
		}
		selected = getResourceTable().getSelectedObjects();
		return selected;

	}

	private void deleteResourcePerformed(AjaxRequestTarget target, ResourceType single) {
		List<ResourceType> selected = isAnyResourceSelected(target, single);
		if (selected.size() < 1) {
			warn(createStringResource("pageResources.message.noResourceSelected").getString());
			target.add(getFeedbackPanel());
			return;
		}

		singleDelete = single;

		if (selected.isEmpty()) {
			return;
		}

        ConfirmationPanel dialog = new ConfirmationPanel(((PageBase)getPage()).getMainPopupBodyId(),
                createDeleteConfirmString("pageResources.message.deleteResourceConfirm",
                        "pageResources.message.deleteResourcesConfirm", true)){
            @Override
            public void yesPerformed(AjaxRequestTarget target) {
                deleteResourceConfirmedPerformed(target);
            }
        };
        ((PageBase)getPage()).showMainPopup(dialog, target);
    }

	private MainObjectListPanel<ResourceType> getResourceTable() {
		return (MainObjectListPanel<ResourceType>) get(createComponentPath(ID_MAIN_FORM, ID_TABLE));
	}

	private Table getConnectorHostTable() {
		return (Table) get(createComponentPath(ID_MAIN_FORM, ID_CONNECTOR_TABLE));
	}

	/**
	 * @param oneDeleteKey
	 *            message if deleting one item
	 * @param moreDeleteKey
	 *            message if deleting more items
	 * @param resources
	 *            if true selecting resources if false selecting from hosts
	 */
	private IModel<String> createDeleteConfirmString(final String oneDeleteKey, final String moreDeleteKey,
			final boolean resources) {
		return new AbstractReadOnlyModel<String>() {

			@Override
			public String getObject() {
				List selected = new ArrayList();
					if (singleDelete != null) {
						selected.add(singleDelete);
					} else {
						selected = getResourceTable().getSelectedObjects();
					}

				switch (selected.size()) {
					case 1:
						Object first = selected.get(0);
						String name = WebComponentUtil.getName(((ResourceType) first));
						return createStringResource(oneDeleteKey, name).getString();
					default:
						return createStringResource(moreDeleteKey, selected.size()).getString();
				}
			}
		};
	}

	private void deleteResourceConfirmedPerformed(AjaxRequestTarget target) {
		List<ResourceType> selected = new ArrayList<>();

		if (singleDelete != null) {
			selected.add(singleDelete);
		} else {
			selected = getResourceTable().getSelectedObjects();
		}

		OperationResult result = new OperationResult(OPERATION_DELETE_RESOURCES);
		for (ResourceType resource : selected) {
			try {
				Task task = createSimpleTask(OPERATION_DELETE_RESOURCES);

				ObjectDelta<ResourceType> delta = ObjectDelta.createDeleteDelta(ResourceType.class,
						resource.getOid(), getPrismContext());
				getModelService().executeChanges(WebComponentUtil.createDeltaCollection(delta), null, task,
						result);
			} catch (Exception ex) {
				result.recordPartialError("Couldn't delete resource.", ex);
				LoggingUtils.logUnexpectedException(LOGGER, "Couldn't delete resource", ex);
			}
		}

		result.recomputeStatus();
		if (result.isSuccess()) {
			result.recordStatus(OperationResultStatus.SUCCESS,
					"The resource(s) have been successfully deleted."); // todo i18n
		}

		getResourceTable().clearCache();

		showResult(result);
		target.add(getFeedbackPanel(), (Component) getResourceTable());
	}

	private void testResourcePerformed(AjaxRequestTarget target, ResourceType resourceType) {

		OperationResult result = new OperationResult(OPERATION_TEST_RESOURCE);

		// SelectableBean<ResourceType> dto = rowModel.getObject();
		// ResourceType resourceType = dto.getValue();
		if (StringUtils.isEmpty(resourceType.getOid())) {
			result.recordFatalError("Resource oid not defined in request");
		}

		Task task = createSimpleTask(OPERATION_TEST_RESOURCE);
		try {
			result = getModelService().testResource(resourceType.getOid(), task);
			// ResourceController.updateResourceState(resourceType.getState(),
			// result);

			// todo de-duplicate code (see the same operation in PageResource)
			// this provides some additional tests, namely a test for schema
			// handling section
			getModelService().getObject(ResourceType.class, resourceType.getOid(), null, task, result);
		} catch (Exception ex) {
			result.recordFatalError("Failed to test resource connection", ex);
		}

		// a bit of hack: result of TestConnection contains a result of
		// getObject as a subresult
		// so in case of TestConnection succeeding we recompute the result to
		// show any (potential) getObject problems
		if (result.isSuccess()) {
			result.recomputeStatus();
		}

		// if (!result.isSuccess()) {
		showResult(result);
		target.add(getFeedbackPanel());
		// }
		target.add(getResourceTable());
	}


	private void deleteResourceSyncTokenPerformed(AjaxRequestTarget target, ResourceType resourceType) {
		deleteSyncTokenPerformed(target, resourceType);
	}

	private void editResourcePerformed(ResourceType resourceType) {
		PageParameters parameters = new PageParameters();
		parameters.add(OnePageParameterEncoder.PARAMETER, resourceType.getOid());
		navigateToNext(new PageResourceWizard(parameters));
	}

	private void editAsXmlPerformed(ResourceType resourceType) {
		PageParameters parameters = new PageParameters();
		parameters.add(PageDebugView.PARAM_OBJECT_ID, resourceType.getOid());
		parameters.add(PageDebugView.PARAM_OBJECT_TYPE, ResourceType.class.getSimpleName());
		navigateToNext(PageDebugView.class, parameters);
	}

    private void clearSessionStorageForResourcePage() {
        ((PageBase) getPage()).getSessionStorage().clearResourceContentStorage();
    }

}<|MERGE_RESOLUTION|>--- conflicted
+++ resolved
@@ -171,16 +171,6 @@
 			}
 
 			@Override
-<<<<<<< HEAD
-			protected PrismObject<ResourceType> getNewObjectListObject(){
-				return (new ResourceType()).asPrismObject();
-=======
-			protected IColumn<SelectableBean<ResourceType>, String> createActionsColumn() {
-				return PageResources.this.createResourceActionsColumn();
->>>>>>> 9d4cc08f
-			}
-
-			@Override
 			protected void objectDetailsPerformed(AjaxRequestTarget target, ResourceType object) {
 				PageResources.this.resourceDetailsPerformed(target, object.getOid());
 

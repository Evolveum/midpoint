/*
 * Copyright (c) 2021 Evolveum and contributors
 *
 * This work is dual-licensed under the Apache License 2.0
 * and European Union Public License. See LICENSE file for details.
 */
package com.evolveum.midpoint.gui.impl.page.admin.focus.component;

import java.util.ArrayList;
import java.util.Arrays;
import java.util.Collection;
import java.util.List;
import java.util.stream.Collectors;
import javax.xml.namespace.QName;

<<<<<<< HEAD
import com.evolveum.midpoint.schema.processor.ResourceObjectTypeDefinition;
import com.evolveum.midpoint.schema.processor.ResourceSchema;
import com.evolveum.midpoint.schema.processor.ResourceSchemaFactory;
import com.evolveum.midpoint.web.component.dialog.DeleteConfirmationPanel;

import com.evolveum.midpoint.gui.impl.component.search.AbstractSearchItemWrapper;

=======
import org.apache.commons.collections4.CollectionUtils;
>>>>>>> d3d3f3ee
import org.apache.wicket.Component;
import org.apache.wicket.ajax.AjaxRequestTarget;
import org.apache.wicket.extensions.markup.html.repeater.data.table.IColumn;
import org.apache.wicket.extensions.markup.html.tabs.ITab;
import org.apache.wicket.markup.html.WebMarkupContainer;
import org.apache.wicket.markup.html.basic.Label;
import org.apache.wicket.markup.html.list.ListItem;
import org.apache.wicket.model.IModel;
import org.apache.wicket.model.LoadableDetachableModel;
import org.apache.wicket.model.Model;
import org.apache.wicket.model.PropertyModel;
import org.jetbrains.annotations.NotNull;

import com.evolveum.midpoint.gui.api.GuiStyleConstants;
import com.evolveum.midpoint.gui.api.component.DisplayNamePanel;
import com.evolveum.midpoint.gui.api.component.ObjectBrowserPanel;
import com.evolveum.midpoint.gui.api.component.PendingOperationPanel;
import com.evolveum.midpoint.gui.api.component.tabs.PanelTab;
import com.evolveum.midpoint.gui.api.factory.wrapper.PrismObjectWrapperFactory;
import com.evolveum.midpoint.gui.api.factory.wrapper.WrapperContext;
import com.evolveum.midpoint.gui.api.model.LoadableModel;
import com.evolveum.midpoint.gui.api.model.ReadOnlyModel;
import com.evolveum.midpoint.gui.api.page.PageBase;
import com.evolveum.midpoint.gui.api.prism.ItemStatus;
import com.evolveum.midpoint.gui.api.prism.wrapper.*;
import com.evolveum.midpoint.gui.api.util.WebComponentUtil;
import com.evolveum.midpoint.gui.api.util.WebModelServiceUtils;
import com.evolveum.midpoint.gui.impl.component.MultivalueContainerDetailsPanel;
import com.evolveum.midpoint.gui.impl.component.MultivalueContainerListPanelWithDetailsPanel;
import com.evolveum.midpoint.gui.impl.component.ProjectionDisplayNamePanel;
import com.evolveum.midpoint.gui.impl.component.data.column.AbstractItemWrapperColumn.ColumnType;
import com.evolveum.midpoint.gui.impl.component.data.column.CompositedIconColumn;
import com.evolveum.midpoint.gui.impl.component.data.column.PrismContainerWrapperColumn;
import com.evolveum.midpoint.gui.impl.component.data.column.PrismPropertyWrapperColumn;
import com.evolveum.midpoint.gui.impl.component.data.column.PrismReferenceWrapperColumn;
import com.evolveum.midpoint.gui.impl.component.icon.CompositedIcon;
import com.evolveum.midpoint.gui.impl.component.icon.CompositedIconBuilder;
import com.evolveum.midpoint.gui.impl.page.admin.AbstractObjectMainPanel;
import com.evolveum.midpoint.gui.impl.page.admin.assignmentholder.FocusDetailsModels;
import com.evolveum.midpoint.gui.impl.prism.panel.ShadowPanel;
import com.evolveum.midpoint.model.api.AssignmentObjectRelation;
import com.evolveum.midpoint.prism.*;
<<<<<<< HEAD
=======
import com.evolveum.midpoint.prism.path.ItemPath;
>>>>>>> d3d3f3ee
import com.evolveum.midpoint.schema.GetOperationOptions;
import com.evolveum.midpoint.schema.ResourceShadowDiscriminator;
import com.evolveum.midpoint.schema.SelectorOptions;
import com.evolveum.midpoint.schema.constants.SchemaConstants;
import com.evolveum.midpoint.schema.processor.ResourceObjectTypeDefinition;
import com.evolveum.midpoint.schema.processor.ResourceSchema;
import com.evolveum.midpoint.schema.processor.ResourceSchemaFactory;
import com.evolveum.midpoint.schema.result.OperationResult;
import com.evolveum.midpoint.schema.util.ObjectTypeUtil;
import com.evolveum.midpoint.task.api.Task;
import com.evolveum.midpoint.util.exception.SchemaException;
import com.evolveum.midpoint.util.logging.LoggingUtils;
import com.evolveum.midpoint.util.logging.Trace;
import com.evolveum.midpoint.util.logging.TraceManager;
import com.evolveum.midpoint.web.application.*;
import com.evolveum.midpoint.web.component.data.ISelectableDataProvider;
import com.evolveum.midpoint.web.component.data.column.AjaxLinkColumn;
import com.evolveum.midpoint.web.component.data.column.CheckBoxHeaderColumn;
import com.evolveum.midpoint.web.component.data.column.ColumnMenuAction;
import com.evolveum.midpoint.web.component.dialog.ConfirmationPanel;
import com.evolveum.midpoint.web.component.dialog.DeleteConfirmationPanel;
import com.evolveum.midpoint.web.component.dialog.Popupable;
import com.evolveum.midpoint.web.component.menu.cog.ButtonInlineMenuItem;
import com.evolveum.midpoint.web.component.menu.cog.InlineMenuItem;
import com.evolveum.midpoint.web.component.menu.cog.InlineMenuItemAction;
import com.evolveum.midpoint.web.component.objectdetails.FocusPersonasTabPanel;
import com.evolveum.midpoint.web.component.search.*;
import com.evolveum.midpoint.gui.impl.component.search.Search;
import com.evolveum.midpoint.web.component.util.ProjectionsListProvider;
import com.evolveum.midpoint.web.component.util.VisibleBehaviour;
import com.evolveum.midpoint.web.page.admin.users.dto.UserDtoStatus;
import com.evolveum.midpoint.web.session.PageStorage;
import com.evolveum.midpoint.web.session.SessionStorage;
import com.evolveum.midpoint.web.session.UserProfileStorage.TableId;
import com.evolveum.midpoint.xml.ns._public.common.common_3.*;

/**
 * @author semancik
 * @author skublik
 */
@PanelType(name = "projections")
@PanelInstance(identifier = "projections", applicableForType = FocusType.class,
        display = @PanelDisplay(label = "pageAdminFocus.projections", icon = GuiStyleConstants.CLASS_SHADOW_ICON_ACCOUNT, order = 20))
@Counter(provider = FocusProjectionsCounter.class)
public class FocusProjectionsPanel<F extends FocusType> extends AbstractObjectMainPanel<F, FocusDetailsModels<F>> {
    private static final long serialVersionUID = 1L;

    private static final String ID_SHADOW_TABLE = "shadowTable";
    private static final String ID_DEAD_SHADOWS = "deadShadows";

    private static final String DOT_CLASS = FocusProjectionsPanel.class.getName() + ".";
    private static final String OPERATION_ADD_ACCOUNT = DOT_CLASS + "addShadow";

    private static final String OPERATION_LOAD_SHADOW = DOT_CLASS + "loadShadow";

    private static final Trace LOGGER = TraceManager.getTrace(FocusProjectionsPanel.class);

    public FocusProjectionsPanel(String id, FocusDetailsModels<F> focusModel, ContainerPanelConfigurationType config) {
        super(id, focusModel, config);
    }

    private PrismObjectDefinition<ShadowType> getShadowDefinition() {
        return getPrismContext().getSchemaRegistry().findObjectDefinitionByCompileTimeClass(ShadowType.class);
    }

    protected void initLayout() {

        IModel<Integer> deadShadows = new ReadOnlyModel<>(this::countDeadShadows);
        Label label = new Label(ID_DEAD_SHADOWS, deadShadows);
        label.add(new VisibleBehaviour(() -> deadShadows.getObject() > 0));
        add(label);

        MultivalueContainerListPanelWithDetailsPanel<ShadowType> multivalueContainerListPanel =
                new MultivalueContainerListPanelWithDetailsPanel<ShadowType>(ID_SHADOW_TABLE, ShadowType.class, getPanelConfiguration()) {

            private static final long serialVersionUID = 1L;

                    @Override
                    protected ISelectableDataProvider<ShadowType, PrismContainerValueWrapper<ShadowType>> createProvider() {
                        return new ProjectionsListProvider(FocusProjectionsPanel.this, getSearchModel(), loadShadowModel()) {
                            @Override
                            protected PageStorage getPageStorage() {
                                PageStorage storage = getSession().getSessionStorage().getPageStorageMap().get(SessionStorage.KEY_FOCUS_PROJECTION_TABLE);
                                if (storage == null) {
                                    storage = getSession().getSessionStorage().initPageStorage(SessionStorage.KEY_FOCUS_PROJECTION_TABLE);
                                }
                                return storage;
                            }
                        };
                    }

                    @Override
                    protected void newItemPerformed(AjaxRequestTarget target, AssignmentObjectRelation relation) {
                        List<QName> supportedTypes = Arrays.asList(ResourceType.COMPLEX_TYPE);
                        PageBase pageBase = FocusProjectionsPanel.this.getPageBase();
                        ObjectBrowserPanel<ResourceType> resourceSelectionPanel = new ObjectBrowserPanel<>(
                                pageBase.getMainPopupBodyId(), ResourceType.class, supportedTypes, true,
                                pageBase) {

                            private static final long serialVersionUID = 1L;

                            @Override
                            protected void addPerformed(AjaxRequestTarget target, QName type,
                                                        List<ResourceType> selected) {
                                FocusProjectionsPanel.this.addSelectedAccountPerformed(target,
                                        selected);
                                target.add(getPageBase().getFeedbackPanel());
                            }
                        };
                        resourceSelectionPanel.setOutputMarkupId(true);
                        pageBase.showMainPopup(resourceSelectionPanel,
                                target);
                    }

                    @Override
                    protected boolean isCreateNewObjectVisible() {
                        PrismObjectDefinition<F> def = FocusProjectionsPanel.this.getObjectWrapperModel().getObject().getObject().getDefinition();
                        PrismReferenceDefinition ref = def.findReferenceDefinition(UserType.F_LINK_REF);
                        return (ref.canRead() && ref.canAdd());
                    }

                    @Override
                    protected IModel<PrismContainerWrapper<ShadowType>> getContainerModel() {
                        return null;
                    }


                    @Override
                    protected TableId getTableId() {
                        return TableId.FOCUS_PROJECTION_TABLE;
                    }

                    @Override
                    protected List<IColumn<PrismContainerValueWrapper<ShadowType>, String>> createDefaultColumns() {
                        return initBasicColumns();
                    }

                    @Override
                    protected IColumn<PrismContainerValueWrapper<ShadowType>, String> createNameColumn(IModel<String> displayModel, GuiObjectColumnType customColumn, ItemPath itemPath, ExpressionType expression) {
                        return createProjectionNameColumn(displayModel, customColumn, itemPath, expression);
                    }

                    @Override
                    protected IColumn<PrismContainerValueWrapper<ShadowType>, String> createIconColumn() {
                        return new CompositedIconColumn<>(Model.of("")) {

                            private static final long serialVersionUID = 1L;

                            @Override
                            protected CompositedIcon getCompositedIcon(IModel<PrismContainerValueWrapper<ShadowType>> rowModel) {
                                if (rowModel == null || rowModel.getObject() == null || rowModel.getObject().getRealValue() == null) {
                                    return new CompositedIconBuilder().build();
                                }
                                ShadowType shadow = createShadowType(rowModel);
                                return WebComponentUtil.createAccountIcon(shadow, getPageBase(), true);
                            }

                        };
                    }

                    @Override
                    protected IColumn<PrismContainerValueWrapper<ShadowType>, String> createCheckboxColumn() {
                        return new CheckBoxHeaderColumn<>();
                    }

                    @Override
                    protected List<InlineMenuItem> createInlineMenu() {
                        return createShadowMenu();
                    }

                    @Override
                    public void editItemPerformed(AjaxRequestTarget target,
                            IModel<PrismContainerValueWrapper<ShadowType>> rowModel,
                            List<PrismContainerValueWrapper<ShadowType>> listItems) {

                        loadShadowIfNeeded(rowModel, target);

                        if (listItems != null) {
                            listItems.forEach(value -> {
                                if (((ShadowWrapper) value.getParent()).isLoadWithNoFetch()) {
                                    loadFullShadow((PrismObjectValueWrapper) value, target);
                                }
                            });
                        }
                        super.editItemPerformed(target, rowModel, listItems);
                    }

                    @Override
                    protected Search createSearch(Class<ShadowType> type) {
                        Search search = SearchFactory.createProjectionsTabSearch(getPageBase());
//                        PropertySearchItem<Boolean> defaultDeadItem = search.findPropertySearchItem(ShadowType.F_DEAD);
//                        if (defaultDeadItem != null) {
//                            defaultDeadItem.setVisible(false);
//                        }
//                        addDeadSearchItem(search);
                        return search;
                    }

                    @Override
                    protected List<SearchItemDefinition> initSearchableItems(
                            PrismContainerDefinition<ShadowType> containerDef) {
                        List<SearchItemDefinition> defs = new ArrayList<>();
                        SearchFactory.addSearchRefDef(containerDef, ShadowType.F_RESOURCE_REF, defs, AreaCategoryType.ADMINISTRATION, getPageBase());
                        SearchFactory.addSearchPropertyDef(containerDef, ShadowType.F_NAME, defs);
                        SearchFactory.addSearchPropertyDef(containerDef, ShadowType.F_INTENT, defs);
                        SearchFactory.addSearchPropertyDef(containerDef, ShadowType.F_KIND, defs);
                        return defs;
                    }

                    @Override
                    protected List<? super AbstractSearchItemWrapper> initSearchableItemWrappers(PrismContainerDefinition<ShadowType> containerDef){
                        List<? super AbstractSearchItemWrapper> defs = new ArrayList<>();

                        SearchFactory.addSearchRefWrapper(containerDef, ShadowType.F_RESOURCE_REF, defs, AreaCategoryType.ADMINISTRATION, getPageBase());
                        SearchFactory.addSearchPropertyWrapper(containerDef, ShadowType.F_NAME, defs);
                        SearchFactory.addSearchPropertyWrapper(containerDef, ShadowType.F_INTENT, defs);
                        SearchFactory.addSearchPropertyWrapper(containerDef, ShadowType.F_KIND, defs);

                        return defs;
                    }

                    @Override
                    protected MultivalueContainerDetailsPanel<ShadowType> getMultivalueContainerDetailsPanel(
                            ListItem<PrismContainerValueWrapper<ShadowType>> item) {
                        return FocusProjectionsPanel.this.getMultivalueContainerDetailsPanel(item);
                    }
                };
        add(multivalueContainerListPanel);
        setOutputMarkupId(true);
    }

    private IColumn<PrismContainerValueWrapper<ShadowType>, String> createProjectionNameColumn(IModel<String> displayModel, GuiObjectColumnType customColumn, ItemPath itemPath, ExpressionType expression) {
        if (expression != null) {
            return new AjaxLinkColumn<>(displayModel) {
                private static final long serialVersionUID = 1L;

                @Override
                public IModel<String> createLinkModel(IModel<PrismContainerValueWrapper<ShadowType>> rowModel) {
                    return new LoadableModel<>() {
                        @Override
                        protected String load() {
                            Collection<String> evaluatedValues = getMultivalueContainerListPanel().loadExportableColumnDataModel(rowModel, customColumn, itemPath, expression);
                            if (CollectionUtils.isEmpty(evaluatedValues)) {
                                return "";
                            }
                            if (evaluatedValues.size() == 1) {
                                return evaluatedValues.iterator().next();
                            }
                            return String.join(", ", evaluatedValues);
                        }
                    };
                }


                @Override
                public void onClick(AjaxRequestTarget target, IModel<PrismContainerValueWrapper<ShadowType>> rowModel) {
                    getMultivalueContainerListPanel().itemDetailsPerformed(target, rowModel);
                    target.add(getPageBase().getFeedbackPanel());
                }
            };
        }

        IModel<PrismContainerDefinition<ShadowType>> shadowDef = Model.of(getShadowDefinition());
        return new PrismPropertyWrapperColumn<ShadowType, String>(shadowDef, ShadowType.F_NAME, ColumnType.LINK, getPageBase()) {
            private static final long serialVersionUID = 1L;

            @Override
            protected void onClick(AjaxRequestTarget target, IModel<PrismContainerValueWrapper<ShadowType>> rowModel) {
                getMultivalueContainerListPanel().itemDetailsPerformed(target, rowModel);
                target.add(getPageBase().getFeedbackPanel());
            }

        };
    }

    private IModel<List<PrismContainerValueWrapper<ShadowType>>> loadShadowModel() {
        return () -> {
                List<PrismContainerValueWrapper<ShadowType>> items = new ArrayList<>();
                for (ShadowWrapper projection : getProjectionsModel().getObject()) {
                    items.add(projection.getValue());
                }
                return items;
        };
    }

    private LoadableDetachableModel<List<ShadowWrapper>> getProjectionsModel() {
        return getObjectDetailsModels().getProjectionModel();
    }

    private int countDeadShadows() {
        if (getProjectionsModel() == null) {
            return 0;
        }

        if (!getProjectionsModel().isAttached()) {
            return WebComponentUtil.countLinkForDeadShadows(getObjectWrapper().getObject().asObjectable().getLinkRef());
        }

        List<ShadowWrapper> projectionWrappers = getProjectionsModel().getObject();
        if (projectionWrappers == null) {
            return 0;
        }

        int dead = 0;
        for (ShadowWrapper projectionWrapper : projectionWrappers) {
            if (projectionWrapper.isDead()) {
                dead++;
            }
        }
        return dead;
    }

    private void addDeadSearchItem(Search search) {
        SearchItemDefinition def = new SearchItemDefinition(ShadowType.F_DEAD,
                getShadowDefinition().findPropertyDefinition(ShadowType.F_DEAD),
                Arrays.asList(new SearchValue<>(true), new SearchValue<>(false)));
<<<<<<< HEAD
        //todo create dead search item for refactored search
//        DeadShadowSearchItem deadShadowSearchItem = new DeadShadowSearchItem(search, def);
//        search.addSpecialItem(deadShadowSearchItem);
//        SearchItemDefinition def = new SearchItemDefinition(ShadowType.F_DEAD,
//                getShadowDefinition().findPropertyDefinition(ShadowType.F_DEAD),
//                Arrays.asList(new SearchValue<>(true), new SearchValue<>(false)));
//        PropertySearchItem<Boolean> deadSearchItem = new PropertySearchItem<>(search, def, new SearchValue<>(false)) {
//
//            @Override
//            public ObjectFilter transformToFilter() {
//                DisplayableValue<Boolean> selectedValue = getValue();
//                if (selectedValue == null) {
//                    return null;
//                }
//                Boolean value = selectedValue.getValue();
//                if (BooleanUtils.isTrue(value)) {
//                    return null; // let the default behavior to take their chance
//                }
//
//                return PrismContext.get().queryFor(ShadowType.class)
//                        .not()
//                        .item(ShadowType.F_DEAD)
//                        .eq(true)
//                        .buildFilter();
//            }
//
//            @Override
//            protected boolean canRemoveSearchItem() {
//                return false;
//            }
//        };
//        deadSearchItem.setFixed(true);
//        search.addSpecialItem(deadSearchItem);
=======
        DeadShadowSearchItem deadShadowSearchItem = new DeadShadowSearchItem(search, def);
        search.addSpecialItem(deadShadowSearchItem);
>>>>>>> d3d3f3ee
    }

    private void loadShadowIfNeeded(IModel<PrismContainerValueWrapper<ShadowType>> rowModel, AjaxRequestTarget target) {
        if (rowModel == null) {
            return;
        }

        PrismContainerValueWrapper<ShadowType> shadow = rowModel.getObject();
        if (shadow == null) {
            return;
        }

        ShadowWrapper shadowWrapper = shadow.getParent();
        if (shadowWrapper == null) {
            return;
        }

        if (shadowWrapper.isLoadWithNoFetch()) {
            loadFullShadow((PrismObjectValueWrapper)rowModel.getObject(), target);
        }
    }

    public void loadFullShadow(PrismObjectValueWrapper<ShadowType> shadowWrapperValue, AjaxRequestTarget target) {
        LOGGER.trace("Loading full shadow");
        long start = System.currentTimeMillis();
        if (shadowWrapperValue.getRealValue() == null) {
            error(getString("pageAdminFocus.message.couldntCreateShadowWrapper"));
            LOGGER.error("Couldn't create shadow wrapper, because RealValue is null in " + shadowWrapperValue);
            return;
        }
        String oid = shadowWrapperValue.getRealValue().getOid();
        Task task = getPageBase().createSimpleTask(OPERATION_LOAD_SHADOW);
        OperationResult result = task.getResult();
        long loadStart = System.currentTimeMillis();
        PrismObject<ShadowType> projection = getPrismObjectForShadowWrapper(oid, false, task,
                result, createLoadOptionForShadowWrapper());

        long loadEnd = System.currentTimeMillis();
        LOGGER.trace("Load projection in {} ms", loadEnd - loadStart);
        if (projection == null) {
            result.recordFatalError(getString("PageAdminFocus.message.loadFullShadow.fatalError", shadowWrapperValue.getRealValue()));
            getPageBase().showResult(result);
            target.add(getPageBase().getFeedbackPanel());
            return;
        }

        long wrapperStart = System.currentTimeMillis();
        ShadowWrapper shadowWrapperNew;
        try {
            shadowWrapperNew = loadShadowWrapper(projection, task, result);
            shadowWrapperValue.clearItems();
            shadowWrapperValue.addItems((Collection) shadowWrapperNew.getValue().getItems());
            ((ShadowWrapper) shadowWrapperValue.getParent()).setLoadWithNoFetch(false);
        } catch (SchemaException e) {
            error(getString("pageAdminFocus.message.couldntCreateShadowWrapper"));
            LOGGER.error("Couldn't create shadow wrapper", e);
        }
        long wrapperEnd = System.currentTimeMillis();
        LOGGER.trace("Wrapper loaded in {} ms", wrapperEnd - wrapperStart);
        long end = System.currentTimeMillis();
        LOGGER.trace("Got full shadow in {} ms", end - start);
    }

    private MultivalueContainerDetailsPanel<ShadowType> getMultivalueContainerDetailsPanel(
            ListItem<PrismContainerValueWrapper<ShadowType>> item) {
        MultivalueContainerDetailsPanel<ShadowType> detailsPanel = new MultivalueContainerDetailsPanel<ShadowType>(MultivalueContainerListPanelWithDetailsPanel.ID_ITEM_DETAILS, item.getModel(), false) {

            private static final long serialVersionUID = 1L;

            @Override
            protected DisplayNamePanel<ShadowType> createDisplayNamePanel(String displayNamePanelId) {
                IModel<ShadowType> shadowModel = () -> createShadowType(item.getModel());
                return new ProjectionDisplayNamePanel(displayNamePanelId, shadowModel);
            }

            @Override
            protected @NotNull List<ITab> createTabs() {
                List<ITab> tabs = super.createTabs();
                tabs.add(new PanelTab(createStringResource("ShadowType.basic")) {
                    @Override
                    public WebMarkupContainer createPanel(String panelId) {
                        ContainerPanelConfigurationType config = getBasicShadowPanelConfiguration(getModelObject().getRealValue());
                        ShadowPanel shadowPanel = new ShadowPanel(panelId, getParentModel(getModel()), config);
                        return shadowPanel;
                    }
                });
                return tabs;
            }
        };
        return detailsPanel;
    }

    private ContainerPanelConfigurationType getBasicShadowPanelConfiguration(ShadowType shadowType) {
        GuiShadowDetailsPageType detailsPageType = findShadowDetailsPageConfiguration(shadowType);
        if (detailsPageType == null) {
            return null;
        }

        List<ContainerPanelConfigurationType> basicPanelConfig = detailsPageType.getPanel().stream().filter(p -> p.getIdentifier().equals("shadowBasic")).collect(Collectors.toList());
        if (basicPanelConfig.size() == 1) {
            return basicPanelConfig.get(0);
        }

        //TODO at least log unexpected situation
        return null;
    }

    private GuiShadowDetailsPageType findShadowDetailsPageConfiguration(ShadowType shadowType) {
        return getPageBase().getCompiledGuiProfile().findShadowDetailsConfiguration(createResourceShadowDiscriminator(shadowType));
    }

    private ResourceShadowDiscriminator createResourceShadowDiscriminator(ShadowType shadow) {
        return new ResourceShadowDiscriminator(shadow.getResourceRef().getOid(), shadow.getKind(), shadow.getIntent(), null, false);
    }

    private IModel<ShadowWrapper> getParentModel(IModel<PrismContainerValueWrapper<ShadowType>> model) {
        return new PropertyModel<>(model, "parent");
    }


    private List<IColumn<PrismContainerValueWrapper<ShadowType>, String>> initBasicColumns() {

        IModel<PrismContainerDefinition<ShadowType>> shadowDef = Model.of(getShadowDefinition());

        List<IColumn<PrismContainerValueWrapper<ShadowType>, String>> columns = new ArrayList<>();

        columns.add(new PrismReferenceWrapperColumn<>(shadowDef, ShadowType.F_RESOURCE_REF, ColumnType.STRING, getPageBase()));
        columns.add(new PrismPropertyWrapperColumn<ShadowType, String>(shadowDef, ShadowType.F_OBJECT_CLASS, ColumnType.STRING, getPageBase()));
        columns.add(new PrismPropertyWrapperColumn<ShadowType, String>(shadowDef, ShadowType.F_KIND, ColumnType.STRING, getPageBase()) {
            @Override
            public String getCssClass() {
                return "col-xs-1";
            }
        });
        columns.add(new PrismPropertyWrapperColumn<ShadowType, String>(shadowDef, ShadowType.F_INTENT, ColumnType.STRING, getPageBase()) {
            @Override
            public String getCssClass() {
                return "col-xs-1";
            }
        });
        columns.add(new PrismContainerWrapperColumn<>(shadowDef, ShadowType.F_PENDING_OPERATION, getPageBase()) {
            @Override
            public String getCssClass() {
                return "col-xs-2";
            }

            @Override
            protected <IW extends ItemWrapper> Component createColumnPanel(String componentId, IModel<IW> rowModel) {
                IW object = rowModel.getObject();
                if (object == null) {
                    return new WebMarkupContainer(componentId);
                }
                List<PrismValueWrapper<PendingOperationType>> values = object.getValues();
                List<PendingOperationType> pendingOperations = values.stream().map(operation -> operation.getRealValue()).collect(Collectors.toList());
                return new PendingOperationPanel(componentId, Model.ofList(pendingOperations));
            }
        });

        return columns;
    }

    private ShadowType createShadowType(IModel<PrismContainerValueWrapper<ShadowType>> rowModel) {
        ShadowType shadow = rowModel.getObject().getRealValue();
        try {
            PrismPropertyWrapper<Boolean> dead = rowModel.getObject().findProperty(ShadowType.F_DEAD);
            if (dead != null && !dead.isEmpty()) {
                shadow.setDead(dead.getValue().getRealValue());
            }
        } catch (SchemaException e) {
            LOGGER.error("Couldn't find property " + ShadowType.F_DEAD);
        }
        try {
            PrismContainerWrapper<ActivationType> activation = rowModel.getObject().findContainer(ShadowType.F_ACTIVATION);
            if (activation != null && !activation.isEmpty()) {
                shadow.setActivation(activation.getValue().getRealValue());
            }
        } catch (SchemaException e) {
            LOGGER.error("Couldn't find container " + ShadowType.F_ACTIVATION);
        }
        try {
            PrismContainerWrapper<TriggerType> triggers = rowModel.getObject().findContainer(ShadowType.F_TRIGGER);
            if (triggers != null && !triggers.isEmpty()) {
                for (PrismContainerValueWrapper<TriggerType> trigger : triggers.getValues()) {
                    if (trigger != null) {
                        shadow.getTrigger().add(trigger.getRealValue().clone());
                    }
                }
            }
        } catch (SchemaException e) {
            LOGGER.error("Couldn't find container " + ShadowType.F_TRIGGER);
        }
        return shadow;
    }

    private MultivalueContainerListPanelWithDetailsPanel<ShadowType> getMultivalueContainerListPanel() {
        return ((MultivalueContainerListPanelWithDetailsPanel<ShadowType>) get(ID_SHADOW_TABLE));
    }

    private void addSelectedAccountPerformed(AjaxRequestTarget target, List<ResourceType> newResources) {
        getPageBase().hideMainPopup(target);

        if (newResources.isEmpty()) {
            warn(getString("pageUser.message.noResourceSelected"));
            return;
        }

        for (ResourceType resource : newResources) {
            try {
                ResourceSchema refinedSchema = getRefinedSchema(resource);
                if (LOGGER.isTraceEnabled()) {
                    LOGGER.trace("Refined schema for {}\n{}", resource, refinedSchema.debugDump());
                }

                ResourceObjectTypeDefinition accountDefinition = refinedSchema
                        .findDefaultOrAnyObjectTypeDefinition(ShadowKindType.ACCOUNT);
                if (accountDefinition == null) {
                    error(getString("pageAdminFocus.message.couldntCreateAccountNoAccountSchema",
                            resource.getName()));
                    continue;
                }
//                shadow.asPrismContainer().findOrCreateContainer(ShadowType.F_ATTRIBUTES).applyDefinition(accountDefinition.toResourceAttributeContainerDefinition());

                ShadowType shadow = createNewShadow(resource, accountDefinition);

                ShadowWrapper wrapperNew = createShadowWrapper(shadow);

                getProjectionsModel().getObject().add(wrapperNew);
            } catch (Exception ex) {
                error(getString("pageAdminFocus.message.couldntCreateAccount", resource.getName(),
                        ex.getMessage()));
                LoggingUtils.logUnexpectedException(LOGGER, "Couldn't create account", ex);
            }
        }
        target.add(getMultivalueContainerListPanel());
    }

    private ShadowType createNewShadow(ResourceType resource, ResourceObjectTypeDefinition accountDefinition) {
        ShadowType shadow = new ShadowType(getPrismContext());
        shadow.setResourceRef(ObjectTypeUtil.createObjectRef(resource, SchemaConstants.ORG_DEFAULT));
        QName objectClass = accountDefinition.getTypeName();
        shadow.setObjectClass(objectClass);
        shadow.setIntent(accountDefinition.getIntent());
        shadow.setKind(accountDefinition.getKind());
        return shadow;
    }

    private ResourceSchema getRefinedSchema(ResourceType resource) throws SchemaException {
        ResourceSchema refinedSchema = ResourceSchemaFactory.getCompleteSchema(resource.asPrismObject(), LayerType.PRESENTATION);
        if (refinedSchema == null) {
            Task task = getPageBase().createSimpleTask(FocusPersonasTabPanel.class.getSimpleName() + ".loadResource");
            OperationResult result = task.getResult();
            resource = WebModelServiceUtils.loadObject(ResourceType.class, resource.getOid(), getPageBase(), task, result).asObjectable();
            result.recomputeStatus();

            refinedSchema = ResourceSchemaFactory.getCompleteSchema(resource, LayerType.PRESENTATION);

            if (refinedSchema == null) {
                error(getString("pageAdminFocus.message.couldntCreateAccountNoSchema",
                        resource.getName()));
            }
        }
        return refinedSchema;
    }

    private ShadowWrapper createShadowWrapper(ShadowType shadow) throws SchemaException {
        Task task = getPageBase().createSimpleTask(OPERATION_ADD_ACCOUNT);
        PrismObjectWrapperFactory<ShadowType> factory = getPageBase().findObjectWrapperFactory(shadow.asPrismContainer().getDefinition());
        WrapperContext context = new WrapperContext(task, task.getResult());
        ShadowWrapper wrapperNew = (ShadowWrapper) factory.createObjectWrapper(shadow.asPrismContainer(), ItemStatus.ADDED, context);

        if (task.getResult() != null
                && !WebComponentUtil.isSuccessOrHandledError(task.getResult())) {
            getPageBase().showResult(task.getResult(), false);
        }
        wrapperNew.setProjectionStatus(UserDtoStatus.ADD);
        return wrapperNew;
    }

    private List<InlineMenuItem> createShadowMenu() {
        List<InlineMenuItem> items = new ArrayList<>();

        PrismObjectDefinition<F> def = getObjectWrapperModel().getObject().getObject().getDefinition();
        PrismReferenceDefinition ref = def.findReferenceDefinition(UserType.F_LINK_REF);
        InlineMenuItem item;
        PrismPropertyDefinition<ActivationStatusType> administrativeStatus = def
                .findPropertyDefinition(SchemaConstants.PATH_ACTIVATION_ADMINISTRATIVE_STATUS);
        if (administrativeStatus.canRead() && administrativeStatus.canModify()) {
            item = new ButtonInlineMenuItem(createStringResource("pageAdminFocus.button.enable")) {
                private static final long serialVersionUID = 1L;

                @Override
                public InlineMenuItemAction initAction() {
                    return new ColumnMenuAction() {
                        private static final long serialVersionUID = 1L;

                        @Override
                        public void onClick(AjaxRequestTarget target) {
                            updateShadowActivation(target, getMultivalueContainerListPanel()
                                    .getPerformedSelectedItems(getRowModel()), true);
                        }
                    };
                }

                @Override
                public CompositedIconBuilder getIconCompositedBuilder() {
                    return getDefaultCompositedIconBuilder("fa fa-check");
                }
            };
            items.add(item);
            item = new InlineMenuItem(createStringResource("pageAdminFocus.button.disable")) {
                private static final long serialVersionUID = 1L;

                @Override
                public InlineMenuItemAction initAction() {
                    return new ColumnMenuAction() {
                        private static final long serialVersionUID = 1L;

                        @Override
                        public void onClick(AjaxRequestTarget target) {
                            updateShadowActivation(target, getMultivalueContainerListPanel()
                                    .getPerformedSelectedItems(getRowModel()), false);
                        }
                    };
                }
            };
            items.add(item);
        }
        if (ref.canRead() && ref.canAdd()) {
            item = new InlineMenuItem(createStringResource("pageAdminFocus.button.unlink")) {
                private static final long serialVersionUID = 1L;

                @Override
                public InlineMenuItemAction initAction() {
                    return new ColumnMenuAction() {
                        private static final long serialVersionUID = 1L;

                        @Override
                        public void onClick(AjaxRequestTarget target) {
                            unlinkProjectionPerformed(target, getMultivalueContainerListPanel()
                                    .getPerformedSelectedItems(getRowModel()));
                        }
                    };
                }
            };
            items.add(item);
        }
        PrismPropertyDefinition<LockoutStatusType> locakoutStatus = def.findPropertyDefinition(SchemaConstants.PATH_ACTIVATION_LOCKOUT_STATUS);
        if (locakoutStatus.canRead() && locakoutStatus.canModify()) {
            item = new InlineMenuItem(createStringResource("pageAdminFocus.button.unlock")) {
                private static final long serialVersionUID = 1L;

                @Override
                public InlineMenuItemAction initAction() {
                    return new ColumnMenuAction() {
                        private static final long serialVersionUID = 1L;

                        @Override
                        public void onClick(AjaxRequestTarget target) {
                            unlockShadowPerformed(target, getMultivalueContainerListPanel()
                                    .getPerformedSelectedItems(getRowModel()));
                        }
                    };
                }
            };
            items.add(item);
        }
        if (administrativeStatus.canRead() && administrativeStatus.canModify()) {
//            items.add(new InlineMenuItem());
            item = new InlineMenuItem(createStringResource("pageAdminFocus.button.delete")) {
                private static final long serialVersionUID = 1L;

                @Override
                public InlineMenuItemAction initAction() {
                    return new ColumnMenuAction() {
                        private static final long serialVersionUID = 1L;

                        @Override
                        public void onClick(AjaxRequestTarget target) {
                            deleteProjectionPerformed(target, getMultivalueContainerListPanel()
                                    .getPerformedSelectedItems(getRowModel()));
                        }
                    };
                }
            };
            items.add(item);
        }
        item = new ButtonInlineMenuItem(createStringResource("PageBase.button.edit")) {
            private static final long serialVersionUID = 1L;

            @Override
            public CompositedIconBuilder getIconCompositedBuilder() {
                return getDefaultCompositedIconBuilder(GuiStyleConstants.CLASS_EDIT_MENU_ITEM);
            }

            @Override
            public InlineMenuItemAction initAction() {
                return new ColumnMenuAction() {
                    private static final long serialVersionUID = 1L;

                    @Override
                    public void onClick(AjaxRequestTarget target) {
                        getMultivalueContainerListPanel().editItemPerformed(target,
                                getRowModel(), getMultivalueContainerListPanel().getSelectedObjects());
                        target.add(getPageBase().getFeedbackPanel());
                    }
                };
            }
        };
        items.add(item);
        return items;
    }

    private void deleteProjectionPerformed(AjaxRequestTarget target,
            List<PrismContainerValueWrapper<ShadowType>> selected) {
        if (!isAnyProjectionSelected(target, selected)) {
            return;
        }

        showModalWindow(getDeleteProjectionPopupContent(selected),
                target);
    }

    protected void showModalWindow(Popupable popupable, AjaxRequestTarget target) {
        getPageBase().showMainPopup(popupable, target);
        target.add(getPageBase().getFeedbackPanel());
    }

    private boolean isAnyProjectionSelected(AjaxRequestTarget target,
            List<PrismContainerValueWrapper<ShadowType>> selected) {
        if (selected.isEmpty()) {
            warn(getString("pageAdminFocus.message.noAccountSelected"));
            target.add(getPageBase().getFeedbackPanel());
            return false;
        }

        return true;
    }

    private void updateShadowActivation(AjaxRequestTarget target,
            List<PrismContainerValueWrapper<ShadowType>> accounts, boolean enabled) {

        if (!isAnyProjectionSelected(target, accounts)) {
            return;
        }

        for (PrismContainerValueWrapper<ShadowType> account : accounts) {
//            if (!account.isLoadedOK()) {
//                continue;
//            }
            try {
//                ObjectWrapperOld<ShadowType> wrapper = account.getObjectOld();
//                PrismObjectWrapper<ShadowType> wrapper = account.getObject();
                PrismContainerWrapper<ActivationType> activation = account
                        .findContainer(ShadowType.F_ACTIVATION);
                if (activation == null) {
                    warn(getString("pageAdminFocus.message.noActivationFound"));
                    continue;
                }

                PrismPropertyWrapper<?> enabledProperty = activation.getValues().iterator().next()
                        .findProperty(ActivationType.F_ADMINISTRATIVE_STATUS);
                if (enabledProperty == null || enabledProperty.getValues().size() != 1) {
                    warn(getString("pageAdminFocus.message.noEnabledPropertyFound", account.getDisplayName()));
                    continue;
                }
                PrismValueWrapper<?> value = enabledProperty.getValues().get(0);
                ActivationStatusType status = enabled ? ActivationStatusType.ENABLED
                        : ActivationStatusType.DISABLED;
                ((PrismPropertyValue) value.getNewValue()).setValue(status);

            } catch (SchemaException e) {
                // TODO Auto-generated catch block
                e.printStackTrace();
            }

//            wrapper.setSelected(false);
        }
        info(getString("pageAdminFocus.message.updated." + enabled));
        target.add(getPageBase().getFeedbackPanel(), getMultivalueContainerListPanel());
    }

    private void unlockShadowPerformed(AjaxRequestTarget target,
            List<PrismContainerValueWrapper<ShadowType>> selected) {
        if (!isAnyProjectionSelected(target, selected)) {
            return;
        }

        for (PrismContainerValueWrapper<ShadowType> account : selected) {
//            if (!account.isLoadedOK()) {
//                continue;
//            }
            try {
//                ObjectWrapperOld<ShadowType> wrapper = account.getObjectOld();
//                PrismObjectWrapper<ShadowType> wrapper = account.getObject();
//                wrapper.setSelected(false);

                PrismContainerWrapper<ActivationType> activation = account.findContainer(ShadowType.F_ACTIVATION);
                if (activation == null) {
                    warn(getString("pageAdminFocus.message.noActivationFound", account.getDisplayName()));
                    continue;
                }

                PrismPropertyWrapper<?> lockedProperty = activation.getValues().iterator()
                        .next().findProperty(ActivationType.F_LOCKOUT_STATUS);
                if (lockedProperty == null || lockedProperty.getValues().size() != 1) {
                    warn(getString("pageAdminFocus.message.noLockoutStatusPropertyFound"));
                    continue;
                }
                PrismValueWrapper<?> value = lockedProperty.getValues().get(0);
                ((PrismPropertyValue) value.getNewValue()).setValue(LockoutStatusType.NORMAL);
            } catch (SchemaException e) {
                // TODO Auto-generated catch block
                e.printStackTrace();
            }// TODO only for really unlocked accounts
        }
        info(getString("pageAdminFocus.message.unlocked"));
        target.add(getPageBase().getFeedbackPanel(), getMultivalueContainerListPanel());
    }

    private void unlinkProjectionPerformed(AjaxRequestTarget target,
            List<PrismContainerValueWrapper<ShadowType>> selected) {
        if (!isAnyProjectionSelected(target, selected)) {
            return;
        }

        for (PrismContainerValueWrapper projection : selected) {
            if (UserDtoStatus.ADD.equals(((ShadowWrapper) projection.getParent()).getProjectionStatus())) {
                continue;
            }
            ((ShadowWrapper) projection.getParent()).setProjectionStatus(UserDtoStatus.UNLINK);
        }
        target.add(getMultivalueContainerListPanel());
    }

    private Popupable getDeleteProjectionPopupContent(List<PrismContainerValueWrapper<ShadowType>> selected) {
        ConfirmationPanel dialog = new DeleteConfirmationPanel(getPageBase().getMainPopupBodyId(),
                new IModel<String>() {
                    private static final long serialVersionUID = 1L;

                    @Override
                    public String getObject() {
                        return createStringResource("pageAdminFocus.message.deleteAccountConfirm",
                                selected.size()).getString();
                    }
                }) {
            private static final long serialVersionUID = 1L;

            @Override
            public void yesPerformed(AjaxRequestTarget target) {
                deleteAccountConfirmedPerformed(target, selected);
            }
        };
        return dialog;
    }

    private void deleteAccountConfirmedPerformed(AjaxRequestTarget target,
            List<PrismContainerValueWrapper<ShadowType>> selected) {
        List<ShadowWrapper> accounts = getProjectionsModel().getObject();
        for (PrismContainerValueWrapper<ShadowType> account : selected) {
            if (UserDtoStatus.ADD.equals(((ShadowWrapper) account.getParent()).getProjectionStatus())) {
                accounts.remove(account.getParent());
            } else {
                ((ShadowWrapper) account.getParent()).setProjectionStatus(UserDtoStatus.DELETE);
            }
        }
        target.add(getMultivalueContainerListPanel());
    }

    private Collection<SelectorOptions<GetOperationOptions>> createLoadOptionForShadowWrapper() {
        return getPageBase().getOperationOptionsBuilder()
                .resolveNames()
                .build();
    }

    @NotNull
    public ShadowWrapper loadShadowWrapper(PrismObject<ShadowType> projection, Task task, OperationResult result) throws SchemaException {
        PrismObjectWrapperFactory<ShadowType> factory = getPageBase().findObjectWrapperFactory(projection.getDefinition());
        WrapperContext context = new WrapperContext(task, result);
        context.setCreateIfEmpty(true);
        context.setDetailsPageTypeConfiguration(findShadowDetailsPageConfiguration(projection.asObjectable()));
        ShadowWrapper wrapper = (ShadowWrapper) factory.createObjectWrapper(projection, ItemStatus.NOT_CHANGED, context);
        wrapper.setProjectionStatus(UserDtoStatus.MODIFY);
        return wrapper;
    }

    private PrismObject<ShadowType> getPrismObjectForShadowWrapper(String oid, boolean noFetch,
            Task task, OperationResult subResult, Collection<SelectorOptions<GetOperationOptions>> loadOptions) {
        if (oid == null) {
            return null;
        }

        if (noFetch) {
            GetOperationOptions rootOptions = SelectorOptions.findRootOptions(loadOptions);
            if (rootOptions == null) {
                loadOptions.add(new SelectorOptions<>(GetOperationOptions.createNoFetch()));
            } else {
                rootOptions.setNoFetch(true);
            }
        }

        PrismObject<ShadowType> projection = WebModelServiceUtils.loadObject(ShadowType.class, oid, loadOptions, getPageBase(), task, subResult);
        if (LOGGER.isTraceEnabled()) {
            LOGGER.trace("Loaded projection {} ({}):\n{}", oid, loadOptions, projection == null ? null : projection.debugDump());
        }

        return projection;
    }

}<|MERGE_RESOLUTION|>--- conflicted
+++ resolved
@@ -13,7 +13,7 @@
 import java.util.stream.Collectors;
 import javax.xml.namespace.QName;
 
-<<<<<<< HEAD
+import org.apache.commons.collections4.CollectionUtils;
 import com.evolveum.midpoint.schema.processor.ResourceObjectTypeDefinition;
 import com.evolveum.midpoint.schema.processor.ResourceSchema;
 import com.evolveum.midpoint.schema.processor.ResourceSchemaFactory;
@@ -21,9 +21,6 @@
 
 import com.evolveum.midpoint.gui.impl.component.search.AbstractSearchItemWrapper;
 
-=======
-import org.apache.commons.collections4.CollectionUtils;
->>>>>>> d3d3f3ee
 import org.apache.wicket.Component;
 import org.apache.wicket.ajax.AjaxRequestTarget;
 import org.apache.wicket.extensions.markup.html.repeater.data.table.IColumn;
@@ -66,10 +63,7 @@
 import com.evolveum.midpoint.gui.impl.prism.panel.ShadowPanel;
 import com.evolveum.midpoint.model.api.AssignmentObjectRelation;
 import com.evolveum.midpoint.prism.*;
-<<<<<<< HEAD
-=======
 import com.evolveum.midpoint.prism.path.ItemPath;
->>>>>>> d3d3f3ee
 import com.evolveum.midpoint.schema.GetOperationOptions;
 import com.evolveum.midpoint.schema.ResourceShadowDiscriminator;
 import com.evolveum.midpoint.schema.SelectorOptions;
@@ -386,44 +380,9 @@
         SearchItemDefinition def = new SearchItemDefinition(ShadowType.F_DEAD,
                 getShadowDefinition().findPropertyDefinition(ShadowType.F_DEAD),
                 Arrays.asList(new SearchValue<>(true), new SearchValue<>(false)));
-<<<<<<< HEAD
         //todo create dead search item for refactored search
-//        DeadShadowSearchItem deadShadowSearchItem = new DeadShadowSearchItem(search, def);
-//        search.addSpecialItem(deadShadowSearchItem);
-//        SearchItemDefinition def = new SearchItemDefinition(ShadowType.F_DEAD,
-//                getShadowDefinition().findPropertyDefinition(ShadowType.F_DEAD),
-//                Arrays.asList(new SearchValue<>(true), new SearchValue<>(false)));
-//        PropertySearchItem<Boolean> deadSearchItem = new PropertySearchItem<>(search, def, new SearchValue<>(false)) {
-//
-//            @Override
-//            public ObjectFilter transformToFilter() {
-//                DisplayableValue<Boolean> selectedValue = getValue();
-//                if (selectedValue == null) {
-//                    return null;
-//                }
-//                Boolean value = selectedValue.getValue();
-//                if (BooleanUtils.isTrue(value)) {
-//                    return null; // let the default behavior to take their chance
-//                }
-//
-//                return PrismContext.get().queryFor(ShadowType.class)
-//                        .not()
-//                        .item(ShadowType.F_DEAD)
-//                        .eq(true)
-//                        .buildFilter();
-//            }
-//
-//            @Override
-//            protected boolean canRemoveSearchItem() {
-//                return false;
-//            }
-//        };
-//        deadSearchItem.setFixed(true);
-//        search.addSpecialItem(deadSearchItem);
-=======
         DeadShadowSearchItem deadShadowSearchItem = new DeadShadowSearchItem(search, def);
         search.addSpecialItem(deadShadowSearchItem);
->>>>>>> d3d3f3ee
     }
 
     private void loadShadowIfNeeded(IModel<PrismContainerValueWrapper<ShadowType>> rowModel, AjaxRequestTarget target) {

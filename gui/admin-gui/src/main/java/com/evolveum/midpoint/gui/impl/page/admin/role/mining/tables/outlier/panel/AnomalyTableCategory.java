--- conflicted
+++ resolved
@@ -771,16 +771,6 @@
         for (AssignmentType assignmentType : assignment) {
             if (assignmentType.getTargetRef().getType().equals(RoleType.COMPLEX_TYPE)) {
                 assignmentOids.add(assignmentType.getTargetRef().getOid());
-<<<<<<< HEAD
-                String expiring = "Not defined";
-                ActivationType activation = assignmentType.getActivation();
-                if (activation != null) {
-                    expiring = activation.getEnableTimestamp() != null ? activation.getEnableTimestamp().toString() : "Not defined";
-                }
-
-                userDirectRoleAssignmentMap.put(assignmentType.getTargetRef().getOid(), expiring);
-=======
->>>>>>> afdba280
             }
         }
         return assignmentOids;

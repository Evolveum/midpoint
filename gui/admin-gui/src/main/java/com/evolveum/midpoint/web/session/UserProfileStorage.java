--- conflicted
+++ resolved
@@ -145,13 +145,10 @@
         PANEL_PROPERTIES_SECRET_PROVIDERS,
         PANEL_ENVIRONMENT_VARIABLES_SECRET_PROVIDERS,
         PANEL_CUSTOM_SECRET_PROVIDERS,
-<<<<<<< HEAD
+        PANEL_ASSOCIATION_TYPES,
         PANEL_DETECTED_PATTERN,
         PANEL_MIGRATED_ROLES,
-        PANEL_CANDIDATE_ROLES,
-=======
-        PANEL_ASSOCIATION_TYPES
->>>>>>> 880f0d76
+        PANEL_CANDIDATE_ROLES
     }
 
     private final Map<String, Integer> tables = new HashMap<>();

--- conflicted
+++ resolved
@@ -778,8 +778,6 @@
 		return null;
 	}
 
-<<<<<<< HEAD
-
 	public <T extends Containerable> ContainerWrapper<T> findContainerWrapper(QName qname) {
 		Validate.notNull(path, "QName must not be null.");
 		for (ItemWrapper wrapper : getItems()) {
@@ -794,8 +792,6 @@
 		return null;
 	}
 	
-=======
->>>>>>> 12667565
 	public <T extends Containerable> ContainerWrapper<T> findContainerWrapper(ItemPath path) {
 		Validate.notNull(path, "Path must not be null.");
 		for (ItemWrapper wrapper : getItems()) {

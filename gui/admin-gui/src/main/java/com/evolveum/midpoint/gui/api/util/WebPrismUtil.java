/*
 * Copyright (C) 2010-2020 Evolveum and contributors
 *
 * This work is dual-licensed under the Apache License 2.0
 * and European Union Public License. See LICENSE file for details.
 */
package com.evolveum.midpoint.gui.api.util;

import java.util.*;

import com.evolveum.midpoint.authentication.api.util.AuthUtil;

import com.evolveum.midpoint.gui.impl.prism.panel.ItemPanel;
import com.evolveum.midpoint.gui.impl.prism.panel.ItemPanelSettings;
import com.evolveum.midpoint.gui.impl.prism.panel.ItemWrapperComparator;
import com.evolveum.midpoint.gui.impl.prism.panel.vertical.form.VerticalFormPasswordPropertyPanel;
import com.evolveum.midpoint.gui.impl.prism.panel.vertical.form.VerticalFormPrismPropertyPanel;
import com.evolveum.midpoint.gui.impl.prism.panel.vertical.form.VerticalFormPrismReferencePanel;
import com.evolveum.midpoint.gui.impl.prism.panel.vertical.form.VerticalFormRoleAnalysisAttributeSettingPanel;
import com.evolveum.midpoint.gui.impl.prism.wrapper.ProtectedStringTypeWrapperImpl;
import com.evolveum.midpoint.prism.path.ItemName;
import com.evolveum.midpoint.schema.processor.*;
import com.evolveum.midpoint.util.QNameUtil;
import com.evolveum.midpoint.web.component.data.column.ColumnUtils;
import com.evolveum.midpoint.web.model.PrismContainerWrapperModel;
import com.evolveum.midpoint.web.util.ExpressionUtil;
import com.evolveum.midpoint.xml.ns._public.common.common_3.*;

import com.evolveum.midpoint.xml.ns._public.prism_schema_3.PrismSchemaType;
import com.evolveum.prism.xml.ns._public.types_3.ItemPathType;
import com.evolveum.prism.xml.ns._public.types_3.ProtectedStringType;

import org.apache.commons.collections4.CollectionUtils;
import org.apache.commons.lang3.StringUtils;
import org.apache.commons.lang3.Validate;
import org.apache.wicket.ajax.AjaxRequestTarget;

import com.evolveum.midpoint.gui.api.factory.wrapper.WrapperContext;
import com.evolveum.midpoint.gui.api.page.PageBase;
import com.evolveum.midpoint.gui.api.prism.wrapper.*;
import com.evolveum.midpoint.gui.impl.GuiChannel;
import com.evolveum.midpoint.model.api.authentication.GuiProfiledPrincipal;
import com.evolveum.midpoint.prism.*;
import com.evolveum.midpoint.prism.path.ItemPath;
import com.evolveum.midpoint.schema.result.OperationResult;
import com.evolveum.midpoint.schema.util.ObjectTypeUtil;
import com.evolveum.midpoint.task.api.Task;
import com.evolveum.midpoint.util.exception.SchemaException;
import com.evolveum.midpoint.util.logging.LoggingUtils;
import com.evolveum.midpoint.util.logging.Trace;
import com.evolveum.midpoint.util.logging.TraceManager;
import com.evolveum.midpoint.web.component.prism.ValueStatus;
import com.evolveum.midpoint.web.security.MidPointApplication;

import org.apache.wicket.model.IModel;
import org.apache.wicket.model.LoadableDetachableModel;
import org.jetbrains.annotations.NotNull;
import org.jetbrains.annotations.Nullable;

import javax.xml.namespace.QName;

/**
 * @author katka
 */
public class WebPrismUtil {

    private static final Trace LOGGER = TraceManager.getTrace(WebPrismUtil.class);

    private static final String DOT_CLASS = WebPrismUtil.class.getName() + ".";
    private static final String OPERATION_CREATE_NEW_VALUE = DOT_CLASS + "createNewValue";

    public static final ItemName PRISM_SCHEMA = new ItemName(PrismSchemaType.F_COMPLEX_TYPE.getNamespaceURI(), "prismSchema");

    public static <ID extends ItemDefinition<I>, I extends Item<?, ?>> String getHelpText(ID def, Class<?> containerClass) {
        if (def == null) {
            return null;
        }

        String help = def.getHelp();
        if (StringUtils.isNotEmpty(help)) {
            String defaultValue = help.replaceAll("\\s{2,}", " ").trim();
            return PageBase.createStringResourceStatic(help, defaultValue).getString();
        }

        QName name = def.getItemName();

        if (name != null && containerClass != null) {
            String localizedHelp = getLocalizedHelpWithContainerClass(name, containerClass);
            if (StringUtils.isNotEmpty(localizedHelp)) {
                return localizedHelp;
            }
        }

        String doc = def.getDocumentation();
        if (StringUtils.isEmpty(doc)) {
            return null;
        }

        return doc.replaceAll("\\s{2,}", " ").trim();
    }

    private static String getLocalizedHelpWithContainerClass(@NotNull QName name, @NotNull Class<?> containerClass) {
        String displayName = name.getLocalPart();
        String containerName = containerClass.getSimpleName();

        String helpKey = containerName + "." + displayName + ".help";
        String localizedHelp = PageBase.createStringResourceStatic(helpKey).getString();
        if (!localizedHelp.equals(helpKey)) {
            return localizedHelp;
        }
        if (containerClass.getSuperclass() != null) {
            return getLocalizedHelpWithContainerClass(name, containerClass.getSuperclass());
        }
        return null;
    }

    public static <IW extends ItemWrapper, PV extends PrismValue, VW extends PrismValueWrapper> VW createNewValueWrapper(IW itemWrapper, PV newValue, PageBase pageBase, AjaxRequestTarget target) {
        LOGGER.debug("Adding value to {}", itemWrapper);

        Task task = pageBase.createSimpleTask(OPERATION_CREATE_NEW_VALUE);
        OperationResult result = task.getResult();

        VW newValueWrapper = null;
        try {

            if (!(itemWrapper instanceof PrismContainerWrapper)) {
                itemWrapper.getItem().add(newValue);
            }

            WrapperContext context = new WrapperContext(task, result);
            context.setObjectStatus(itemWrapper.findObjectStatus());
            context.setShowEmpty(true);
            context.setCreateIfEmpty(true);

            newValueWrapper = pageBase.createValueWrapper(itemWrapper, newValue, ValueStatus.ADDED, context);
            itemWrapper.getValues().add(newValueWrapper);
            result.recordSuccess();

        } catch (SchemaException e) {
            LOGGER.error("Cannot create new value for {}", itemWrapper, e);
            result.recordFatalError(pageBase.createStringResource("WebPrismUtil.message.createNewValueWrapper.fatalError", newValue, e.getMessage()).getString(), e);
            target.add(pageBase.getFeedbackPanel());
        }

        return newValueWrapper;
    }

    public static <IW extends ItemWrapper, PV extends PrismValue, VW extends PrismValueWrapper> VW createNewValueWrapper(
            IW itemWrapper, PV newValue, ModelServiceLocator modelServiceLocator) throws SchemaException {
        return createNewValueWrapper(itemWrapper, newValue, ValueStatus.ADDED, modelServiceLocator);
    }

    public static <IW extends ItemWrapper, PV extends PrismValue, VW extends PrismValueWrapper> VW createNewValueWrapper(
            IW itemWrapper, PV newValue, ModelServiceLocator modelServiceLocator,
            WrapperContext wrapperContext) throws SchemaException {
        return createNewValueWrapper(itemWrapper, newValue, ValueStatus.ADDED, modelServiceLocator, wrapperContext);
    }

    public static <IW extends ItemWrapper, PV extends PrismValue, VW extends PrismValueWrapper> VW createNewValueWrapper(
            IW itemWrapper, PV newValue, ValueStatus status, ModelServiceLocator modelServiceLocator) throws SchemaException {
        return createNewValueWrapper(itemWrapper, newValue, status, modelServiceLocator, null);
    }

    public static <IW extends ItemWrapper, PV extends PrismValue, VW extends PrismValueWrapper> VW createNewValueWrapper(
            IW itemWrapper, PV newValue, ValueStatus status, ModelServiceLocator modelServiceLocator,
            WrapperContext context) throws SchemaException {
        LOGGER.debug("Adding value to {}", itemWrapper);

        Task task = modelServiceLocator.createSimpleTask(OPERATION_CREATE_NEW_VALUE);
        OperationResult result = task.getResult();

        if (context == null) {
            context = new WrapperContext(task, result);
            context.setObjectStatus(itemWrapper.findObjectStatus());
            context.setShowEmpty(true);
            context.setCreateIfEmpty(true);
        }

        VW newValueWrapper = modelServiceLocator.createValueWrapper(itemWrapper, newValue, status, context);
        result.recordSuccess();

        return newValueWrapper;
    }

    public static <IW extends ItemWrapper> IW findItemWrapper(ItemWrapper<?, ?> child, ItemPath absoluthPathToFind, Class<IW> wrapperClass) {
        PrismObjectWrapper<?> taskWrapper = child.findObjectWrapper();
        try {
            return taskWrapper.findItem(ItemPath.create(absoluthPathToFind), wrapperClass);
        } catch (SchemaException e) {
            LoggingUtils.logUnexpectedException(LOGGER, "Cannot get object reference value, {}", e, e.getMessage());
            return null;
        }
    }

    public static <R extends Referencable> PrismReferenceWrapper<R> findReferenceWrapper(ItemWrapper<?, ?> child, ItemPath pathToFind) {
        return findItemWrapper(child, pathToFind, PrismReferenceWrapper.class);
    }

    public static <T> PrismPropertyWrapper<T> findPropertyWrapper(ItemWrapper<?, ?> child, ItemPath pathToFind) {
        return findItemWrapper(child, pathToFind, PrismPropertyWrapper.class);
    }

    public static <R extends Referencable> PrismReferenceValue findSingleReferenceValue(ItemWrapper<?, ?> child, ItemPath pathToFind) {
        PrismReferenceWrapper<R> objectRefWrapper = findReferenceWrapper(child, pathToFind);
        if (objectRefWrapper == null) {
            return null;
        }

        try {
            return objectRefWrapper.getValue().getNewValue();
        } catch (SchemaException e) {
            LoggingUtils.logUnexpectedException(LOGGER, "Cannot get object reference value, {}", e, e.getMessage());
            return null;
        }
    }

    public static <T> PrismPropertyValue<T> findSinglePropertyValue(ItemWrapper<?, ?> child, ItemPath pathToFind) {
        PrismPropertyWrapper<T> propertyWrapper = findPropertyWrapper(child, pathToFind);
        if (propertyWrapper == null) {
            return null;
        }

        try {
            return propertyWrapper.getValue().getNewValue();
        } catch (SchemaException e) {
            LoggingUtils.logUnexpectedException(LOGGER, "Cannot get object reference value, {}", e, e.getMessage());
            return null;
        }
    }

    public static <C extends Containerable> void cleanupEmptyContainers(PrismContainer<C> container) {
        List<PrismContainerValue<C>> values = container.getValues();
        Iterator<PrismContainerValue<C>> valueIterator = values.iterator();
        while (valueIterator.hasNext()) {
            PrismContainerValue<C> value = valueIterator.next();

            PrismContainerValue<C> valueAfter = cleanupEmptyContainerValue(value);
            if (isUseAsEmptyValue(valueAfter)) {
                continue;
            }
            if (valueAfter == null || valueAfter.isIdOnly() || valueAfter.isEmpty()) {
                valueIterator.remove();
            }
        }
    }

    public static <C extends Containerable> boolean isEmptyContainer(PrismContainer<C> container) {
        PrismContainer<C> clone = container.clone();
        cleanupEmptyContainers(clone);
        return clone.isEmpty();
    }

    //TODO quick hack ... use for it wrappers
    public static <C extends Containerable> boolean isUseAsEmptyValue(PrismContainerValue<C> valueAfter) {
        return valueAfter != null && isUseAsEmptyValue(valueAfter.getRealClass());
    }

    private static <C extends Containerable> boolean isUseAsEmptyValue(Item item) {
        return item != null && item.getDefinition() != null && isUseAsEmptyValue(item.getDefinition().getTypeClass());
    }

    private static <C extends Containerable> boolean isUseAsEmptyValue(Class<?> typeClass) {
        return typeClass != null
                && (AbstractSynchronizationActionType.class.isAssignableFrom(typeClass)
                || AssociationSynchronizationExpressionEvaluatorType.class.isAssignableFrom(typeClass)
                || AssociationConstructionExpressionEvaluatorType.class.isAssignableFrom(typeClass));
    }

    public static <C extends Containerable> PrismContainerValue<C> cleanupEmptyContainerValue(PrismContainerValue<C> value) {
        Collection<Item<?, ?>> items = value.getItems();

        if (items != null) {
            Iterator<Item<?, ?>> iterator = items.iterator();
            while (iterator.hasNext()) {
                Item<?, ?> item = iterator.next();

                cleanupEmptyValues(item);
                if (!isUseAsEmptyValue(item) && item.isEmpty()) {
                    iterator.remove();
                }
            }
        }

        cleanupValueMetadata(value);

        if (!isUseAsEmptyValue(value) && (value.getItems() == null || value.getItems().isEmpty())) {
            return null;
        }

        return value;
    }

    public static void cleanupEmptyValue(Collection<? extends PrismValue> values) {
        if (values == null || values.isEmpty()) return;
        for (PrismValue v : values) {
            if (v != null) {
                WebPrismUtil.cleanupValueMetadata(v);
            }
        }
    }

    public static void cleanupValueMetadata(PrismValue value) {
        if (value.hasValueMetadata()) {
            cleanupEmptyValues(value.getValueMetadata());
        }
    }

    private static <T> void cleanupEmptyValues(Item item) {
        if (item instanceof PrismContainer) {
            cleanupEmptyContainers((PrismContainer) item);
        }

        if (item instanceof PrismProperty) {
            PrismProperty<T> property = (PrismProperty) item;
            List<PrismPropertyValue<T>> pVals = property.getValues();
            if (pVals == null || pVals.isEmpty()) {
                return;
            }

            Iterator<PrismPropertyValue<T>> iterator = pVals.iterator();
            while (iterator.hasNext()) {
                PrismPropertyValue<T> pVal = iterator.next();
                if (pVal == null) {
                    iterator.remove();
                    continue;
                }
                if (pVal.getRealValue() instanceof ExpressionType && ExpressionUtil.isEmpty((ExpressionType) pVal.getRealValue())) {
                    iterator.remove();
                    continue;
                }
                if (pVal.isEmpty() || pVal.getRealValue() == null) {
                    iterator.remove();
                    continue;
                }

                cleanupValueMetadata(pVal);
            }
        }

        if (item instanceof PrismReference) {
            PrismReference ref = (PrismReference) item;
            List<PrismReferenceValue> values = ref.getValues();
            if (values == null || values.isEmpty()) {
                return;
            }

            Iterator<PrismReferenceValue> iterator = values.iterator();
            while (iterator.hasNext()) {
                PrismReferenceValue rVal = iterator.next();
                if (rVal == null || rVal.isEmpty()) {
                    iterator.remove();
                    continue;
                }

                cleanupValueMetadata(rVal);
            }
        }
    }

    //TODO find better place
    public static PrismContainerValue<ValueMetadataType> getNewYieldValue() {
        MidPointApplication app = MidPointApplication.get();
        ProvenanceMetadataType provenanceMetadataType = new ProvenanceMetadataType(app.getPrismContext()).acquisition(WebPrismUtil.createAcquition());
        ValueMetadataType valueMetadataType = new ValueMetadataType(app.getPrismContext()).provenance(provenanceMetadataType);
        return valueMetadataType.asPrismContainerValue();

    }

    public static ProvenanceAcquisitionType createAcquition() {
        MidPointApplication app = MidPointApplication.get();
        ProvenanceAcquisitionType acquisitionType = new ProvenanceAcquisitionType(app.getPrismContext());
        GuiProfiledPrincipal principal = AuthUtil.getPrincipalUser();
        if (principal != null) {
            FocusType focus = principal.getFocus();
            if (focus != null) {
                acquisitionType.setActorRef(ObjectTypeUtil.createObjectRef(focus));
            }
        }
        acquisitionType.setChannel(GuiChannel.USER.getUri());
        acquisitionType.setTimestamp(app.getClock().currentTimeXMLGregorianCalendar());
        return acquisitionType;
    }

    public static boolean isValueFromResourceTemplate(PrismValue valueFromDelta, PrismContainer parent) {
        if (valueFromDelta instanceof PrismObjectValue) {
            return false;
        }

        if (hasValueTemplateMetadata(valueFromDelta)) {
            return true;
        }
        Item<PrismValue, ItemDefinition<?>> item = parent.findItem(valueFromDelta.getParent().getPath());
        PrismContainerValue<?> value = item.getParent();
        while (!(value instanceof PrismObjectValue)) {
            if (hasValueTemplateMetadata(value)) {
                return true;
            }
            value = value.getParentContainerValue();
        }
        return false;
    }

    public static boolean hasValueTemplateMetadata(PrismValue value) {
        if (value == null) {
            return false;
        }

        if (value.hasValueMetadata()) {
            List<PrismContainerValue<Containerable>> metadataValues = value.getValueMetadata().getValues();

            if (metadataValues.size() == 1) {
                ProvenanceMetadataType provenance = ((ValueMetadataType) metadataValues.get(0).asContainerable()).getProvenance();
                if (provenance != null) {
                    List<ProvenanceAcquisitionType> acquisitionValues = provenance.getAcquisition();
                    if (acquisitionValues.size() == 1) {
                        ObjectReferenceType originRef = acquisitionValues.get(0).getOriginRef();
                        return originRef != null && StringUtils.isNotEmpty(originRef.getOid());
                    }
                }
            }
        }
        return false;
    }

    public static List<ShadowAttributeDefinition> searchAttributeDefinitions(
            ResourceSchema schema, ResourceObjectTypeDefinitionType objectType) {
        List<ShadowAttributeDefinition> allAttributes = new ArrayList<>();
        if (objectType != null) {
            @Nullable ResourceObjectTypeDefinition objectTypeDef = null;
            if (objectType.getKind() != null && objectType.getIntent() != null) {

                @NotNull ResourceObjectTypeIdentification identifier =
                        ResourceObjectTypeIdentification.of(objectType.getKind(), objectType.getIntent());
                objectTypeDef = schema.getObjectTypeDefinition(identifier);

                if (objectTypeDef != null) {
                    objectTypeDef.getSimpleAttributeDefinitions()
                            .forEach(attr -> allAttributes.add(attr));
                }
            }
            if (objectTypeDef == null && objectType.getDelineation() != null && objectType.getDelineation().getObjectClass() != null) {

                @NotNull Collection<ResourceObjectClassDefinition> defs = schema.getObjectClassDefinitions();
                Optional<ResourceObjectClassDefinition> objectClassDef = defs.stream()
                        .filter(d -> QNameUtil.match(d.getTypeName(), objectType.getDelineation().getObjectClass()))
                        .findFirst();

                if (!objectClassDef.isEmpty()) {
                    objectClassDef.get().getSimpleAttributeDefinitions().forEach(attr -> allAttributes.add(attr));
                    defs.stream()
                            .filter(d -> {
                                for (QName auxClass : objectType.getDelineation().getAuxiliaryObjectClass()) {
                                    if (QNameUtil.match(d.getTypeName(), auxClass)) {
                                        return true;
                                    }
                                }
                                return false;
                            })
                            .forEach(d -> d.getSimpleAttributeDefinitions()
                                    .forEach(attr -> allAttributes.add(attr)));
                }
            }
        }
        return allAttributes;
    }

    public static ItemPanel createVerticalPropertyPanel(String id, IModel<? extends ItemWrapper<?, ?>> model, ItemPanelSettings origSettings) {
        ItemPanel propertyPanel;
        ItemPanelSettings settings = origSettings != null ? origSettings.copy() : null;
        if (model.getObject().getParent() != null && AbstractAnalysisSessionOptionType.F_USER_ANALYSIS_ATTRIBUTE_SETTING.equivalent(model.getObject().getParent().getDefinition().getItemName())) {
            propertyPanel = new VerticalFormRoleAnalysisAttributeSettingPanel(id, (IModel<PrismPropertyWrapper<ItemPathType>>) model, settings);
        } else if (model.getObject() instanceof ProtectedStringTypeWrapperImpl) {
            propertyPanel = new VerticalFormPasswordPropertyPanel(
                    id, (IModel<PrismPropertyWrapper<ProtectedStringType>>) model, settings);
        } else if (model.getObject() instanceof PrismPropertyWrapper) {
            propertyPanel = new VerticalFormPrismPropertyPanel(id, model, settings);
        } else {
            propertyPanel = new VerticalFormPrismReferencePanel(id, model, settings);
        }
        propertyPanel.setOutputMarkupId(true);
        return propertyPanel;
    }

    public static void sortContainers(List<PrismContainerWrapper<? extends Containerable>> containers) {
        ItemWrapperComparator<?> comparator = new ItemWrapperComparator<>(WebComponentUtil.getCollator(), false);
        if (CollectionUtils.isNotEmpty(containers)) {
            containers.sort((Comparator) comparator);
        }
    }

    public static String getLocalizedDisplayName(Item item) {
        Validate.notNull(item, "Item must not be null.");

        String displayName = item.getDisplayName();
        if (!StringUtils.isEmpty(displayName)) {
            return localizeName(displayName, displayName);
        }

        QName name = item.getElementName();
        if (name != null) {
            displayName = name.getLocalPart();

            PrismContainerValue<?> val = item.getParent();
            if (!(item instanceof ShadowAttributesContainer)
                    && val != null
                    && val.getDefinition() != null
                    && val.getDefinition().isRuntimeSchema()) {
                return localizeName(displayName, displayName);
            }

            if (val != null) {
                if (val.getRealClass() != null) {
                    displayName = val.getRealClass().getSimpleName() + "." + displayName;
                    String localizedName = localizeName(displayName, displayName);
                    //try to find by super class name + item name
                    if (localizedName.equals(displayName) && val.getRealClass().getSuperclass() != null) {
                        return getItemDisplayNameFromSuperClassName(val.getRealClass().getSuperclass(), name.getLocalPart());
                    }
                } else if (val.getTypeName() != null) {
                    displayName = val.getTypeName().getLocalPart() + "." + displayName;
                }
            }
        } else {
            displayName = item.getDefinition().getTypeName().getLocalPart();
        }

        return localizeName(displayName, name.getLocalPart());
    }

    private static String getItemDisplayNameFromSuperClassName(Class superClass, String itemName) {
        if (superClass == null) {
            return "";
        }
        String displayNameParentClass = superClass.getSimpleName() + "." + itemName;
        String localizedName = localizeName(displayNameParentClass, displayNameParentClass);
        if (localizedName.equals(displayNameParentClass) && superClass.getSuperclass() != null) {
            return getItemDisplayNameFromSuperClassName(superClass.getSuperclass(), itemName);
        }
        if (!localizedName.equals(displayNameParentClass)) {
            return localizedName;
        } else {
            return itemName;
        }
    }

    private static String localizeName(String nameKey, String defaultString) {
        Validate.notNull(nameKey, "Null localization key");
        return ColumnUtils.createStringResource(nameKey, defaultString).getString();
    }

    public static void collectWrappers(ItemWrapper iw, List<ItemWrapper> iws) {
        iws.add(iw);

        if (!(iw instanceof PrismContainerWrapper)) {
            return;
        }

        PrismContainerWrapper pcw = (PrismContainerWrapper) iw;
        List<PrismContainerValueWrapper> pcvws = pcw.getValues();
        if (pcvws == null) {
            return;
        }

        pcvws.forEach(pcvw -> {
            pcvw.getItems().forEach(childIW -> {
                collectWrappers((ItemWrapper) childIW, iws);
            });
        });
    }

    public static PrismContainerValue findContainerValueParent(@NotNull PrismContainerValue child, Class<? extends Containerable> clazz) {
        PrismContainerable parent = child.getParent();
        if (parent == null || !(parent instanceof Item parentItem)) {
            return null;
        }
        return findContainerValueParent(parentItem, clazz);
    }

    public static PrismContainerValue findContainerValueParent(@NotNull Item child, Class<? extends Containerable> clazz) {
        @Nullable PrismContainerValue parent = child.getParent();
        if (parent == null) {
            return null;
        }
        if (clazz.equals(parent.getDefinition().getTypeClass())) {
            return parent;
        }

        if (parent.getParent() == null || !(parent.getParent() instanceof Item parentItem)) {
            return null;
        }

        return findContainerValueParent(parentItem, clazz);
    }

    public static String createMappingTypeDescription(MappingType mapping) {
        return createMappingTypeDescription(mapping, true);
    }

    public static String createMappingTypeDescription(MappingType mapping, boolean showExpression) {
        if (StringUtils.isNotEmpty(mapping.getDescription())) {
            return mapping.getDescription();
        }
        String strength = translateStrength(mapping);

        ExpressionType expressionBean = mapping.getExpression();
        String description = LocalizationUtil.translate(
                "AbstractSpecificMappingTileTable.tile.description.prefix",
                new Object[] { strength });

        if (showExpression) {
            ExpressionUtil.ExpressionEvaluatorType evaluatorType = null;
            if (expressionBean != null) {
                String expression = ExpressionUtil.loadExpression(expressionBean, PrismContext.get(), LOGGER);
                evaluatorType = ExpressionUtil.getExpressionType(expression);

            }

            if (evaluatorType == null) {
                evaluatorType = ExpressionUtil.ExpressionEvaluatorType.AS_IS;
            }

            String evaluator = PageBase.createStringResourceStatic(null, evaluatorType).getString();

            description += " " + LocalizationUtil.translate(
                    "AbstractSpecificMappingTileTable.tile.description.suffix",
                    new Object[] { evaluator });
        }
        return description;
    }

    public static String createMappingTypeStrengthHelp(MappingType mapping) {
        String strength = translateStrength(mapping);
        return LocalizationUtil.translate("AbstractSpecificMappingTileTable.tile.help", new Object[] { strength });
    }

    private static String translateStrength(MappingType mapping) {
        MappingStrengthType strengthBean = mapping.getStrength();
        if (strengthBean == null) {
            strengthBean = MappingStrengthType.NORMAL;
        }
        return PageBase.createStringResourceStatic(null, strengthBean).getString().toLowerCase();
    }

    public static QName convertStringWithPrefixToQName(String object) {
        if (StringUtils.isEmpty(object)) {
            return null;
        }

        if (object.contains(":")) {
            int index = object.indexOf(":");
            return new QName(null, object.substring(index + 1), object.substring(0, index));
        }
        return new QName(object);
    }

    public static int getNumberOfSameMappingNames(PrismContainerValueWrapper containerValue, String value) {
        int numberOfSameRef = 0;

        if (AbstractMappingType.class.isAssignableFrom(containerValue.getDefinition().getTypeClass())) {
            try {
                PrismPropertyWrapper<String> nameProperty = containerValue.findProperty(AbstractMappingType.F_NAME);
                String name = nameProperty.getValue().getRealValue();

                if (StringUtils.equals(value, name)) {
                    numberOfSameRef++;
                }
            } catch (SchemaException e) {
                LOGGER.error("Couldn't find name attribute in objectType " + containerValue, e);
            }
        }

        List<ItemWrapper> containers = containerValue.getItems();
        for (ItemWrapper item : containers) {
            if (item instanceof PrismContainerWrapper<?> container) {
                for (PrismContainerValueWrapper childContainerValue : container.getValues()) {
                    numberOfSameRef = numberOfSameRef + getNumberOfSameMappingNames(childContainerValue, value);
                }
            }
        }

        return numberOfSameRef;
    }

    public static int getNumberOfSameAssociationNames(PrismContainerValueWrapper containerValue, QName value) {
        if (containerValue == null) {
            return 0;
        }
        if (containerValue.getDefinition() != null
                && QNameUtil.match(ShadowAssociationTypeDefinitionType.COMPLEX_TYPE, containerValue.getDefinition().getTypeName())) {
            try {
                PrismPropertyWrapper<QName> nameProperty = containerValue.findProperty(ShadowAssociationTypeDefinitionType.F_NAME);
                QName name = nameProperty.getValue().getRealValue();

                if (name != null && QNameUtil.match(value, name)) {
                    return 1;
                }
            } catch (SchemaException e) {
                LOGGER.error("Couldn't find association name property in " + containerValue, e);
            }
        }

        int numberOfSameRef = 0;
        List<? extends ItemWrapper<?, ?>> containers = containerValue.getItems();
        for (ItemWrapper<?, ?> item : containers) {
            if (item instanceof PrismContainerWrapper<?> container) {
                for (PrismContainerValueWrapper childContainerValue : container.getValues()) {
                    numberOfSameRef = numberOfSameRef + getNumberOfSameAssociationNames(childContainerValue, value);
                }
            }
        }
        return numberOfSameRef;
    }
<<<<<<< HEAD
=======

    /**
     * Set read-only all items in the container and its sub-containers.
     * Force to use LabelPanelFactory for all items.
     * @param wrapper container value to be set read-only
     */
    public static void setReadOnlyRecursively(@NotNull PrismContainerValueWrapper<?> wrapper) {
        wrapper.getItems().forEach(item -> {
            item.setReadOnly(true);
            if (item instanceof PrismContainerWrapper<?> containerWrapper) {
                setReadOnlyRecursively(containerWrapper);
            }
        });
    }

    /**
     * Set read-only all items in the container and its sub-containers.
     * Force to use LabelPanelFactory for all items.
     * @param wrapper container to be set read-only
     */
    public static void setReadOnlyRecursively(@NotNull PrismContainerWrapper<?> wrapper) {
        wrapper.getValues().forEach(WebPrismUtil::setReadOnlyRecursively);
    }

>>>>>>> 1bac00df
}<|MERGE_RESOLUTION|>--- conflicted
+++ resolved
@@ -22,7 +22,6 @@
 import com.evolveum.midpoint.schema.processor.*;
 import com.evolveum.midpoint.util.QNameUtil;
 import com.evolveum.midpoint.web.component.data.column.ColumnUtils;
-import com.evolveum.midpoint.web.model.PrismContainerWrapperModel;
 import com.evolveum.midpoint.web.util.ExpressionUtil;
 import com.evolveum.midpoint.xml.ns._public.common.common_3.*;
 
@@ -53,7 +52,6 @@
 import com.evolveum.midpoint.web.security.MidPointApplication;
 
 import org.apache.wicket.model.IModel;
-import org.apache.wicket.model.LoadableDetachableModel;
 import org.jetbrains.annotations.NotNull;
 import org.jetbrains.annotations.Nullable;
 
@@ -710,8 +708,6 @@
         }
         return numberOfSameRef;
     }
-<<<<<<< HEAD
-=======
 
     /**
      * Set read-only all items in the container and its sub-containers.
@@ -736,5 +732,4 @@
         wrapper.getValues().forEach(WebPrismUtil::setReadOnlyRecursively);
     }
 
->>>>>>> 1bac00df
 }
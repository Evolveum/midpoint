--- conflicted
+++ resolved
@@ -17,6 +17,9 @@
 package com.evolveum.midpoint.web.component.util;
 
 import org.apache.wicket.model.IModel;
+
+import com.evolveum.midpoint.web.page.PageBase;
+import com.evolveum.midpoint.web.util.WebMiscUtil;
 
 /**
  * @author lazyman
@@ -38,7 +41,7 @@
         // now because a lot of code relies on this.
         initLayout();
     }
-<<<<<<< HEAD
+
 
     public PageBase getPageBase() {
         return WebMiscUtil.getPageBase(this);
@@ -47,10 +50,8 @@
     public void setModelObject(T obj){
     	setDefaultModelObject(obj);
     }
-=======
     
     protected abstract void initLayout();
->>>>>>> 90ecb7ca
 
 //    public PrismContext getPrismContext(){
 //    	return getPageBase().getPrismContext();

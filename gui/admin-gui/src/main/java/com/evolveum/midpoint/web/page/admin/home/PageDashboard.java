--- conflicted
+++ resolved
@@ -33,16 +33,12 @@
     private final LoadableDetachableModel<PrismObject<? extends FocusType>> principalModel;
 
     public PageDashboard() {
-<<<<<<< HEAD
-        principalModel.setObject(loadFocusSelf());
-=======
         principalModel = new LoadableDetachableModel<>() {
             @Override
             protected PrismObject<? extends FocusType> load() {
                 return loadFocusSelf();
             }
         };
->>>>>>> e9184452
         setTimeZone();
     }
 

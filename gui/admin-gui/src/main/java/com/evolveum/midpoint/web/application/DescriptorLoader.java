--- conflicted
+++ resolved
@@ -48,15 +48,9 @@
 
     private static Map<String, DisplayableValue<String>[]> actions = new HashMap<>();
     private static Map<String, Class> urlClassMap = new HashMap<>();
-<<<<<<< HEAD
     
     private String baseFileName = "/descriptor.xml";
     private String customFileName = "/descriptor.xml";
-=======
-
-    private String baseFileName = "/WEB-INF/descriptor.xml";
-    private String customFileName = "/WEB-INF/classes/descriptor.xml";
->>>>>>> 2baa1ba0
 
     public static Map<String, DisplayableValue<String>[]> getActions() {
         return actions;

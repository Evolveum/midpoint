/*
 * Copyright (c) 2010-2017 Evolveum and contributors
 *
 * This work is dual-licensed under the Apache License 2.0
 * and European Union Public License. See LICENSE file for details.
 */
package com.evolveum.midpoint.gui.api.component;

import java.util.Collection;
import java.util.List;

import com.evolveum.midpoint.gui.api.util.WebComponentUtil;
import com.evolveum.midpoint.prism.polystring.PolyString;
import com.evolveum.midpoint.schema.GetOperationOptions;
import com.evolveum.midpoint.schema.SelectorOptions;
<<<<<<< HEAD
import com.evolveum.midpoint.web.component.util.SelectableBeanImpl;
=======
import com.evolveum.midpoint.web.component.data.column.PolyStringPropertyColumn;
>>>>>>> af1f633a
import com.evolveum.midpoint.web.component.util.SerializableSupplier;
import com.evolveum.prism.xml.ns._public.types_3.PolyStringType;
import org.apache.commons.lang3.StringUtils;
import org.apache.wicket.ajax.AjaxRequestTarget;
import org.apache.wicket.extensions.markup.html.repeater.data.table.DataTable;
import org.apache.wicket.extensions.markup.html.repeater.data.table.IColumn;
import org.apache.wicket.extensions.markup.html.repeater.data.table.PropertyColumn;
import org.apache.wicket.model.IModel;

import com.evolveum.midpoint.gui.api.page.PageBase;
import com.evolveum.midpoint.web.component.data.column.CheckBoxHeaderColumn;
import com.evolveum.midpoint.web.component.data.column.ColumnUtils;
import com.evolveum.midpoint.web.component.data.column.LinkColumn;
import com.evolveum.midpoint.web.component.menu.cog.InlineMenuItem;
import com.evolveum.midpoint.web.component.util.SelectableBean;
import com.evolveum.midpoint.xml.ns._public.common.common_3.ObjectType;
import org.apache.wicket.model.Model;
import org.apache.wicket.model.PropertyModel;
import org.jetbrains.annotations.NotNull;

public abstract class PopupObjectListPanel<O extends ObjectType> extends ObjectListPanel<O> {
    private static final long serialVersionUID = 1L;

    /**
     * @param defaultType specifies type of the object that will be selected by default
     */
    public PopupObjectListPanel(String id, Class<? extends O> defaultType, boolean multiselect, PageBase parentPage) {
        super(id, defaultType, null, multiselect);

    }

    public PopupObjectListPanel(String id, Class<? extends O> defaultType, Collection<SelectorOptions<GetOperationOptions>> options,
                                boolean multiselect, PageBase parentPage) {
        super(id, defaultType, null, options, multiselect);
    }

    @Override
    protected IColumn<SelectableBean<O>, String> createCheckboxColumn() {
        if (isMultiselect()) {
            return new CheckBoxHeaderColumn<SelectableBean<O>>() {
                private static final long serialVersionUID = 1L;

                @Override
                protected void onUpdateRow(AjaxRequestTarget target, DataTable table, IModel<SelectableBean<O>> rowModel, IModel<Boolean> selected) {
                    super.onUpdateRow(target, table, rowModel, selected);
                    onUpdateCheckbox(target, rowModel);
                };

                @Override
                protected void onUpdateHeader(AjaxRequestTarget target, boolean selected, DataTable table) {
                    super.onUpdateHeader(target, selected, table);
                    onUpdateCheckbox(target, null);
                }

                @Override
                protected IModel<Boolean> getEnabled(IModel<SelectableBean<O>> rowModel) {
                        return PopupObjectListPanel.this.getCheckBoxEnableModel(rowModel);
                }
            };
        }
        return null;
    }

    @Override
    protected IColumn<SelectableBean<O>, String> createNameColumn(IModel<String> columnNameModel, String itemPath) {
        if (!isMultiselect()) {
            return new LinkColumn<SelectableBean<O>>(
                    columnNameModel == null ? createStringResource("ObjectType.name") : columnNameModel,
                    StringUtils.isEmpty(itemPath) ? ObjectType.F_NAME.getLocalPart() : itemPath,
                    SelectableBeanImpl.F_VALUE + "." +
                            (StringUtils.isEmpty(itemPath) ? "name" : itemPath)) {
                private static final long serialVersionUID = 1L;

                @Override
                protected IModel createLinkModel(IModel<SelectableBean<O>> rowModel) {
                    IModel linkModel = new PropertyModel(rowModel, getPropertyExpression());
                    if (linkModel.getObject() != null && linkModel.getObject() instanceof PolyStringType){
                        return Model.of(WebComponentUtil.getTranslatedPolyString((PolyStringType)linkModel.getObject()));
                    }
                    return linkModel;
                }

                @Override
                public void onClick(AjaxRequestTarget target, IModel<SelectableBean<O>> rowModel) {
                    O object = rowModel.getObject().getValue();
                    onSelectPerformed(target, object);

                }
            };
        }

        else {
<<<<<<< HEAD
            return new PropertyColumn(
                    columnNameModel == null ? createStringResource("userBrowserDialog.name") : columnNameModel,
                    StringUtils.isEmpty(itemPath) ? ObjectType.F_NAME.getLocalPart() : itemPath,
                    SelectableBeanImpl.F_VALUE + "." +
                            (StringUtils.isEmpty(itemPath) ? "name" : itemPath));
=======
            if (StringUtils.isEmpty(itemPath) || ObjectType.F_NAME.getLocalPart().equals(itemPath)){
                return new PolyStringPropertyColumn<SelectableBean<O>>(columnNameModel == null ? createStringResource("userBrowserDialog.name") : columnNameModel,
                        ObjectType.F_NAME.getLocalPart(), "value.name");
            } else {
                return new PropertyColumn(
                        columnNameModel == null ? createStringResource("userBrowserDialog.name") : columnNameModel,
                        itemPath,SelectableBean.F_VALUE + "." + itemPath);
            }
>>>>>>> af1f633a
        }
    }

    @Override
    protected List<IColumn<SelectableBean<O>, String>> createColumns() {
        return ColumnUtils.getDefaultColumns(getType());
    }

    protected void onSelectPerformed(AjaxRequestTarget target, O object){

    }

    @Override
    protected List<InlineMenuItem> createInlineMenu() {
        return null;
    }

    @Override
    protected void addCustomActions(@NotNull List<InlineMenuItem> actionsList, SerializableSupplier<Collection<? extends ObjectType>> objectsSupplier) {
    }


    protected void onUpdateCheckbox(AjaxRequestTarget target, IModel<SelectableBean<O>> rowModel){

    }

    protected IModel<Boolean> getCheckBoxEnableModel(IModel<SelectableBean<O>> rowModel){
        return Model.of(true);
    }
}<|MERGE_RESOLUTION|>--- conflicted
+++ resolved
@@ -8,16 +8,13 @@
 
 import java.util.Collection;
 import java.util.List;
+import java.util.function.Supplier;
 
 import com.evolveum.midpoint.gui.api.util.WebComponentUtil;
 import com.evolveum.midpoint.prism.polystring.PolyString;
 import com.evolveum.midpoint.schema.GetOperationOptions;
 import com.evolveum.midpoint.schema.SelectorOptions;
-<<<<<<< HEAD
-import com.evolveum.midpoint.web.component.util.SelectableBeanImpl;
-=======
 import com.evolveum.midpoint.web.component.data.column.PolyStringPropertyColumn;
->>>>>>> af1f633a
 import com.evolveum.midpoint.web.component.util.SerializableSupplier;
 import com.evolveum.prism.xml.ns._public.types_3.PolyStringType;
 import org.apache.commons.lang3.StringUtils;
@@ -87,7 +84,7 @@
             return new LinkColumn<SelectableBean<O>>(
                     columnNameModel == null ? createStringResource("ObjectType.name") : columnNameModel,
                     StringUtils.isEmpty(itemPath) ? ObjectType.F_NAME.getLocalPart() : itemPath,
-                    SelectableBeanImpl.F_VALUE + "." +
+                    SelectableBean.F_VALUE + "." +
                             (StringUtils.isEmpty(itemPath) ? "name" : itemPath)) {
                 private static final long serialVersionUID = 1L;
 
@@ -110,13 +107,6 @@
         }
 
         else {
-<<<<<<< HEAD
-            return new PropertyColumn(
-                    columnNameModel == null ? createStringResource("userBrowserDialog.name") : columnNameModel,
-                    StringUtils.isEmpty(itemPath) ? ObjectType.F_NAME.getLocalPart() : itemPath,
-                    SelectableBeanImpl.F_VALUE + "." +
-                            (StringUtils.isEmpty(itemPath) ? "name" : itemPath));
-=======
             if (StringUtils.isEmpty(itemPath) || ObjectType.F_NAME.getLocalPart().equals(itemPath)){
                 return new PolyStringPropertyColumn<SelectableBean<O>>(columnNameModel == null ? createStringResource("userBrowserDialog.name") : columnNameModel,
                         ObjectType.F_NAME.getLocalPart(), "value.name");
@@ -125,7 +115,6 @@
                         columnNameModel == null ? createStringResource("userBrowserDialog.name") : columnNameModel,
                         itemPath,SelectableBean.F_VALUE + "." + itemPath);
             }
->>>>>>> af1f633a
         }
     }
 

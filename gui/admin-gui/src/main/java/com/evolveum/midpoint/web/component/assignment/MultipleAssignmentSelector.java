--- conflicted
+++ resolved
@@ -17,7 +17,6 @@
 package com.evolveum.midpoint.web.component.assignment;
 
 import java.util.ArrayList;
-import java.util.Collections;
 import java.util.Iterator;
 import java.util.List;
 
@@ -296,17 +295,11 @@
 
     private void initUserDialog(IModel<String> title, AjaxRequestTarget target) {
 
-<<<<<<< HEAD
-    	FocusBrowserPanel<F> focusBrowser = new FocusBrowserPanel<F>(getPageBase().getMainPopupBodyId(), targetFocusClass,
-				null, false, getPageBase()){
-
-=======
         List<QName> supportedTypes = new ArrayList<>();
         supportedTypes.add(getPageBase().getPrismContext().getSchemaRegistry()
                 .findObjectDefinitionByCompileTimeClass(targetFocusClass).getTypeName());
         FocusBrowserPanel<F> focusBrowser = new FocusBrowserPanel<F>(getPageBase().getMainPopupBodyId(),
                 targetFocusClass, supportedTypes, false, getPageBase()) {
->>>>>>> 3502d7ac
             @Override
     		protected void onSelectPerformed(AjaxRequestTarget target, F filterUser) {
                 super.onSelectPerformed(target, filterUser);

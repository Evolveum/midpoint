--- conflicted
+++ resolved
@@ -90,19 +90,6 @@
 				collectItems(parentContainer.getDefinitions(), input, toSelect);
 			}
 		} else {
-<<<<<<< HEAD
-			if (getSchemaDefinitionMap().get(getModelObject().getObjectType()) != null) {
-				for (ItemDefinition<?> def : getSchemaDefinitionMap().get(getModelObject().getObjectType())) {
-					if (def.getName() != null) {
-						if (StringUtils.isBlank(input)) {
-							toSelect.put(def.getName().getLocalPart(), def);
-						} else {
-							if (def.getName().getLocalPart().startsWith(input)) {
-								toSelect.put(def.getName().getLocalPart(), def);
-							}
-						}
-					}
-=======
 			Collection<ItemDefinition<?>> definitions = getSchemaDefinitionMap().get(getModelObject().getObjectType());
 			collectItems(definitions, input, toSelect);
 		}
@@ -119,7 +106,6 @@
 			} else {
 				if (def.getName().getLocalPart().startsWith(input)) {
 					toSelect.put(def.getName().getLocalPart(), def);
->>>>>>> acc4664b
 				}
 			}
 		}

/*
 * Copyright (C) 2010-2020 Evolveum and contributors
 *
 * This work is dual-licensed under the Apache License 2.0
 * and European Union Public License. See LICENSE file for details.
 */
package com.evolveum.midpoint.web.page.admin.server;

import java.util.ArrayList;
import java.util.Collection;
import java.util.Date;
import java.util.List;
import javax.xml.datatype.XMLGregorianCalendar;
import javax.xml.namespace.QName;

<<<<<<< HEAD
import com.evolveum.midpoint.xml.ns._public.common.common_3.*;

import org.apache.commons.lang3.time.DurationFormatUtils;
=======
>>>>>>> d3607014
import org.apache.wicket.extensions.markup.html.repeater.data.grid.ICellPopulator;
import org.apache.wicket.extensions.markup.html.repeater.data.table.IColumn;
import org.apache.wicket.extensions.markup.html.repeater.data.table.PropertyColumn;
import org.apache.wicket.extensions.markup.html.repeater.data.table.export.AbstractExportableColumn;
import org.apache.wicket.markup.html.basic.Label;
import org.apache.wicket.markup.repeater.Item;
import org.apache.wicket.model.IModel;
import org.apache.wicket.model.Model;
import org.apache.wicket.request.mapper.parameter.PageParameters;

import com.evolveum.midpoint.gui.api.page.PageBase;
import com.evolveum.midpoint.gui.api.util.WebComponentUtil;
import com.evolveum.midpoint.prism.query.ObjectQuery;
import com.evolveum.midpoint.prism.xml.XmlTypeConverter;
import com.evolveum.midpoint.schema.GetOperationOptions;
import com.evolveum.midpoint.schema.GetOperationOptionsBuilder;
import com.evolveum.midpoint.schema.SelectorOptions;
import com.evolveum.midpoint.security.api.AuthorizationConstants;
<<<<<<< HEAD
=======
import com.evolveum.midpoint.task.api.TaskExecutionStatus;
import com.evolveum.midpoint.task.api.TaskUtil;
>>>>>>> d3607014
import com.evolveum.midpoint.web.application.AuthorizationAction;
import com.evolveum.midpoint.web.application.PageDescriptor;
import com.evolveum.midpoint.web.application.Url;
import com.evolveum.midpoint.web.component.DateLabelComponent;
import com.evolveum.midpoint.web.component.data.column.ObjectReferenceColumn;
import com.evolveum.midpoint.web.component.util.SelectableBean;
import com.evolveum.midpoint.web.component.util.SelectableBeanImpl;
import com.evolveum.midpoint.web.page.admin.PageAdmin;
<<<<<<< HEAD
import com.evolveum.midpoint.web.page.admin.server.dto.TaskDtoExecutionState;
import com.evolveum.midpoint.web.session.UserProfileStorage;
=======
import com.evolveum.midpoint.web.session.UserProfileStorage;
import com.evolveum.midpoint.xml.ns._public.common.common_3.ObjectReferenceType;
import com.evolveum.midpoint.xml.ns._public.common.common_3.TaskType;
>>>>>>> d3607014

@PageDescriptor(
        urls = {
                @Url(mountUrl = "/admin/tasks", matchUrlForSecurity = "/admin/tasks")
        },
        action = {
                @AuthorizationAction(actionUri = PageAdminTasks.AUTHORIZATION_TASKS_ALL,
                        label = PageAdminTasks.AUTH_TASKS_ALL_LABEL,
                        description = PageAdminTasks.AUTH_TASKS_ALL_DESCRIPTION),
                @AuthorizationAction(actionUri = AuthorizationConstants.AUTZ_UI_TASKS_URL,
                        label = "PageTasks.auth.tasks.label",
                        description = "PageTasks.auth.tasks.description") })
public class PageTasks extends PageAdmin {
    private static final long serialVersionUID = 1L;

    private static final String ID_TABLE = "table";

    public static final String SELECTED_CATEGORY = "category";

    public static final long WAIT_FOR_TASK_STOP = 2000L;

    public PageTasks() {
        this(null);
    }

    public PageTasks(PageParameters params) {
        this(null, params);
    }

    public PageTasks(ObjectQuery predefinedQuery, PageParameters params) {
        super(params);

        TaskTablePanel tablePanel = new TaskTablePanel(ID_TABLE, createOperationOptions()) {

            private static final long serialVersionUID = 1L;

            @Override
            protected ObjectQuery getCustomizeContentQuery() {
                if (isCollectionViewPanel()) {
                    return null;
                }
                ObjectQuery query = getPrismContext().queryFor(TaskType.class)
                        .item(TaskType.F_PARENT)
                        .isNull()
                        .build();
                if (predefinedQuery != null) {
                    query.addFilter(predefinedQuery.getFilter());
                }
                return query;
            }

            @Override
            protected List<IColumn<SelectableBean<TaskType>, String>> createDefaultColumns() {
                List<IColumn<SelectableBean<TaskType>, String>> columns = super.createDefaultColumns();
                addCustomColumns(columns);
                return columns;
            }

            @Override
            protected UserProfileStorage.TableId getTableId() {
                return UserProfileStorage.TableId.TABLE_TASKS;
            }
        };
        add(tablePanel);
    }

    private void addCustomColumns(List<IColumn<SelectableBean<TaskType>, String>> columns) {
        columns.add(2, new ObjectReferenceColumn<>(createStringResource("pageTasks.task.objectRef"), SelectableBeanImpl.F_VALUE + "." + TaskType.F_OBJECT_REF.getLocalPart()) {
            private static final long serialVersionUID = 1L;

            @Override
            public IModel<ObjectReferenceType> extractDataModel(IModel<SelectableBean<TaskType>> rowModel) {
                SelectableBean<TaskType> bean = rowModel.getObject();
                return Model.of(bean.getValue().getObjectRef());

            }
        });
        columns.add(3, new PropertyColumn<>(createStringResource("pageTasks.task.executingAt"), SelectableBeanImpl.F_VALUE + "." + TaskType.F_NODE_AS_OBSERVED.getLocalPart()));
        columns.add(4, new AbstractExportableColumn<>(createStringResource("pageTasks.task.currentRunTime"), TaskType.F_COMPLETION_TIMESTAMP.getLocalPart()) {
            private static final long serialVersionUID = 1L;

            @Override
            public void populateItem(final Item<ICellPopulator<SelectableBean<TaskType>>> item, final String componentId,
                    final IModel<SelectableBean<TaskType>> rowModel) {

                DateLabelComponent dateLabel = new DateLabelComponent(componentId, new IModel<>() {
                    private static final long serialVersionUID = 1L;

                    @Override
                    public Date getObject() {
                        Date date = getCurrentRuntime(rowModel);
                        SelectableBean<TaskType> task = rowModel.getObject();
                        if (task.getValue().getExecutionStatus() == TaskExecutionStateType.CLOSED && date != null) {
                            ((DateLabelComponent) item.get(componentId)).setBefore(createStringResource("pageTasks.task.closedAt").getString() + " ");
                        } else if (date != null) {
                            ((DateLabelComponent) item.get(componentId))
                                    .setBefore(WebComponentUtil.formatDurationWordsForLocal(date.getTime(), true, true, PageTasks.this));
                        }
                        return date;
                    }
                }, WebComponentUtil.getShortDateTimeFormat(PageTasks.this));
                item.add(dateLabel);
            }

            @Override
            public IModel<String> getDataModel(IModel<SelectableBean<TaskType>> rowModel) {
                SelectableBean<TaskType> task = rowModel.getObject();
                Date date = getCurrentRuntime(rowModel);
                String displayValue = "";
                if (date != null) {
                    if (task.getValue().getExecutionStatus() == TaskExecutionStateType.CLOSED) {
                        displayValue =
                                createStringResource("pageTasks.task.closedAt").getString() +
                                        WebComponentUtil.getShortDateTimeFormattedValue(date, PageTasks.this);
                    } else {
                        displayValue = WebComponentUtil.formatDurationWordsForLocal(date.getTime(), true, true, PageTasks.this);
                    }
                }
                return Model.of(displayValue);
            }
        });
        columns.add(5, new AbstractExportableColumn<>(createStringResource("pageTasks.task.scheduledToRunAgain")) {
            private static final long serialVersionUID = 1L;

            @Override
            public void populateItem(Item<ICellPopulator<SelectableBean<TaskType>>> item, String componentId,
                    final IModel<SelectableBean<TaskType>> rowModel) {
                item.add(new Label(componentId, () -> createScheduledToRunAgain(rowModel)));
            }

            @Override
            public IModel<String> getDataModel(IModel<SelectableBean<TaskType>> rowModel) {
                return Model.of(createScheduledToRunAgain(rowModel));
            }
        });
    }

    private Collection<SelectorOptions<GetOperationOptions>> createOperationOptions() {
        List<QName> propertiesToGet = new ArrayList<>();
        propertiesToGet.add(TaskType.F_NODE_AS_OBSERVED);
        propertiesToGet.add(TaskType.F_NEXT_RUN_START_TIMESTAMP);
        propertiesToGet.add(TaskType.F_NEXT_RETRY_TIMESTAMP);
        propertiesToGet.add(TaskType.F_SUBTASK_REF);

        GetOperationOptionsBuilder getOperationOptionsBuilder = getSchemaHelper().getOperationOptionsBuilder();
        getOperationOptionsBuilder = getOperationOptionsBuilder.resolveNames();
        return getOperationOptionsBuilder
                .items(propertiesToGet.toArray(new Object[0])).retrieve()
                .build();
    }

    private Date getCurrentRuntime(IModel<SelectableBean<TaskType>> taskModel) {
        TaskType task = taskModel.getObject().getValue();

        if (task.getExecutionStatus() == TaskExecutionStateType.CLOSED) {

            Long time = getCompletionTimestamp(task);
            if (time == null) {
                return null;
            }
            return new Date(time);

        }
        return null;
    }

    public Long getCompletionTimestamp(TaskType taskType) {
        return xgc2long(taskType.getCompletionTimestamp());
    }

    private String createScheduledToRunAgain(IModel<SelectableBean<TaskType>> taskModel) {
<<<<<<< HEAD
        TaskType task = taskModel.getObject().getValue();
        boolean runnable = task.getSchedulingState() == TaskSchedulingStateType.READY; // TODO MID-6783
        Long scheduledAfter = getScheduledToStartAgain(taskModel.getObject());
        Long retryAfter = runnable ? getRetryAfter(task) : null;

        if (scheduledAfter == null) {
            if (retryAfter == null || retryAfter <= 0) {
                return "";
            }
        } else if (scheduledAfter == NOW) { // TODO what about retryTime?
            return getString(runnable ? "pageTasks.now" : "pageTasks.nowForNotRunningTasks");
        } else if (scheduledAfter == RUNS_CONTINUALLY) {    // retryTime is probably null here
            return getString("pageTasks.runsContinually");
        } else if (scheduledAfter == ALREADY_PASSED && retryAfter == null) {
            return getString(runnable ? "pageTasks.alreadyPassed" : "pageTasks.alreadyPassedForNotRunningTasks");
        }

        long displayTime;
        boolean displayAsRetry;
        if (retryAfter != null && retryAfter > 0 && (scheduledAfter == null || scheduledAfter < 0
                || retryAfter < scheduledAfter)) {
            displayTime = retryAfter;
            displayAsRetry = true;
        } else {
            displayTime = scheduledAfter;
            displayAsRetry = false;
        }
=======
        List<Object> localizationObjects = new ArrayList<>();
        String key = TaskUtil.createScheduledToRunAgain(taskModel.getObject().getValue(), localizationObjects);
>>>>>>> d3607014

        return PageBase.createStringResourceStatic(this, key, localizationObjects.isEmpty() ? null : localizationObjects.toArray())
                .getString();
    }

<<<<<<< HEAD
    public Long getScheduledToStartAgain(SelectableBean<TaskType> taskBean) {
        long current = System.currentTimeMillis();

        if (getExecution(taskBean.getValue()) == TaskDtoExecutionState.RUNNING) {

            if (TaskRecurrenceType.RECURRING != taskBean.getValue().getRecurrence()) {
                return null;
            } else if (TaskBindingType.TIGHT == taskBean.getValue().getBinding()) {
                return RUNS_CONTINUALLY;             // runs continually; todo provide some information also in this case
            }
        }

        Long nextRunStartTimeLong = getNextRunStartTimeLong(taskBean.getValue());
        if (nextRunStartTimeLong == null || nextRunStartTimeLong == 0) {
            return null;
        }

        if (nextRunStartTimeLong > current + 1000) {
            return nextRunStartTimeLong - System.currentTimeMillis();
        } else if (nextRunStartTimeLong < current - 60000) {
            return ALREADY_PASSED;
        } else {
            return NOW;
        }
    }

    public Long getRetryAfter(TaskType taskType) {
        Long retryAt = getNextRetryTimeLong(taskType);
        return retryAt != null ? retryAt - System.currentTimeMillis() : null;
    }

    public Long getNextRetryTimeLong(TaskType taskType) {
        return xgc2long(taskType.getNextRetryTimestamp());
    }

    public Long getNextRunStartTimeLong(TaskType taskType) {
        return xgc2long(taskType.getNextRunStartTimestamp());
    }

    public TaskDtoExecutionState getExecution(TaskType taskType) {
        return TaskDtoExecutionState.fromTaskExecutionStatus(taskType.getExecutionStatus(), taskType.getNodeAsObserved() != null);
=======
    //TODO why?
    public TaskExecutionStatus getRawExecutionStatus(TaskType taskType) {
        return TaskExecutionStatus.fromTaskType(taskType.getExecutionStatus());
>>>>>>> d3607014
    }

    private Long xgc2long(XMLGregorianCalendar gc) {
        return gc != null ? XmlTypeConverter.toMillis(gc) : null;
    }
}<|MERGE_RESOLUTION|>--- conflicted
+++ resolved
@@ -13,12 +13,6 @@
 import javax.xml.datatype.XMLGregorianCalendar;
 import javax.xml.namespace.QName;
 
-<<<<<<< HEAD
-import com.evolveum.midpoint.xml.ns._public.common.common_3.*;
-
-import org.apache.commons.lang3.time.DurationFormatUtils;
-=======
->>>>>>> d3607014
 import org.apache.wicket.extensions.markup.html.repeater.data.grid.ICellPopulator;
 import org.apache.wicket.extensions.markup.html.repeater.data.table.IColumn;
 import org.apache.wicket.extensions.markup.html.repeater.data.table.PropertyColumn;
@@ -37,11 +31,8 @@
 import com.evolveum.midpoint.schema.GetOperationOptionsBuilder;
 import com.evolveum.midpoint.schema.SelectorOptions;
 import com.evolveum.midpoint.security.api.AuthorizationConstants;
-<<<<<<< HEAD
-=======
 import com.evolveum.midpoint.task.api.TaskExecutionStatus;
 import com.evolveum.midpoint.task.api.TaskUtil;
->>>>>>> d3607014
 import com.evolveum.midpoint.web.application.AuthorizationAction;
 import com.evolveum.midpoint.web.application.PageDescriptor;
 import com.evolveum.midpoint.web.application.Url;
@@ -50,14 +41,9 @@
 import com.evolveum.midpoint.web.component.util.SelectableBean;
 import com.evolveum.midpoint.web.component.util.SelectableBeanImpl;
 import com.evolveum.midpoint.web.page.admin.PageAdmin;
-<<<<<<< HEAD
-import com.evolveum.midpoint.web.page.admin.server.dto.TaskDtoExecutionState;
-import com.evolveum.midpoint.web.session.UserProfileStorage;
-=======
 import com.evolveum.midpoint.web.session.UserProfileStorage;
 import com.evolveum.midpoint.xml.ns._public.common.common_3.ObjectReferenceType;
 import com.evolveum.midpoint.xml.ns._public.common.common_3.TaskType;
->>>>>>> d3607014
 
 @PageDescriptor(
         urls = {
@@ -150,7 +136,7 @@
                     public Date getObject() {
                         Date date = getCurrentRuntime(rowModel);
                         SelectableBean<TaskType> task = rowModel.getObject();
-                        if (task.getValue().getExecutionStatus() == TaskExecutionStateType.CLOSED && date != null) {
+                        if (getRawExecutionStatus(task.getValue()) == TaskExecutionStatus.CLOSED && date != null) {
                             ((DateLabelComponent) item.get(componentId)).setBefore(createStringResource("pageTasks.task.closedAt").getString() + " ");
                         } else if (date != null) {
                             ((DateLabelComponent) item.get(componentId))
@@ -168,7 +154,7 @@
                 Date date = getCurrentRuntime(rowModel);
                 String displayValue = "";
                 if (date != null) {
-                    if (task.getValue().getExecutionStatus() == TaskExecutionStateType.CLOSED) {
+                    if (getRawExecutionStatus(task.getValue()) == TaskExecutionStatus.CLOSED) {
                         displayValue =
                                 createStringResource("pageTasks.task.closedAt").getString() +
                                         WebComponentUtil.getShortDateTimeFormattedValue(date, PageTasks.this);
@@ -212,7 +198,7 @@
     private Date getCurrentRuntime(IModel<SelectableBean<TaskType>> taskModel) {
         TaskType task = taskModel.getObject().getValue();
 
-        if (task.getExecutionStatus() == TaskExecutionStateType.CLOSED) {
+        if (getRawExecutionStatus(task) == TaskExecutionStatus.CLOSED) {
 
             Long time = getCompletionTimestamp(task);
             if (time == null) {
@@ -229,90 +215,16 @@
     }
 
     private String createScheduledToRunAgain(IModel<SelectableBean<TaskType>> taskModel) {
-<<<<<<< HEAD
-        TaskType task = taskModel.getObject().getValue();
-        boolean runnable = task.getSchedulingState() == TaskSchedulingStateType.READY; // TODO MID-6783
-        Long scheduledAfter = getScheduledToStartAgain(taskModel.getObject());
-        Long retryAfter = runnable ? getRetryAfter(task) : null;
-
-        if (scheduledAfter == null) {
-            if (retryAfter == null || retryAfter <= 0) {
-                return "";
-            }
-        } else if (scheduledAfter == NOW) { // TODO what about retryTime?
-            return getString(runnable ? "pageTasks.now" : "pageTasks.nowForNotRunningTasks");
-        } else if (scheduledAfter == RUNS_CONTINUALLY) {    // retryTime is probably null here
-            return getString("pageTasks.runsContinually");
-        } else if (scheduledAfter == ALREADY_PASSED && retryAfter == null) {
-            return getString(runnable ? "pageTasks.alreadyPassed" : "pageTasks.alreadyPassedForNotRunningTasks");
-        }
-
-        long displayTime;
-        boolean displayAsRetry;
-        if (retryAfter != null && retryAfter > 0 && (scheduledAfter == null || scheduledAfter < 0
-                || retryAfter < scheduledAfter)) {
-            displayTime = retryAfter;
-            displayAsRetry = true;
-        } else {
-            displayTime = scheduledAfter;
-            displayAsRetry = false;
-        }
-=======
         List<Object> localizationObjects = new ArrayList<>();
         String key = TaskUtil.createScheduledToRunAgain(taskModel.getObject().getValue(), localizationObjects);
->>>>>>> d3607014
 
         return PageBase.createStringResourceStatic(this, key, localizationObjects.isEmpty() ? null : localizationObjects.toArray())
                 .getString();
     }
 
-<<<<<<< HEAD
-    public Long getScheduledToStartAgain(SelectableBean<TaskType> taskBean) {
-        long current = System.currentTimeMillis();
-
-        if (getExecution(taskBean.getValue()) == TaskDtoExecutionState.RUNNING) {
-
-            if (TaskRecurrenceType.RECURRING != taskBean.getValue().getRecurrence()) {
-                return null;
-            } else if (TaskBindingType.TIGHT == taskBean.getValue().getBinding()) {
-                return RUNS_CONTINUALLY;             // runs continually; todo provide some information also in this case
-            }
-        }
-
-        Long nextRunStartTimeLong = getNextRunStartTimeLong(taskBean.getValue());
-        if (nextRunStartTimeLong == null || nextRunStartTimeLong == 0) {
-            return null;
-        }
-
-        if (nextRunStartTimeLong > current + 1000) {
-            return nextRunStartTimeLong - System.currentTimeMillis();
-        } else if (nextRunStartTimeLong < current - 60000) {
-            return ALREADY_PASSED;
-        } else {
-            return NOW;
-        }
-    }
-
-    public Long getRetryAfter(TaskType taskType) {
-        Long retryAt = getNextRetryTimeLong(taskType);
-        return retryAt != null ? retryAt - System.currentTimeMillis() : null;
-    }
-
-    public Long getNextRetryTimeLong(TaskType taskType) {
-        return xgc2long(taskType.getNextRetryTimestamp());
-    }
-
-    public Long getNextRunStartTimeLong(TaskType taskType) {
-        return xgc2long(taskType.getNextRunStartTimestamp());
-    }
-
-    public TaskDtoExecutionState getExecution(TaskType taskType) {
-        return TaskDtoExecutionState.fromTaskExecutionStatus(taskType.getExecutionStatus(), taskType.getNodeAsObserved() != null);
-=======
     //TODO why?
     public TaskExecutionStatus getRawExecutionStatus(TaskType taskType) {
         return TaskExecutionStatus.fromTaskType(taskType.getExecutionStatus());
->>>>>>> d3607014
     }
 
     private Long xgc2long(XMLGregorianCalendar gc) {

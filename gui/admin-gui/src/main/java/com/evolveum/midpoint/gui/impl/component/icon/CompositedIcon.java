/*
 * Copyright (c) 2010-2018 Evolveum
 *
 * Licensed under the Apache License, Version 2.0 (the "License");
 * you may not use this file except in compliance with the License.
 * You may obtain a copy of the License at
 *
 *      http://www.apache.org/licenses/LICENSE-2.0
 *
 * Unless required by applicable law or agreed to in writing, software
 * distributed under the License is distributed on an "AS IS" BASIS,
 * WITHOUT WARRANTIES OR CONDITIONS OF ANY KIND, either express or implied.
 * See the License for the specific language governing permissions and
 * limitations under the License.
 */

package com.evolveum.midpoint.gui.impl.component.icon;

import java.io.Serializable;
import java.util.List;
import java.util.Map;
import java.util.Map.Entry;

import org.apache.commons.lang.StringUtils;
import org.apache.commons.lang.Validate;

/**
 * @author skublik
 */
<<<<<<< HEAD
public class CompositedIcon implements Serializable{
=======
public class CompositedIcon implements Serializable {
	
	private static final long serialVersionUID = 1L;
>>>>>>> c97e640a
	
	private String basicIcon;
	private List<String> layerIcons;
	
	
	public CompositedIcon(String basicIcon, List<String> layerIcons){
		this.basicIcon = basicIcon;
		this.layerIcons = layerIcons;
	}
	
	public String getBasicIcon() {
		return basicIcon;
	}
	
	public List<String> getLayerIcons() {
		return layerIcons;
	}
	
	public boolean hasLayerIcons(){
		return getLayerIcons() != null && !getLayerIcons().isEmpty();
	}
	public boolean hasBasicIcon() {
		return StringUtils.isNotEmpty(getBasicIcon());
	}
}<|MERGE_RESOLUTION|>--- conflicted
+++ resolved
@@ -27,13 +27,9 @@
 /**
  * @author skublik
  */
-<<<<<<< HEAD
-public class CompositedIcon implements Serializable{
-=======
 public class CompositedIcon implements Serializable {
-	
+
 	private static final long serialVersionUID = 1L;
->>>>>>> c97e640a
 	
 	private String basicIcon;
 	private List<String> layerIcons;

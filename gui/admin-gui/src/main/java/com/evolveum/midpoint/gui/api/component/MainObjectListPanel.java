/*
 * Copyright (C) 2016-2020 Evolveum and contributors
 *
 * Licensed under the EUPL-1.2 or later.
 */

package com.evolveum.midpoint.gui.api.component;

import java.io.Serial;
import java.util.*;
import javax.xml.namespace.QName;

import com.evolveum.midpoint.gui.api.factory.wrapper.PrismObjectWrapperFactory;
import com.evolveum.midpoint.gui.api.factory.wrapper.WrapperContext;
import com.evolveum.midpoint.gui.api.prism.ItemStatus;
import com.evolveum.midpoint.gui.api.prism.wrapper.PrismObjectWrapper;
import com.evolveum.midpoint.gui.api.util.WebModelServiceUtils;
import com.evolveum.midpoint.gui.impl.page.admin.mark.component.MarksOfObjectListPopupPanel;
import com.evolveum.midpoint.prism.PrismObject;
import com.evolveum.midpoint.prism.path.ItemPath;

import com.evolveum.midpoint.schema.GetOperationOptions;
import com.evolveum.midpoint.schema.SelectorOptions;
import com.evolveum.midpoint.util.exception.*;

import org.apache.commons.collections4.CollectionUtils;
import org.apache.commons.lang3.StringUtils;
import org.apache.wicket.Component;
import org.apache.wicket.RestartResponseException;
import org.apache.wicket.ajax.AjaxRequestTarget;
import org.apache.wicket.behavior.AttributeAppender;
import org.apache.wicket.extensions.markup.html.repeater.data.table.IColumn;
import org.apache.wicket.markup.html.WebPage;
import org.apache.wicket.model.IModel;
import org.apache.wicket.model.LoadableDetachableModel;
import org.apache.wicket.model.Model;
import org.apache.wicket.model.PropertyModel;
import org.jetbrains.annotations.NotNull;

import com.evolveum.midpoint.gui.api.GuiStyleConstants;
import com.evolveum.midpoint.gui.api.component.data.provider.ISelectableDataProvider;
import com.evolveum.midpoint.gui.api.model.LoadableModel;
import com.evolveum.midpoint.gui.api.page.PageBase;
import com.evolveum.midpoint.gui.api.util.GuiDisplayTypeUtil;
import com.evolveum.midpoint.gui.api.util.LocalizationUtil;
import com.evolveum.midpoint.gui.api.util.WebComponentUtil;
import com.evolveum.midpoint.gui.impl.component.AjaxCompositedIconButton;
import com.evolveum.midpoint.gui.impl.component.icon.CompositedIcon;
import com.evolveum.midpoint.gui.impl.component.icon.CompositedIconBuilder;
import com.evolveum.midpoint.gui.impl.component.icon.IconCssStyle;
import com.evolveum.midpoint.gui.impl.component.icon.LayeredIconCssStyle;
import com.evolveum.midpoint.gui.impl.duplication.DuplicationProcessHelper;
import com.evolveum.midpoint.gui.impl.util.DetailsPageUtil;
import com.evolveum.midpoint.gui.impl.util.IconAndStylesUtil;
import com.evolveum.midpoint.gui.impl.util.ObjectCollectionViewUtil;
import com.evolveum.midpoint.gui.impl.util.TableUtil;
import com.evolveum.midpoint.model.api.AssignmentObjectRelation;
import com.evolveum.midpoint.model.api.ModelAuthorizationAction;
import com.evolveum.midpoint.model.api.ModelExecuteOptions;
import com.evolveum.midpoint.model.api.authentication.CompiledObjectCollectionView;
import com.evolveum.midpoint.prism.delta.ChangeType;
import com.evolveum.midpoint.prism.delta.ObjectDelta;
import com.evolveum.midpoint.schema.result.OperationResult;
import com.evolveum.midpoint.security.api.AuthorizationConstants;
import com.evolveum.midpoint.task.api.Task;
import com.evolveum.midpoint.util.MiscUtil;
import com.evolveum.midpoint.util.QNameUtil;
import com.evolveum.midpoint.util.logging.LoggingUtils;
import com.evolveum.midpoint.util.logging.Trace;
import com.evolveum.midpoint.util.logging.TraceManager;
import com.evolveum.midpoint.web.component.AjaxIconButton;
import com.evolveum.midpoint.web.component.CompositedIconButtonDto;
import com.evolveum.midpoint.web.component.MultiFunctinalButtonDto;
import com.evolveum.midpoint.web.component.data.column.CheckBoxHeaderColumn;
import com.evolveum.midpoint.web.component.data.column.ColumnMenuAction;
import com.evolveum.midpoint.web.component.data.column.ObjectNameColumn;
import com.evolveum.midpoint.web.component.menu.cog.InlineMenuItem;
import com.evolveum.midpoint.web.component.menu.cog.InlineMenuItemAction;
import com.evolveum.midpoint.web.component.util.SelectableBean;
import com.evolveum.midpoint.web.component.util.VisibleBehaviour;
import com.evolveum.midpoint.web.page.admin.configuration.PageImportObject;
import com.evolveum.midpoint.web.page.admin.users.component.ExecuteChangeOptionsDto;
import com.evolveum.midpoint.xml.ns._public.common.common_3.*;
import com.evolveum.prism.xml.ns._public.types_3.PolyStringType;

import org.jetbrains.annotations.Nullable;

/**
 * @author katkav
 */
public abstract class MainObjectListPanel<O extends ObjectType> extends ObjectListPanel<O> {
    @Serial private static final long serialVersionUID = 1L;

    private static final Trace LOGGER = TraceManager.getTrace(MainObjectListPanel.class);

    private static final String DOT_CLASS = MainObjectListPanel.class.getName() + ".";
    private static final String OPERATION_DELETE_OBJECTS = DOT_CLASS + "deleteObjects";
    private static final String OPERATION_DELETE_OBJECT = DOT_CLASS + "deleteObject";

    private static final String OPERATION_MARK_OBJECT = DOT_CLASS + "markObject";
    private static final String OPERATION_UNMARK_OBJECT = DOT_CLASS + "unmarkObject";

    private final LoadableModel<ExecuteChangeOptionsDto> executeOptionsModel;

    public MainObjectListPanel(String id, Class<O> type) {
        super(id, type);
        executeOptionsModel = new LoadableModel<>(false) {

            @Override
            protected ExecuteChangeOptionsDto load() {
                return ExecuteChangeOptionsDto.createFromSystemConfiguration();
            }
        };
    }

    public MainObjectListPanel(String id, Class<O> type, ContainerPanelConfigurationType config) {
        super(id, type, config);
        executeOptionsModel = new LoadableModel<>(false) {

            @Override
            protected ExecuteChangeOptionsDto load() {
                return ExecuteChangeOptionsDto.createFromSystemConfiguration();
            }
        };
    }

    @Override
    protected void onInitialize() {
        super.onInitialize();
        setAdditionalBoxCssClasses(IconAndStylesUtil.getBoxCssClasses(WebComponentUtil.classToQName(getPrismContext(), getType())));
    }

    @Override
    protected IColumn<SelectableBean<O>, String> createCheckboxColumn() {
        return new CheckBoxHeaderColumn<>();
    }

    protected void newObjectPerformed(AjaxRequestTarget target, AssignmentObjectRelation relation, CompiledObjectCollectionView collectionView) {
        if (collectionView == null) {
            collectionView = getObjectCollectionView();
        }
        try {
            DetailsPageUtil.initNewObjectWithReference(getPageBase(),
                    relation != null && CollectionUtils.isNotEmpty(relation.getObjectTypes()) ?
                            relation.getObjectTypes().get(0) : WebComponentUtil.classToQName(getPrismContext(), getType()),
                    getNewObjectReferencesList(collectionView, relation));
        } catch (SchemaException ex) {
            getPageBase().getFeedbackMessages().error(MainObjectListPanel.this, ex.getUserFriendlyMessage());
            target.add(getPageBase().getFeedbackPanel());
        }
    }

    @Override
    protected IColumn<SelectableBean<O>, String> createNameColumn(IModel<String> displayModel, GuiObjectColumnType customColumn, ExpressionType expression) {
        return new ObjectNameColumn<>(displayModel == null ? createStringResource("ObjectType.name") : displayModel,
                getSortProperty(customColumn, expression), customColumn, expression, getPageBase()) {
            @Serial private static final long serialVersionUID = 1L;

            @Override
            public void onClick(IModel<SelectableBean<O>> rowModel, AjaxRequestTarget target) {
                onNameColumnPerform(rowModel, target);
            }

            @Override
            protected IModel<String> createRealMarksList(SelectableBean<O> bean) {
                if (MainObjectListPanel.this.createRealMarksList(bean) != null) {
                    return MainObjectListPanel.this.createRealMarksList(bean);
                }

                return super.createRealMarksList(bean);
            }

            @Override
            public boolean isClickable(IModel<SelectableBean<O>> rowModel) {
                return MainObjectListPanel.this.isObjectDetailsEnabled(rowModel);
            }
        };
    }

<<<<<<< HEAD
    @Override
    protected String getRowObjectName(IModel<SelectableBean<O>> rowModel) {
        if (rowModel == null || rowModel.getObject() == null) {
            return "";
        }
        return WebComponentUtil.getName(rowModel.getObject().getValue());
=======
    protected void onNameColumnPerform(@NotNull IModel<SelectableBean<O>> rowModel, AjaxRequestTarget target) {
        O object = rowModel.getObject().getValue();
        MainObjectListPanel.this.objectDetailsPerformed(object);
>>>>>>> ac46c398
    }

    protected boolean isObjectDetailsEnabled(IModel<SelectableBean<O>> rowModel) {
        O object = rowModel.getObject().getValue();
        if (object == null) {
            return false;
        }
        return WebComponentUtil.isAuthorized(object.getClass());
    }

    protected List<ObjectReferenceType> getNewObjectReferencesList(CompiledObjectCollectionView collectionView, AssignmentObjectRelation relation) {
        return ObjectCollectionViewUtil.getArchetypeReferencesList(collectionView);
    }

    private CompositedIcon createCompositedIcon(CompiledObjectCollectionView collectionView) {
        DisplayType display = GuiDisplayTypeUtil.getNewObjectDisplayTypeFromCollectionView(collectionView);
        CompositedIconBuilder builder = new CompositedIconBuilder();

        PolyStringType tooltip = display != null ? display.getTooltip() : null;

        builder.setBasicIcon(GuiDisplayTypeUtil.getIconCssClass(display), IconCssStyle.IN_ROW_STYLE)
                .appendColorHtmlValue(GuiDisplayTypeUtil.getIconColor(display))
                .setTitle(LocalizationUtil.translatePolyString(tooltip));

        return builder.build();
    }

    @Override
    protected ISelectableDataProvider<SelectableBean<O>> createProvider() {
        return createSelectableBeanObjectDataProvider(null, null); // default
    }

    @Override
    protected List<Component> createToolbarButtonsList(String buttonId) {
        List<Component> buttonsList = new ArrayList<>();

        buttonsList.add(createNewObjectButton(buttonId));
        buttonsList.add(createImportObjectButton(buttonId));
        buttonsList.add(createDownloadButton(buttonId));
        buttonsList.add(createCreateReportButton(buttonId));
        buttonsList.add(createRefreshButton(buttonId));
        buttonsList.add(createPlayPauseButton(buttonId));

        return buttonsList;
    }

    private Component createNewObjectButton(String buttonId) {
        DisplayType newObjectButtonDisplayType = getNewObjectButtonStandardDisplayType();
        CompositedIconBuilder builder = new CompositedIconBuilder();
        builder.setBasicIcon(GuiDisplayTypeUtil.getIconCssClass(newObjectButtonDisplayType), IconCssStyle.IN_ROW_STYLE)
                .appendColorHtmlValue(GuiDisplayTypeUtil.getIconColor(newObjectButtonDisplayType));
        CompiledObjectCollectionView view = getObjectCollectionView();
        if (isCollectionViewPanelForCompiledView() && GuiDisplayTypeUtil.existsIconDisplay(view)
                && GuiDisplayTypeUtil.containsDifferentIcon(newObjectButtonDisplayType, GuiStyleConstants.CLASS_ADD_NEW_OBJECT)) {
            IconType plusIcon = new IconType();
            plusIcon.setCssClass(GuiStyleConstants.CLASS_ADD_NEW_OBJECT);
            plusIcon.setColor("green");
            builder.appendLayerIcon(plusIcon, LayeredIconCssStyle.BOTTOM_RIGHT_MAX_ICON_STYLE);
        }
        String iconTitle = GuiDisplayTypeUtil.getDisplayTypeTitle(newObjectButtonDisplayType);
        AjaxCompositedIconButton createNewObjectButton = new AjaxCompositedIconButton(buttonId, builder.build(),
                createStringResource(StringUtils.isEmpty(iconTitle) ? "MainObjectListPanel.newObject" : iconTitle)) {

            @Serial private static final long serialVersionUID = 1L;

            @Override
            public void onClick(AjaxRequestTarget target) {
                if (isCollectionViewPanelForCompiledView()) {
                    CompiledObjectCollectionView collectionView = getObjectCollectionView();
                    //HACK TODO clenup and think about generic mechanism for this
                    if (isCollectionViewWithoutMorePossibleNewType(collectionView)) {
                        newObjectPerformed(target, null, collectionView);
                        return;
                    }
                }

                if (!showNewObjectCreationPopup()) {
                    newObjectPerformed(target, null, getObjectCollectionView());
                    return;
                }

                NewObjectCreationPopup buttonsPanel = new NewObjectCreationPopup(getPageBase().getMainPopupBodyId(), new PropertyModel<>(loadButtonDescriptions(), MultiFunctinalButtonDto.F_ADDITIONAL_BUTTONS)) {
                    @Serial private static final long serialVersionUID = 1L;

                    @Override
                    protected void buttonClickPerformed(AjaxRequestTarget target, AssignmentObjectRelation relationSpec, CompiledObjectCollectionView collectionViews, Class<? extends WebPage> page) {
                        getPageBase().hideMainPopup(target);
                        MainObjectListPanel.this.newObjectPerformed(target, relationSpec, collectionViews);
                    }

                };

                getPageBase().showMainPopup(buttonsPanel, target);
            }
        };
        createNewObjectButton.add(new VisibleBehaviour(this::isCreateNewObjectVisible));
        createNewObjectButton.add(AttributeAppender.append("class", "btn btn-default btn-sm"));
        return createNewObjectButton;
    }

    protected boolean isCollectionViewWithoutMorePossibleNewType(CompiledObjectCollectionView collectionView) {
        return true;
    }

    protected boolean showNewObjectCreationPopup() {
        return getNewObjectInfluencesList().size() > 1;
    }

    protected boolean isViewForObjectCollectionType(CompiledObjectCollectionView collectionView, String oid, QName type) {
        if (collectionView == null) {
            return false;
        }

        CollectionRefSpecificationType collectionRefSpecificationType = collectionView.getCollection();
        if (collectionRefSpecificationType == null) {
            return false;
        }

        ObjectReferenceType collectionRef = collectionRefSpecificationType.getCollectionRef();
        if (collectionRef == null) {
            return false;
        }

        if (!QNameUtil.match(collectionRef.getType(), type)) {
            return false;
        }

        return collectionRef.getOid().equals(oid);
    }

    protected LoadableModel<MultiFunctinalButtonDto> loadButtonDescriptions() {
        return new LoadableModel<>(false) {

            @Override
            protected MultiFunctinalButtonDto load() {
                MultiFunctinalButtonDto multifunctionalButton = new MultiFunctinalButtonDto();

                List<CompositedIconButtonDto> additionalButtons = new ArrayList<>();

                Collection<CompiledObjectCollectionView> compiledObjectCollectionViews = getNewObjectInfluencesList();

                if (CollectionUtils.isNotEmpty(compiledObjectCollectionViews)) {
                    compiledObjectCollectionViews.forEach(collection -> {
                        CompositedIconButtonDto buttonDesc = new CompositedIconButtonDto();
                        buttonDesc.setCompositedIcon(createCompositedIcon(collection));
                        buttonDesc.setOrCreateDefaultAdditionalButtonDisplayType(collection.getDisplay());
                        buttonDesc.setCollectionView(collection);
                        additionalButtons.add(buttonDesc);
                    });
                }

                multifunctionalButton.setAdditionalButtons(additionalButtons);

                return multifunctionalButton;
            }
        };

    }

    private DisplayType getNewObjectButtonStandardDisplayType() {
        if (isCollectionViewPanelForCompiledView()) {
            CompiledObjectCollectionView view = getObjectCollectionView();
            return GuiDisplayTypeUtil.getNewObjectDisplayTypeFromCollectionView(view);
        }

        String title = getTitleForNewObjectButton();
        return GuiDisplayTypeUtil.createDisplayType(GuiStyleConstants.CLASS_ADD_NEW_OBJECT, "green", title);
    }

    protected String getTitleForNewObjectButton() {
        return createStringResource("MainObjectListPanel.newObject").getString()
                + " "
                + createStringResource("ObjectTypeLowercase." + getType().getSimpleName()).getString();
    }

    private AjaxIconButton createImportObjectButton(String buttonId) {
        AjaxIconButton importObject = new AjaxIconButton(buttonId, new Model<>(GuiStyleConstants.CLASS_UPLOAD),
                createStringResource("MainObjectListPanel.import")) {

            @Serial private static final long serialVersionUID = 1L;

            @Override
            public void onClick(AjaxRequestTarget target) {
                ((PageBase) getPage()).navigateToNext(PageImportObject.class);
            }
        };
        importObject.add(AttributeAppender.append("class", "btn btn-default btn-sm"));
        importObject.add(new VisibleBehaviour(this::isImportObjectButtonVisible));
        return importObject;
    }

    protected boolean isImportObjectButtonVisible() {
        try {
            return ((PageBase) getPage()).isAuthorized(ModelAuthorizationAction.IMPORT_OBJECTS.getUrl())
                    && WebComponentUtil.isAuthorized(AuthorizationConstants.AUTZ_UI_CONFIGURATION_ALL_URL,
                    AuthorizationConstants.AUTZ_UI_CONFIGURATION_IMPORT_URL);
        } catch (Exception ex) {
            LOGGER.error("Failed to check authorization for IMPORT action for " + getType().getSimpleName()
                    + " object, ", ex);
        }
        return false;
    }

    protected boolean isReportObjectButtonVisible() {

        try {
            return WebComponentUtil.isAuthorized(AuthorizationConstants.AUTZ_UI_ADMIN_CREATE_REPORT_BUTTON_URI);
        } catch (Exception ex) {
            LOGGER.error("Failed to check authorization for REPORT action for " + getType().getSimpleName()
                    + " object, ", ex);
        }
        return false;
    }

    private AjaxCompositedIconButton createCreateReportButton(String buttonId) {
        final CompositedIconBuilder builder = new CompositedIconBuilder();
        builder.setBasicIcon(IconAndStylesUtil.createReportIcon(), IconCssStyle.IN_ROW_STYLE);
        IconType plusIcon = new IconType();
        plusIcon.setCssClass(GuiStyleConstants.CLASS_ADD_NEW_OBJECT);
        plusIcon.setColor("green");
        builder.appendLayerIcon(plusIcon, LayeredIconCssStyle.BOTTOM_RIGHT_STYLE);
        AjaxCompositedIconButton createReport = new AjaxCompositedIconButton(buttonId, builder.build(),
                getPageBase().createStringResource("MainObjectListPanel.createReport")) {

            @Serial private static final long serialVersionUID = 1L;

            @Override
            public void onClick(AjaxRequestTarget target) {
                createReportPerformed(target);
            }
        };
        createReport.add(AttributeAppender.append("class", "mr-2 btn btn-default btn-sm"));
        createReport.add(new VisibleBehaviour(this::isReportObjectButtonVisible));
        return createReport;
    }

    private AjaxIconButton createRefreshButton(String buttonId) {
        AjaxIconButton refreshIcon = new AjaxIconButton(buttonId, new Model<>(GuiStyleConstants.CLASS_RECONCILE),
                createStringResource("MainObjectListPanel.refresh")) {

            @Serial private static final long serialVersionUID = 1L;

            @Override
            public void onClick(AjaxRequestTarget target) {
                clearCache();
                refreshTable(target);

                target.add(getTableComponent());
            }
        };
        refreshIcon.add(AttributeAppender.append("class", "btn btn-default btn-sm"));
        return refreshIcon;
    }

    private AjaxIconButton createPlayPauseButton(String buttonId) {
        AjaxIconButton playPauseIcon = new AjaxIconButton(buttonId, getRefreshPausePlayButtonModel(),
                getRefreshPausePlayButtonTitleModel()) {

            @Serial private static final long serialVersionUID = 1L;

            @Override
            public void onClick(AjaxRequestTarget target) {
                onClickPlayPauseButton(target, !isRefreshEnabled());
            }
        };
        playPauseIcon.add(AttributeAppender.append("class", "btn btn-default btn-sm"));
        return playPauseIcon;
    }

    private void onClickPlayPauseButton(AjaxRequestTarget target, boolean refreshEnabled) {
        clearCache();
        setManualRefreshEnabled(refreshEnabled);
        target.add(getTableComponent());
    }

    public void startRefreshing(AjaxRequestTarget target) {
        onClickPlayPauseButton(target, true);
    }

    private IModel<String> getRefreshPausePlayButtonModel() {
        return () -> {
            if (isRefreshEnabled()) {
                return GuiStyleConstants.CLASS_PAUSE;
            }

            return GuiStyleConstants.CLASS_PLAY;
        };
    }

    private IModel<String> getRefreshPausePlayButtonTitleModel() {
        return () -> {
            if (isRefreshEnabled()) {
                return createStringResource("MainObjectListPanel.refresh.pause").getString();
            }
            return createStringResource("MainObjectListPanel.refresh.start").getString();
        };
    }

    protected boolean isCreateNewObjectVisible() {
        return !isCollectionViewPanel() || getObjectCollectionView().isApplicableForOperation(OperationTypeType.ADD) ||
                CollectionUtils.isNotEmpty(getNewObjectInfluencesList());
    }

    @NotNull
    protected List<CompiledObjectCollectionView> getNewObjectInfluencesList() {
        if (isCollectionViewPanelForCompiledView()) {
            return new ArrayList<>();
        }
        return getAllApplicableArchetypeViews();
    }

    public void deleteConfirmedPerformed(AjaxRequestTarget target, IModel<SelectableBean<O>> objectToDelete) {
        List<SelectableBean<O>> objects = isAnythingSelected(objectToDelete);

        if (objects.isEmpty()) {
            return;
        }

        OperationResult result = new OperationResult(objects.size() == 1 ? OPERATION_DELETE_OBJECT : OPERATION_DELETE_OBJECTS);
        for (SelectableBean<O> object : objects) {
            OperationResult subResult = result.createSubresult(OPERATION_DELETE_OBJECT);
            try {
                Task task = getPageBase().createSimpleTask(OPERATION_DELETE_OBJECT);

                ObjectDelta delta = getPrismContext().deltaFactory().object().create(object.getValue().getClass(), ChangeType.DELETE);
                delta.setOid(object.getValue().getOid());

                ExecuteChangeOptionsDto executeOptions = getExecuteOptions();
                ModelExecuteOptions options = executeOptions.createOptions(getPrismContext());
                LOGGER.debug("Using options {}.", executeOptions);
                getPageBase().getModelService()
                        .executeChanges(MiscUtil.createCollection(delta), options, task, subResult);
                subResult.computeStatus();
            } catch (Exception ex) {
                subResult.recomputeStatus();
                subResult.recordFatalError(getString("PageUsers.message.delete.fatalError"), ex);
                LoggingUtils.logUnexpectedException(LOGGER, "Couldn't delete user", ex);
            }
        }
        result.computeStatusComposite();
        clearCache();

        getPageBase().showResult(result);
        target.add(getFeedbackPanel());
        refreshTable(target);
        clearCache();
    }

    public ExecuteChangeOptionsDto getExecuteOptions() {
        return executeOptionsModel.getObject();
    }

    /**
     * This method check selection in table. If selectedObject != null than it
     * returns only this object.
     */
    public List<SelectableBean<O>> isAnythingSelected(IModel<SelectableBean<O>> selectedObject) {
        List<SelectableBean<O>> selectedObjects;
        if (selectedObject != null) {
            selectedObjects = new ArrayList<>();
            selectedObjects.add(selectedObject.getObject());
        } else {
            selectedObjects = TableUtil.getSelectedModels(getTable().getDataTable());
        }
        return selectedObjects;
    }

    protected String getNothingSelectedMessage() {
        return null;
    }

    public IModel<String> getConfirmationMessageModel(ColumnMenuAction action, String actionName) {
        if (action.getRowModel() == null) {
            return createStringResource(getConfirmMessageKeyForMultiObject(),
                    actionName, getSelectedObjectsCount());
        } else {
            return createStringResource(getConfirmMessageKeyForSingleObject(),
                    actionName, ((ObjectType) ((SelectableBean<?>) action.getRowModel().getObject()).getValue()).getName());
        }
    }

    protected String getConfirmMessageKeyForMultiObject() {
        throw new UnsupportedOperationException("getConfirmMessageKeyForMultiObject() not implemented for " + getClass());
    }

    protected String getConfirmMessageKeyForSingleObject() {
        throw new UnsupportedOperationException("getConfirmMessageKeyForSingleObject() not implemented for " + getClass());
    }

    @Override
    protected void addBasicActions(List<InlineMenuItem> menuItems) {
        if (!isDuplicationSupported()) {
            return;
        }

        DuplicationProcessHelper.addDuplicationActionForObject(menuItems, getPageBase());
    }

    /**
     * Define whether duplication action for item of table will be added to item menu.
     */
    protected boolean isDuplicationSupported() {
        return isCreateNewObjectVisible();
    }

    public InlineMenuItem createDeleteInlineMenu() {
        return new InlineMenuItem(createStringResource("MainObjectListPanel.menu.delete")) {
            @Serial private static final long serialVersionUID = 1L;

            @Override
            public InlineMenuItemAction initAction() {
                return new ColumnMenuAction<SelectableBean<O>>() {
                    @Override
                    public void onClick(AjaxRequestTarget target) {
                        deleteConfirmedPerformed(target, getRowModel());
                    }
                };
            }

            @Override
            public IModel<String> getConfirmationMessageModel() {
                String actionName = createStringResource("MainObjectListPanel.message.deleteAction").getString();
                return MainObjectListPanel.this.getConfirmationMessageModel((ColumnMenuAction) getAction(), actionName);
            }
        };
    }

    protected void objectDetailsPerformed(O object) {
        if (DetailsPageUtil.hasDetailsPage(object.getClass())) {
            DetailsPageUtil.dispatchToObjectDetailsPage(object.getClass(), object.getOid(), this, true);
        } else {
            error("Could not find proper response page");
            throw new RestartResponseException(getPageBase());
        }
    }

    public InlineMenuItem modifyMarkInlineMenuAction() {
        return new InlineMenuItem(createStringResource("MainObjectListPanel.menu.modifyMark"), true) {
            private static final long serialVersionUID = 1L;

            @Override
            public boolean isHeaderMenuItem() {
                return false;
            }

            @Override
            public InlineMenuItemAction initAction() {
                return new ColumnMenuAction<SelectableBean<O>>() {
                    private static final long serialVersionUID = 1L;

                    @Override
                    public void onSubmit(AjaxRequestTarget target) {

                        IModel<SelectableBean<O>> selected = getRowModel();
                        if (selected == null) {
                            warn(getString("MainObjectListPanel.message.noFocusSelected"));
                            target.add(getPageBase().getFeedbackPanel());
                            return;
                        }

                        OperationResult result = new OperationResult("createWrapper");
                        LoadableDetachableModel<PrismObjectWrapper<O>> focusModel = loadWrapper(selected.getObject().getValue(), result);

                        if (focusModel == null || focusModel.getObject() == null) {
                            if (result.isSuccess()) {
                                warn(getString("ProcessedObjectsPanel.message.noObjectFound", selected.getObject().getValue().getOid()));
                            }
                            target.add(getPageBase().getFeedbackPanel());
                            return;
                        }

                        MarksOfObjectListPopupPanel popup = new MarksOfObjectListPopupPanel(
                                getPageBase().getMainPopupBodyId(), focusModel) {
                            @Override
                            protected void onSave(AjaxRequestTarget target) {
                                MainObjectListPanel.this.refreshTable(target);
                            }
                        };

                        getPageBase().showMainPopup(popup, target);
                    }
                };
            }
        };
    }

    private LoadableDetachableModel<PrismObjectWrapper<O>> loadWrapper(O objectBean, OperationResult result) {
        return new LoadableDetachableModel<>() {
            @Override
            protected PrismObjectWrapper<O> load() {
                if (objectBean == null) {
                    return null;
                }

                Task task = getPageBase().createSimpleTask("createWrapper");
                task.setResult(result);

                Collection<SelectorOptions<GetOperationOptions>> options = getPageBase().getOperationOptionsBuilder()
                        .noFetch()
                        .item(ItemPath.create(ObjectType.F_POLICY_STATEMENT, PolicyStatementType.F_MARK_REF)).resolve()
                        .item(ItemPath.create(ObjectType.F_POLICY_STATEMENT, PolicyStatementType.F_LIFECYCLE_STATE)).resolve()
                        .build();

                try {
                    PrismObject<O> prismObject = (PrismObject<O>) WebModelServiceUtils.loadObject(
                            objectBean.getClass(), objectBean.getOid(), options, getPageBase(), task, result);

                    if (prismObject == null) {
                        return null;
                    }

                    PrismObjectWrapperFactory<O> factory = getPageBase().findObjectWrapperFactory(prismObject.getDefinition());
                    OperationResult result = task.getResult();
                    WrapperContext ctx = new WrapperContext(task, result);
                    ctx.setCreateIfEmpty(true);

                    return factory.createObjectWrapper(prismObject, ItemStatus.NOT_CHANGED, ctx);
                } catch (SchemaException e) {
                    LOGGER.error("Couldn't create wrapper for " + objectBean, e);
                }
                return null;
            }
        };
    }

    protected void markObjects(IModel<SelectableBean<O>> rowModel, List<String> markOids, AjaxRequestTarget target) {
        Task task = getPageBase().createSimpleTask(OPERATION_MARK_OBJECT);
        OperationResult result = task.getResult();

        var selected = isAnythingSelected(rowModel);

        if (selected == null || selected.isEmpty()) {
            result.recordWarning(createStringResource("ResourceContentPanel.message.markShadowPerformed.warning").getString());
            getPageBase().showResult(result);
            target.add(getPageBase().getFeedbackPanel());
            return;
        }

        for (SelectableBean<O> shadow : selected) {
            List<PolicyStatementType> statements = new ArrayList<>();
            // We recreate statements (can not reuse them between multiple objects - we can create new or clone
            // but for each delta we need separate statement
            for (String oid : markOids) {
                statements.add(new PolicyStatementType().markRef(oid, MarkType.COMPLEX_TYPE)
                        .type(PolicyStatementTypeType.APPLY));
            }
            try {
                var delta = getPageBase().getPrismContext().deltaFactory().object()
                        .createModificationAddContainer(getType(),
                                shadow.getValue().getOid(), ObjectType.F_POLICY_STATEMENT,
                                statements.toArray(new PolicyStatementType[0]));
                getPageBase().getModelService().executeChanges(MiscUtil.createCollection(delta), null, task, result);
            } catch (Exception e) {
                result.recordPartialError(
                        createStringResource(
                                "ResourceContentPanel.message.markShadowPerformed.partialError", shadow)
                                .getString(),
                        e);
                LOGGER.error("Could not mark shadow {} with marks {}", shadow, markOids, e);
            }
        }

        result.computeStatusIfUnknown();
        getPageBase().showResult(result);
        refreshTable(target);
        target.add(getPageBase().getFeedbackPanel());
    }

    protected @Nullable IModel<String> createRealMarksList(SelectableBean<O> bean) {
        return null;
    }
}<|MERGE_RESOLUTION|>--- conflicted
+++ resolved
@@ -177,18 +177,17 @@
         };
     }
 
-<<<<<<< HEAD
     @Override
     protected String getRowObjectName(IModel<SelectableBean<O>> rowModel) {
         if (rowModel == null || rowModel.getObject() == null) {
             return "";
         }
         return WebComponentUtil.getName(rowModel.getObject().getValue());
-=======
+    }
+
     protected void onNameColumnPerform(@NotNull IModel<SelectableBean<O>> rowModel, AjaxRequestTarget target) {
         O object = rowModel.getObject().getValue();
         MainObjectListPanel.this.objectDetailsPerformed(object);
->>>>>>> ac46c398
     }
 
     protected boolean isObjectDetailsEnabled(IModel<SelectableBean<O>> rowModel) {

/*
 * Copyright (C) 2023 Evolveum and contributors
 *
 * This work is dual-licensed under the Apache License 2.0
 * and European Union Public License. See LICENSE file for details.
 */

package com.evolveum.midpoint.gui.impl.util;

import com.evolveum.midpoint.gui.api.GuiStyleConstants;
import com.evolveum.midpoint.gui.api.prism.wrapper.PrismContainerValueWrapper;
import com.evolveum.midpoint.prism.Containerable;
import com.evolveum.midpoint.prism.PrismContainerDefinition;
import com.evolveum.midpoint.prism.PrismObject;
import com.evolveum.midpoint.schema.constants.SchemaConstants;
import com.evolveum.midpoint.schema.result.OperationResult;
import com.evolveum.midpoint.schema.result.OperationResultStatus;
import com.evolveum.midpoint.schema.util.ShadowUtil;
import com.evolveum.midpoint.security.api.AuthorizationConstants;
import com.evolveum.midpoint.util.QNameUtil;
import com.evolveum.midpoint.web.page.admin.server.dto.OperationResultStatusPresentationProperties;
import com.evolveum.midpoint.xml.ns._public.common.common_3.*;

import org.apache.commons.lang3.StringUtils;
import org.jetbrains.annotations.Nullable;

import javax.xml.namespace.QName;
import java.util.List;

public class IconAndStylesUtil {

    public static <T extends ObjectType> String createDefaultIcon(PrismObject<T> object) {
        Class<T> type = object.getCompileTimeClass();
        if (type.equals(UserType.class)) {
            return createUserIcon((PrismObject<UserType>) object);
        } else if (RoleType.class.equals(type)) {
            return createRoleIcon((PrismObject<RoleType>) object);
        } else if (OrgType.class.equals(type)) {
            return createOrgIcon();
        } else if (ServiceType.class.equals(type)) {
            return createServiceIcon();
        } else if (type.equals(TaskType.class)) {
            return createTaskIcon();
        } else if (type.equals(ResourceType.class)) {
            return createResourceIcon((PrismObject<ResourceType>) object);
        } else if (type == ShadowType.class) {
            return createShadowIcon((PrismObject<ShadowType>) object);
        } else if (type == ObjectCollectionType.class) {
            return createObjectColletionIcon();
        } else if (type == ReportType.class) {
            return createReportIcon();
        } else if (type == ObjectTemplateType.class) {
            return createObjectTemplateIcon();
        } else if (type == SimulationResultType.class) {
            return createSimulationResultIcon();
        } else if (type == MarkType.class) {
            return createMarkIcon();
        } else if (type == RoleAnalysisSessionType.class) {
            return createRoleAnalysisSessionIcon();
        } else if (type == RoleAnalysisClusterType.class) {
            return createRoleAnalysisClusterIcon();
<<<<<<< HEAD
        } else if (type == RoleAnalysisOutlierType.class) {
            return createRoleAnalysisOutlierIcon();
=======
        } else if (type == SchemaType.class) {
            return createSchemaIcon();
>>>>>>> 5b8a4fbf
        }
        return "";
    }

    private static String createSchemaIcon() {
        return getObjectNormalIconStyle(GuiStyleConstants.CLASS_OBJECT_SCHEMA_TEMPLATE_ICON);
    }

    // TODO reconcile with ObjectTypeGuiDescriptor
    public static <T extends ObjectType> String createDefaultColoredIcon(QName objectType) {
        if (objectType == null) {
            return "";
        } else if (QNameUtil.match(UserType.COMPLEX_TYPE, objectType) || QNameUtil.match(PersonaConstructionType.COMPLEX_TYPE, objectType)) {
            return GuiStyleConstants.CLASS_OBJECT_USER_ICON_COLORED;
        } else if (QNameUtil.match(RoleType.COMPLEX_TYPE, objectType)) {
            return GuiStyleConstants.CLASS_OBJECT_ROLE_ICON_COLORED;
        } else if (QNameUtil.match(OrgType.COMPLEX_TYPE, objectType)) {
            return GuiStyleConstants.CLASS_OBJECT_ORG_ICON_COLORED;
        } else if (QNameUtil.match(ServiceType.COMPLEX_TYPE, objectType)) {
            return GuiStyleConstants.CLASS_OBJECT_SERVICE_ICON_COLORED;
        } else if (QNameUtil.match(TaskType.COMPLEX_TYPE, objectType)) {
            return GuiStyleConstants.CLASS_OBJECT_TASK_ICON_COLORED;
        } else if (QNameUtil.match(ResourceType.COMPLEX_TYPE, objectType) || QNameUtil.match(ConstructionType.COMPLEX_TYPE, objectType)) {
            return GuiStyleConstants.CLASS_OBJECT_RESOURCE_ICON_COLORED;
        } else if (QNameUtil.match(AccessCertificationCampaignType.COMPLEX_TYPE, objectType)) {
            return GuiStyleConstants.CLASS_OBJECT_CERT_CAMPAIGN_ICON_COLORED;
        } else if (QNameUtil.match(AccessCertificationDefinitionType.COMPLEX_TYPE, objectType)) {
            return GuiStyleConstants.CLASS_OBJECT_CERT_DEF_ICON_COLORED;
        } else if (QNameUtil.match(CaseWorkItemType.COMPLEX_TYPE, objectType)) {
            return GuiStyleConstants.CLASS_OBJECT_WORK_ITEM_ICON_COLORED;
        } else if (QNameUtil.match(ShadowType.COMPLEX_TYPE, objectType)) {
            return GuiStyleConstants.CLASS_OBJECT_SHADOW_ICON_COLORED;
        } else if (QNameUtil.match(PolicyRuleType.COMPLEX_TYPE, objectType)) {
            return GuiStyleConstants.CLASS_POLICY_RULES_ICON_COLORED;
        } else if (QNameUtil.match(ObjectPolicyConfigurationType.COMPLEX_TYPE, objectType) || QNameUtil.match(GlobalPolicyRuleType.COMPLEX_TYPE, objectType)
                || QNameUtil.match(FileAppenderConfigurationType.COMPLEX_TYPE, objectType) || QNameUtil.match(SyslogAppenderConfigurationType.COMPLEX_TYPE, objectType)) {
            return GuiStyleConstants.CLASS_SYSTEM_CONFIGURATION_ICON_COLORED;
        } else if (QNameUtil.match(ResourceObjectTypeDefinitionType.COMPLEX_TYPE, objectType)) {
            return GuiStyleConstants.CLASS_ICON_RESOURCE_SCHEMA_HANDLING_COLORED;
        } else if (QNameUtil.match(ResourceAttributeDefinitionType.COMPLEX_TYPE, objectType)) {
            return "fa fa-navicon";
        } else if (QNameUtil.match(RoleAnalysisClusterType.COMPLEX_TYPE, objectType)) {
            return GuiStyleConstants.CLASS_ROLE_ANALYSIS_CLUSTER_ICON;
        } else if (QNameUtil.match(RoleAnalysisSessionType.COMPLEX_TYPE, objectType)) {
            return GuiStyleConstants.CLASS_ROLE_ANALYSIS_SESSION_ICON;
        } else if (QNameUtil.match(RoleAnalysisOutlierType.COMPLEX_TYPE, objectType)) {
            return GuiStyleConstants.CLASS_ICON_OUTLIER;
        } else {
            return "";
        }
    }

    // TODO reconcile with ObjectTypeGuiDescriptor
    public static <T extends ObjectType> String createDefaultBlackIcon(QName objectType) {
        if (objectType == null) {
            return "";
        } else if (QNameUtil.match(UserType.COMPLEX_TYPE, objectType) || QNameUtil.match(PersonaConstructionType.COMPLEX_TYPE, objectType)) {
            return GuiStyleConstants.CLASS_OBJECT_USER_ICON;
        } else if (QNameUtil.match(RoleType.COMPLEX_TYPE, objectType)) {
            return GuiStyleConstants.CLASS_OBJECT_ROLE_ICON;
        } else if (QNameUtil.match(OrgType.COMPLEX_TYPE, objectType)) {
            return GuiStyleConstants.CLASS_OBJECT_ORG_ICON;
        } else if (QNameUtil.match(ServiceType.COMPLEX_TYPE, objectType)) {
            return GuiStyleConstants.CLASS_OBJECT_SERVICE_ICON;
        } else if (QNameUtil.match(TaskType.COMPLEX_TYPE, objectType)) {
            return GuiStyleConstants.CLASS_OBJECT_TASK_ICON;
        } else if (QNameUtil.match(ResourceType.COMPLEX_TYPE, objectType) || QNameUtil.match(ConstructionType.COMPLEX_TYPE, objectType)) {
            return GuiStyleConstants.CLASS_OBJECT_RESOURCE_ICON;
        } else if (QNameUtil.match(AccessCertificationCampaignType.COMPLEX_TYPE, objectType)) {
            return GuiStyleConstants.CLASS_OBJECT_CERT_CAMPAIGN_ICON;
        } else if (QNameUtil.match(AccessCertificationDefinitionType.COMPLEX_TYPE, objectType)) {
            return GuiStyleConstants.CLASS_OBJECT_CERT_DEF_ICON;
        } else if (QNameUtil.match(CaseWorkItemType.COMPLEX_TYPE, objectType)) {
            return GuiStyleConstants.CLASS_OBJECT_WORK_ITEM_ICON;
        } else if (QNameUtil.match(ShadowType.COMPLEX_TYPE, objectType)) {
            return GuiStyleConstants.CLASS_OBJECT_SHADOW_ICON;
        } else if (QNameUtil.match(PolicyRuleType.COMPLEX_TYPE, objectType)) {
            return GuiStyleConstants.CLASS_POLICY_RULES_ICON;
        } else if (QNameUtil.match(SystemConfigurationType.COMPLEX_TYPE, objectType)) {
            return GuiStyleConstants.CLASS_SYSTEM_CONFIGURATION_ICON;
        } else if (QNameUtil.match(ReportType.COMPLEX_TYPE, objectType)) {
            return GuiStyleConstants.CLASS_REPORT_ICON;
        } else if (QNameUtil.match(ObjectCollectionType.COMPLEX_TYPE, objectType)) {
            return GuiStyleConstants.CLASS_OBJECT_COLLECTION_ICON;
        } else if (QNameUtil.match(ArchetypeType.COMPLEX_TYPE, objectType)) {
            return GuiStyleConstants.EVO_ARCHETYPE_TYPE_ICON;
        } else if (QNameUtil.match(ObjectTemplateType.COMPLEX_TYPE, objectType)) {
            return GuiStyleConstants.CLASS_OBJECT_TEMPLATE_ICON;
        } else if (QNameUtil.match(RoleAnalysisClusterType.COMPLEX_TYPE, objectType)) {
            return GuiStyleConstants.CLASS_ROLE_ANALYSIS_CLUSTER_ICON;
        } else if (QNameUtil.match(RoleAnalysisSessionType.COMPLEX_TYPE, objectType)) {
            return GuiStyleConstants.CLASS_ROLE_ANALYSIS_SESSION_ICON;
        } else if (QNameUtil.match(MappingType.COMPLEX_TYPE, objectType)) {
            //TODO fix icon style for mapping type
            return "";
        } else if (QNameUtil.match(RoleAnalysisOutlierType.COMPLEX_TYPE, objectType)) {
            return GuiStyleConstants.CLASS_ICON_OUTLIER;
        } else {
            return "";
        }
    }

    public static <T extends ObjectType> String getBoxCssClasses(QName objectType) {
        if (QNameUtil.match(UserType.COMPLEX_TYPE, objectType)) {
            return GuiStyleConstants.CLASS_OBJECT_USER_BOX_CSS_CLASSES;
        } else if (QNameUtil.match(RoleType.COMPLEX_TYPE, objectType)) {
            return GuiStyleConstants.CLASS_OBJECT_ROLE_BOX_CSS_CLASSES;
        } else if (QNameUtil.match(OrgType.COMPLEX_TYPE, objectType)) {
            return GuiStyleConstants.CLASS_OBJECT_ORG_BOX_CSS_CLASSES;
        } else if (QNameUtil.match(ServiceType.COMPLEX_TYPE, objectType)) {
            return GuiStyleConstants.CLASS_OBJECT_SERVICE_BOX_CSS_CLASSES;
        } else if (QNameUtil.match(TaskType.COMPLEX_TYPE, objectType)) {
            return GuiStyleConstants.CLASS_OBJECT_TASK_BOX_CSS_CLASSES;
        } else if (QNameUtil.match(ResourceType.COMPLEX_TYPE, objectType)) {
            return GuiStyleConstants.CLASS_OBJECT_RESOURCE_BOX_CSS_CLASSES;
        } else {
            return "";
        }
    }

    public static <T extends ObjectType> String getBoxThinCssClasses(QName objectType) {
        if (QNameUtil.match(UserType.COMPLEX_TYPE, objectType)) {
            return GuiStyleConstants.CLASS_OBJECT_USER_BOX_THIN_CSS_CLASSES;
        } else if (QNameUtil.match(RoleType.COMPLEX_TYPE, objectType)) {
            return GuiStyleConstants.CLASS_OBJECT_ROLE_BOX_THIN_CSS_CLASSES;
        } else if (QNameUtil.match(OrgType.COMPLEX_TYPE, objectType)) {
            return GuiStyleConstants.CLASS_OBJECT_ORG_BOX_THIN_CSS_CLASSES;
        } else if (QNameUtil.match(ServiceType.COMPLEX_TYPE, objectType)) {
            return GuiStyleConstants.CLASS_OBJECT_SERVICE_BOX_THIN_CSS_CLASSES;
        } else if (QNameUtil.match(TaskType.COMPLEX_TYPE, objectType)) {
            return GuiStyleConstants.CLASS_OBJECT_TASK_BOX_THIN_CSS_CLASSES;
        } else if (QNameUtil.match(ResourceType.COMPLEX_TYPE, objectType)) {
            return GuiStyleConstants.CLASS_OBJECT_RESOURCE_BOX_THIN_CSS_CLASSES;
        } else {
            return "";
        }
    }

    public static String createUserIcon(PrismObject<UserType> object) {
        UserType user = object.asObjectable();

        // if user has superuser role assigned, or if user has an assigned role whose inducement is superuser then it's superuser
        List<ObjectReferenceType> roleMembershipRef = object.asObjectable().getRoleMembershipRef();

        boolean isEndUser = false;

        for (ObjectReferenceType objectReferenceType : roleMembershipRef) {
            if (objectReferenceType.getOid() == null) {
                continue;
            }

            QName relation = objectReferenceType.getRelation();
            if (!RelationUtil.isDefaultRelation(relation)) {
                continue;
            }

            if (StringUtils.equals(objectReferenceType.getOid(), SystemObjectsType.ROLE_SUPERUSER.value())) {
                return GuiStyleConstants.CLASS_OBJECT_USER_ICON + " "
                        + GuiStyleConstants.CLASS_ICON_STYLE_PRIVILEGED;
            }
            if (StringUtils.equals(objectReferenceType.getOid(), SystemObjectsType.ROLE_END_USER.value())) {
                isEndUser = true;
            }

        }

        boolean isManager = false;
        for (ObjectReferenceType parentOrgRef : user.getParentOrgRef()) {
            if (RelationUtil.isManagerRelation(parentOrgRef.getRelation())) {
                isManager = true;
                break;
            }
        }

        String additionalStyle;
//                getIconEnabledDisabled(object);
//        if (additionalStyle == null) {
        // Set manager and end-user icon only as a last resort. All other
        // colors have priority.
        if (isManager) {
            additionalStyle = GuiStyleConstants.CLASS_ICON_STYLE_MANAGER;
        } else if (isEndUser) {
            additionalStyle = GuiStyleConstants.CLASS_ICON_STYLE_END_USER;
        } else {
            additionalStyle = GuiStyleConstants.CLASS_ICON_STYLE_NORMAL;
        }
//        }
        return GuiStyleConstants.CLASS_OBJECT_USER_ICON + " " + additionalStyle;
    }

    public static String createRoleIcon(PrismObject<RoleType> object) {
        for (AuthorizationType authorization : object.asObjectable().getAuthorization()) {
            if (authorization.getAction().contains(AuthorizationConstants.AUTZ_ALL_URL)) {
                return GuiStyleConstants.CLASS_OBJECT_ROLE_ICON + " "
                        + GuiStyleConstants.CLASS_ICON_STYLE_PRIVILEGED;
            }
        }

        return getObjectNormalIconStyle(GuiStyleConstants.CLASS_OBJECT_ROLE_ICON);
    }

    public static String createOrgIcon() {
        return getObjectNormalIconStyle(GuiStyleConstants.CLASS_OBJECT_ORG_ICON);
    }

    public static String createServiceIcon() {
        return getObjectNormalIconStyle(GuiStyleConstants.CLASS_OBJECT_SERVICE_ICON);
    }

    private static String getObjectNormalIconStyle(String baseIcon) {
        return baseIcon + " " + GuiStyleConstants.CLASS_ICON_STYLE_NORMAL;
    }

    public static <F extends FocusType> String getIconEnabledDisabled(PrismObject<F> object) {
        ActivationType activation = object.asObjectable().getActivation();
        if (activation != null) {
            if (ActivationStatusType.DISABLED.equals(activation.getEffectiveStatus())) {
                return GuiStyleConstants.CLASS_ICON_STYLE_DISABLED;
            } else if (ActivationStatusType.ARCHIVED.equals(activation.getEffectiveStatus())) {
                return GuiStyleConstants.CLASS_ICON_STYLE_ARCHIVED;
            }
        }

        return null;
    }

    public static String createResourceIcon(PrismObject<ResourceType> object) {
        OperationalStateType operationalState = object.asObjectable().getOperationalState();
        AdministrativeOperationalStateType administrativeOperationalState = object.asObjectable().getAdministrativeOperationalState();

        if (administrativeOperationalState != null) {
            AdministrativeAvailabilityStatusType administrativeAvailabilityStatus = administrativeOperationalState.getAdministrativeAvailabilityStatus();
            if (administrativeAvailabilityStatus == AdministrativeAvailabilityStatusType.MAINTENANCE) {
                return GuiStyleConstants.CLASS_OBJECT_RESOURCE_ICON + " "
                        + GuiStyleConstants.CLASS_ICON_STYLE_MAINTENANCE;
            }
        }
        if (operationalState != null) {
            AvailabilityStatusType lastAvailabilityStatus = operationalState.getLastAvailabilityStatus();
            if (lastAvailabilityStatus == AvailabilityStatusType.UP) {
                return GuiStyleConstants.CLASS_OBJECT_RESOURCE_ICON + " "
                        + GuiStyleConstants.CLASS_ICON_STYLE_UP;
            }
            if (lastAvailabilityStatus == AvailabilityStatusType.DOWN) {
                return GuiStyleConstants.CLASS_OBJECT_RESOURCE_ICON + " "
                        + GuiStyleConstants.CLASS_ICON_STYLE_DOWN;
            }

            if (lastAvailabilityStatus == AvailabilityStatusType.BROKEN) {
                return GuiStyleConstants.CLASS_OBJECT_RESOURCE_ICON + " "
                        + GuiStyleConstants.CLASS_ICON_STYLE_BROKEN;
            }
        }
        return GuiStyleConstants.CLASS_OBJECT_RESOURCE_ICON + " " + GuiStyleConstants.CLASS_ICON_STYLE_NORMAL;
    }

    public static String createTaskIcon() {
        return GuiStyleConstants.CLASS_OBJECT_TASK_ICON + " " + GuiStyleConstants.CLASS_ICON_STYLE_NORMAL;
    }

    public static String createShadowIcon(PrismObject<ShadowType> object) {
        ShadowType shadow = object.asObjectable();

        if (ShadowUtil.isProtected(object)) {
            return GuiStyleConstants.CLASS_SHADOW_ICON_PROTECTED;
        }

        return createShadowIcon(shadow.getKind());
    }

    public static String createShadowIcon(@Nullable ShadowKindType kind) {
        if (kind == null) {
            return GuiStyleConstants.CLASS_SHADOW_ICON_UNKNOWN;
        }

        switch (kind) {
            case ACCOUNT:
                return GuiStyleConstants.CLASS_SHADOW_ICON_ACCOUNT;
            case GENERIC:
                return GuiStyleConstants.CLASS_SHADOW_ICON_GENERIC;
            case ENTITLEMENT:
                return GuiStyleConstants.CLASS_SHADOW_ICON_ENTITLEMENT;

        }

        return GuiStyleConstants.CLASS_SHADOW_ICON_UNKNOWN;
    }

    public static String createObjectColletionIcon() {
        return getObjectNormalIconStyle(GuiStyleConstants.CLASS_OBJECT_COLLECTION_ICON);
    }

    private static String createObjectTemplateIcon() {
        return getObjectNormalIconStyle(GuiStyleConstants.CLASS_OBJECT_TEMPLATE_ICON);
    }

    private static String createMarkIcon() {
        return getObjectNormalIconStyle(GuiStyleConstants.CLASS_MARK);
    }

    private static String createRoleAnalysisSessionIcon() {
        return getObjectNormalIconStyle(GuiStyleConstants.CLASS_ROLE_ANALYSIS_SESSION_ICON);
    }

    private static String createRoleAnalysisClusterIcon() {
        return getObjectNormalIconStyle(GuiStyleConstants.CLASS_ROLE_ANALYSIS_CLUSTER_ICON);
    }

    private static String createRoleAnalysisOutlierIcon() {
        return getObjectNormalIconStyle(GuiStyleConstants.CLASS_ICON_OUTLIER);
    }

    private static String createSimulationResultIcon() {
        return getObjectNormalIconStyle(GuiStyleConstants.CLASS_SIMULATION_RESULT);
    }

    public static String createReportIcon() {
        return getObjectNormalIconStyle(GuiStyleConstants.CLASS_REPORT_ICON);
    }

    public static String createErrorIcon(OperationResult result) {
        if (result == null) {
            return "";
        }
        OperationResultStatus status = result.getStatus();
        OperationResultStatusPresentationProperties icon = OperationResultStatusPresentationProperties
                .parseOperationalResultStatus(status);
        return icon.getIcon() + " fa-lg";
    }

    public static <O extends ObjectType> IconType getIconForLifecycleState(O obj) {
        IconType icon = new IconType();
        if (obj == null) {
            return null;
        }
        String lifecycle = obj.getLifecycleState();
        if (lifecycle == null) {
            return null;
        }
        switch (lifecycle) {
            case SchemaConstants.LIFECYCLE_ARCHIVED:
                icon.setCssClass(GuiStyleConstants.CLASS_FILE_EXCEL);
                break;
            case SchemaConstants.LIFECYCLE_DRAFT:
                icon.setCssClass(GuiStyleConstants.CLASS_FILE_BLACK_FILLED);
                break;
            case SchemaConstants.LIFECYCLE_PROPOSED:
                icon.setCssClass(GuiStyleConstants.CLASS_FILE_WHITE_FILLED);
                break;
        }

        if (icon.getCssClass() == null) {
            icon.setCssClass("");
        }
        icon.setColor("blue");
        return icon;
    }

    public static <O extends ObjectType> IconType getIconForActivationStatus(O obj) {
        if (obj == null || !(obj instanceof FocusType)) {
            return null;
        }

        FocusType focus = (FocusType) obj;
        ActivationType activation = focus.getActivation();
        if (activation == null) {
            return null;
        }

        ActivationStatusType status = activation.getEffectiveStatus();
        IconType icon = new IconType();
        if (LockoutStatusType.LOCKED == activation.getLockoutStatus()) {
            icon.setCssClass(GuiStyleConstants.CLASS_LOCK_STATUS);
        } else if (ActivationStatusType.ENABLED == status) {
            return null;
        } else if (ActivationStatusType.DISABLED == status) {
            icon.setCssClass(GuiStyleConstants.CLASS_BAN);
        } else if (ActivationStatusType.ARCHIVED == status) {
            icon.setCssClass(GuiStyleConstants.CLASS_ICON_NO_OBJECTS);
        } else {
            icon.setCssClass(GuiStyleConstants.CLASS_TEST_CONNECTION_MENU_ITEM);
        }
        if (icon.getCssClass() == null) {
            icon.setCssClass("");
        }
        icon.setColor("red");
        return icon;
    }

    public static IconType createIconType(String iconStyle) {
        return createIconType(iconStyle, "");
    }

    public static IconType createIconType(String iconStyle, String color) {
        IconType icon = new IconType();
        icon.setCssClass(iconStyle);
        icon.setColor(color);
        return icon;
    }

    public static String createMappingIcon(PrismContainerValueWrapper<? extends Containerable> object) {
        if (object == null) {
            return "fa fa-circle";
        }

        PrismContainerDefinition<? extends Containerable> def = object.getDefinition();
        if (def == null) {
            return "fa fa-circle";
        }

        if (object.getParentContainerValue(ResourceActivationDefinitionType.class) != null
                || object.getParentContainerValue(ResourcePasswordDefinitionType.class) != null) {
            if (QNameUtil.match(def.getTypeName(), MappingType.COMPLEX_TYPE)) {

                PrismContainerValueWrapper parent =
                        object.getParentContainerValue(ResourceBidirectionalMappingType.class);
                if (parent == null) {
                    parent = object.getParentContainerValue(ResourcePasswordDefinitionType.class);
                }
                if (parent == null) {
                    return "fa fa-circle";
                }

                PrismContainerDefinition parentDef = parent.getDefinition();
                return createMappingIcon(parentDef);

            } else {
                return createMappingIcon(def);
            }
        }
        return "fa fa-circle";
    }

    public static String createMappingIcon(PrismContainerDefinition<? extends Containerable> def) {
        if (def == null) {
            return "fa fa-circle";
        }

        if (QNameUtil.match(def.getItemName(), ResourceActivationDefinitionType.F_ADMINISTRATIVE_STATUS)) {
            return "fa fa-id-card-clip";
        } else if (QNameUtil.match(def.getItemName(), ResourceActivationDefinitionType.F_EXISTENCE)) {
            return "fa fa-universal-access";
        } else if (QNameUtil.match(def.getItemName(), ResourceActivationDefinitionType.F_VALID_FROM)) {
            return "fa fa-arrow-right-from-bracket";
        } else if (QNameUtil.match(def.getItemName(), ResourceActivationDefinitionType.F_VALID_TO)) {
            return "fa fa-arrow-right-to-bracket";
        } else if (QNameUtil.match(def.getItemName(), ResourceActivationDefinitionType.F_LOCKOUT_STATUS)) {
            return "fa fa-user-lock";
        } else if (QNameUtil.match(def.getItemName(), ResourceActivationDefinitionType.F_DISABLE_INSTEAD_OF_DELETE)) {
            return "fa fa-user-slash";
        } else if (QNameUtil.match(def.getItemName(), ResourceActivationDefinitionType.F_DELAYED_DELETE)) {
            return "fa fa-clock";
        } else if (QNameUtil.match(def.getItemName(), ResourceActivationDefinitionType.F_PRE_PROVISION)) {
            return "fa fa-user-plus";
        } else if (QNameUtil.match(def.getItemName(), ResourceCredentialsDefinitionType.F_PASSWORD)) {
            return "fa fa-key";
        }
        return "fa fa-circle";
    }
}<|MERGE_RESOLUTION|>--- conflicted
+++ resolved
@@ -59,13 +59,10 @@
             return createRoleAnalysisSessionIcon();
         } else if (type == RoleAnalysisClusterType.class) {
             return createRoleAnalysisClusterIcon();
-<<<<<<< HEAD
         } else if (type == RoleAnalysisOutlierType.class) {
             return createRoleAnalysisOutlierIcon();
-=======
         } else if (type == SchemaType.class) {
             return createSchemaIcon();
->>>>>>> 5b8a4fbf
         }
         return "";
     }

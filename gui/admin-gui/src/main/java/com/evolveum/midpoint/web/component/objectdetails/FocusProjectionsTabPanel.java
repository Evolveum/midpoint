--- conflicted
+++ resolved
@@ -109,31 +109,15 @@
     }
 
     private void initLayout() {
-<<<<<<< HEAD
-=======
-
-        TableId tableId = UserProfileStorage.TableId.FOCUS_PROJECTION_TABLE;
-        PageStorage pageStorage = getPageBase().getSessionStorage().getFocusProjectionTableStorage();
-
->>>>>>> 3bed67c8
         MultivalueContainerListPanelWithDetailsPanel<ShadowType, F> multivalueContainerListPanel =
                 new MultivalueContainerListPanelWithDetailsPanel<ShadowType, F>(ID_SHADOW_TABLE, getShadowDefinition()) {
 
-<<<<<<< HEAD
             private static final long serialVersionUID = 1L;
 
                     @Override
                     protected PageStorage getPageStorage() {
                         return getPageBase().getSessionStorage().getFocusProjectionTableStorage();
                     }
-
-                    @Override
-            protected IModel<List<PrismContainerValueWrapper<ShadowType>>> loadValuesModel() {
-                return new IModel<List<PrismContainerValueWrapper<ShadowType>>>() {
-
-=======
->>>>>>> 3bed67c8
-                    private static final long serialVersionUID = 1L;
 
                     @Override
                     protected IModel<List<PrismContainerValueWrapper<ShadowType>>> loadValuesModel() {
@@ -188,48 +172,27 @@
                         FocusProjectionsTabPanel.this.initPaging();
                     }
 
-<<<<<<< HEAD
-            @Override
-            protected boolean isCreateNewObjectVisible() {
-                PrismObjectDefinition<F> def = getObjectWrapper().getObject().getDefinition();
-                PrismReferenceDefinition ref = def.findReferenceDefinition(UserType.F_LINK_REF);
-                return (ref.canRead() && ref.canAdd());
-            }
-=======
-                    @Override
-                    protected boolean enableActionNewObject() {
+                    @Override
+                    protected boolean isCreateNewObjectVisible() {
                         PrismObjectDefinition<F> def = getObjectWrapper().getObject().getDefinition();
                         PrismReferenceDefinition ref = def.findReferenceDefinition(UserType.F_LINK_REF);
                         return (ref.canRead() && ref.canAdd());
                     }
->>>>>>> 3bed67c8
 
                     @Override
                     protected ObjectQuery createQuery() {
                         return null;
                     }
 
-<<<<<<< HEAD
-            @Override
-            protected List<IColumn> createColumns() {
+                    @Override
+                    protected List<IColumn> createColumns() {
                 return (List) initBasicColumns();
             }
 
-            @Override
-            public void editItemPerformed(AjaxRequestTarget target,
-                    IModel<PrismContainerValueWrapper<ShadowType>> rowModel,
-                    List<PrismContainerValueWrapper<ShadowType>> listItems) {
-=======
-                    @Override
-                    protected List<IColumn<PrismContainerValueWrapper<ShadowType>, String>> createColumns() {
-                        return initBasicColumns();
-                    }
-
-                    @Override
-                    public void itemPerformedForDefaultAction(AjaxRequestTarget target,
+                    @Override
+                    public void editItemPerformed(AjaxRequestTarget target,
                             IModel<PrismContainerValueWrapper<ShadowType>> rowModel,
                             List<PrismContainerValueWrapper<ShadowType>> listItems) {
->>>>>>> 3bed67c8
 
                         if (rowModel != null && rowModel.getObject() != null
                                 && ((ShadowWrapper) rowModel.getObject().getParent()).isLoadWithNoFetch()) {
@@ -243,15 +206,8 @@
                                 }
                             });
                         }
-<<<<<<< HEAD
-                    });
-                }
-                super.editItemPerformed(target, rowModel, listItems);
-            }
-=======
-                        super.itemPerformedForDefaultAction(target, rowModel, listItems);
-                    }
->>>>>>> 3bed67c8
+                        super.editItemPerformed(target, rowModel, listItems);
+                    }
 
                     @Override
                     protected List<SearchItemDefinition> initSearchableItems(

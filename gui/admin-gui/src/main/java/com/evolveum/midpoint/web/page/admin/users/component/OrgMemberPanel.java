--- conflicted
+++ resolved
@@ -21,25 +21,6 @@
 
 import javax.xml.namespace.QName;
 
-<<<<<<< HEAD
-import com.evolveum.midpoint.gui.api.GuiStyleConstants;
-import com.evolveum.midpoint.gui.api.component.ChooseMemberPopup;
-import com.evolveum.midpoint.gui.api.component.ChooseOrgMemberPopup;
-import com.evolveum.midpoint.gui.api.model.LoadableModel;
-import com.evolveum.midpoint.prism.PrismConstants;
-import com.evolveum.midpoint.prism.query.builder.QueryBuilder;
-import com.evolveum.midpoint.prism.query.builder.S_FilterEntryOrEmpty;
-import com.evolveum.midpoint.security.api.AuthorizationConstants;
-import com.evolveum.midpoint.web.component.input.DropDownChoicePanel;
-import com.evolveum.midpoint.web.component.input.RelationDropDownChoicePanel;
-import com.evolveum.midpoint.web.component.menu.cog.InlineMenuItemAction;
-import com.evolveum.midpoint.web.component.util.VisibleEnableBehaviour;
-import com.evolveum.midpoint.web.page.admin.configuration.component.EmptyOnChangeAjaxFormUpdatingBehavior;
-import com.evolveum.midpoint.web.page.self.PageAssignmentShoppingCart;
-import com.evolveum.midpoint.xml.ns._public.common.common_3.*;
-import org.apache.commons.lang.Validate;
-=======
->>>>>>> 9d4cc08f
 import org.apache.wicket.ajax.AjaxRequestTarget;
 import org.apache.wicket.model.IModel;
 
@@ -65,15 +46,15 @@
 
 	private static final Trace LOGGER = TraceManager.getTrace(OrgMemberPanel.class);
 
-	
+
 	protected static final String ID_SEARCH_BY_TYPE = "searchByType";
 
 	protected static final ObjectTypes OBJECT_TYPES_DEFAULT = ObjectTypes.USER;
 
-	
+
 
 	protected static final String DOT_CLASS = OrgMemberPanel.class.getName() + ".";
-	
+
 	private static final long serialVersionUID = 1L;
 
 	public OrgMemberPanel(String id, IModel<OrgType> model, TableId tableId, Map<String, String> authorizations) {
@@ -98,185 +79,27 @@
 				return QueryBuilder.queryFor(searchType.getClassDefinition(), getPageBase().getPrismContext())
 						.isDirectChildOf(ref.asReferenceValue()).build();
 			}
-<<<<<<< HEAD
-		};
-		browser.setOutputMarkupId(true);
+		}
 
-		getPageBase().showMainPopup(browser, target);
-
-	}
-
-	private void removeManagerPerformed(FocusType manager, AjaxRequestTarget target) {
-		OperationResult parentResult = new OperationResult(OPERATION_UNASSIGN_MANAGERS);
-		Task task = getPageBase().createSimpleTask(OPERATION_UNASSIGN_MANAGERS);
-		try {
-
-			ObjectDelta delta = ObjectDelta.createModificationDeleteContainer(
-					manager.asPrismObject().getCompileTimeClass(), manager.getOid(), FocusType.F_ASSIGNMENT,
-					getPageBase().getPrismContext(), createAssignmentToModify(SchemaConstants.ORG_MANAGER));
-
-			List<ObjectType> managerList = new ArrayList<>();
-			managerList.add(manager);
-
-			executeMemberOperation(task, FocusType.COMPLEX_TYPE,
-					createQueryForMemberAction(QueryScope.SELECTED, managerList, SchemaConstants.ORG_MANAGER, true), delta,
-					TaskCategory.EXECUTE_CHANGES, target);
-
-//			getPageBase().getModelService().executeChanges(WebComponentUtil.createDeltaCollection(delta),
-//					null, task, parentResult);
-//			parentResult.computeStatus();
-		} catch (SchemaException e) {
-//
-			parentResult.recordFatalError("Failed to remove manager " + e.getMessage(), e);
-			LoggingUtils.logUnexpectedException(LOGGER, "Failed to remove manager", e);
-			getPageBase().showResult(parentResult);
-		}
-		target.add(getPageBase().getFeedbackPanel());
-
-	}
-
-	@Override
-	protected boolean isAuthorizedToUnassignMembers(){
-		return WebComponentUtil.isAuthorized(AuthorizationConstants.AUTZ_UI_ADMIN_UNASSIGN_ORG_MEMBER_ACTION_URI);
-	}
-
-	@Override
-	protected boolean isAuthorizedToAssignMembers(){
-		return WebComponentUtil.isAuthorized(AuthorizationConstants.AUTZ_UI_ADMIN_ASSIGN_ORG_MEMBER_ACTION_URI);
-	}
-
-	@Override
-	protected boolean isAuthorizedToRecomputeMembers(){
-		return WebComponentUtil.isAuthorized(AuthorizationConstants.AUTZ_UI_ADMIN_RECOMPUTE_ORG_MEMBER_ACTION_URI);
-	}
-
-	@Override
-	protected boolean isAuthorizedToCreateMembers(){
-		return WebComponentUtil.isAuthorized(AuthorizationConstants.AUTZ_UI_ADMIN_ADD_ORG_MEMBER_ACTION_URI);
-	}
-
-	private List<InlineMenuItem> createManagersHeaderInlineMenu() {
-		List<InlineMenuItem> headerMenuItems = new ArrayList<>();
-
-		if (WebComponentUtil.isAuthorized(AuthorizationConstants.AUTZ_UI_ADMIN_ADD_ORG_MEMBER_ACTION_URI)) {
-			headerMenuItems.add(new InlineMenuItem(createStringResource("TreeTablePanel.menu.createManager")) {
-				private static final long serialVersionUID = 1L;
-
-				@Override
-				public InlineMenuItemAction initAction() {
-					return new HeaderMenuAction(OrgMemberPanel.this) {
-						private static final long serialVersionUID = 1L;
-
-						@Override
-						public void onClick(AjaxRequestTarget target) {
-							OrgMemberPanel.this.createFocusMemberPerformed(SchemaConstants.ORG_MANAGER, target);
-						}
-					};
-				}
-			});
-=======
->>>>>>> 9d4cc08f
-		}
-		
 		String oid = getModelObject().getOid();
 
-<<<<<<< HEAD
-		if (WebComponentUtil.isAuthorized(AuthorizationConstants.AUTZ_UI_ADMIN_ASSIGN_ORG_MEMBER_ACTION_URI)) {
-			headerMenuItems.add(new InlineMenuItem(createStringResource("TreeTablePanel.menu.addManagers")) {
-				private static final long serialVersionUID = 1L;
-
-				@Override
-				public InlineMenuItemAction initAction() {
-					return new HeaderMenuAction(OrgMemberPanel.this) {
-						private static final long serialVersionUID = 1L;
-
-
-						@Override
-						public void onClick(AjaxRequestTarget target) {
-							OrgMemberPanel.this.addMembers(target, Arrays.asList(RelationTypes.MANAGER.getRelation()));
-						}
-					};
-				}
-			});
-		}
-
-		if (WebComponentUtil.isAuthorized(AuthorizationConstants.AUTZ_UI_ADMIN_UNASSIGN_ORG_MEMBER_ACTION_URI)) {
-			headerMenuItems.add(new InlineMenuItem(createStringResource("TreeTablePanel.menu.removeManagersAll")) {
-				private static final long serialVersionUID = 1L;
-
-				@Override
-				public InlineMenuItemAction initAction() {
-					return new HeaderMenuAction(OrgMemberPanel.this) {
-						private static final long serialVersionUID = 1L;
-
-						@Override
-						public void onClick(AjaxRequestTarget target) {
-							removeManagersPerformed(QueryScope.ALL, target);
-						}
-					};
-				}
-			});
-		}
-
-		if (WebComponentUtil.isAuthorized(AuthorizationConstants.AUTZ_UI_ADMIN_RECOMPUTE_ORG_MEMBER_ACTION_URI)) {
-			headerMenuItems
-					.add(new InlineMenuItem(createStringResource("TreeTablePanel.menu.recomputeManagersAll")) {
-						private static final long serialVersionUID = 1L;
-
-						@Override
-						public InlineMenuItemAction initAction() {
-							return new HeaderMenuAction(OrgMemberPanel.this) {
-								private static final long serialVersionUID = 1L;
-
-								@Override
-								public void onClick(AjaxRequestTarget target) {
-									recomputeManagersPerformed(QueryScope.ALL, target);
-								}
-							};
-						}
-					});
-		}
-
-		return headerMenuItems;
-	}
-
-	protected void refreshTable(AjaxRequestTarget target) {
-		DropDownChoice<ObjectTypes> typeChoice = (DropDownChoice<ObjectTypes>) get(
-				createComponentPath(ID_FORM, ID_SEARCH_BY_TYPE));
-		ObjectTypes type = typeChoice.getModelObject();
-		target.add(get(createComponentPath(ID_FORM, ID_SEARCH_SCOPE)));
-		getMemberTable().clearCache();
-		getMemberTable().refreshTable(WebComponentUtil
-				.qnameToClass(getPageBase().getPrismContext(), type.getTypeQName(), ObjectType.class), target);
-	}
-
-	protected void refreshSearch() {
-		getMemberTable().resetSearchModel();
-	}
-
-	private MainObjectListPanel<ObjectType> getMemberTable() {
-		return (MainObjectListPanel<ObjectType>) get(
-				createComponentPath(ID_FORM, ID_CONTAINER_MEMBER, ID_MEMBER_TABLE));
-	}
-=======
 		ObjectReferenceType ref = MemberOperationsHelper.createReference(getModelObject(), getSelectedRelation());
 		ObjectQuery query = QueryBuilder.queryFor(searchType.getClassDefinition(), getPageBase().getPrismContext())
 				.isChildOf(ref.asReferenceValue()).build();
->>>>>>> 9d4cc08f
 
 		if (LOGGER.isTraceEnabled()) {
 			LOGGER.trace("Searching members of org {} with query:\n{}", oid, query.debugDump());
 		}
 		return query;
-	
+
 	}
-	
+
 	protected String getOrgSearchScope() {
 		DropDownFormGroup<String> searchorgScope = (DropDownFormGroup<String>) get(
 				createComponentPath(ID_FORM, ID_SEARCH_SCOPE));
 		return searchorgScope.getModelObject();
 	}
-	
+
 	@Override
 	protected <O extends ObjectType> void assignMembers(AjaxRequestTarget target, List<QName> availableRelationList) {
 		MemberOperationsHelper.assignOrgMembers(getPageBase(), getModelObject(), target, availableRelationList);
@@ -287,7 +110,7 @@
 		super.unassignMembersPerformed(objectType, scope, relations, target);
 		MemberOperationsHelper.unassignOtherOrgMembersPerformed(getPageBase(), getModelObject(), scope, getActionQuery(scope, relations), relations, target);
 	}
-	
+
 	@Override
 	protected List<QName> getSupportedObjectTypes() {
 		List<QName> objectTypes = WebComponentUtil.createObjectTypeList();
@@ -295,7 +118,7 @@
 		objectTypes.remove(ObjectType.COMPLEX_TYPE);
 		return objectTypes;
 	}
-	
+
 	@Override
 	protected <O extends ObjectType> Class<O> getDefaultObjectType() {
 		return (Class) UserType.class;
@@ -305,7 +128,7 @@
 	protected List<QName> getSupportedRelations() {
 		return WebComponentUtil.getCategoryRelationChoices(AreaCategoryType.ORGANIZATION, getPageBase());
 	}
-	
-	
+
+
 
 }
--- conflicted
+++ resolved
@@ -32,38 +32,6 @@
 
     }
 
-<<<<<<< HEAD
-//    @Override
-//    protected void initLayout() {
-//        super.initLayout();
-//
-//        VerticalFormPanel<RoleAnalysisSessionType> clusterPropertiesPanel = new VerticalFormPanel(ID_CLUSTERING_RULES, getContainerFormModel(), settings, getContainerConfiguration()) {
-//            @Override
-//            protected String getIcon() {
-//                return AbstractFormWizardStepPanel.this.getIcon();
-//            }
-//
-//            @Override
-//            protected IModel<?> getTitleModel() {
-//                return getFormTitle();
-//            }
-//
-//            @Override
-//            protected WrapperContext createWrapperContext() {
-//                return getDetailsModel().createWrapperContext();
-//            }
-//
-//            @Override
-//            protected boolean isVisibleSubContainer(PrismContainerWrapper c) {
-//                return false;
-//            }
-//        };
-//        clusterPropertiesPanel.setOutputMarkupId(true);
-//        add(clusterPropertiesPanel);
-//    }
-
-=======
->>>>>>> e559561c
     @Override
     protected IModel<? extends PrismContainerWrapper<AbstractAnalysisSessionOptionType>> getContainerFormModel() {
         AssignmentHolderDetailsModel<RoleAnalysisSessionType> detailsModel = getDetailsModel();

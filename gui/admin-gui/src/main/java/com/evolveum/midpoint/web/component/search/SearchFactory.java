--- conflicted
+++ resolved
@@ -9,13 +9,9 @@
 import java.lang.reflect.Modifier;
 import java.util.*;
 
-<<<<<<< HEAD
 import com.evolveum.midpoint.xml.ns._public.common.audit_3.AuditEventRecordType;
 
 import org.apache.cxf.common.util.CollectionUtils;
-=======
-import org.apache.commons.collections4.CollectionUtils;
->>>>>>> 3bed67c8
 
 import com.evolveum.midpoint.gui.api.page.PageBase;
 import com.evolveum.midpoint.gui.api.util.ModelServiceLocator;
@@ -210,7 +206,7 @@
         List<SearchItemDefinition> availableDefs = getAvailableDefinitions(objectDef, useDefsFromSuperclass);
         boolean isFullTextSearchEnabled = isFullTextSearchEnabled(modelServiceLocator, type);
 
-        Search search = new Search(type, availableDefs, null, isFullTextSearchEnabled,
+        Search search = new Search(type, availableDefs, isFullTextSearchEnabled,
                 getDefaultSearchType(modelServiceLocator, type, collectionViewName));
 
         SchemaRegistry registry = modelServiceLocator.getPrismContext().getSchemaRegistry();

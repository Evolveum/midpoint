package com.evolveum.midpoint.gui.api.component.button;

import java.io.IOException;
import java.io.OutputStream;
import java.util.List;

<<<<<<< HEAD
import com.evolveum.midpoint.web.component.data.SelectableBeanObjectDataProvider;
=======
import com.evolveum.midpoint.schema.result.OperationResult;
import com.evolveum.midpoint.util.logging.Trace;
import com.evolveum.midpoint.util.logging.TraceManager;
import com.evolveum.midpoint.web.component.data.BaseSortableDataProvider;
import com.evolveum.midpoint.web.component.dialog.ConfirmationPanel;
import com.evolveum.midpoint.xml.ns._public.common.common_3.AdminGuiConfigurationType;
>>>>>>> ac540caa
import org.apache.wicket.ajax.AjaxRequestTarget;
import org.apache.wicket.extensions.markup.html.repeater.data.table.DataTable;
import org.apache.wicket.extensions.markup.html.repeater.data.table.export.CSVDataExporter;
import org.apache.wicket.extensions.markup.html.repeater.data.table.export.ExportToolbar;
import org.apache.wicket.extensions.markup.html.repeater.data.table.export.IExportableColumn;
import org.apache.wicket.markup.repeater.data.IDataProvider;
import org.apache.wicket.model.Model;
import org.apache.wicket.util.resource.IResourceStream;

import com.evolveum.midpoint.gui.api.component.BasePanel;
import com.evolveum.midpoint.web.component.AbstractAjaxDownloadBehavior;
import com.evolveum.midpoint.web.component.AjaxIconButton;
import sun.rmi.runtime.Log;

public abstract class CsvDownloadButtonPanel extends BasePanel {

	private static final Trace LOGGER = TraceManager.getTrace(CsvDownloadButtonPanel.class);
	private static final String DOT_CLASS = CsvDownloadButtonPanel.class.getName() + ".";
	private static final String OPERATION_GET_EXPORT_SIZE_LIMIT = DOT_CLASS + "getDefaultExportSizeLimit";

	private static final String ID_EXPORT_DATA = "exportData";
	
   public CsvDownloadButtonPanel(String id) {
	   super(id);
	   initLayout();
   }

private static final long serialVersionUID = 1L;

	private void initLayout() {
    	CSVDataExporter csvDataExporter = new CSVDataExporter() {
    		private static final long serialVersionUID = 1L;
    		
    		@Override
    		public <T> void exportData(IDataProvider<T> dataProvider, List<IExportableColumn<T, ?>> columns,
    				OutputStream outputStream) throws IOException {
<<<<<<< HEAD
    			try {
    				if (dataProvider instanceof SelectableBeanObjectDataProvider) {
						((SelectableBeanObjectDataProvider) dataProvider).setExport(true);
					}
					if (isAudit) {
						((AuditEventRecordProvider) dataProvider).setExportSize(true);
						super.exportData(dataProvider, columns, outputStream);
						((AuditEventRecordProvider) dataProvider).setExportSize(false);

					} else {
						super.exportData(dataProvider, columns, outputStream);
					}
				} finally {
					if (dataProvider instanceof SelectableBeanObjectDataProvider) {
						((SelectableBeanObjectDataProvider) dataProvider).setExport(false);
					}
				}
=======
				((BaseSortableDataProvider) dataProvider).setExportSize(true);
				super.exportData(dataProvider, columns, outputStream);
				((BaseSortableDataProvider) dataProvider).setExportSize(false);
>>>>>>> ac540caa
    		}
    	};
        final AbstractAjaxDownloadBehavior ajaxDownloadBehavior = new AbstractAjaxDownloadBehavior() {
        	private static final long serialVersionUID = 1L;
    		
    		@Override
    		public IResourceStream getResourceStream() {
    			return new ExportToolbar.DataExportResourceStreamWriter(csvDataExporter, getDataTable());
    		}
    		
    		public String getFileName() {
    			return CsvDownloadButtonPanel.this.getFilename();
    		}
    	}; 
    	
        add(ajaxDownloadBehavior);
        
        AjaxIconButton exportDataLink = new AjaxIconButton(ID_EXPORT_DATA, new Model<>("fa fa-download"),
                createStringResource("CsvDownloadButtonPanel.export")) {

            private static final long serialVersionUID = 1L;

            @Override
            public void onClick(AjaxRequestTarget target) {
            	long exportSizeLimit = -1;
            	try {
					AdminGuiConfigurationType adminGuiConfig = getPageBase().getModelInteractionService().getAdminGuiConfiguration(null,
							new OperationResult(OPERATION_GET_EXPORT_SIZE_LIMIT));
					if (adminGuiConfig != null && adminGuiConfig.getDefaultExportSettings() != null &&
							adminGuiConfig.getDefaultExportSettings().getSizeLimit() != null){
						exportSizeLimit = adminGuiConfig.getDefaultExportSettings().getSizeLimit();
					}
				} catch (Exception ex){
					LOGGER.error("Unable to get csv export size limit,", ex);
				}
				if (exportSizeLimit >= 0){
					ConfirmationPanel confirmationPanel = new ConfirmationPanel(getPageBase().getMainPopupBodyId(),
							createStringResource("CsvDownloadButtonPanel.confirmationMessage", exportSizeLimit)){
						private static final long serialVersionUID = 1L;

						@Override
						public void yesPerformed(AjaxRequestTarget target) {
							getPageBase().hideMainPopup(target);
							ajaxDownloadBehavior.initiate(target);
						}
					};
					getPageBase().showMainPopup(confirmationPanel, target);
				} else {
					ajaxDownloadBehavior.initiate(target);
				}
            }
        };
        add(exportDataLink);
    }
	
	protected abstract DataTable<?,?> getDataTable();
	
	protected abstract String getFilename();

}<|MERGE_RESOLUTION|>--- conflicted
+++ resolved
@@ -4,16 +4,13 @@
 import java.io.OutputStream;
 import java.util.List;
 
-<<<<<<< HEAD
-import com.evolveum.midpoint.web.component.data.SelectableBeanObjectDataProvider;
-=======
 import com.evolveum.midpoint.schema.result.OperationResult;
 import com.evolveum.midpoint.util.logging.Trace;
 import com.evolveum.midpoint.util.logging.TraceManager;
 import com.evolveum.midpoint.web.component.data.BaseSortableDataProvider;
 import com.evolveum.midpoint.web.component.dialog.ConfirmationPanel;
 import com.evolveum.midpoint.xml.ns._public.common.common_3.AdminGuiConfigurationType;
->>>>>>> ac540caa
+import com.evolveum.midpoint.web.component.data.SelectableBeanObjectDataProvider;
 import org.apache.wicket.ajax.AjaxRequestTarget;
 import org.apache.wicket.extensions.markup.html.repeater.data.table.DataTable;
 import org.apache.wicket.extensions.markup.html.repeater.data.table.export.CSVDataExporter;
@@ -50,29 +47,9 @@
     		@Override
     		public <T> void exportData(IDataProvider<T> dataProvider, List<IExportableColumn<T, ?>> columns,
     				OutputStream outputStream) throws IOException {
-<<<<<<< HEAD
-    			try {
-    				if (dataProvider instanceof SelectableBeanObjectDataProvider) {
-						((SelectableBeanObjectDataProvider) dataProvider).setExport(true);
-					}
-					if (isAudit) {
-						((AuditEventRecordProvider) dataProvider).setExportSize(true);
-						super.exportData(dataProvider, columns, outputStream);
-						((AuditEventRecordProvider) dataProvider).setExportSize(false);
-
-					} else {
-						super.exportData(dataProvider, columns, outputStream);
-					}
-				} finally {
-					if (dataProvider instanceof SelectableBeanObjectDataProvider) {
-						((SelectableBeanObjectDataProvider) dataProvider).setExport(false);
-					}
-				}
-=======
 				((BaseSortableDataProvider) dataProvider).setExportSize(true);
 				super.exportData(dataProvider, columns, outputStream);
 				((BaseSortableDataProvider) dataProvider).setExportSize(false);
->>>>>>> ac540caa
     		}
     	};
         final AbstractAjaxDownloadBehavior ajaxDownloadBehavior = new AbstractAjaxDownloadBehavior() {

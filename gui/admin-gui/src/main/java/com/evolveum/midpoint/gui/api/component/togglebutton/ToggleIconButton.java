--- conflicted
+++ resolved
@@ -15,11 +15,7 @@
  */
 package com.evolveum.midpoint.gui.api.component.togglebutton;
 
-<<<<<<< HEAD
-import org.apache.wicket.ajax.markup.html.form.AjaxSubmitLink;
-=======
 import org.apache.wicket.ajax.markup.html.AjaxLink;
->>>>>>> 1b9943e2
 import org.apache.wicket.model.IModel;
 import org.apache.wicket.model.Model;
 
@@ -29,11 +25,7 @@
  *
  * @author semancik
  */
-<<<<<<< HEAD
-public abstract class ToggleIconButton<T> extends AjaxSubmitLink {
-=======
 public abstract class ToggleIconButton<T> extends AjaxLink<T> {
->>>>>>> 1b9943e2
 	private static final long serialVersionUID = 1L;
 
 	private String cssClassOff;
@@ -51,15 +43,6 @@
 		initLayout();
 	}
 
-<<<<<<< HEAD
-	public ToggleIconButton(String id, IModel model) {
-		super(id);
-		initLayout();
-	}
-
-	public ToggleIconButton(String id, IModel model, String cssClassOff, String cssClassOn) {
-		super(id);
-=======
 	public ToggleIconButton(String id, IModel<T> model) {
 		super(id, model);
 		initLayout();
@@ -67,7 +50,6 @@
 
 	public ToggleIconButton(String id, IModel<T> model, String cssClassOff, String cssClassOn) {
 		super(id, model);
->>>>>>> 1b9943e2
 		this.cssClassOff = cssClassOff;
 		this.cssClassOn = cssClassOn;
 		initLayout();
@@ -75,25 +57,8 @@
 
 	private void initLayout() {
 		setEscapeModelStrings(false);
-<<<<<<< HEAD
-		
 		setBody(new Model<String>(){
 			private static final long serialVersionUID = 1L;
-=======
-		setBody(new Model<String>(){
-			private static final long serialVersionUID = 1L;
-
-			@Override
-			public String getObject() {
-				if (isOn()) {
-					return "<i class=\""+cssClassOn+"\"></i>";
-				} else {
-					return "<i class=\""+cssClassOff+"\"></i>";
-				}
-			}
-        });
-	}
->>>>>>> 1b9943e2
 
 			@Override
 			public String getObject() {

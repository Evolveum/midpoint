--- conflicted
+++ resolved
@@ -82,14 +82,9 @@
                     || itemName.equals(AbstractAnalysisSessionOptionType.F_MIN_MEMBERS_COUNT)
                     || itemName.equals(AbstractAnalysisSessionOptionType.F_SIMILARITY_THRESHOLD)
                     || itemName.equals(AbstractAnalysisSessionOptionType.F_CLUSTERING_ATTRIBUTE_SETTING)
-<<<<<<< HEAD
                     || itemName.equals(AbstractAnalysisSessionOptionType.F_USER_ANALYSIS_ATTRIBUTE_SETTING)
-                    || itemName.equals(AbstractAnalysisSessionOptionType.F_DETAILED_ANALYSIS)) {
-=======
-                    || itemName.equals(AbstractAnalysisSessionOptionType.F_ANALYSIS_ATTRIBUTE_SETTING)
                     || itemName.equals(AbstractAnalysisSessionOptionType.F_DETAILED_ANALYSIS)
                     || itemName.equals(AbstractAnalysisSessionOptionType.F_MAX_DISTANCE)) {
->>>>>>> 52d25dfe
                 return ItemVisibility.HIDDEN;
             }
 

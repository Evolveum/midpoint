/*
 * Copyright (C) 2010-2024 Evolveum and contributors
 *
 * This work is dual-licensed under the Apache License 2.0
 * and European Union Public License. See LICENSE file for details.
 */

package com.evolveum.midpoint.gui.impl.page.admin.role.mining.page.tmp.modes;

import com.evolveum.midpoint.prism.PrismObject;

import org.jetbrains.annotations.NotNull;

import com.evolveum.midpoint.common.mining.objects.analysis.RoleAnalysisAttributeDef;
import com.evolveum.midpoint.common.mining.utils.RoleAnalysisAttributeDefUtils;
import com.evolveum.midpoint.gui.api.model.LoadableModel;
import com.evolveum.midpoint.gui.api.prism.wrapper.PrismObjectWrapper;
import com.evolveum.midpoint.gui.impl.page.admin.role.mining.page.tmp.context.AbstractRoleAnalysisConfiguration;
import com.evolveum.midpoint.model.api.mining.RoleAnalysisService;
import com.evolveum.midpoint.schema.result.OperationResult;
import com.evolveum.midpoint.task.api.Task;
import com.evolveum.midpoint.xml.ns._public.common.common_3.*;

public class DepartmentModeConfiguration extends AbstractRoleAnalysisConfiguration {

    RoleAnalysisService service;
    Task task;
    OperationResult result;
<<<<<<< HEAD

=======
>>>>>>> 52d25dfe
    public DepartmentModeConfiguration(
            RoleAnalysisService service,
            RoleAnalysisSessionType objectWrapper,
            Task task,
            OperationResult result) {
        super(objectWrapper);
        this.service = service;
        this.task = task;
        this.result = result;
    }

    @Override
    public void updateConfiguration() {
        RangeType propertyRange = createPropertyRange();
        ClusteringAttributeSettingType clusteringSetting = createClusteringSetting();

        updatePrimaryOptions(null,
                false,
                propertyRange,
                getDefaultAnalysisAttributes(),
                clusteringSetting,
                0.0,
                2,
                2,
                false);

        updateDetectionOptions(2,
                2,
                null,
                createDetectionRange(),
                RoleAnalysisDetectionProcessType.FULL);
    }

    private RangeType createPropertyRange() {
        double minPropertyCount = 2.0;
        double maxPropertyCount = getMaxPropertyCount();
        return new RangeType().min(minPropertyCount).max(maxPropertyCount);
    }

    private @NotNull ClusteringAttributeSettingType createClusteringSetting() {
        RoleAnalysisAttributeDef orgAssignment = RoleAnalysisAttributeDefUtils.getOrgAssignment();
        ClusteringAttributeSettingType clusteringSetting = new ClusteringAttributeSettingType();
        ClusteringAttributeRuleType rule = new ClusteringAttributeRuleType()
                .attributeIdentifier(orgAssignment.getDisplayValue())
                .isMultiValue(true)
                .weight(1.0)
                .similarity(100.0);
        clusteringSetting.getClusteringAttributeRule().add(rule);
        return clusteringSetting;
    }

    // TODO: We should probably use department mode for discovery of department roles.
    //  For example roles that cover 90%+ of users in a department should be used as department inducement.
    //  Also these structured classes should be used for migration process specification.
    private RangeType createDetectionRange() {
        return new RangeType().min(90.0).max(100.0);
    }

    public @NotNull Integer getMaxPropertyCount() {
        Class<? extends ObjectType> propertiesClass = UserType.class;
        if (getProcessMode().equals(RoleAnalysisProcessModeType.USER)) {
            propertiesClass = RoleType.class;
        }

        Integer maxPropertiesObjects;

        maxPropertiesObjects = service.countObjects(propertiesClass, null, null, task, result);

        if (maxPropertiesObjects == null) {
            maxPropertiesObjects = 1000000;
        }
        return maxPropertiesObjects;
    }

}<|MERGE_RESOLUTION|>--- conflicted
+++ resolved
@@ -26,10 +26,7 @@
     RoleAnalysisService service;
     Task task;
     OperationResult result;
-<<<<<<< HEAD
 
-=======
->>>>>>> 52d25dfe
     public DepartmentModeConfiguration(
             RoleAnalysisService service,
             RoleAnalysisSessionType objectWrapper,

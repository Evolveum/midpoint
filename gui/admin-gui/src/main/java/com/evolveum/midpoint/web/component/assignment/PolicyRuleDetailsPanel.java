/*
 * Copyright (c) 2010-2017 Evolveum
 *
 * Licensed under the Apache License, Version 2.0 (the "License");
 * you may not use this file except in compliance with the License.
 * You may obtain a copy of the License at
 *
 *     http://www.apache.org/licenses/LICENSE-2.0
 *
 * Unless required by applicable law or agreed to in writing, software
 * distributed under the License is distributed on an "AS IS" BASIS,
 * WITHOUT WARRANTIES OR CONDITIONS OF ANY KIND, either express or implied.
 * See the License for the specific language governing permissions and
 * limitations under the License.
 */
package com.evolveum.midpoint.web.component.assignment;

import java.util.ArrayList;
import java.util.List;

import com.evolveum.midpoint.web.component.prism.*;
import com.evolveum.midpoint.web.model.ContainerWrapperFromObjectWrapperModel;
import com.evolveum.midpoint.web.page.admin.PageAdminObjectDetails;
import com.evolveum.midpoint.xml.ns._public.common.common_3.*;
import org.apache.wicket.model.IModel;

import com.evolveum.midpoint.prism.path.ItemPath;
import com.evolveum.midpoint.web.component.form.Form;
import org.apache.wicket.model.Model;

/**
 * Created by honchar.
 */
public class PolicyRuleDetailsPanel<F extends FocusType> extends AbstractAssignmentDetailsPanel<F> {
    private static final long serialVersionUID = 1L;
    
    public PolicyRuleDetailsPanel(String id, Form<?> form, IModel<ContainerValueWrapper<AssignmentType>> model){
        super(id, form, model);
    }

<<<<<<< HEAD
	protected void initContainersPanel(Form form, PageAdminObjectDetails<F> pageBase){
		ContainerWrapperFromObjectWrapperModel<PolicyRuleType, F> policyRuleModel =
            new ContainerWrapperFromObjectWrapperModel<>(pageBase.getObjectModel(),
                getModelObject().getPath().append(AssignmentType.F_POLICY_RULE));

		ContainerWrapper<PolicyRuleType> policyRules = policyRuleModel.getObject();
		if (policyRules.getValues() != null){
			policyRules.getValues().forEach(policyRuleContainerValueWrapper -> {
				policyRuleContainerValueWrapper.setShowEmpty(true, false);
			});
		}
		policyRules.setShowEmpty(true, false);
		setRemoveContainerButtonVisibility(policyRules);
		setAddContainerButtonVisibility(policyRules);

		PrismContainerPanel<PolicyRuleType> constraintsContainerPanel = new PrismContainerPanel(ID_SPECIFIC_CONTAINERS, policyRuleModel,
				false, form, null, pageBase);
		constraintsContainerPanel.setOutputMarkupId(true);
		add(constraintsContainerPanel);
	}

=======
>>>>>>> 502e53b3
	private void setRemoveContainerButtonVisibility(ContainerWrapper<PolicyRuleType> policyRulesContainer){
		ContainerWrapper constraintsContainer = policyRulesContainer.findContainerWrapper(new ItemPath(policyRulesContainer.getPath(), PolicyRuleType.F_POLICY_CONSTRAINTS));
		if (constraintsContainer != null){
			constraintsContainer.getValues().forEach(value ->
					((ContainerValueWrapper)value).getItems().forEach(
							constraintContainerItem -> {
								if (constraintContainerItem instanceof ContainerWrapper && ((ContainerWrapper) constraintContainerItem).getItemDefinition().isMultiValue()){
									((ContainerWrapper) constraintContainerItem).setRemoveContainerButtonVisible(true);
								}
							}
					));
		}
	}

	private void setAddContainerButtonVisibility(ContainerWrapper<PolicyRuleType> policyRulesContainer){
		ContainerWrapper constraintsContainer = policyRulesContainer.findContainerWrapper(new ItemPath(policyRulesContainer.getPath(), PolicyRuleType.F_POLICY_CONSTRAINTS));
		constraintsContainer.setShowEmpty(true, false);
		constraintsContainer.setAddContainerButtonVisible(true);
	}

	@Override
	protected IModel<ContainerWrapper> getSpecificContainerModel() {
		ContainerWrapper<PolicyRuleType> policyRuleWrapper = getModelObject().findContainerWrapper(new ItemPath(getModelObject().getPath(), AssignmentType.F_POLICY_RULE));
		if (policyRuleWrapper != null && policyRuleWrapper.getValues() != null) {
			policyRuleWrapper.getValues().forEach(vw -> vw.setShowEmpty(true, false));
		}
		setRemoveContainerButtonVisibility(policyRuleWrapper);
		setAddContainerButtonVisibility(policyRuleWrapper);

		return Model.of(policyRuleWrapper);
	}

}<|MERGE_RESOLUTION|>--- conflicted
+++ resolved
@@ -38,30 +38,6 @@
         super(id, form, model);
     }
 
-<<<<<<< HEAD
-	protected void initContainersPanel(Form form, PageAdminObjectDetails<F> pageBase){
-		ContainerWrapperFromObjectWrapperModel<PolicyRuleType, F> policyRuleModel =
-            new ContainerWrapperFromObjectWrapperModel<>(pageBase.getObjectModel(),
-                getModelObject().getPath().append(AssignmentType.F_POLICY_RULE));
-
-		ContainerWrapper<PolicyRuleType> policyRules = policyRuleModel.getObject();
-		if (policyRules.getValues() != null){
-			policyRules.getValues().forEach(policyRuleContainerValueWrapper -> {
-				policyRuleContainerValueWrapper.setShowEmpty(true, false);
-			});
-		}
-		policyRules.setShowEmpty(true, false);
-		setRemoveContainerButtonVisibility(policyRules);
-		setAddContainerButtonVisibility(policyRules);
-
-		PrismContainerPanel<PolicyRuleType> constraintsContainerPanel = new PrismContainerPanel(ID_SPECIFIC_CONTAINERS, policyRuleModel,
-				false, form, null, pageBase);
-		constraintsContainerPanel.setOutputMarkupId(true);
-		add(constraintsContainerPanel);
-	}
-
-=======
->>>>>>> 502e53b3
 	private void setRemoveContainerButtonVisibility(ContainerWrapper<PolicyRuleType> policyRulesContainer){
 		ContainerWrapper constraintsContainer = policyRulesContainer.findContainerWrapper(new ItemPath(policyRulesContainer.getPath(), PolicyRuleType.F_POLICY_CONSTRAINTS));
 		if (constraintsContainer != null){

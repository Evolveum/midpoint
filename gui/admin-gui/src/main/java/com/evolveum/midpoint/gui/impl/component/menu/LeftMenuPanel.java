/*
 * Copyright (C) 2020-2022 Evolveum and contributors
 *
 * This work is dual-licensed under the Apache License 2.0
 * and European Union Public License. See LICENSE file for details.
 */
package com.evolveum.midpoint.gui.impl.component.menu;

import java.util.ArrayList;
import java.util.Comparator;
import java.util.List;
import java.util.Map;
import java.util.stream.Collectors;
import javax.xml.namespace.QName;

import com.evolveum.midpoint.model.api.authentication.GuiProfiledPrincipal;

import com.evolveum.midpoint.web.page.admin.resources.PageResourceTemplates;

import org.apache.commons.collections4.CollectionUtils;
import org.apache.commons.collections4.MapUtils;
import org.apache.commons.lang3.StringUtils;
import org.apache.commons.lang3.Validate;
import org.apache.wicket.Page;
import org.apache.wicket.ajax.AjaxRequestTarget;
import org.apache.wicket.ajax.markup.html.AjaxLink;
import org.apache.wicket.behavior.AttributeAppender;
import org.apache.wicket.markup.ComponentTag;
import org.apache.wicket.markup.html.WebMarkupContainer;
import org.apache.wicket.markup.html.WebPage;
import org.apache.wicket.markup.html.image.ExternalImage;
import org.apache.wicket.model.IModel;
import org.apache.wicket.request.mapper.parameter.PageParameters;
import org.apache.wicket.util.string.StringValue;

import com.evolveum.midpoint.cases.api.util.QueryUtils;
import com.evolveum.midpoint.gui.api.GuiStyleConstants;
import com.evolveum.midpoint.gui.api.component.BasePanel;
import com.evolveum.midpoint.gui.api.model.LoadableModel;
import com.evolveum.midpoint.gui.api.page.PageBase;
import com.evolveum.midpoint.gui.api.util.GuiDisplayTypeUtil;
import com.evolveum.midpoint.gui.api.util.WebComponentUtil;
import com.evolveum.midpoint.gui.api.util.WebModelServiceUtils;
import com.evolveum.midpoint.gui.impl.page.admin.AbstractPageObjectDetails;
import com.evolveum.midpoint.gui.impl.page.admin.cases.PageCase;
import com.evolveum.midpoint.gui.impl.page.admin.simulation.PageSimulationResult;
import com.evolveum.midpoint.gui.impl.page.admin.simulation.PageSimulationResults;
import com.evolveum.midpoint.gui.impl.page.admin.systemconfiguration.page.PageBaseSystemConfiguration;
import com.evolveum.midpoint.gui.impl.page.self.PageRequestAccess;
import com.evolveum.midpoint.gui.impl.page.self.dashboard.PageSelfDashboard;
import com.evolveum.midpoint.model.api.AccessCertificationService;
import com.evolveum.midpoint.model.api.authentication.CompiledDashboardType;
import com.evolveum.midpoint.model.api.authentication.CompiledGuiProfile;
import com.evolveum.midpoint.model.api.authentication.CompiledObjectCollectionView;
import com.evolveum.midpoint.prism.query.ObjectQuery;
import com.evolveum.midpoint.prism.query.builder.S_FilterEntryOrEmpty;
import com.evolveum.midpoint.schema.result.OperationResult;
import com.evolveum.midpoint.task.api.Task;
import com.evolveum.midpoint.util.logging.LoggingUtils;
import com.evolveum.midpoint.util.logging.Trace;
import com.evolveum.midpoint.util.logging.TraceManager;
import com.evolveum.midpoint.web.application.PageMounter;
import com.evolveum.midpoint.web.component.menu.*;
import com.evolveum.midpoint.web.component.util.VisibleBehaviour;
import com.evolveum.midpoint.web.component.util.VisibleEnableBehaviour;
import com.evolveum.midpoint.web.page.admin.cases.PageCaseWorkItem;
import com.evolveum.midpoint.web.page.admin.cases.PageCaseWorkItemsAll;
import com.evolveum.midpoint.web.page.admin.cases.PageCaseWorkItemsAllocatedToMe;
import com.evolveum.midpoint.web.page.admin.cases.PageWorkItemsClaimable;
import com.evolveum.midpoint.web.page.admin.certification.*;
import com.evolveum.midpoint.web.page.admin.configuration.*;
import com.evolveum.midpoint.web.page.admin.home.PageDashboardConfigurable;
import com.evolveum.midpoint.web.page.admin.home.PageDashboardInfo;
import com.evolveum.midpoint.web.page.admin.orgs.PageOrgTree;
import com.evolveum.midpoint.web.page.admin.reports.PageAuditLogViewer;
import com.evolveum.midpoint.web.page.admin.reports.PageCreatedReports;
import com.evolveum.midpoint.web.page.admin.resources.PageConnectorHosts;
import com.evolveum.midpoint.web.page.admin.resources.PageImportResource;
import com.evolveum.midpoint.web.page.admin.server.PageNodes;
import com.evolveum.midpoint.web.page.admin.server.PageTasksCertScheduling;
import com.evolveum.midpoint.web.page.admin.workflow.PageAttorneySelection;
import com.evolveum.midpoint.web.page.admin.workflow.PageWorkItemsAttorney;
import com.evolveum.midpoint.web.page.self.PageSelfConsents;
import com.evolveum.midpoint.web.security.MidPointApplication;
import com.evolveum.midpoint.web.util.OnePageParameterEncoder;
import com.evolveum.midpoint.xml.ns._public.common.common_3.*;
import com.evolveum.prism.xml.ns._public.types_3.PolyStringType;

public class LeftMenuPanel extends BasePanel<Void> {

    private static final String ID_MENU = "menu";
    private static final String ID_LOGO = "logo";
    private static final String ID_CUSTOM_LOGO = "customLogo";
    private static final String ID_CUSTOM_LOGO_IMG_SRC = "customLogoImgSrc";
    private static final String ID_CUSTOM_LOGO_IMG_CSS = "customLogoImgCss";

    private static final Trace LOGGER = TraceManager.getTrace(LeftMenuPanel.class);

    private static final String DOT_CLASS = LeftMenuPanel.class.getName() + ".";

    private static final String OPERATION_LOAD_WORK_ITEM_COUNT = DOT_CLASS + "loadWorkItemCount";
    private static final String OPERATION_LOAD_CERT_WORK_ITEM_COUNT = DOT_CLASS + "loadCertificationWorkItemCount";

    private final LoadableModel<String> workItemCountModel;
    private final LoadableModel<String> certWorkItemCountModel;
    private final LoadableModel<List<SideBarMenuItem>> sideBarMenuModel;

    public LeftMenuPanel(String id) {
        super(id);

        sideBarMenuModel = new LoadableModel<>(false) {

            private static final long serialVersionUID = 1L;

            @Override
            protected List<SideBarMenuItem> load() {
                return createMenuItems();
            }
        };

        workItemCountModel = new LoadableModel<>(false) {
            private static final long serialVersionUID = 1L;

            @Override
            protected String load() {
                try {
                    Task task = getPageBase().createSimpleTask(OPERATION_LOAD_WORK_ITEM_COUNT);
                    S_FilterEntryOrEmpty q = getPrismContext().queryFor(CaseWorkItemType.class);
                    ObjectQuery query = QueryUtils.filterForAssignees(q, getPageBase().getPrincipal(),
                                    OtherPrivilegesLimitationType.F_APPROVAL_WORK_ITEMS, getPageBase().getRelationRegistry())
                            .and()
                            .item(CaseWorkItemType.F_CLOSE_TIMESTAMP)
                            .isNull()
                            .build();
                    Integer workItemCount = getPageBase().getModelService().countContainers(CaseWorkItemType.class, query, null, task, task.getResult());
                    if (workItemCount == null || workItemCount == 0) {
                        return null;
                    }
                    return workItemCount.toString();
                } catch (Exception e) {
                    LoggingUtils.logExceptionAsWarning(LOGGER, "Couldn't load work item count", e);
                    return null;
                }
            }
        };
        certWorkItemCountModel = new LoadableModel<>(false) {
            private static final long serialVersionUID = 1L;

            @Override
            protected String load() {
                try {
                    AccessCertificationService acs = getPageBase().getCertificationService();
                    Task task = getPageBase().createSimpleTask(OPERATION_LOAD_CERT_WORK_ITEM_COUNT);
                    OperationResult result = task.getResult();
                    int openCertWorkItems = acs.countOpenWorkItems(getPrismContext().queryFactory().createQuery(), true, null, task, result);
                    if (openCertWorkItems == 0) {
                        return null;
                    }
                    return Integer.toString(openCertWorkItems);
                } catch (Exception e) {
                    LoggingUtils.logExceptionAsWarning(LOGGER, "Couldn't load certification work item count", e);
                    return null;
                }
            }
        };
    }

    @Override
    protected void onInitialize() {
        super.onInitialize();
        initLayout();
    }

    private void initLayout() {
        AjaxLink<String> logo = new AjaxLink<>(ID_LOGO) {

            private static final long serialVersionUID = 1L;

            @Override
            public void onClick(AjaxRequestTarget target) {
                Class<? extends Page> page = MidPointApplication.get().getHomePage();
                setResponsePage(page);
            }
        };
        logo.add(new VisibleEnableBehaviour(() -> !isCustomLogoVisible(), () -> getPageBase().isLogoLinkEnabled()));
        logo.add(AttributeAppender.append("class", () -> WebComponentUtil.getMidPointSkin().getNavbarCss()));
        add(logo);

        AjaxLink<String> customLogo = new AjaxLink<>(ID_CUSTOM_LOGO) {
            private static final long serialVersionUID = 1L;

            @Override
            public void onClick(AjaxRequestTarget target) {
                //TODO may be this should lead to customerUrl ?
                Class<? extends Page> page = MidPointApplication.get().getHomePage();
                setResponsePage(page);
            }
        };
        customLogo.add(AttributeAppender.append("class", () -> WebComponentUtil.getMidPointSkin().getNavbarCss()));
        customLogo.add(new VisibleBehaviour(() -> isCustomLogoVisible()));
        add(customLogo);

        IModel<IconType> logoModel = new IModel<>() {

            private static final long serialVersionUID = 1L;

            @Override
            public IconType getObject() {
                DeploymentInformationType info = MidPointApplication.get().getDeploymentInfo();
                return info != null ? info.getLogo() : null;
            }
        };

        ExternalImage customLogoImgSrc = new ExternalImage(ID_CUSTOM_LOGO_IMG_SRC) {

            @Override
            protected void buildSrcAttribute(ComponentTag tag, IModel<?> srcModel) {
                tag.put("src", WebComponentUtil.getIconUrlModel(logoModel.getObject()).getObject());
            }
        };
        customLogoImgSrc.add(new VisibleBehaviour(() -> logoModel.getObject() != null && StringUtils.isEmpty(logoModel.getObject().getCssClass())));
        customLogo.add(customLogoImgSrc);

        WebMarkupContainer customLogoImgCss = new WebMarkupContainer(ID_CUSTOM_LOGO_IMG_CSS);
        customLogoImgCss.add(new VisibleBehaviour(() -> logoModel.getObject() != null && StringUtils.isNotEmpty(logoModel.getObject().getCssClass())));
        customLogoImgCss.add(new AttributeAppender("class", new IModel<String>() {

            private static final long serialVersionUID = 1L;

            @Override
            public String getObject() {
                return logoModel.getObject() != null ? logoModel.getObject().getCssClass() : null;
            }
        }));
        customLogo.add(customLogoImgCss);

        logo.add(PageBase.createHeaderColorStyleModel(false));
        customLogo.add(PageBase.createHeaderColorStyleModel(false));

        SideBarMenuPanel sidebarMenu = new SideBarMenuPanel(ID_MENU, sideBarMenuModel);
        add(sidebarMenu);
    }

    private boolean isCustomLogoVisible() {
        DeploymentInformationType info = MidPointApplication.get().getDeploymentInfo();
        if (info == null || info.getLogo() == null) {
            return false;
        }

        IconType logo = info.getLogo();
        return StringUtils.isNotEmpty(logo.getImageUrl()) || StringUtils.isNotEmpty(logo.getCssClass());
    }

    protected List<SideBarMenuItem> createMenuItems() {
        List<SideBarMenuItem> menus = new ArrayList<>();

        boolean experimentalFeaturesEnabled = WebModelServiceUtils.isEnableExperimentalFeature(getPageBase());

        SideBarMenuItem menu = createSelfServiceMenu(experimentalFeaturesEnabled);
        addSidebarMenuItem(menus, menu);

        menu = createMainNavigationMenu(experimentalFeaturesEnabled);
        addSidebarMenuItem(menus, menu);

        menu = createConfigurationMenu(experimentalFeaturesEnabled);
        addSidebarMenuItem(menus, menu);

        menu = createAdditionalMenu(experimentalFeaturesEnabled);
        addSidebarMenuItem(menus, menu);

        return menus;
    }

    private void addSidebarMenuItem(List<SideBarMenuItem> menus, SideBarMenuItem menu) {
        if (menu.isEmpty()) {
            return;
        }

        menus.add(menu);
    }

    private SideBarMenuItem createSelfServiceMenu(boolean experimentalFeaturesEnabled) {
        SideBarMenuItem menu = new SideBarMenuItem("PageAdmin.menu.selfService", experimentalFeaturesEnabled);
        menu.addMainMenuItem(createMainMenuItem("PageAdmin.menu.selfDashboard", GuiStyleConstants.CLASS_ICON_DASHBOARD,
                PageSelfDashboard.class));
        PageParameters pageParameters = new PageParameters();
        pageParameters.add(OnePageParameterEncoder.PARAMETER, WebModelServiceUtils.getLoggedInFocusOid());
        menu.addMainMenuItem(createMainMenuItem("PageAdmin.menu.profile", GuiStyleConstants.CLASS_ICON_PROFILE,
                WebComponentUtil.resolveSelfPage(), pageParameters));
        menu.addMainMenuItem(createMainMenuItem("PageAdmin.menu.credentials", GuiStyleConstants.CLASS_ICON_CREDENTIALS,
                com.evolveum.midpoint.gui.impl.page.self.credentials.PageSelfCredentials.class));
        if (WebModelServiceUtils.getLoggedInFocus() instanceof UserType) {
            menu.addMainMenuItem(createMainMenuItem("PageRequestAccess.title", GuiStyleConstants.CLASS_ICON_REQUEST_ACCESS,
                    PageRequestAccess.class));
        }
        menu.addMainMenuItem(createMainMenuItem("PageAdmin.menu.consent", GuiStyleConstants.CLASS_ICON_CONSENT,
                PageSelfConsents.class));
        return menu;
    }

    private SideBarMenuItem createMainNavigationMenu(boolean experimentalFeaturesEnabled) {
        SideBarMenuItem menu = new SideBarMenuItem("PageAdmin.menu.mainNavigation", experimentalFeaturesEnabled);
        menu.addMainMenuItem(createHomeItems());
        menu.addMainMenuItem(createUsersItems());
        menu.addMainMenuItem(createOrganizationsMenu());
        menu.addMainMenuItem(createRolesMenu());
        menu.addMainMenuItem(createServicesItems());
        menu.addMainMenuItem(createResourcesItems());
        if (getPageBase().getCaseManager().isEnabled()) {
            menu.addMainMenuItem(createWorkItemsItems());
        }
        menu.addMainMenuItem(createCertificationItems());
        menu.addMainMenuItem(createServerTasksItems());
        menu.addMainMenuItem(createNodesItems());
        menu.addMainMenuItem(createReportsItems());
        menu.addMainMenuItem(createSimulationItems());
        menu.addMainMenuItem(createAuditItems());

        return menu;
    }

    private MainMenuItem createHomeItems() {
        MainMenuItem homeMenu = createMainMenuItem("PageAdmin.menu.dashboard", GuiStyleConstants.CLASS_DASHBOARD_ICON);
        homeMenu.addMenuItem(new MenuItem("PageAdmin.menu.dashboard.info", PageDashboardInfo.class));

        List<CompiledDashboardType> dashboards = getPageBase().getCompiledGuiProfile().getConfigurableDashboards();

        for (CompiledDashboardType prismObject : dashboards) {
            MenuItem dashboardMenu = createDashboardMenuItem(prismObject);
            homeMenu.addMenuItem(dashboardMenu);
        }

        return homeMenu;
    }

    private MenuItem createDashboardMenuItem(CompiledDashboardType dashboard) {
        Validate.notNull(dashboard, "Dashboard object is null");

        if (!WebComponentUtil.getElementVisibility(dashboard.getVisibility())) {
            return null;
        }

        String label = getDashboardLabel(dashboard);

        StringValue dashboardOidParam = getPageBase().getPageParameters().get(OnePageParameterEncoder.PARAMETER);
        boolean active = false;
        if (dashboardOidParam != null) {
            active = dashboard.getOid().equals(dashboardOidParam.toString());
        }

        return new MenuItem(label, PageDashboardConfigurable.class, createDashboardPageParameters(dashboard), active);

    }

    private String getDashboardLabel(CompiledDashboardType dashboard) {
        String label = null;
        PolyStringType displayType = WebComponentUtil.getCollectionLabel(dashboard.getDisplay());
        if (displayType != null) {
            label = WebComponentUtil.getTranslatedPolyString(displayType);
        }
        if (StringUtils.isBlank(label)) {
            label = WebComponentUtil.getTranslatedPolyString(dashboard.getName());
        }
        return label;
    }

    private PageParameters createDashboardPageParameters(CompiledDashboardType dashboard) {
        PageParameters pageParameters = new PageParameters();
        pageParameters.add(OnePageParameterEncoder.PARAMETER, dashboard.getOid());
        return pageParameters;
    }

    private MainMenuItem createUsersItems() {
        MainMenuItem userMenu = createMainMenuItem("PageAdmin.menu.top.users", GuiStyleConstants.CLASS_OBJECT_USER_ICON_COLORED);
        createBasicAssignmentHolderMenuItems(userMenu, PageTypes.USER);
        return userMenu;
    }

    //TODO AuthorizationConstants.AUTZ_UI_ORG_STRUCT_URL
    private MainMenuItem createOrganizationsMenu() {
        MainMenuItem organizationMenu = createMainMenuItem("PageAdmin.menu.top.orgs", GuiStyleConstants.CLASS_OBJECT_ORG_ICON_COLORED
        );

        MenuItem orgTree = new MenuItem("PageAdmin.menu.top.orgs.tree",
                GuiStyleConstants.CLASS_OBJECT_ORG_ICON, PageOrgTree.class);
        organizationMenu.addMenuItem(orgTree);

        createBasicAssignmentHolderMenuItems(organizationMenu, PageTypes.ORG);

        return organizationMenu;

    }

    private MainMenuItem createRolesMenu() {
        MainMenuItem roleMenu = createMainMenuItem("PageAdmin.menu.top.roles", GuiStyleConstants.CLASS_OBJECT_ROLE_ICON_COLORED
        );
        createBasicAssignmentHolderMenuItems(roleMenu, PageTypes.ROLE);
        return roleMenu;
    }

    private MainMenuItem createServicesItems() {
        MainMenuItem serviceMenu = createMainMenuItem("PageAdmin.menu.top.services", GuiStyleConstants.CLASS_OBJECT_SERVICE_ICON_COLORED);
        createBasicAssignmentHolderMenuItems(serviceMenu, PageTypes.SERVICE);
        return serviceMenu;
    }

    private MainMenuItem createResourcesItems() {
        MainMenuItem resourceMenu = createMainMenuItem(
                "PageAdmin.menu.top.resources", GuiStyleConstants.CLASS_OBJECT_RESOURCE_ICON_COLORED);

        createBasicAssignmentHolderMenuItems(resourceMenu, PageTypes.RESOURCE);

        resourceMenu.addMenuItemAtIndex(new MenuItem("PageAdmin.menu.top.resource.templates.list",
                GuiStyleConstants.CLASS_OBJECT_RESOURCE_ICON, PageResourceTemplates.class),1);

        resourceMenu.addMenuItem(new MenuItem("PageAdmin.menu.top.resources.import", PageImportResource.class));
        resourceMenu.addMenuItem(new MenuItem("PageAdmin.menu.top.connectorHosts.list", PageConnectorHosts.class));
        return resourceMenu;
    }

    private MainMenuItem createWorkItemsItems() {
        MainMenuItem casesMenu = new MainMenuItem("PageAdmin.menu.top.cases", GuiStyleConstants.EVO_CASE_THICK_ICON) {

            @Override
            public String getBubbleLabel() {
                return workItemCountModel.getObject();
            }
        };
        createBasicAssignmentHolderMenuItems(casesMenu, PageTypes.CASE);
        casesMenu.addMenuItem(new MenuItem("PageAdmin.menu.top.caseWorkItems.listAll", GuiStyleConstants.CLASS_OBJECT_WORK_ITEM_ICON, PageCaseWorkItemsAll.class));

        casesMenu.addMenuItem(new MenuItem("PageAdmin.menu.top.caseWorkItems.list", PageCaseWorkItemsAllocatedToMe.class));
        casesMenu.addMenuItem(new MenuItem("PageAdmin.menu.top.workItems.selectAttorney", PageAttorneySelection.class));

        createFocusPageViewMenu(casesMenu, "PageAdmin.menu.top.workItems.listAttorney", PageWorkItemsAttorney.class);

        casesMenu.addMenuItem(new MenuItem("PageWorkItemsClaimable.title", PageWorkItemsClaimable.class));

        createFocusPageViewMenu(casesMenu, "PageAdmin.menu.top.case.view", PageCase.class);
        createFocusPageViewMenu(casesMenu, "PageAdmin.menu.top.caseWorkItems.view", PageCaseWorkItem.class);

        return casesMenu;
    }

    private MainMenuItem createCertificationItems() {
        MainMenuItem certificationMenu = new MainMenuItem("PageAdmin.menu.top.certification", "fa fa-certificate"
        ) {

            private static final long serialVersionUID = 1L;

            @Override
            public String getBubbleLabel() {
                return certWorkItemCountModel.getObject();
            }
        };

        certificationMenu.addMenuItem(new MenuItem("PageAdmin.menu.top.certification.definitions", PageCertDefinitions.class));
        certificationMenu.addMenuItem(new MenuItem("PageAdmin.menu.top.certification.campaigns", PageCertCampaigns.class));

        if (hasNamedCertificationCollectionForTask()) {
            MenuItem menu = new MenuItem("PageAdmin.menu.top.certification.scheduling", PageTasksCertScheduling.class);
            certificationMenu.addMenuItem(menu);
        }

//        if (isFullyAuthorized()) {  // workaround for MID-5917
        certificationMenu.addMenuItem(new MenuItem("PageAdmin.menu.top.certification.allDecisions", PageCertDecisionsAll.class));

//        }
        certificationMenu.addMenuItem(new MenuItem("PageAdmin.menu.top.certification.decisions", PageCertDecisions.class));

        MenuItem newCertificationMenu = new MenuItem("PageAdmin.menu.top.certification.newDefinition", GuiStyleConstants.CLASS_PLUS_CIRCLE, PageCertDefinition.class);
        certificationMenu.addMenuItem(newCertificationMenu);
        return certificationMenu;
    }

    private boolean hasNamedCertificationCollectionForTask() {
        GuiProfiledPrincipal principal = getPageBase().getPrincipal();
        if (principal == null) {
            return false;
        }

        return principal.getCompiledGuiProfile().findObjectCollectionView(TaskType.COMPLEX_TYPE, PageTasksCertScheduling.COLLECTION_NAME) != null;
    }

    private MainMenuItem createServerTasksItems() {
        MainMenuItem tasksMenu = createMainMenuItem("PageAdmin.menu.top.serverTasks", GuiStyleConstants.CLASS_OBJECT_TASK_ICON_COLORED);
        createBasicAssignmentHolderMenuItems(tasksMenu, PageTypes.TASK);
        return tasksMenu;
    }

    private MainMenuItem createNodesItems() {
        MainMenuItem nodesMenu = createMainMenuItem("PageAdmin.menu.top.nodes", GuiStyleConstants.CLASS_OBJECT_NODE_ICON_COLORED);
        nodesMenu.addMenuItem(new MenuItem("PageAdmin.menu.top.nodes.list", PageNodes.class));
        return nodesMenu;
    }

    private MainMenuItem createReportsItems() {
        MainMenuItem reportMenu = createMainMenuItem("PageAdmin.menu.top.reports", GuiStyleConstants.CLASS_REPORT_ICON);
        createBasicAssignmentHolderMenuItems(reportMenu, PageTypes.REPORT);
        reportMenu.addMenuItem(new MenuItem("PageAdmin.menu.top.reports.created", PageCreatedReports.class));
        return reportMenu;
    }

    private MainMenuItem createAuditItems() {
        return createMainMenuItem("PageAuditLogViewer.menuName", GuiStyleConstants.CLASS_AUDIT, PageAuditLogViewer.class);
    }

    private MainMenuItem createSimulationItems() {
        MainMenuItem menu = createMainMenuItem("PageAdmin.menu.top.simulationResults", GuiStyleConstants.CLASS_SIMULATION_RESULT);
        menu.addMenuItem(new MenuItem("PageAdmin.menu.top.simulationResults.list", PageSimulationResults.class));

        boolean editActive = classMatches(PageSimulationResult.class);
        if (editActive) {
            MenuItem edit = new MenuItem("PageAdmin.menu.top.simulationResults.view", PageSimulationResult.class);
            edit.setDynamic(true);
            menu.addMenuItem(edit);
        }

        return menu;
    }

    private MainMenuItem createMarkItems() {
        MainMenuItem menu = createMainMenuItem("PageAdmin.menu.top.marks", GuiStyleConstants.CLASS_MARK);
        createBasicAssignmentHolderMenuItems(menu, PageTypes.MARK);

        return menu;
    }

    private SideBarMenuItem createConfigurationMenu(boolean experimentalFeaturesEnabled) {
        SideBarMenuItem item = new SideBarMenuItem("PageAdmin.menu.top.configuration", experimentalFeaturesEnabled);
        item.addMainMenuItem(createArchetypesItems());
        item.addMainMenuItem(createMessageTemplatesItems());
        item.addMainMenuItem(createObjectsCollectionItems());
        item.addMainMenuItem(createObjectTemplatesItems());
        item.addMainMenuItem(createMarkItems());
        item.addMainMenuItem(createMainMenuItem("PageAdmin.menu.top.configuration.bulkActions", "fa fa-bullseye", PageBulkAction.class));
        item.addMainMenuItem(createMainMenuItem("PageAdmin.menu.top.configuration.importObject", "fa fa-upload", PageImportObject.class));
        item.addMainMenuItem(createRepositoryObjectsMenu());

        createSystemConfigurationMenu(item);

        item.addMainMenuItem(createMainMenuItem("PageAdmin.menu.top.configuration.internals", "fa fa-archive", PageInternals.class));
        item.addMainMenuItem(createMainMenuItem("PageAdmin.menu.top.configuration.repoQuery", GuiStyleConstants.CLASS_ICON_SEARCH_FLIP + " flip-icon-margin", PageRepositoryQuery.class));
        item.addMainMenuItem(createMainMenuItem("PageAdmin.menu.top.configuration.evaluateMapping", "fa fa-cog", PageEvaluateMapping.class));
        item.addMainMenuItem(createMainMenuItem("PageAdmin.menu.top.configuration.about", "fa fa-info-circle", PageAbout.class));
        return item;
    }

    private SideBarMenuItem createAdditionalMenu(boolean experimentalFeaturesEnabled) {
        SideBarMenuItem menu = new SideBarMenuItem("PageAdmin.menu.additional", experimentalFeaturesEnabled);

        CompiledGuiProfile userProfile = getPageBase().getCompiledGuiProfile();
        List<RichHyperlinkType> menuList = userProfile.getAdditionalMenuLink();
        if (CollectionUtils.isEmpty(menuList)) {
            return menu;
        }

        Map<String, Class<? extends WebPage>> urlClassMap = PageMounter.getUrlClassMap();
        if (MapUtils.isEmpty(urlClassMap)) {
            return menu;
        }

        for (RichHyperlinkType link : menuList) {
            if (StringUtils.isBlank(link.getTargetUrl())) {
                continue;
            }

            //noinspection unchecked
            AdditionalMenuItem item = new AdditionalMenuItem(link,
                    (Class<? extends PageBase>) urlClassMap.get(link.getTargetUrl()));
            menu.addMainMenuItem(item);
        }
        return menu;
    }

    private void createBasicAssignmentHolderMenuItems(MainMenuItem mainMenuItem, PageTypes pageDesc) {
        String label = "PageAdmin.menu.top." + pageDesc.getIdentifier() + ".list";
        String icon = pageDesc.getIcon();
        Class<? extends PageBase> page = pageDesc.getListClass();
        boolean isDefaultViewVisible = true;

        CompiledObjectCollectionView defaultView = getPageBase().getCompiledGuiProfile().findAllApplicableObjectCollectionViews(pageDesc.getTypeName()).stream()
                .filter(view -> view.isDefaultView()).findFirst().orElse(null);

        if (defaultView != null) {
            isDefaultViewVisible = WebComponentUtil.getElementVisibility(defaultView.getVisibility());
            if (isDefaultViewVisible) {
                DisplayType viewDisplayType = defaultView.getDisplay();

                PolyStringType display = WebComponentUtil.getCollectionLabel(viewDisplayType);
                if (StringUtils.isNotEmpty(getLabelTranslationKey(display))) {
                    label = getLabelTranslationKey(display);
                }

                String iconClass = GuiDisplayTypeUtil.getIconCssClass(viewDisplayType);
                if (StringUtils.isNotEmpty(iconClass)) {
                    icon = iconClass;
                }
            }
        }

        if (isDefaultViewVisible) {
            mainMenuItem.addMenuItem(createObjectListPageMenuItem(label, icon, page));
        }

        addCollectionsMenuItems(mainMenuItem, pageDesc.getTypeName(), pageDesc.getListClass());

        if (PageTypes.CASE != pageDesc) {
            createFocusPageNewEditMenu(mainMenuItem, "PageAdmin.menu.top." + pageDesc.getIdentifier() + ".new",
                    "PageAdmin.menu.top." + pageDesc.getIdentifier() + ".edit", getDetailsPage(pageDesc));
        }
    }

    private String getLabelTranslationKey(PolyStringType label) {
        if (label == null || label.getTranslation() == null) {
            return null;
        }
        return label.getTranslation().getKey();
    }

    private Class<? extends PageBase> getDetailsPage(PageTypes pageDesc) {
        return pageDesc.getDetailsPage();
    }

    private boolean isEditForAdminObjectDetails() {
        PageBase pageBase = getPageBase();
        if (pageBase instanceof AbstractPageObjectDetails) {
            AbstractPageObjectDetails<?, ?> page = (AbstractPageObjectDetails<?, ?>) pageBase;
            return page.isEditObject();
        }
        return false;
    }

<<<<<<< HEAD
    private boolean isEditForResourceWizzard() {
        return false;
    }

=======
>>>>>>> 81026b67
    private void createFocusPageNewEditMenu(MainMenuItem mainMenuItem, String newKey, String editKey,
            final Class<? extends PageBase> newPageClass) {

        boolean addActive = classMatches(newPageClass) && !isEditForAdminObjectDetails();// && !isEditForResourceWizzard();
        MenuItem newMenu = new MenuItem(newKey,
                GuiStyleConstants.CLASS_PLUS_CIRCLE, newPageClass, null, addActive);
        mainMenuItem.addMenuItem(newMenu);

        boolean editActive = classMatches(newPageClass) && (isEditForAdminObjectDetails());// || isEditForResourceWizzard());
        if (editActive) {
            MenuItem edit = new MenuItem(editKey, newPageClass);
            edit.setDynamic(true);
            mainMenuItem.addMenuItem(edit);
        }
    }

    private boolean classMatches(Class<? extends PageBase> page) {
        return getPageBase().getClass().equals(page);
    }

    private void createFocusPageViewMenu(MainMenuItem mainMenuItem, String viewKey, final Class<? extends PageBase> newPageType) {
        boolean editActive = classMatches(newPageType);
        if (editActive) {
            MenuItem editMenuItem = new MenuItem(viewKey, newPageType);
            editMenuItem.setDynamic(true);
            mainMenuItem.addMenuItem(editMenuItem);
        }
    }

    private MainMenuItem createMessageTemplatesItems() {
        MainMenuItem item = new MainMenuItem("PageAdmin.menu.top.messageTemplates", GuiStyleConstants.EVO_MESSAGE_TEMPLATE_TYPE_ICON);
        createBasicAssignmentHolderMenuItems(item, PageTypes.MESSAGE_TEMPLATES);
        return item;
    }

    private MainMenuItem createArchetypesItems() {
        MainMenuItem item = new MainMenuItem("PageAdmin.menu.top.archetypes", GuiStyleConstants.EVO_ARCHETYPE_TYPE_ICON);
        createBasicAssignmentHolderMenuItems(item, PageTypes.ARCHETYPE);
        return item;
    }

    private MainMenuItem createObjectsCollectionItems() {
        MainMenuItem item = new MainMenuItem("PageAdmin.menu.top.objectCollections", GuiStyleConstants.CLASS_OBJECT_COLLECTION_ICON);
        createBasicAssignmentHolderMenuItems(item, PageTypes.OBJECT_COLLECTION);
        return item;
    }

    private MainMenuItem createObjectTemplatesItems() {
        MainMenuItem item = new MainMenuItem("PageAdmin.menu.top.objectTemplates", GuiStyleConstants.CLASS_OBJECT_TEMPLATE_ICON);
        createBasicAssignmentHolderMenuItems(item, PageTypes.OBJECT_TEMPLATE);
        return item;
    }

    private MainMenuItem createRepositoryObjectsMenu() {
        MainMenuItem repositoryObjectsMenu = createMainMenuItem("PageAdmin.menu.top.configuration.repositoryObjects", "fa fa-file-alt");
        repositoryObjectsMenu.addMenuItem(new MenuItem("PageAdmin.menu.top.configuration.repositoryObjectsList", PageDebugList.class));
        boolean editActive = classMatches(PageDebugView.class);
        if (editActive) {
            MenuItem editMenuItem = new MenuItem("PageAdmin.menu.top.configuration.repositoryObjectView", PageDebugView.class);
            editMenuItem.setDynamic(true);
            repositoryObjectsMenu.addMenuItem(editMenuItem);
        }
        return repositoryObjectsMenu;
    }

    private MenuItem createObjectListPageMenuItem(String key, String iconClass, Class<? extends PageBase> menuItemPage) {

        return new MenuItem(key, iconClass, menuItemPage) {
            @Override
            public boolean isMenuActive(WebPage page) {
                PageParameters pageParameters = getPageBase().getPageParameters();
                if (!page.getClass().equals(this.getPageClass()) || pageParameters != null && pageParameters.get(PageBase.PARAMETER_OBJECT_COLLECTION_NAME) != null
                        && StringUtils.isNotEmpty(pageParameters.get(PageBase.PARAMETER_OBJECT_COLLECTION_NAME).toString())
                        && !pageParameters.get(PageBase.PARAMETER_OBJECT_COLLECTION_NAME).toString().equals("null")) {
                    return false;
                } else {
                    return super.isMenuActive(page);
                }
            }
        };
    }

    private void addCollectionsMenuItems(MainMenuItem mainMenuItem, QName type, Class<? extends PageBase> redirectToPage) {
        List<CompiledObjectCollectionView> objectViews = getPageBase().getCompiledGuiProfile().findAllApplicableObjectCollectionViews(type);

        List<MenuItem> items = objectViews.stream().map(objectView -> {
            if (objectView.isDefaultView() || !WebComponentUtil.getElementVisibility(objectView.getVisibility())) {
                return null;
            }

            OperationTypeType operationTypeType = objectView.getApplicableForOperation();
            if (operationTypeType != null && operationTypeType != OperationTypeType.MODIFY) {
                return null;
            }

            if (objectView.isDefaultView()) {
                return null;
            }
            DisplayType viewDisplayType = objectView.getDisplay();

            PageParameters pageParameters = new PageParameters();
            pageParameters.add(PageBase.PARAMETER_OBJECT_COLLECTION_NAME, objectView.getViewIdentifier());

            String label = "MenuItem.noName";
            PolyStringType display = WebComponentUtil.getCollectionLabel(viewDisplayType);
            if (display != null) {
                label = WebComponentUtil.getTranslatedPolyString(display);
            }

            String iconClass = GuiDisplayTypeUtil.getIconCssClass(viewDisplayType);
            MenuItem menuItem = new MenuItem(label,
                    StringUtils.isEmpty(iconClass) ? BaseMenuItem.DEFAULT_ICON : iconClass, redirectToPage, pageParameters, isObjectCollectionMenuActive(objectView));
            menuItem.setDisplayOrder(objectView.getDisplayOrder());

            return menuItem;
        }).filter(i -> i != null).collect(Collectors.toList());

        items.sort(
                Comparator.comparing(MenuItem::getDisplayOrder, Comparator.nullsLast(Comparator.naturalOrder()))
                        .thenComparing(MenuItem::getNameModel, Comparator.nullsLast(Comparator.naturalOrder())));

        items.forEach(i -> mainMenuItem.addCollectionMenuItem(i));
    }

    private boolean isObjectCollectionMenuActive(CompiledObjectCollectionView objectView) {
        PageParameters params = getPageBase().getPageParameters();
        if (params == null) {
            return false;
        }
        StringValue collectionNameParam = params.get(PageBase.PARAMETER_OBJECT_COLLECTION_NAME);
        if (collectionNameParam.isEmpty()) {
            return false;
        }

        return collectionNameParam.toString().equals(objectView.getViewIdentifier());
    }

    private void createSystemConfigurationMenu(SideBarMenuItem item) {
        MainMenuItem system = createMainMenuItem("PageAdmin.menu.top.configuration.basic",
                GuiStyleConstants.CLASS_SYSTEM_CONFIGURATION_ICON,
                com.evolveum.midpoint.gui.impl.page.admin.systemconfiguration.PageSystemConfiguration.class);
        PageBase page = getPageBase();
        if (page != null && PageBaseSystemConfiguration.class.isAssignableFrom(page.getClass())) {

            // title key is not nice - model should be sent there...
            MenuItem menuItem = new MenuItem(page.getClass().getSimpleName() + ".title", page.getClass(), new PageParameters());
            system.addMenuItem(menuItem);
        }
        item.addMainMenuItem(system);
    }

    private MainMenuItem createMainMenuItem(String key, String icon) {
        return new MainMenuItem(key, icon);
    }

    private MainMenuItem createMainMenuItem(String key, String icon, Class<? extends PageBase> page) {
        return new MainMenuItem(key, icon, page);
    }

    private MainMenuItem createMainMenuItem(String key, String icon, Class<? extends PageBase> page, PageParameters params) {
        return new MainMenuItem(key, icon, page, params);
    }

    public List<SideBarMenuItem> getItems() {
        SideBarMenuPanel sideBarMenuPanel = (SideBarMenuPanel) get(ID_MENU);
        return sideBarMenuPanel.getModelObject();
    }
}<|MERGE_RESOLUTION|>--- conflicted
+++ resolved
@@ -631,13 +631,6 @@
         return false;
     }
 
-<<<<<<< HEAD
-    private boolean isEditForResourceWizzard() {
-        return false;
-    }
-
-=======
->>>>>>> 81026b67
     private void createFocusPageNewEditMenu(MainMenuItem mainMenuItem, String newKey, String editKey,
             final Class<? extends PageBase> newPageClass) {
 

/*
 * Copyright (c) 2010-2017 Evolveum
 *
 * Licensed under the Apache License, Version 2.0 (the "License");
 * you may not use this file except in compliance with the License.
 * You may obtain a copy of the License at
 *
 *     http://www.apache.org/licenses/LICENSE-2.0
 *
 * Unless required by applicable law or agreed to in writing, software
 * distributed under the License is distributed on an "AS IS" BASIS,
 * WITHOUT WARRANTIES OR CONDITIONS OF ANY KIND, either express or implied.
 * See the License for the specific language governing permissions and
 * limitations under the License.
 */

package com.evolveum.midpoint.web.component.prism;

import java.io.ByteArrayInputStream;
import java.io.InputStream;
import java.util.*;

import javax.xml.datatype.Duration;
import javax.xml.namespace.QName;

import com.evolveum.midpoint.common.refinery.RefinedAssociationDefinition;
import com.evolveum.midpoint.common.refinery.RefinedObjectClassDefinition;
import com.evolveum.midpoint.common.refinery.RefinedResourceSchema;
import com.evolveum.midpoint.common.refinery.RefinedResourceSchemaImpl;
import com.evolveum.midpoint.gui.api.component.BasePanel;
import com.evolveum.midpoint.prism.*;
import com.evolveum.midpoint.prism.path.ItemName;
import com.evolveum.midpoint.web.component.input.*;
import com.evolveum.midpoint.web.page.admin.configuration.component.EmptyOnBlurAjaxFormUpdatingBehaviour;
import com.evolveum.midpoint.web.page.admin.configuration.component.EmptyOnChangeAjaxFormUpdatingBehavior;
import com.evolveum.midpoint.web.page.admin.reports.component.AceEditorPanel;
import com.evolveum.midpoint.web.page.admin.users.PageUser;
import com.evolveum.midpoint.web.page.login.PageSelfRegistration;
import com.evolveum.midpoint.xml.ns._public.common.common_3.*;
import com.evolveum.prism.xml.ns._public.types_3.ItemPathType;
import org.apache.commons.lang.ClassUtils;
import org.apache.commons.lang.Validate;
import org.apache.commons.lang3.StringUtils;
import org.apache.wicket.AttributeModifier;
import org.apache.wicket.Component;
import org.apache.wicket.ajax.AjaxRequestTarget;
import org.apache.wicket.ajax.form.AjaxFormComponentUpdatingBehavior;
import org.apache.wicket.ajax.markup.html.AjaxLink;
import org.apache.wicket.extensions.ajax.markup.html.autocomplete.AutoCompleteTextField;
import org.apache.wicket.extensions.yui.calendar.DateTimeField;
import org.apache.wicket.feedback.ComponentFeedbackMessageFilter;
import org.apache.wicket.markup.ComponentTag;
import org.apache.wicket.markup.html.WebMarkupContainer;
import org.apache.wicket.markup.html.form.Form;
import org.apache.wicket.markup.html.form.FormComponent;
import org.apache.wicket.markup.html.form.TextField;
import org.apache.wicket.markup.html.list.ListView;
import org.apache.wicket.markup.html.panel.FeedbackPanel;
import org.apache.wicket.markup.html.panel.Panel;
import org.apache.wicket.model.IModel;
import org.apache.wicket.model.Model;
import org.apache.wicket.model.PropertyModel;

import com.evolveum.midpoint.gui.api.component.autocomplete.AutoCompleteTextPanel;
import com.evolveum.midpoint.gui.api.component.password.PasswordPanel;
import com.evolveum.midpoint.gui.api.component.path.ItemPathDto;
import com.evolveum.midpoint.gui.api.component.path.ItemPathPanel;
import com.evolveum.midpoint.gui.api.page.PageBase;
import com.evolveum.midpoint.gui.api.util.WebComponentUtil;
import com.evolveum.midpoint.gui.api.util.WebModelServiceUtils;
import com.evolveum.midpoint.gui.impl.component.input.QNameIChoiceRenderer;
import com.evolveum.midpoint.prism.delta.ObjectDelta;
import com.evolveum.midpoint.prism.path.ItemPath;
import com.evolveum.midpoint.prism.query.ObjectFilter;
import com.evolveum.midpoint.prism.xml.XmlTypeConverter;
import com.evolveum.midpoint.prism.xml.XsdTypeMapper;
import com.evolveum.midpoint.schema.DeltaConvertor;
import com.evolveum.midpoint.schema.GetOperationOptions;
import com.evolveum.midpoint.schema.SelectorOptions;
import com.evolveum.midpoint.schema.constants.SchemaConstants;
import com.evolveum.midpoint.schema.processor.ResourceAttribute;
import com.evolveum.midpoint.schema.processor.ResourceAttributeDefinition;
import com.evolveum.midpoint.schema.result.OperationResult;
import com.evolveum.midpoint.task.api.Task;
import com.evolveum.midpoint.util.DOMUtil;
import com.evolveum.midpoint.util.MiscUtil;
import com.evolveum.midpoint.util.exception.SchemaException;
import com.evolveum.midpoint.util.exception.SystemException;
import com.evolveum.midpoint.util.logging.LoggingUtils;
import com.evolveum.midpoint.util.logging.Trace;
import com.evolveum.midpoint.util.logging.TraceManager;
import com.evolveum.midpoint.web.component.LockoutStatusPanel;
import com.evolveum.midpoint.web.component.form.ValueChoosePanel;
import com.evolveum.midpoint.web.component.model.delta.DeltaDto;
import com.evolveum.midpoint.web.component.model.delta.ModificationsPanel;
import com.evolveum.midpoint.web.component.util.VisibleEnableBehaviour;
import com.evolveum.midpoint.web.model.LookupPropertyModel;
import com.evolveum.midpoint.web.util.DateValidator;
import com.evolveum.midpoint.web.util.ExpressionValidator;
import com.evolveum.prism.xml.ns._public.query_3.QueryType;
import com.evolveum.prism.xml.ns._public.query_3.SearchFilterType;
import com.evolveum.prism.xml.ns._public.types_3.ObjectDeltaType;
import com.evolveum.prism.xml.ns._public.types_3.PolyStringType;
import com.evolveum.prism.xml.ns._public.types_3.ProtectedStringType;
import org.apache.wicket.util.visit.IVisit;
import org.apache.wicket.util.visit.IVisitor;

/**
 * @author lazyman
 */
public class PrismValuePanel extends BasePanel<ValueWrapper> {
	private static final long serialVersionUID = 1L;

	private static final String ID_FEEDBACK = "feedback";
	private static final String ID_INPUT = "input";
	private static final String ID_ADD_BUTTON = "addButton";
	private static final String ID_REMOVE_BUTTON = "removeButton";
	private static final String ID_VALUE_CONTAINER = "valueContainer";
	
	private static final String OBJECT_TYPE = "ObjectType";

	private static final Trace LOGGER = TraceManager.getTrace(PrismValuePanel.class);

	private IModel<String> labelModel;
	private Form form;
	private String valueCssClass;
	private String inputCssClass;
	private QName objectTypeValue = null;

	public PrismValuePanel(String id, IModel<ValueWrapper> valueWrapperModel, IModel<String> labelModel, Form form,
			String valueCssClass, String inputCssClass) {
		super(id, valueWrapperModel);
		Validate.notNull(valueWrapperModel, "Property value model must not be null.");
		this.labelModel = labelModel;
		this.form = form;
		this.valueCssClass = valueCssClass;
		this.inputCssClass = inputCssClass;
	}

	@Override
	protected void onInitialize(){
		super.onInitialize();
		initLayout();
	}

	private void initLayout() {
		// container
		WebMarkupContainer valueContainer = new WebMarkupContainer(ID_VALUE_CONTAINER);
		valueContainer.setOutputMarkupId(true);
		valueContainer.add(new AttributeModifier("class", valueCssClass));
		add(valueContainer);

		// feedback
		FeedbackPanel feedback = new FeedbackPanel(ID_FEEDBACK);
		feedback.setOutputMarkupId(true);
		add(feedback);

		// input
		Panel input = createInputComponent(ID_INPUT, labelModel, form);
		input.add(new AttributeModifier("class", inputCssClass));
		//TODO should we set ComponentFeedbackMessageFilter for all types of input field?
		if (input instanceof InputPanel) {
			initAccessBehaviour((InputPanel) input);
			feedback.setFilter(new ComponentFeedbackMessageFilter(((InputPanel) input).getBaseFormComponent()));
		} else if (input instanceof LockoutStatusPanel ||
				input instanceof ValueChoosePanel) {
			feedback.setFilter(new ComponentFeedbackMessageFilter(input));
		} else if (input instanceof ExpressionValuePanel || input instanceof QNameEditorPanel){
			input.visitChildren(new IVisitor<Component, Object>() {
				@Override
				public void component(Component component, IVisit<Object> objectIVisit) {
					if (component instanceof FormComponent) {
						feedback.setFilter(new ComponentFeedbackMessageFilter(component));
					}
				}
			});

		}
		valueContainer.add(input);

		// buttons
		AjaxLink addButton = new AjaxLink(ID_ADD_BUTTON) {
			private static final long serialVersionUID = 1L;

			@Override
			public void onClick(AjaxRequestTarget target) {
				addValue(target);
			}
		};
		addButton.add(new VisibleEnableBehaviour() {
			private static final long serialVersionUID = 1L;

			@Override
			public boolean isVisible() {
				return isAddButtonVisible();
			}
		});
		valueContainer.add(addButton);

		AjaxLink removeButton = new AjaxLink(ID_REMOVE_BUTTON) {
			private static final long serialVersionUID = 1L;

			@Override
			public void onClick(AjaxRequestTarget target) {
				removeValue(target);
			}
		};
		removeButton.add(new VisibleEnableBehaviour() {
			private static final long serialVersionUID = 1L;

			@Override
			public boolean isVisible() {
				return isRemoveButtonVisible();
			}
		});
		valueContainer.add(removeButton);
	}

	private IModel<String> createHelpModel() {
		return new IModel<String>() {
			private static final long serialVersionUID = 1L;

			@Override
			public String getObject() {
				ItemWrapper wrapper = getModel().getObject().getItem();
				return wrapper.getItem().getHelp();
			}
		};
	}

	private boolean isAccessible(ItemDefinition def, ContainerStatus status) {
		if (def.getName().equals(ConstructionType.F_KIND) || def.getName().equals(ConstructionType.F_INTENT)){
			return false;
		}
		switch (status) {
			case ADDING:
				if (!def.canAdd()) {
					return false;
				}
				break;
			case MODIFYING:
				if (!def.canModify()) {
					return false;
				}
				break;
		}

		return true;
	}

	private void initAccessBehaviour(InputPanel panel) {
		List<FormComponent> components = panel.getFormComponents();
		for (FormComponent component : components) {
			component.add(new VisibleEnableBehaviour() {
				private static final long serialVersionUID = 1L;

				@Override
				public boolean isEnabled() {
					ValueWrapper wrapper = getModel().getObject();
					ItemWrapper itemWrapper = wrapper.getItem();
					if (wrapper.isReadonly()) {
						return false;
					}
					// if (itemWrapper.getParent() == null) {
					// return true; // TODO
					// }
					ContainerWrapper object = itemWrapper.getParent();
					ItemDefinition def = itemWrapper.getItem().getDefinition();

					return object == null || isAccessible(def, object.getStatus());
				}

				@Override
				public void onComponentTag(Component component, ComponentTag tag) {
					if (component instanceof TextField && !isEnabled()) {
						tag.remove("disabled");
						tag.append("class", "input-readonly", " ");
						tag.append("readonly", "readonly", " ");
					}
				}
			});
		}
	}

	private int countUsableValues(PropertyOrReferenceWrapper<? extends Item, ? extends ItemDefinition> property) {
		int count = 0;
		for (ValueWrapper value : property.getValues()) {
			value.normalize(property.getItemDefinition().getPrismContext());

			if (ValueStatus.DELETED.equals(value.getStatus())) {
				continue;
			}

			if (ValueStatus.ADDED.equals(value.getStatus()) && !value.hasValueChanged()) {
				continue;
			}

			count++;
		}
		return count;
	}

	private List<ValueWrapper> getUsableValues(PropertyOrReferenceWrapper<? extends Item, ? extends ItemDefinition> property) {
		List<ValueWrapper> values = new ArrayList<>();
		for (ValueWrapper value : property.getValues()) {
			value.normalize(property.getItemDefinition().getPrismContext());
			if (ValueStatus.DELETED.equals(value.getStatus())) {
				continue;
			}
			values.add(value);
		}

		return values;
	}

	private int countNonDeletedValues(PropertyOrReferenceWrapper<? extends Item, ? extends ItemDefinition> property) {
		int count = 0;
		for (ValueWrapper value : property.getValues()) {
			value.normalize(property.getItemDefinition().getPrismContext());
			if (ValueStatus.DELETED.equals(value.getStatus())) {
				continue;
			}
			count++;
		}
		return count;
	}

	private boolean hasEmptyPlaceholder(PropertyOrReferenceWrapper<? extends Item, ? extends ItemDefinition> property) {
		for (ValueWrapper value : property.getValues()) {
			value.normalize(property.getItemDefinition().getPrismContext());
			if (ValueStatus.ADDED.equals(value.getStatus()) && !value.hasValueChanged()) {
				return true;
			}
		}

		return false;
	}

	private boolean isRemoveButtonVisible() {
		ValueWrapper valueWrapper = getModelObject();

		if (valueWrapper.isReadonly()) {
			return false;
		}
		Component inputPanel = this.get(ID_VALUE_CONTAINER).get(ID_INPUT);
		if (inputPanel instanceof ValueChoosePanel) {
			return true;
		}

		PropertyOrReferenceWrapper propertyWrapper = (PropertyOrReferenceWrapper) valueWrapper.getItem();
		ItemDefinition definition = propertyWrapper.getItem().getDefinition();
		int min = definition.getMinOccurs();

		int count = countNonDeletedValues(propertyWrapper);
		if (count <= 1 || count <= min) {
			return false;
		}

		if (propertyWrapper.getParent() == null) {
			return true; // TODO
		}

		return isAccessible(definition, getContainerStatus(propertyWrapper));
	}

	private ContainerStatus getContainerStatus(ItemWrapper propertyWrapper) {
		final ContainerWrapper<Containerable> objectWrapper = propertyWrapper.getParent();
		return objectWrapper != null ? objectWrapper.getStatus() : ContainerStatus.MODIFYING;
	}

	private boolean isAddButtonVisible() {
		Component inputPanel = this.get(ID_VALUE_CONTAINER).get(ID_INPUT);
		ValueWrapper valueWrapper = getModelObject();

		if (valueWrapper.isReadonly()) {
			return false;
		}

		PropertyOrReferenceWrapper propertyWrapper = (PropertyOrReferenceWrapper) valueWrapper.getItem();
		Item property = propertyWrapper.getItem();

		ItemDefinition definition = property.getDefinition();
		int max = definition.getMaxOccurs();
		List<ValueWrapper> usableValues = getUsableValues(propertyWrapper);
		if (usableValues.indexOf(valueWrapper) != usableValues.size() - 1) {
			return false;
		}

		if (max == -1) {
			return true;
		}

		if (countNonDeletedValues(propertyWrapper) >= max) {
			return false;
		}

		if (propertyWrapper.getParent() == null) {
			return true; // TODO
		}
		return isAccessible(definition, getContainerStatus(propertyWrapper));
	}

	private <T> Panel createInputComponent(String id, IModel<String> labelModel, Form form) {
		ValueWrapper valueWrapper = getModelObject();
		ContainerWrapper objectWrapper = null;
		if (valueWrapper.getItem().getParent() != null) {
			objectWrapper = valueWrapper.getItem().getParent();
		}
		Item property = valueWrapper.getItem().getItem();
		ItemDefinition definition = valueWrapper.getItem().getItemDefinition();
		boolean required = definition.getMinOccurs() > 0;
		boolean enforceRequiredFields = valueWrapper.getItem().isEnforceRequiredFields();
		LOGGER.trace("createInputComponent: id={}, required={}, enforceRequiredFields={}, definition={}", id, required,
				enforceRequiredFields, definition);

		Panel component = createTypedInputComponent(id);

		if (component instanceof InputPanel) {
			InputPanel inputPanel = (InputPanel) component;
			// adding valid from/to date range validator, if necessary
			ItemPath activation = UserType.F_ACTIVATION;
			if (ActivationType.F_VALID_FROM.equals(property.getElementName())) {
				DateValidator validator = WebComponentUtil.getRangeValidator(form, activation);
				validator.setDateFrom((DateTimeField) inputPanel.getBaseFormComponent());
			} else if (ActivationType.F_VALID_TO.equals(property.getElementName())) {
				DateValidator validator = WebComponentUtil.getRangeValidator(form, activation);
				validator.setDateTo((DateTimeField) inputPanel.getBaseFormComponent());
			} else if (valueWrapper.getItem().getFormItemValidator() != null) {
				ExpressionValidator<T> expressionValidator = new ExpressionValidator<T>(valueWrapper.getItem().getFormItemValidator(), getPageBase()) {
					
					@Override
					protected <O extends ObjectType> O getObjectType() {
						return getObject(valueWrapper);
					}
				};
				inputPanel.getBaseFormComponent().add(expressionValidator);
//				form.add(expressionValidator);
			}

			final List<FormComponent> formComponents = inputPanel.getFormComponents();
			for (FormComponent formComponent : formComponents) {
				formComponent.setLabel(labelModel);
				formComponent.setRequired(required && enforceRequiredFields);

				if (formComponent instanceof TextField) {
					formComponent.add(new AttributeModifier("size", "42"));
				}
				formComponent.add(new AjaxFormComponentUpdatingBehavior("blur") {

					@Override
					protected void onUpdate(AjaxRequestTarget target) {
						target.add(getPageBase().getFeedbackPanel());
						target.add(get(ID_FEEDBACK));
					}
					
					@Override
					protected void onError(AjaxRequestTarget target, RuntimeException e) {
						target.add(getPageBase().getFeedbackPanel());
						target.add(get(ID_FEEDBACK));
					}
					
				});
			}
		}
		if (component == null) {
			throw new RuntimeException(
					"Cannot create input component for item " + property + " (" + valueWrapper + ") in " + objectWrapper);
		}
		return component;
	}
	
	private <O extends ObjectType, C extends Containerable> O getObject(ValueWrapper valueWrapper) {
		ItemWrapper itemWrapper = valueWrapper.getItem();
		if (itemWrapper == null) {
			return null;
		}
		
		ContainerWrapper<C> cWrapper = itemWrapper.getParent();
		if (cWrapper == null) {
			return null;
		}
		
		ObjectWrapper<O> objectWrapper = cWrapper.getObjectWrapper();
		PrismObject<O> newObject = objectWrapper.getObject().clone();
		
		try {
			ObjectDelta<O> objectDelta = objectWrapper.getObjectDelta();
			if (objectDelta.isModify()) {
				objectDelta.applyTo(newObject);
			} else if (objectDelta.isAdd()) {
				newObject = objectDelta.getObjectToAdd().clone();
			} else if (objectDelta.isDelete()) {
				newObject = null;
			}
		} catch (SchemaException e) {
			return null;
		}
		
		return newObject.asObjectable();
		
	}

	// normally this method returns an InputPanel;
	// however, for some special readonly types (like ObjectDeltaType) it will
	// return a Panel
	protected Panel createTypedInputComponent(String id) {
		final Item item = getModelObject().getItem().getItem();

		Panel panel = null;
		if (item instanceof PrismProperty) {
			final PrismProperty property = (PrismProperty) item;
			PrismPropertyDefinition definition = property.getDefinition();
			final QName valueType = definition.getTypeName();

			// pointing to prism property real value
			final String baseExpression = "value.value"; 

			// fixing MID-1230, will be improved with some kind of annotation or
			// something like that
			// now it works only in description
			if (ObjectType.F_DESCRIPTION.equals(definition.getName())) {
				return new TextAreaPanel(id, new PropertyModel(getModel(), baseExpression), null);
			}

//			if (ActivationType.F_LOCKOUT_STATUS.equals(definition.getName())) {
//				return new LockoutStatusPanel(id, getModel().getObject(),
//                    new PropertyModel<>(getModel(), baseExpression));
//			}
			
			if (SearchFilterType.COMPLEX_TYPE.equals(definition.getTypeName())) {
				return new AceEditorPanel(id, null, new IModel<String>() {
				
					@Override
					public void setObject(String object) {
						
						if (StringUtils.isBlank(object)) {
							return;
						}
						
						try {
							SearchFilterType filter = getPageBase().getPrismContext().parserFor(object).parseRealValue(SearchFilterType.class);
							((PrismPropertyValue<SearchFilterType>) PrismValuePanel.this.getModelObject().getValue()).setValue(filter);
						} catch (SchemaException e) {
							// TODO handle!!!!
							LoggingUtils.logException(LOGGER, "Cannot parse filter", e);
							getSession().error("Cannot parse filter");
						}
						
					}
					
					@Override
					public String getObject() {
						try {
							PrismValue value = getModelObject().getValue();
							if (value == null || value.isEmpty()) {
								return null;
							}
							
							return getPageBase().getPrismContext().xmlSerializer().serialize(value);
						} catch (SchemaException e) {
							// TODO handle!!!!
							LoggingUtils.logException(LOGGER, "Cannot serialize filter", e);
							getSession().error("Cannot serialize filter");
						}
						return null;
					}
					
					@Override
					public void detach() {
						// TODO Auto-generated method stub
						
					}
				
				});
			}
			
			if (AssignmentType.F_FOCUS_TYPE.equals(definition.getName())){
				List<QName> typesList = WebComponentUtil.createFocusTypeList();
				DropDownChoicePanel<QName> typePanel = new DropDownChoicePanel<QName>(id, new PropertyModel(getModel(), baseExpression),
						Model.ofList(typesList), new QNameObjectTypeChoiceRenderer(), true);
				typePanel.getBaseFormComponent().add(new EmptyOnChangeAjaxFormUpdatingBehavior());
				typePanel.setOutputMarkupId(true);
				return typePanel;
			}
			if (DOMUtil.XSD_DATETIME.equals(valueType)) {
				panel = new DatePanel(id, new PropertyModel<>(getModel(), baseExpression));

			} else if (ProtectedStringType.COMPLEX_TYPE.equals(valueType)) {
				
				if (!(getPageBase() instanceof PageUser)) {
					return new PasswordPanel(id, new PropertyModel<>(getModel(), baseExpression),
						getModel().getObject().isReadonly(), true);
				} 
				panel = new PasswordPanel(id, new PropertyModel<>(getModel(), baseExpression),
						getModel().getObject().isReadonly());
				
			} else if (DOMUtil.XSD_BOOLEAN.equals(valueType)) {
				panel = new TriStateComboPanel(id, new PropertyModel<>(getModel(), baseExpression));
			} else if (DOMUtil.XSD_DURATION.equals(valueType)) {
				panel = new TextPanel<>(id, new PropertyModel<String>(getModel(), baseExpression) {
					
					private IModel model =  new PropertyModel<Duration>(getModel(), baseExpression);
					
					@Override
					public void setObject(String object) {
						model.setObject(XmlTypeConverter.createDuration(MiscUtil.nullIfEmpty(object)));
					}
				}, false);
			} else if (DOMUtil.XSD_QNAME.equals(valueType)) {
				DropDownChoicePanel<QName> panelDropDown = new DropDownChoicePanel<QName>(id, new PropertyModel(getModel(), baseExpression),
						Model.ofList(WebComponentUtil.createObjectTypeList()), new QNameIChoiceRenderer(OBJECT_TYPE), true);
				panelDropDown.getBaseFormComponent().add(new EmptyOnBlurAjaxFormUpdatingBehaviour());
				panelDropDown.setOutputMarkupId(true);
				return panelDropDown;
			} else if (SchemaConstants.T_POLY_STRING_TYPE.equals(valueType)) {
				InputPanel inputPanel;
				PrismPropertyDefinition def = property.getDefinition();

				if (def.getValueEnumerationRef() != null) {
					PrismReferenceValue valueEnumerationRef = def.getValueEnumerationRef();
					String lookupTableUid = valueEnumerationRef.getOid();
					PrismObject<LookupTableType> lookupTable = getLookupTable(lookupTableUid);

					if (lookupTable != null) {

//						inputPanel = new AutoCompleteTextPanel<String>(id, new LookupPropertyModel<>(getModel(),
//                            baseExpression + ".orig", lookupTable.asObjectable()), String.class) {
//
//							@Override
//							public Iterator<String> getIterator(String input) {
//								return prepareAutoCompleteList(input, lookupTable).iterator();
//							}
//						};

					} else {
						inputPanel = new TextPanel<>(id, new PropertyModel<String>(getModel(), baseExpression + ".orig"),
								String.class, false);
					}

				} else {

					inputPanel = new TextPanel<>(id, new PropertyModel<String>(getModel(), baseExpression + ".orig"),
							String.class, false);
				}

//				panel = inputPanel;

			} else if (DOMUtil.XSD_BASE64BINARY.equals(valueType)) {
				panel = new UploadDownloadPanel(id, getModel().getObject().isReadonly()) {

					@Override
					public InputStream getStream() {
						Object object = ((PrismPropertyValue) getModel().getObject().getValue()).getValue();
						return object != null ? new ByteArrayInputStream((byte[]) object) : new ByteArrayInputStream(new byte[0]);
					}

					@Override
					public void updateValue(byte[] file) {
						((PrismPropertyValue) getModel().getObject().getValue()).setValue(file);
					}

					@Override
					public void uploadFilePerformed(AjaxRequestTarget target) {
						super.uploadFilePerformed(target);
						target.add(PrismValuePanel.this.get(ID_FEEDBACK));
					}

					@Override
					public void removeFilePerformed(AjaxRequestTarget target) {
						super.removeFilePerformed(target);
						target.add(PrismValuePanel.this.get(ID_FEEDBACK));
					}

					@Override
					public void uploadFileFailed(AjaxRequestTarget target) {
						super.uploadFileFailed(target);
						target.add(PrismValuePanel.this.get(ID_FEEDBACK));
						target.add(((PageBase) getPage()).getFeedbackPanel());
					}
				};

			} else if (ObjectDeltaType.COMPLEX_TYPE.equals(valueType)) {
				panel = new ModificationsPanel(id, new IModel<DeltaDto>() {
					@Override
					public DeltaDto getObject() {
						if (getModel().getObject() == null || getModel().getObject().getValue() == null
								|| ((PrismPropertyValue) getModel().getObject().getValue()).getValue() == null) {
							return null;
						}
						PrismContext prismContext = ((PageBase) getPage()).getPrismContext();
						ObjectDeltaType objectDeltaType = (ObjectDeltaType) ((PrismPropertyValue) getModel().getObject()
								.getValue()).getValue();
						try {
							ObjectDelta delta = DeltaConvertor.createObjectDelta(objectDeltaType, prismContext);
							return new DeltaDto(delta);
						} catch (SchemaException e) {
							throw new IllegalStateException("Couldn't convert object delta: " + objectDeltaType);
						}

					}
				});
			} else if (QueryType.COMPLEX_TYPE.equals(valueType) || CleanupPoliciesType.COMPLEX_TYPE.equals(valueType)) {
				return new TextAreaPanel<>(id, new IModel<String>() {

                    private static final long serialVersionUID = 1L;

                    @Override
                    public String getObject() {
                        if (getModel().getObject() == null || getModel().getObject().getValue() == null) {
                            return null;
                        }
                        PrismPropertyValue ppv = (PrismPropertyValue) getModel().getObject().getValue();
                        if (ppv == null || ppv.getValue() == null) {
                            return null;
                        }
                        QName name = property.getElementName();
                        if (name == null && property.getDefinition() != null) {
                            name = property.getDefinition().getName();
                        }
                        if (name == null) {
                            name = SchemaConstants.C_VALUE;
                        }
                        PrismContext prismContext = ((PageBase) getPage()).getPrismContext();
                        try {
                            return prismContext.xmlSerializer().serializeAnyData(ppv.getValue(), name);
                        } catch (SchemaException e) {
                            throw new SystemException(
                                "Couldn't serialize property value of type: " + valueType + ": " + e.getMessage(), e);
                        }
                    }
                }, 10);
			} else if (ItemPathType.COMPLEX_TYPE.equals(valueType)) {
				
				if((getModelObject().getItem().getParent() != null && getModelObject().getItem().getParent().getPath() != null) 
						&& (getModelObject().getItem().getParent().getPath().namedSegmentsOnly().equivalent(
						ItemPath.create(AbstractRoleType.F_INDUCEMENT, AssignmentType.F_CONSTRUCTION, ConstructionType.F_ATTRIBUTE))
						|| getModelObject().getItem().getParent().getPath().namedSegmentsOnly().equivalent(
						ItemPath.create(AbstractRoleType.F_INDUCEMENT, AssignmentType.F_CONSTRUCTION, ConstructionType.F_ASSOCIATION)))
						&& (getModelObject().getItem().getParent().getItem() != null
						&& getModelObject().getItem().getParent().getItem().getParent() != null)){
					
					Class type = XsdTypeMapper.getXsdToJavaMapping(valueType);
					if (type != null && type.isPrimitive()) {
						type = ClassUtils.primitiveToWrapper(type);

					}
					
					PrismContainerValue reference = (PrismContainerValue)getModelObject().getItem().getParent().getItem().getParent();
					
					ResourceType resource = ((ConstructionType)reference.getValue()).getResource();
					if(resource == null) {
						ObjectReferenceType resourceRef = ((ConstructionType)reference.getValue()).getResourceRef();
						OperationResult result = new OperationResult("load_resource");
						Task task = getPageBase().createSimpleTask("load_resource");
						resource = (ResourceType)WebModelServiceUtils.resolveReferenceNoFetch(resourceRef, getPageBase(), task, result).getRealValue();
					}
					
		    		RefinedResourceSchema schema = null;
		            try {
		            	schema = RefinedResourceSchemaImpl.getRefinedSchema(resource, getPageBase().getPrismContext());
					} catch (SchemaException ex) {
						LoggingUtils.logUnexpectedException(LOGGER, "Couldn't parse resource schema.", ex);
				        getSession().error(getString("SchemaListPanel.message.couldntParseSchema") + " " + ex.getMessage());
					}
		                
		            LookupTableType lookupTable = new LookupTableType();
				    List<LookupTableRowType> list = lookupTable.createRowList();
			        	
		            for(RefinedObjectClassDefinition schemaDefinition: schema.getRefinedDefinitions()){
		            	if(getModelObject().getItem().getParent().getPath().namedSegmentsOnly().equivalent(
					            ItemPath.create(AbstractRoleType.F_INDUCEMENT, AssignmentType.F_CONSTRUCTION, ConstructionType.F_ATTRIBUTE))) {
		            		for (ResourceAttributeDefinition def : schemaDefinition.getAttributeDefinitions()) {
		            			LookupTableRowType row = new LookupTableRowType();
		            			row.setKey(def.getName().toString());
		            			row.setValue(def.getName().toString());
		            			row.setLabel(new PolyStringType(def.getName().getLocalPart()));
		            			list.add(row);
		            		}
		            	} else {
		            		for (RefinedAssociationDefinition def : schemaDefinition.getAssociationDefinitions()) {
		            			LookupTableRowType row = new LookupTableRowType();
		            			row.setKey(def.getName().toString());
		            			row.setValue(def.getName().toString());
		            			row.setLabel(new PolyStringType(def.getName().getLocalPart()));
		            			list.add(row);
		            		}
		            	}
		            }
<<<<<<< HEAD
//		            LookupPropertyModel inputValue = new LookupPropertyModel<>(Model.of(getModel()), baseExpression, lookupTable, true);
//					return new AutoCompleteTextPanel<String>(id, inputValue, String.class) {
//
//								private static final long serialVersionUID = 1L;
//
//								@Override
//								public Iterator<String> getIterator(String input) {
//									return prepareAutoCompleteList(input, lookupTable.asPrismObject()).iterator();
//								}
//								
//								@Override
//								public void checkInputValue(AutoCompleteTextField input, AjaxRequestTarget target, LookupPropertyModel model){
//									model.setObject(input.getInput());
//									for(LookupTableRowType row : lookupTable.getRow()) {
//										if(row.getLabel().toString().equalsIgnoreCase(input.getInput())) {
//											String namespace = row.getValue().substring(row.getValue().indexOf("{") + 1);
//											namespace = namespace.substring(0, namespace.indexOf("}"));
//											((PrismPropertyValue<ItemPathType>) PrismValuePanel.this.getModelObject().getValue()).setValue(new ItemPathType(new ItemPath(new QName(namespace, row.getLabel().toString()))));
//											break;
//										}
//									}
//									
//							    }
//								
//								
//						};
=======
		            LookupPropertyModel inputValue = new LookupPropertyModel<>(Model.of(getModel()), baseExpression, lookupTable, true);
					return new AutoCompleteTextPanel<String>(id, inputValue, String.class) {

								private static final long serialVersionUID = 1L;

								@Override
								public Iterator<String> getIterator(String input) {
									return prepareAutoCompleteList(input, lookupTable.asPrismObject()).iterator();
								}
								
								@Override
								public void checkInputValue(AutoCompleteTextField input, AjaxRequestTarget target, LookupPropertyModel model){
									model.setObject(input.getInput());
									for(LookupTableRowType row : lookupTable.getRow()) {
										if(row.getLabel().toString().equalsIgnoreCase(input.getInput())) {
											String namespace = row.getValue().substring(row.getValue().indexOf("{") + 1);
											namespace = namespace.substring(0, namespace.indexOf("}"));
											((PrismPropertyValue<ItemPathType>) PrismValuePanel.this.getModelObject().getValue()).setValue(new ItemPathType(new ItemName(namespace, row.getLabel().toString())));
											break;
										}
									}
									
							    }
								
								
						};
>>>>>>> 12667565
				}
				
				return new ItemPathPanel(id, (ItemPathType) getModelObject().getValue().getRealValue()) {
				
					private static final long serialVersionUID = 1L;

					@Override
					protected void onUpdate(ItemPathDto itemPathDto) {
						((PrismPropertyValue<ItemPathType>) PrismValuePanel.this.getModelObject().getValue()).setValue(new ItemPathType(itemPathDto.toItemPath())); 
						
					}
				};
				
//				return new QNameEditorPanel(id, new PropertyModel<>(getModel(), baseExpression), null, null,
//						false, false) {
//					@Override
//					protected AttributeAppender getSpecificLabelStyleAppender() {
//						return AttributeAppender.append("style", "font-weight: normal !important;");
//					}
//
//				};

			} else {
				Class type = XsdTypeMapper.getXsdToJavaMapping(valueType);
				if (type != null && type.isPrimitive()) {
					type = ClassUtils.primitiveToWrapper(type);

				}

				if (isEnum(property)) {
					Class clazz = getPageBase().getPrismContext().getSchemaRegistry().determineClassForType(definition.getTypeName());

					if (clazz != null) {
						return WebComponentUtil.createEnumPanel(clazz, id, new PropertyModel(getModel(), baseExpression),
								this);
					}

					return WebComponentUtil.createEnumPanel(definition, id,
							new PropertyModel<>(getModel(), baseExpression), this);
				}
				// // default QName validation is a bit weird, so let's treat
				// QNames as strings [TODO finish this - at the parsing side]
				// if (type == QName.class) {
				// type = String.class;
				// }

				PrismPropertyDefinition def = property.getDefinition();
				
				if(getModelObject().getItem() instanceof PropertyWrapper && getModelObject().getItem().getPath().namedSegmentsOnly().equivalent(ItemPath.create(SystemConfigurationType.F_LOGGING, LoggingConfigurationType.F_AUDITING, AuditingConfigurationType.F_APPENDER))){
					((PropertyWrapper)getModelObject().getItem()).setPredefinedValues(WebComponentUtil.createAppenderChoices(getPageBase()));
				}

				if(getModelObject().getItem() instanceof PropertyWrapper && ((PropertyWrapper)getModelObject().getItem()).getPredefinedValues() != null) {
					LookupTableType lookupTable = ((PropertyWrapper)getModelObject().getItem()).getPredefinedValues();
					
					boolean isStrict = true;
					if(getModelObject().getItem().getName().equals(ClassLoggerConfigurationType.F_PACKAGE)) {
						isStrict = false;
					}
					
//					panel = new AutoCompleteTextPanel<String>(id, new LookupPropertyModel<>(getModel(),
//                            baseExpression, lookupTable, isStrict), type) {
//
//								private static final long serialVersionUID = 1L;
//
//								@Override
//								public Iterator<String> getIterator(String input) {
//									return prepareAutoCompleteList(input, lookupTable.asPrismObject()).iterator();
//								}
//								
//								@Override
//								public void checkInputValue(AutoCompleteTextField input, AjaxRequestTarget target, LookupPropertyModel model){
//									model.setObject(input.getInput());
//							    }
//								
//								
//						};
						
				} else if (def.getValueEnumerationRef() != null) {
					PrismReferenceValue valueEnumerationRef = def.getValueEnumerationRef();
					String lookupTableUid = valueEnumerationRef.getOid();
					PrismObject<LookupTableType> lookupTable = getLookupTable(lookupTableUid);
					
//					if (lookupTable != null) {
//
//						panel = new AutoCompleteTextPanel<String>(id, new LookupPropertyModel<>(getModel(),
//                            baseExpression, lookupTable.asObjectable()), String.class) {
//
//							@Override
//							public Iterator<String> getIterator(String input) {
//								return prepareAutoCompleteList(input, lookupTable).iterator();
//							}
//
//							@Override
//							protected void updateFeedbackPanel(AutoCompleteTextField input, boolean isError,
//									AjaxRequestTarget target) {
//								if (isError) {
//									input.error("Entered value doesn't match any of available values and will not be saved.");
//								}
//								target.add(PrismValuePanel.this.get(ID_FEEDBACK));
//							}
//						};
//
//					} else {
//
//						panel = new TextPanel<>(id, new PropertyModel<String>(getModel(), baseExpression), type, false);
//
//					}

				} else {
					panel = new TextPanel<>(id, new PropertyModel<String>(getModel(), baseExpression), type, false);
				}
			}
		} else if (item instanceof PrismReference) {
			panel = new ValueChoosePanel<ObjectType>(id, new PropertyModel<>(getModel(), "value.value")) {

				private static final long serialVersionUID = 1L;
				
				@Override
				protected ObjectFilter createCustomFilter() {
					ItemWrapper wrapper = PrismValuePanel.this.getModel().getObject().getItem();
					if (!(wrapper instanceof ReferenceWrapper)) {
						return null;
					}
					return ((ReferenceWrapper) wrapper).getFilter();
				}

				@Override
				protected boolean isEditButtonEnabled() {
					return PrismValuePanel.this.getModel().getObject().isEditEnabled();
				}

				@Override
				public List<QName> getSupportedTypes() {
					List<QName> targetTypeList = ((ReferenceWrapper) PrismValuePanel.this.getModel().getObject().getItem()).getTargetTypes();
					if (targetTypeList == null || WebComponentUtil.isAllNulls(targetTypeList)) {
						return Arrays.asList(ObjectType.COMPLEX_TYPE);
					}
					return targetTypeList;
				}

				@Override
				protected Class getDefaultType(List<QName> supportedTypes){
					if (AbstractRoleType.COMPLEX_TYPE.equals(((PrismReference)item).getDefinition().getTargetTypeName())){
						return RoleType.class;
					} else {
						return super.getDefaultType(supportedTypes);
					}
				}

			};

		}

		return panel;
	}
	
	private PrismObject<LookupTableType> getLookupTable(String lookupTableUid) {
		PrismObject<LookupTableType> lookupTable;
		String operation = "loadLookupTable";
		if(getPageBase() instanceof PageSelfRegistration) {
			lookupTable = getPageBase().runPrivileged(
					() -> {
						Task task = getPageBase().createAnonymousTask(operation);
						OperationResult result = task.getResult();
						Collection<SelectorOptions<GetOperationOptions>> options = WebModelServiceUtils
								.createLookupTableRetrieveOptions(getSchemaHelper());
						return WebModelServiceUtils.loadObject(LookupTableType.class,
								lookupTableUid, options, getPageBase(), task, result);
					});
		} else {
			Task task = getPageBase().createSimpleTask(operation);
			OperationResult result = task.getResult();

			Collection<SelectorOptions<GetOperationOptions>> options = WebModelServiceUtils
					.createLookupTableRetrieveOptions(getSchemaHelper());
			lookupTable = WebModelServiceUtils.loadObject(LookupTableType.class,
					lookupTableUid, options, getPageBase(), task, result);
		}
		
		return lookupTable;
	}

	private List<String> prepareAutoCompleteList(String input, PrismObject<LookupTableType> lookupTable) {
		List<String> values = new ArrayList<>();

		if (lookupTable == null) {
			return values;
		}

		List<LookupTableRowType> rows = lookupTable.asObjectable().getRow();

		if (input == null || input.isEmpty()) {
			for (LookupTableRowType row : rows) {
				values.add(WebComponentUtil.getOrigStringFromPoly(row.getLabel()));
			}
		} else {
			for (LookupTableRowType row : rows) {
				if (WebComponentUtil.getOrigStringFromPoly(row.getLabel()) != null
						&& WebComponentUtil.getOrigStringFromPoly(row.getLabel()).toLowerCase().contains(input.toLowerCase())) {
					values.add(WebComponentUtil.getOrigStringFromPoly(row.getLabel()));
				}
			}
		}

		return values;
	}

	private boolean isEnum(PrismProperty property) {
		PrismPropertyDefinition definition = property.getDefinition();
		if (definition == null) {
			return property.getValueClass().isEnum();
		}
		return (definition.getAllowedValues() != null && definition.getAllowedValues().size() > 0);
	}

	private String getAttributeName(ResourceAttribute<?> attr) {
		if (attr.getDisplayName() != null) {
			return attr.getDisplayName();
		}

		if (attr.getNativeAttributeName() != null) {
			return attr.getNativeAttributeName();
		}

		if (attr.getElementName() != null) {
			return attr.getElementName().getLocalPart();
		}

		return null; // TODO: is this ok?? or better is exception or some
						// default name??
	}

	private void addValue(AjaxRequestTarget target) {
		Component inputPanel = this.get(ID_VALUE_CONTAINER).get(ID_INPUT);
		ValueWrapper wrapper = getModel().getObject();
		ItemWrapper propertyWrapper = wrapper.getItem();
		LOGGER.debug("Adding value of {}", propertyWrapper);
		propertyWrapper.addValue(true);
		ListView parent = findParent(ListView.class);
		target.add(parent.getParent());
	}

	private void removeValue(AjaxRequestTarget target) {
		PrismContext prismContext = getPrismContext();
		ValueWrapper wrapper = getModel().getObject();
		PropertyOrReferenceWrapper propertyWrapper = (PropertyOrReferenceWrapper) wrapper.getItem();
		LOGGER.debug("Removing value of {}", propertyWrapper);

		List<ValueWrapper> values = propertyWrapper.getValues();
		Component inputPanel = this.get(ID_VALUE_CONTAINER).get(ID_INPUT);

		switch (wrapper.getStatus()) {
			case ADDED:
				values.remove(wrapper);
				break;
			case DELETED:
				error("Couldn't delete already deleted item: " + wrapper.toString());
				target.add(((PageBase) getPage()).getFeedbackPanel());
			case NOT_CHANGED:
				wrapper.setStatus(ValueStatus.DELETED);
				break;
		}

		int count = countUsableValues(propertyWrapper);
		if (count == 0 && !hasEmptyPlaceholder(propertyWrapper)) {
			if (inputPanel instanceof ValueChoosePanel) {
				values.add(new ValueWrapper(propertyWrapper, prismContext.itemFactory().createReferenceValue(), ValueStatus.ADDED, prismContext));
			} else {
				values.add(new ValueWrapper(propertyWrapper, prismContext.itemFactory().createPropertyValue(), ValueStatus.ADDED, prismContext));
			}
		}
		ListView parent = findParent(ListView.class);
		target.add(parent.getParent());
	}

}<|MERGE_RESOLUTION|>--- conflicted
+++ resolved
@@ -786,7 +786,6 @@
 		            		}
 		            	}
 		            }
-<<<<<<< HEAD
 //		            LookupPropertyModel inputValue = new LookupPropertyModel<>(Model.of(getModel()), baseExpression, lookupTable, true);
 //					return new AutoCompleteTextPanel<String>(id, inputValue, String.class) {
 //
@@ -813,34 +812,6 @@
 //								
 //								
 //						};
-=======
-		            LookupPropertyModel inputValue = new LookupPropertyModel<>(Model.of(getModel()), baseExpression, lookupTable, true);
-					return new AutoCompleteTextPanel<String>(id, inputValue, String.class) {
-
-								private static final long serialVersionUID = 1L;
-
-								@Override
-								public Iterator<String> getIterator(String input) {
-									return prepareAutoCompleteList(input, lookupTable.asPrismObject()).iterator();
-								}
-								
-								@Override
-								public void checkInputValue(AutoCompleteTextField input, AjaxRequestTarget target, LookupPropertyModel model){
-									model.setObject(input.getInput());
-									for(LookupTableRowType row : lookupTable.getRow()) {
-										if(row.getLabel().toString().equalsIgnoreCase(input.getInput())) {
-											String namespace = row.getValue().substring(row.getValue().indexOf("{") + 1);
-											namespace = namespace.substring(0, namespace.indexOf("}"));
-											((PrismPropertyValue<ItemPathType>) PrismValuePanel.this.getModelObject().getValue()).setValue(new ItemPathType(new ItemName(namespace, row.getLabel().toString())));
-											break;
-										}
-									}
-									
-							    }
-								
-								
-						};
->>>>>>> 12667565
 				}
 				
 				return new ItemPathPanel(id, (ItemPathType) getModelObject().getValue().getRealValue()) {

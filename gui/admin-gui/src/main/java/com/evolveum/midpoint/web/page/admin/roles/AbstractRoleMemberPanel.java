/*
 * Copyright (C) 2010-2020 Evolveum and contributors
 *
 * This work is dual-licensed under the Apache License 2.0
 * and European Union Public License. See LICENSE file for details.
 */
package com.evolveum.midpoint.web.page.admin.roles;

import java.util.*;
import javax.xml.namespace.QName;

<<<<<<< HEAD
import com.evolveum.midpoint.gui.impl.component.icon.CompositedIcon;
import com.evolveum.midpoint.gui.impl.component.icon.CompositedIconBuilder;
import com.evolveum.midpoint.model.api.AssignmentCandidatesSpecification;
import com.evolveum.midpoint.model.api.AssignmentObjectRelation;
import com.evolveum.midpoint.model.api.authentication.CompiledObjectCollectionView;
import com.evolveum.midpoint.prism.PrismObject;
import com.evolveum.midpoint.prism.query.QueryFactory;
import com.evolveum.midpoint.prism.query.builder.S_FilterEntryOrEmpty;
import com.evolveum.midpoint.schema.constants.RelationTypes;
import com.evolveum.midpoint.schema.result.OperationResult;
import com.evolveum.midpoint.task.api.Task;
import com.evolveum.midpoint.util.exception.ConfigurationException;
import com.evolveum.midpoint.web.component.MultiFunctinalButtonDto;
import com.evolveum.midpoint.web.component.MultifunctionalButton;
import com.evolveum.midpoint.web.component.data.column.ColumnUtils;
import com.evolveum.midpoint.web.component.dialog.ConfigureTaskConfirmationPanel;
import com.evolveum.midpoint.web.component.menu.cog.ButtonInlineMenuItem;
import com.evolveum.midpoint.web.component.menu.cog.InlineMenuItemAction;
import com.evolveum.midpoint.web.component.util.SelectableBean;
import com.evolveum.midpoint.web.page.admin.configuration.component.HeaderMenuAction;
import com.evolveum.midpoint.web.session.MemberPanelStorage;
import com.evolveum.midpoint.web.session.SessionStorage;
import com.evolveum.midpoint.xml.ns._public.common.common_3.*;
import org.apache.commons.collections.CollectionUtils;
import org.apache.commons.lang.StringUtils;
=======
import org.apache.commons.collections4.CollectionUtils;
import org.apache.commons.lang3.StringUtils;
>>>>>>> 3bed67c8
import org.apache.wicket.Component;
import org.apache.wicket.RestartResponseException;
import org.apache.wicket.ajax.AjaxRequestTarget;
import org.apache.wicket.ajax.form.AjaxFormComponentUpdatingBehavior;
import org.apache.wicket.ajax.form.OnChangeAjaxBehavior;
import org.apache.wicket.behavior.AttributeAppender;
import org.apache.wicket.extensions.markup.html.repeater.data.grid.ICellPopulator;
import org.apache.wicket.extensions.markup.html.repeater.data.table.IColumn;
import org.apache.wicket.extensions.markup.html.repeater.data.table.export.AbstractExportableColumn;
import org.apache.wicket.markup.html.WebMarkupContainer;
import org.apache.wicket.markup.html.basic.Label;
import org.apache.wicket.markup.html.form.Form;
import org.apache.wicket.markup.html.form.IChoiceRenderer;
import org.apache.wicket.markup.repeater.Item;
import org.apache.wicket.model.IModel;
import org.apache.wicket.model.Model;
import org.apache.wicket.model.StringResourceModel;

import com.evolveum.midpoint.gui.api.GuiStyleConstants;
import com.evolveum.midpoint.gui.api.component.BasePanel;
import com.evolveum.midpoint.gui.api.component.MainObjectListPanel;
import com.evolveum.midpoint.gui.api.page.PageBase;
import com.evolveum.midpoint.gui.api.util.WebComponentUtil;
import com.evolveum.midpoint.gui.impl.component.icon.CompositedIcon;
import com.evolveum.midpoint.gui.impl.component.icon.CompositedIconBuilder;
import com.evolveum.midpoint.model.api.AssignmentCandidatesSpecification;
import com.evolveum.midpoint.model.api.AssignmentObjectRelation;
import com.evolveum.midpoint.model.api.authentication.CompiledObjectCollectionView;
import com.evolveum.midpoint.prism.PrismConstants;
import com.evolveum.midpoint.prism.PrismObject;
import com.evolveum.midpoint.prism.query.ObjectFilter;
import com.evolveum.midpoint.prism.query.ObjectQuery;
import com.evolveum.midpoint.prism.query.QueryFactory;
import com.evolveum.midpoint.prism.query.builder.S_FilterEntryOrEmpty;
import com.evolveum.midpoint.schema.GetOperationOptions;
import com.evolveum.midpoint.schema.SelectorOptions;
import com.evolveum.midpoint.schema.constants.ObjectTypes;
import com.evolveum.midpoint.schema.constants.RelationTypes;
import com.evolveum.midpoint.schema.result.OperationResult;
import com.evolveum.midpoint.schema.util.ObjectTypeUtil;
import com.evolveum.midpoint.task.api.Task;
import com.evolveum.midpoint.util.QNameUtil;
import com.evolveum.midpoint.util.exception.ConfigurationException;
import com.evolveum.midpoint.util.exception.SchemaException;
import com.evolveum.midpoint.util.exception.SystemException;
import com.evolveum.midpoint.util.logging.Trace;
import com.evolveum.midpoint.util.logging.TraceManager;
import com.evolveum.midpoint.web.component.MultiFunctinalButtonDto;
import com.evolveum.midpoint.web.component.MultifunctionalButton;
import com.evolveum.midpoint.web.component.data.column.ColumnUtils;
import com.evolveum.midpoint.web.component.dialog.ChooseFocusTypeAndRelationDialogPanel;
import com.evolveum.midpoint.web.component.dialog.ConfigureTaskConfirmationPanel;
import com.evolveum.midpoint.web.component.form.CheckFormGroup;
import com.evolveum.midpoint.web.component.form.DropDownFormGroup;
import com.evolveum.midpoint.web.component.form.MidpointForm;
import com.evolveum.midpoint.web.component.input.QNameObjectTypeChoiceRenderer;
import com.evolveum.midpoint.web.component.input.RelationDropDownChoicePanel;
import com.evolveum.midpoint.web.component.menu.cog.ButtonInlineMenuItem;
import com.evolveum.midpoint.web.component.menu.cog.InlineMenuItem;
import com.evolveum.midpoint.web.component.menu.cog.InlineMenuItemAction;
import com.evolveum.midpoint.web.component.search.Search;
import com.evolveum.midpoint.web.component.search.SearchFactory;
import com.evolveum.midpoint.web.component.util.SelectableBean;
import com.evolveum.midpoint.web.component.util.VisibleBehaviour;
import com.evolveum.midpoint.web.page.admin.configuration.component.ChooseTypePanel;
import com.evolveum.midpoint.web.page.admin.configuration.component.HeaderMenuAction;
import com.evolveum.midpoint.web.page.admin.dto.ObjectViewDto;
import com.evolveum.midpoint.web.security.GuiAuthorizationConstants;
<<<<<<< HEAD

import org.apache.wicket.model.StringResourceModel;

import static com.evolveum.midpoint.web.component.data.column.ColumnUtils.createStringResource;
=======
import com.evolveum.midpoint.web.session.MemberPanelStorage;
import com.evolveum.midpoint.web.session.UserProfileStorage.TableId;
import com.evolveum.midpoint.xml.ns._public.common.common_3.*;
>>>>>>> 3bed67c8

public abstract class AbstractRoleMemberPanel<R extends AbstractRoleType> extends BasePanel<R> {

    private static final long serialVersionUID = 1L;

    protected enum QueryScope {
        SELECTED, ALL, ALL_DIRECT
    }

    private static final Trace LOGGER = TraceManager.getTrace(AbstractRoleMemberPanel.class);
    private static final String DOT_CLASS = AbstractRoleMemberPanel.class.getName() + ".";

    protected static final String OPERATION_LOAD_MEMBER_RELATIONS = DOT_CLASS + "loadMemberRelationsList";
    protected static final String OPERATION_LOAD_ARCHETYPE_OBJECT = DOT_CLASS + "loadArchetypeObject";

    protected static final String ID_FORM = "form";

    protected static final String ID_CONTAINER_MEMBER = "memberContainer";
    protected static final String ID_CHILD_TABLE = "childUnitTable";
    protected static final String ID_MEMBER_TABLE = "memberTable";

    private static final String ID_OBJECT_TYPE = "type";
    private static final String ID_TENANT = "tenant";
    private static final String ID_PROJECT = "project";
    private static final String ID_INDIRECT_MEMBERS = "indirectMembers";

    protected static final String ID_SEARCH_SCOPE = "searchScope";
    protected SearchBoxScopeType scopeDefaultValue = null;
    protected QName objectTypeDefaultValue = null;

    protected static final String ID_SEARCH_BY_RELATION = "searchByRelation";

<<<<<<< HEAD
    private static Map<QName, Map<String, String>> authorizations = new HashMap<>();
    private static Map<QName, String> tablesIdKey = new HashMap<>();

    static {
        tablesIdKey.put(RoleType.COMPLEX_TYPE, SessionStorage.KEY_ROLE_MEMEBER_PANEL);
        tablesIdKey.put(ServiceType.COMPLEX_TYPE, SessionStorage.KEY_SERVICE_MEMEBER_PANEL);
        tablesIdKey.put(OrgType.COMPLEX_TYPE, SessionStorage.KEY_ORG_MEMEBER_PANEL);
        tablesIdKey.put(ArchetypeType.COMPLEX_TYPE, SessionStorage.KEY_SERVICE_ARCHETYPE_PANEL);
=======
    private static final Map<QName, Map<String, String>> AUTHORIZATIONS = new HashMap<>();
    private static final Map<QName, TableId> TABLES_ID = new HashMap<>();

    static {
        TABLES_ID.put(RoleType.COMPLEX_TYPE, TableId.ROLE_MEMBER_PANEL);
        TABLES_ID.put(ServiceType.COMPLEX_TYPE, TableId.SERVICE_MEMBER_PANEL);
        TABLES_ID.put(OrgType.COMPLEX_TYPE, TableId.ORG_MEMBER_PANEL);
        TABLES_ID.put(ArchetypeType.COMPLEX_TYPE, TableId.ARCHETYPE_MEMBER_PANEL);
>>>>>>> 3bed67c8
    }

    static {
        AUTHORIZATIONS.put(RoleType.COMPLEX_TYPE, GuiAuthorizationConstants.ROLE_MEMBERS_AUTHORIZATIONS);
        AUTHORIZATIONS.put(ServiceType.COMPLEX_TYPE, GuiAuthorizationConstants.SERVICE_MEMBERS_AUTHORIZATIONS);
        AUTHORIZATIONS.put(OrgType.COMPLEX_TYPE, GuiAuthorizationConstants.ORG_MEMBERS_AUTHORIZATIONS);
        AUTHORIZATIONS.put(ArchetypeType.COMPLEX_TYPE, GuiAuthorizationConstants.ARCHETYPE_MEMBERS_AUTHORIZATIONS);
    }

    public AbstractRoleMemberPanel(String id, IModel<R> model) {
        super(id, model);
    }

    @Override
    protected void onInitialize() {
        super.onInitialize();
        initLayout();
    }

    protected void initLayout() {
        Form<?> form = new MidpointForm(ID_FORM);
        form.setOutputMarkupId(true);
        add(form);
        initDefaultSearchParameters();
        initSearch(form);
        initMemberTable(form);
        setOutputMarkupId(true);

    }

<<<<<<< HEAD
    private void initDefaultSearchParameters(){
//        GuiObjectListPanelConfigurationType additionalPanel = getAdditionalPanelConfig();
//        if (additionalPanel != null && additionalPanel.getSearchBoxConfiguration() != null) {
//            scopeDefaultValue = additionalPanel.getSearchBoxConfiguration().getDefaultScope();
//            objectTypeDefaultValue = additionalPanel.getSearchBoxConfiguration().getDefaultObjectType();
//        }
        if (scopeDefaultValue == null){
=======
    private void initDefaultSearchParameters() {
        GuiObjectListPanelConfigurationType additionalPanel = getAdditionalPanelConfig();
        if (additionalPanel != null && additionalPanel.getSearchBoxConfiguration() != null) {
            scopeDefaultValue = additionalPanel.getSearchBoxConfiguration().getDefaultScope();
            objectTypeDefaultValue = additionalPanel.getSearchBoxConfiguration().getDefaultObjectType();
        }
        if (scopeDefaultValue == null) {
>>>>>>> 3bed67c8
            scopeDefaultValue = SearchBoxScopeType.ONE_LEVEL;
        }
        if (objectTypeDefaultValue == null) {
            objectTypeDefaultValue = WebComponentUtil.classToQName(getPrismContext(), getDefaultObjectType());
        }
        if (getMemberPanelStorage() != null) {
            if (getMemberPanelStorage().getOrgSearchScope() == null) {
                getMemberPanelStorage().setOrgSearchScope(scopeDefaultValue);
            }
            if (getMemberPanelStorage().getType() == null) {
                getMemberPanelStorage().setType(ObjectTypes.getObjectType(objectTypeDefaultValue.getLocalPart()));
            }
        }
    }

    protected Form<?> getForm() {
        return (Form) get(ID_FORM);
    }

    private void initMemberTable(Form<?> form) {
        WebMarkupContainer memberContainer = new WebMarkupContainer(ID_CONTAINER_MEMBER);
        memberContainer.setOutputMarkupId(true);
        memberContainer.setOutputMarkupPlaceholderTag(true);
        form.add(memberContainer);

        PageBase pageBase = getPageBase();
        Class type = getMemberPanelStorage() != null && getMemberPanelStorage().getType() != null ?
                getMemberPanelStorage().getType().getClassDefinition() : ObjectType.class;
        //TODO QName defines a relation value which will be used for new member creation
        MainObjectListPanel<ObjectType> childrenListPanel = new MainObjectListPanel<ObjectType>(
                ID_MEMBER_TABLE, type, getSearchOptions()) {

            private static final long serialVersionUID = 1L;

            @Override
            protected void objectDetailsPerformed(AjaxRequestTarget target, ObjectType object) {
                detailsPerformed(target, object);
            }

            @Override
            protected boolean isObjectDetailsEnabled(IModel<SelectableBean<ObjectType>> rowModel) {
                if (rowModel == null || rowModel.getObject() == null
                        || rowModel.getObject().getValue() == null) {
                    return false;
                }
                Class<?> objectClass = rowModel.getObject().getValue().getClass();
                return WebComponentUtil.hasDetailsPage(objectClass);
            }

            @Override
            protected DisplayType getNewObjectButtonSpecialDisplayType() {
                return getCreateMemberButtonDisplayType();
            }

            @Override
            protected DisplayType getNewObjectButtonStandardDisplayType() {
                return WebComponentUtil.createDisplayType(GuiStyleConstants.CLASS_ADD_NEW_OBJECT, "green",
                        createStringResource("abstractRoleMemberPanel.menu.createMember", "", "").getString());
            }

            @Override
            protected List<MultiFunctinalButtonDto> loadButtonDescriptions() {
                return createAdditionalButtonsDescription();
            }

            @Override
            protected void newObjectPerformed(AjaxRequestTarget target, AssignmentObjectRelation relation, CompiledObjectCollectionView collectionView) {
                AbstractRoleMemberPanel.this.createFocusMemberPerformed(target, relation);
            }

            @Override
            protected List<Component> createToolbarButtonsList(String buttonId) {
                List<Component> buttonsList = super.createToolbarButtonsList(buttonId);
                MultifunctionalButton assignButton = createAssignButton(buttonId);
                buttonsList.add(1, assignButton);
                return buttonsList;
            }

            @Override
            protected IColumn<SelectableBean<ObjectType>, String> createIconColumn() {
                return ColumnUtils.createIconColumn(pageBase);
            }

            @Override
            protected List<IColumn> createDefaultColumns() {
                return (List) createMembersColumns();
            }

            @Override
            protected List<InlineMenuItem> createInlineMenu() {
                return createRowActions();
            }

            @Override
            protected Search createSearch() {
                return getMemberPanelStorage() != null && getMemberPanelStorage().getSearch() != null ?
                        getMemberPanelStorage().getSearch() : SearchFactory.createSearch(getDefaultObjectType(), pageBase);
            }

            @Override
            protected ObjectQuery createQuery() {
                ObjectQuery q = super.createQuery();

                ObjectQuery members = AbstractRoleMemberPanel.this.createContentQuery();

                List<ObjectFilter> filters = new ArrayList<>();

                if (q != null && q.getFilter() != null) {
                    filters.add(q.getFilter());
                }

                if (members != null && members.getFilter() != null) {
                    filters.add(members.getFilter());
                }

                QueryFactory queryFactory = pageBase.getPrismContext().queryFactory();
                if (filters.size() == 1) {
                    return queryFactory.createQuery(filters.iterator().next());
                } else {
                    return queryFactory.createQuery(queryFactory.createAnd(filters));
                }
            }

            @Override
<<<<<<< HEAD
            protected boolean isAdditionalPanel(){
=======
            protected GuiObjectListPanelConfigurationType getAdditionalPanelConfig() {
                return AbstractRoleMemberPanel.this.getAdditionalPanelConfig();
            }

            @Override
            protected boolean isAdditionalPanel() {
>>>>>>> 3bed67c8
                return true;
            }

            protected boolean isTypeChanged(Class<ObjectType> newTypeClass) {
                return true;
            }

            @Override
            protected String getTableIdKeyValue() {
                return getTableIdKey(getComplexTypeQName());
            }
        };
        childrenListPanel.setOutputMarkupId(true);
        memberContainer.add(childrenListPanel);
    }

    private List<MultiFunctinalButtonDto> createAdditionalButtonsDescription() {
        List<MultiFunctinalButtonDto> multiFunctinalButtonDtos = new ArrayList<>();
        List<AssignmentObjectRelation> loadedRelations = loadMemberRelationsList();
        if (org.apache.commons.collections4.CollectionUtils.isNotEmpty(loadedRelations)) {
            List<AssignmentObjectRelation> relations = WebComponentUtil.divideAssignmentRelationsByAllValues(loadedRelations);
            relations.forEach(relation -> {
                MultiFunctinalButtonDto buttonDto = new MultiFunctinalButtonDto();
                DisplayType additionalButtonDisplayType = WebComponentUtil.getAssignmentObjectRelationDisplayType(getPageBase(), relation,
                        "abstractRoleMemberPanel.menu.createMember");
                buttonDto.setAdditionalButtonDisplayType(additionalButtonDisplayType);
                buttonDto.setCompositedIcon(createCompositedIcon(relation, additionalButtonDisplayType));
                buttonDto.setAssignmentObjectRelation(relation);
                multiFunctinalButtonDtos.add(buttonDto);
            });
        }
        return multiFunctinalButtonDtos;
    }

    private CompositedIcon createCompositedIcon(AssignmentObjectRelation relation, DisplayType additionalButtonDisplayType) {
        CompositedIconBuilder builder = WebComponentUtil.getAssignmentRelationIconBuilder(getPageBase(), relation,
                additionalButtonDisplayType.getIcon(), WebComponentUtil.createIconType(GuiStyleConstants.CLASS_ADD_NEW_OBJECT, "green"));
        if (builder == null) {
            return null;
        }
        return builder.build();
    }

    private MultifunctionalButton createAssignButton(String buttonId) {
        MultifunctionalButton assignButton = new MultifunctionalButton(buttonId, createAssignmentAdditionalButtons()) {
            private static final long serialVersionUID = 1L;

            @Override
            protected void buttonClickPerformed(AjaxRequestTarget target, AssignmentObjectRelation relation, CompiledObjectCollectionView collectionView) {
                List<QName> relations = relation != null && !CollectionUtils.isEmpty(relation.getRelations())
                        ? Collections.singletonList(relation.getRelations().get(0))
                        : getSupportedRelations().getAvailableRelationList();
                AvailableRelationDto availableRelations = new AvailableRelationDto(relations, getSupportedRelations().getDefaultRelation());
                List<QName> objectTypes = relation != null && !CollectionUtils.isEmpty(relation.getObjectTypes()) ?
                        relation.getObjectTypes() : null;
                List<ObjectReferenceType> archetypeRefList = relation != null && !CollectionUtils.isEmpty(relation.getArchetypeRefs()) ?
                        relation.getArchetypeRefs() : null;
                assignMembers(target, availableRelations, objectTypes, archetypeRefList, relation == null);
            }

            @Override
            protected DisplayType getMainButtonDisplayType() {
                return getAssignMemberButtonDisplayType();
            }

            @Override
            protected DisplayType getDefaultObjectButtonDisplayType() {
                return getAssignMemberButtonDisplayType();
            }

        };
        assignButton.add(AttributeAppender.append("class", "btn-margin-right"));

        return assignButton;
    }

    private List<MultiFunctinalButtonDto> createAssignmentAdditionalButtons() {
        List<MultiFunctinalButtonDto> additionalAssignmentButtons = new ArrayList<>();
        List<AssignmentObjectRelation> assignmentObjectRelations = WebComponentUtil.divideAssignmentRelationsByAllValues(loadMemberRelationsList());
        if (assignmentObjectRelations == null) {
            return additionalAssignmentButtons;
        }
        assignmentObjectRelations.forEach(relation -> {
            MultiFunctinalButtonDto buttonDto = new MultiFunctinalButtonDto();
            buttonDto.setAssignmentObjectRelation(relation);

            DisplayType additionalDispayType = WebComponentUtil.getAssignmentObjectRelationDisplayType(AbstractRoleMemberPanel.this.getPageBase(), relation,
                    "abstractRoleMemberPanel.menu.assignMember");
            //TODO null additinalDisplayType
            CompositedIconBuilder builder = WebComponentUtil.getAssignmentRelationIconBuilder(AbstractRoleMemberPanel.this.getPageBase(), relation,
                    additionalDispayType.getIcon(), WebComponentUtil.createIconType(GuiStyleConstants.EVO_ASSIGNMENT_ICON, "green"));
            CompositedIcon icon = builder.build();
            buttonDto.setAdditionalButtonDisplayType(additionalDispayType);
            buttonDto.setCompositedIcon(icon);
            additionalAssignmentButtons.add(buttonDto);
        });

        return additionalAssignmentButtons;

    }

<<<<<<< HEAD
    protected String getTableIdKey(QName complextType) {
        return tablesIdKey.get(complextType);
=======
    protected TableId getTableId(QName complextType) {
        return TABLES_ID.get(complextType);
>>>>>>> 3bed67c8
    }

    protected Map<String, String> getAuthorizations(QName complexType) {
        return AUTHORIZATIONS.get(complexType);
    }

    protected QName getComplexTypeQName() {
        return getModelObject().asPrismObject().getComplexTypeDefinition().getTypeName();
    }

    private DisplayType getCreateMemberButtonDisplayType() {
        return WebComponentUtil.createDisplayType(GuiStyleConstants.CLASS_ADD_NEW_OBJECT, "green",
                AbstractRoleMemberPanel.this.createStringResource("abstractRoleMemberPanel.menu.createMember", "", "").getString());
    }

    private DisplayType getAssignMemberButtonDisplayType() {
        return WebComponentUtil.createDisplayType(GuiStyleConstants.EVO_ASSIGNMENT_ICON, "green",
                AbstractRoleMemberPanel.this.createStringResource("abstractRoleMemberPanel.menu.assignMember", "", "").getString());
    }

    protected List<InlineMenuItem> createRowActions() {
        List<InlineMenuItem> menu = new ArrayList<>();
        createAssignMemberRowAction(menu);

        if (isAuthorized(GuiAuthorizationConstants.MEMBER_OPERATION_UNASSIGN)) {
            menu.add(new ButtonInlineMenuItem(createStringResource("abstractRoleMemberPanel.menu.unassign")) {
                private static final long serialVersionUID = 1L;

                @Override
                public InlineMenuItemAction initAction() {
                    return new HeaderMenuAction(AbstractRoleMemberPanel.this) {
                        private static final long serialVersionUID = 1L;

                        @Override
                        public void onClick(AjaxRequestTarget target) {
                            unassignMembersPerformed(target);
                        }
                    };

                }

                @Override
                public CompositedIconBuilder getIconCompositedBuilder() {
                    return getDefaultCompositedIconBuilder(GuiStyleConstants.CLASS_UNASSIGN);
                }
            });
        }

        createRecomputeMemberRowAction(menu);

        if (isAuthorized(GuiAuthorizationConstants.MEMBER_OPERATION_CREATE)) {
            menu.add(new InlineMenuItem(createStringResource("abstractRoleMemberPanel.menu.create")) {
                private static final long serialVersionUID = 1L;

                @Override
                public InlineMenuItemAction initAction() {
                    return new HeaderMenuAction(AbstractRoleMemberPanel.this) {
                        private static final long serialVersionUID = 1L;

                        @Override
                        public void onClick(AjaxRequestTarget target) {
                            createFocusMemberPerformed(target);
                        }
                    };
                }
            });
        }
        if (isAuthorized(GuiAuthorizationConstants.MEMBER_OPERATION_DELETE)) {
            menu.add(new InlineMenuItem(createStringResource("abstractRoleMemberPanel.menu.delete")) {
                private static final long serialVersionUID = 1L;

                @Override
                public InlineMenuItemAction initAction() {
                    return new HeaderMenuAction(AbstractRoleMemberPanel.this) {
                        private static final long serialVersionUID = 1L;

                        @Override
                        public void onClick(AjaxRequestTarget target) {
                            deleteMembersPerformed(target);
                        }
                    };
                }

            });
        }
        return menu;
    }

    protected void createAssignMemberRowAction(List<InlineMenuItem> menu) {
        if (isAuthorized(GuiAuthorizationConstants.MEMBER_OPERATION_ASSIGN)) {
            menu.add(new InlineMenuItem(createStringResource("abstractRoleMemberPanel.menu.assign")) {
                private static final long serialVersionUID = 1L;

                @Override
                public InlineMenuItemAction initAction() {
                    return new HeaderMenuAction(AbstractRoleMemberPanel.this) {
                        private static final long serialVersionUID = 1L;

                        @Override
                        public void onClick(AjaxRequestTarget target) {
                            MemberOperationsHelper.assignMembers(getPageBase(), AbstractRoleMemberPanel.this.getModelObject(), target, getSupportedRelations(), null);
                        }
                    };
                }
            });
        }
    }

    protected void createRecomputeMemberRowAction(List<InlineMenuItem> menu) {
        if (isAuthorized(GuiAuthorizationConstants.MEMBER_OPERATION_RECOMPUTE)) {
            menu.add(new ButtonInlineMenuItem(createStringResource("abstractRoleMemberPanel.menu.recompute")) {
                private static final long serialVersionUID = 1L;

                @Override
                public InlineMenuItemAction initAction() {
                    return new HeaderMenuAction(AbstractRoleMemberPanel.this) {
                        private static final long serialVersionUID = 1L;

                        @Override
                        public void onClick(AjaxRequestTarget target) {
                            recomputeMembersPerformed(target);
                        }
                    };
                }

//                    @Override
//                    public IModel<String> getConfirmationMessageModel() {
//                        return getMemberTable().getSelectedObjectsCount() > 0 ?
//                                createStringResource("abstractRoleMemberPanel.recomputeSelectedMembersConfirmationLabel")
//                                : createStringResource("abstractRoleMemberPanel.recomputeAllMembersConfirmationLabel");
//                    }

                @Override
                public CompositedIconBuilder getIconCompositedBuilder() {
                    return getDefaultCompositedIconBuilder(GuiStyleConstants.CLASS_RECONCILE_MENU_ITEM);
                }

            });
        }
    }

    protected abstract AvailableRelationDto getSupportedRelations();

<<<<<<< HEAD
=======
    protected GuiObjectListPanelConfigurationType getAdditionalPanelConfig() {
        return null;
    }

>>>>>>> 3bed67c8
    private boolean isAuthorized(String action) {
        Map<String, String> memberAuthz = getAuthorizations(getComplexTypeQName());
        return WebComponentUtil.isAuthorized(memberAuthz.get(action));
    }

    private List<AssignmentObjectRelation> loadMemberRelationsList() {
        AssignmentCandidatesSpecification spec = loadCandidateSpecification();
        return spec != null ? spec.getAssignmentObjectRelations() : new ArrayList<>();
    }

    private AssignmentCandidatesSpecification loadCandidateSpecification() {
        OperationResult result = new OperationResult(OPERATION_LOAD_MEMBER_RELATIONS);
        PrismObject obj = getModelObject().asPrismObject();
        AssignmentCandidatesSpecification spec = null;
        try {
            spec = getPageBase().getModelInteractionService()
                    .determineAssignmentHolderSpecification(obj, result);
        } catch (SchemaException | ConfigurationException ex) {
            result.recordPartialError(ex.getLocalizedMessage());
            LOGGER.error("Couldn't load member relations list for the object {} , {}", obj.getName(), ex.getLocalizedMessage());
        }
        return spec;
    }

    protected void assignMembers(AjaxRequestTarget target, AvailableRelationDto availableRelationList,
            List<QName> objectTypes, List<ObjectReferenceType> archetypeRefList, boolean isOrgTreePanelVisible) {
        MemberOperationsHelper.assignMembers(getPageBase(), getModelObject(), target, availableRelationList,
                objectTypes, archetypeRefList, isOrgTreePanelVisible);
    }

    private void unassignMembersPerformed(AjaxRequestTarget target) {
        QueryScope scope = getQueryScope();

        ChooseFocusTypeAndRelationDialogPanel chooseTypePopupContent = new ChooseFocusTypeAndRelationDialogPanel(getPageBase().getMainPopupBodyId(),
                createStringResource("abstractRoleMemberPanel.unassignAllMembersConfirmationLabel")) {
            private static final long serialVersionUID = 1L;

            @Override
            protected List<QName> getSupportedObjectTypes() {
                return AbstractRoleMemberPanel.this.getSupportedObjectTypes(true);
            }

            @Override
            protected List<QName> getSupportedRelations() {
                return AbstractRoleMemberPanel.this.getSupportedRelations().getAvailableRelationList();
            }

            @Override
            protected boolean isFocusTypeSelectorVisible() {
                return !QueryScope.SELECTED.equals(scope);
            }

            protected void okPerformed(QName type, Collection<QName> relations, AjaxRequestTarget target) {
                unassignMembersPerformed(type, SearchBoxScopeType.SUBTREE.equals(getSearchScope()) && QueryScope.ALL.equals(scope) ?
                        QueryScope.ALL_DIRECT : scope, relations, target);
            }

            @Override
            protected QName getDefaultObjectType() {
                return WebComponentUtil.classToQName(AbstractRoleMemberPanel.this.getPrismContext(),
                        AbstractRoleMemberPanel.this.getDefaultObjectType());
            }
        };

        getPageBase().showMainPopup(chooseTypePopupContent, target);
    }

    private void deleteMembersPerformed(AjaxRequestTarget target) {
        QueryScope scope = getQueryScope();
        StringResourceModel confirmModel;
        if (SearchBoxScopeType.SUBTREE.equals(getSearchScope())) {
            confirmModel = createStringResource("abstractRoleMemberPanel.deleteAllSubtreeMembersConfirmationLabel");
        } else {
            confirmModel = getMemberTable().getSelectedObjectsCount() > 0 ?
                    createStringResource("abstractRoleMemberPanel.deleteSelectedMembersConfirmationLabel")
                    : createStringResource("abstractRoleMemberPanel.deleteAllMembersConfirmationLabel");
        }
        ChooseFocusTypeAndRelationDialogPanel chooseTypePopupContent = new ChooseFocusTypeAndRelationDialogPanel(getPageBase().getMainPopupBodyId(),
                confirmModel) {
            private static final long serialVersionUID = 1L;

            @Override
            protected List<QName> getSupportedObjectTypes() {
                return AbstractRoleMemberPanel.this.getSupportedObjectTypes(true);
            }

            @Override
            protected List<QName> getSupportedRelations() {
                return AbstractRoleMemberPanel.this.getSupportedRelations().getAvailableRelationList();
            }

            protected void okPerformed(QName type, Collection<QName> relations, AjaxRequestTarget target) {
                deleteMembersPerformed(scope, relations, target);
            }

            @Override
            protected boolean isFocusTypeSelectorVisible() {
                return !QueryScope.SELECTED.equals(scope);
            }

            @Override
            protected QName getDefaultObjectType() {
                return WebComponentUtil.classToQName(AbstractRoleMemberPanel.this.getPrismContext(),
                        AbstractRoleMemberPanel.this.getDefaultObjectType());
            }
        };

        getPageBase().showMainPopup(chooseTypePopupContent, target);
    }

    protected void createFocusMemberPerformed(AjaxRequestTarget target) {
        createFocusMemberPerformed(target, null);
    }

    protected void createFocusMemberPerformed(AjaxRequestTarget target, AssignmentObjectRelation relationSpec) {
        if (relationSpec != null) {
            try {
                List<ObjectReferenceType> newReferences = new ArrayList<>();
                if (CollectionUtils.isEmpty(relationSpec.getRelations())) {
                    relationSpec.setRelations(
                            Collections.singletonList(RelationTypes.MEMBER.getRelation()));
                }
                ObjectReferenceType memberRef = ObjectTypeUtil.createObjectRef(AbstractRoleMemberPanel.this.getModelObject(), relationSpec.getRelations().get(0));
                newReferences.add(memberRef);
                if (CollectionUtils.isNotEmpty(relationSpec.getArchetypeRefs())) {
                    newReferences.add(relationSpec.getArchetypeRefs().get(0));
                }
                QName newMemberType = CollectionUtils.isNotEmpty(relationSpec.getObjectTypes()) ? relationSpec.getObjectTypes().get(0) :
                        getSupportedObjectTypes(false).get(0);
                WebComponentUtil.initNewObjectWithReference(AbstractRoleMemberPanel.this.getPageBase(), newMemberType, newReferences);
            } catch (SchemaException e) {
                throw new SystemException(e.getMessage(), e);
            }
        } else {
            ChooseFocusTypeAndRelationDialogPanel chooseTypePopupContent = new ChooseFocusTypeAndRelationDialogPanel(
                    getPageBase().getMainPopupBodyId()) {
                private static final long serialVersionUID = 1L;

                @Override
                protected List<QName> getSupportedObjectTypes() {
                    return AbstractRoleMemberPanel.this.getNewMemberObjectTypes();
                }

                @Override
                protected List<QName> getSupportedRelations() {
                    return AbstractRoleMemberPanel.this.getSupportedRelations().getAvailableRelationList();
                }

                protected void okPerformed(QName type, Collection<QName> relations, AjaxRequestTarget target) {
                    if (type == null) {
                        getSession().warn("No type was selected. Cannot create member");
                        target.add(this);
                        target.add(getPageBase().getFeedbackPanel());
                        return;
                    }
                    if (relations == null || relations.isEmpty()) {
                        getSession().warn("No relation was selected. Cannot create member");
                        target.add(this);
                        target.add(getPageBase().getFeedbackPanel());
                        return;
                    }
                    AbstractRoleMemberPanel.this.getPageBase().hideMainPopup(target);
                    try {
                        List<ObjectReferenceType> newReferences = new ArrayList<>();
                        for (QName relation : relations) {
                            newReferences.add(ObjectTypeUtil.createObjectRef(AbstractRoleMemberPanel.this.getModelObject(), relation));
                        }
                        WebComponentUtil.initNewObjectWithReference(AbstractRoleMemberPanel.this.getPageBase(), type, newReferences);
                    } catch (SchemaException e) {
                        throw new SystemException(e.getMessage(), e);
                    }

                }

                @Override
                protected QName getDefaultObjectType() {
                    if (relationSpec != null && CollectionUtils.isNotEmpty(relationSpec.getObjectTypes())) {
                        return relationSpec.getObjectTypes().get(0);
                    }
                    return super.getDefaultObjectType();
                }

                @Override
                protected boolean isFocusTypeSelectorVisible() {
                    return relationSpec == null;
                }
            };

            getPageBase().showMainPopup(chooseTypePopupContent, target);
        }
    }

    protected void deleteMembersPerformed(QueryScope scope, Collection<QName> relations, AjaxRequestTarget target) {
        if (relations == null || relations.isEmpty()) {
            getSession().warn("No relation was selected. Cannot perform delete members");
            target.add(this);
            target.add(getPageBase().getFeedbackPanel());
            return;
        }
        MemberOperationsHelper.deleteMembersPerformed(getPageBase(), scope, getActionQuery(scope, relations), target);
    }

    protected void unassignMembersPerformed(QName type, QueryScope scope, Collection<QName> relations, AjaxRequestTarget target) {
        if (relations == null || relations.isEmpty()) {
            getSession().warn("No relation was selected. Cannot perform unassign members");
            target.add(this);
            target.add(getPageBase().getFeedbackPanel());
            return;
        }
        MemberOperationsHelper.unassignMembersPerformed(getPageBase(), getModelObject(), scope, getActionQuery(scope, relations), relations, type, target);
    }

    private ObjectViewDto<OrgType> getParameter(String panelId) {
        ChooseTypePanel<OrgType> tenantChoice = (ChooseTypePanel) get(createComponentPath(ID_FORM, panelId));
        return tenantChoice.getModelObject();
    }

    protected ObjectQuery getActionQuery(QueryScope scope, Collection<QName> relations) {
        switch (scope) {
            case ALL:
                return createAllMemberQuery(relations);
            case ALL_DIRECT:
                return MemberOperationsHelper.createDirectMemberQuery(getModelObject(), getSearchType().getTypeQName(), relations, getParameter(ID_TENANT), getParameter(ID_PROJECT), getPrismContext());
            case SELECTED:
                return MemberOperationsHelper.createSelectedObjectsQuery(getMemberTable().getSelectedObjects(), getPrismContext());
        }

        return null;
    }

    protected void initSearch(Form<?> form) {

        List<SearchBoxScopeType> scopeValues = Arrays.asList(SearchBoxScopeType.values());
        DropDownFormGroup<SearchBoxScopeType> searchScrope = createDropDown(ID_SEARCH_SCOPE,
                Model.of(getMemberPanelStorage() != null ? getMemberPanelStorage().getOrgSearchScope() : scopeDefaultValue),
                scopeValues,
                WebComponentUtil.getEnumChoiceRenderer(AbstractRoleMemberPanel.this),
                "abstractRoleMemberPanel.searchScope", "abstractRoleMemberPanel.searchScope.tooltip", true);
        searchScrope.add(new VisibleBehaviour(() -> getModelObject() instanceof OrgType));
        form.add(searchScrope);

        List<QName> supportedTypes = getSupportedObjectTypes(false);
        DropDownFormGroup<QName> typeSelect = createDropDown(ID_OBJECT_TYPE,
                Model.of(getMemberPanelStorage() != null ? getMemberPanelStorage().getType().getTypeQName() : WebComponentUtil.classToQName(getPrismContext(), getDefaultObjectType())),
                supportedTypes, new QNameObjectTypeChoiceRenderer() {
                    private static final long serialVersionUID = 1L;

                    @Override
                    public Object getDisplayValue(QName qname) {
                        if (qname == null || getObjectTypesListParentType().equals(qname)) {
                            return StringUtils.leftPad(createStringResource("ObjectTypes.all").getString(), 1);
                        } else {
                            return super.getDisplayValue(qname);
                        }
                    }

                    @Override
                    public QName getObject(String id, IModel<? extends List<? extends QName>> choices) {
                        QName qname = super.getObject(id, choices);
                        if (qname == null) {
                            return getObjectTypesListParentType();
                        }
                        return qname;
                    }

                },
                "abstractRoleMemberPanel.type", "abstractRoleMemberPanel.type.tooltip", false);
        form.add(typeSelect);

        RelationDropDownChoicePanel relationSelector = new RelationDropDownChoicePanel(ID_SEARCH_BY_RELATION,
                getMemberPanelStorage() != null ? getMemberPanelStorage().getRelation() : getSupportedRelations().getDefaultRelation(),
                getSupportedRelations().getAvailableRelationList(), true) {
            private static final long serialVersionUID = 1L;

            @Override
            protected void onValueChanged(AjaxRequestTarget target) {
                refreshAll(target);
            }

            @Override
            protected String getNullValidDisplayValue() {
                return getString("RelationTypes.ANY");
            }
        };
        form.add(relationSelector);

        ChooseTypePanel<OrgType> tenant = createParameterPanel(ID_TENANT, true);
        form.add(tenant);
        tenant.add(new VisibleBehaviour(() -> getModelObject() instanceof RoleType));

        ChooseTypePanel<OrgType> project = createParameterPanel(ID_PROJECT, false);
        form.add(project);
        project.add(new VisibleBehaviour(() -> getModelObject() instanceof RoleType));

        CheckFormGroup includeIndirectMembers = new CheckFormGroup(ID_INDIRECT_MEMBERS,
                Model.of(getMemberPanelStorage() != null ? getMemberPanelStorage().getIndirect() : false),
                createStringResource("abstractRoleMemberPanel.indirectMembers"), "abstractRoleMemberPanel.indirectMembers.tooltip", false, "col-md-4", "col-md-2");
        includeIndirectMembers.getCheck().add(new AjaxFormComponentUpdatingBehavior("change") {

            private static final long serialVersionUID = 1L;

            protected void onUpdate(AjaxRequestTarget target) {
                refreshAll(target);
            }

        });

        includeIndirectMembers.add(new VisibleBehaviour(() ->
                getSearchScopeValue().equals(SearchBoxScopeType.ONE_LEVEL) || !searchScrope.isVisible()));
        includeIndirectMembers.setOutputMarkupId(true);
        form.add(includeIndirectMembers);

    }

    protected List<QName> getSupportedObjectTypes(boolean includeAbstractTypes) {
        return WebComponentUtil.createFocusTypeList(includeAbstractTypes);
    }

    protected QName getObjectTypesListParentType() {
        return FocusType.COMPLEX_TYPE;
    }

    protected List<QName> getNewMemberObjectTypes() {
        return WebComponentUtil.createFocusTypeList();
    }

    private ChooseTypePanel<OrgType> createParameterPanel(String id, boolean isTenant) {

        ChooseTypePanel<OrgType> orgSelector = new ChooseTypePanel<OrgType>(id, Model.of(new ObjectViewDto())) {

            private static final long serialVersionUID = 1L;

            @Override
            protected void executeCustomAction(AjaxRequestTarget target, OrgType object) {
                refreshAll(target);
            }

            @Override
            protected void executeCustomRemoveAction(AjaxRequestTarget target) {
                refreshAll(target);
            }

            @Override
            protected ObjectQuery getChooseQuery() {
                S_FilterEntryOrEmpty q = getPrismContext().queryFor(OrgType.class);
                if (isTenant) {
                    return q.item(OrgType.F_TENANT).eq(true).build();
                } else {
                    return q.not().item(OrgType.F_TENANT).eq(true).build();
                }
            }

            @Override
            protected boolean isSearchEnabled() {
                return true;
            }

            @Override
            public Class<OrgType> getObjectTypeClass() {
                return OrgType.class;
            }

            @Override
            protected AttributeAppender getInputStyleClass() {
                return AttributeAppender.append("class", "col-md-10");
            }

        };
        orgSelector.setOutputMarkupId(true);
        orgSelector.setOutputMarkupPlaceholderTag(true);
        return orgSelector;

    }

    private <V> DropDownFormGroup<V> createDropDown(String id, IModel<V> defaultModel, final List<V> values,
            IChoiceRenderer<V> renderer, String labelKey, String tooltipKey, boolean required) {
        DropDownFormGroup<V> listSelect = new DropDownFormGroup<V>(id, defaultModel, Model.ofList(values), renderer, createStringResource(labelKey),
                tooltipKey, false, "col-md-4", "col-md-8", required) {
            private static final long serialVersionUID = 1L;

            @Override
            protected String getNullValidDisplayValue() {
                return getString("ObjectTypes.all");
            }
        };

        listSelect.getInput().add(new OnChangeAjaxBehavior() {
            private static final long serialVersionUID = 1L;

            @Override
            protected void onUpdate(AjaxRequestTarget target) {
                refreshAll(target);
            }
        });
        listSelect.setOutputMarkupId(true);
        return listSelect;
    }

    protected void refreshAll(AjaxRequestTarget target) {
        updateMembersPanelSessionStorage();

        DropDownFormGroup<QName> typeChoice = (DropDownFormGroup) get(createComponentPath(ID_FORM, ID_OBJECT_TYPE));
        QName type = getMemberPanelStorage() != null ? getMemberPanelStorage().getType().getTypeQName() : typeChoice.getModelObject();
        getMemberTable().clearCache();
        getMemberTable().refreshTable(WebComponentUtil.qnameToClass(getPrismContext(), type, FocusType.class), target);
        target.add(this);
    }

    protected MainObjectListPanel<FocusType> getMemberTable() {
        return (MainObjectListPanel<FocusType>) get(createComponentPath(ID_FORM, ID_CONTAINER_MEMBER, ID_MEMBER_TABLE));
    }

    protected QueryScope getQueryScope() {
        if (CollectionUtils.isNotEmpty(MemberOperationsHelper.getFocusOidToRecompute(getMemberTable().getSelectedObjects()))) {
            return QueryScope.SELECTED;
        }

        if (getIndirectmembersPanel().getValue() || SearchBoxScopeType.SUBTREE.equals(getSearchScope())) {
            return QueryScope.ALL;
        }

        return QueryScope.ALL_DIRECT;
    }

    private CheckFormGroup getIndirectmembersPanel() {
        return (CheckFormGroup) get(createComponentPath(ID_FORM, ID_INDIRECT_MEMBERS));
    }

    protected void recomputeMembersPerformed(AjaxRequestTarget target) {

        StringResourceModel confirmModel;
        if (SearchBoxScopeType.SUBTREE.equals(getSearchScope())) {
            confirmModel = createStringResource("abstractRoleMemberPanel.recomputeAllSubtreeMembersConfirmationLabel");
        } else {
            confirmModel = getMemberTable().getSelectedObjectsCount() > 0 ?
                    createStringResource("abstractRoleMemberPanel.recomputeSelectedMembersConfirmationLabel")
                    : createStringResource("abstractRoleMemberPanel.recomputeAllMembersConfirmationLabel");
        }
        ConfigureTaskConfirmationPanel dialog = new ConfigureTaskConfirmationPanel(((PageBase) getPage()).getMainPopupBodyId(),
                confirmModel) {

            private static final long serialVersionUID = 1L;

            @Override
            protected PrismObject<TaskType> getTask(AjaxRequestTarget target) {
                Task task = MemberOperationsHelper.createRecomputeMembersTask(getPageBase(), getQueryScope(),
                        getActionQuery(getQueryScope(), getSupportedRelations().getAvailableRelationList()), target);
                if (task == null) {
                    return null;
                }
                PrismObject<TaskType> recomputeTask = task.getClonedTaskObject();
                TaskType recomputeTaskType = recomputeTask.asObjectable();
                recomputeTaskType.getAssignment().add(ObjectTypeUtil.createAssignmentTo(SystemObjectsType.ARCHETYPE_RECOMPUTATION_TASK.value(), ObjectTypes.ARCHETYPE, getPrismContext()));
                return recomputeTask;
            }

            @Override
            public StringResourceModel getTitle() {
                return createStringResource("pageUsers.message.confirmActionPopupTitle");
            }

            @Override
            public void yesPerformed(AjaxRequestTarget target) {
                MemberOperationsHelper.recomputeMembersPerformed(getPageBase(), getQueryScope(),
                        getActionQuery(getQueryScope(), getSupportedRelations().getAvailableRelationList()), target);
            }
        };
        ((PageBase) getPage()).showMainPopup(dialog, target);
    }

    protected ObjectQuery createContentQuery() {
        CheckFormGroup isIndirect = getIndirectmembersPanel();
        List<QName> relations = QNameUtil.match(getSelectedRelation(), PrismConstants.Q_ANY)
                ? getSupportedRelations().getAvailableRelationList()
                : Collections.singletonList(getSelectedRelation());
        return createMemberQuery(isIndirect != null ? isIndirect.getValue() : false, relations);

    }

    protected QName getSelectedRelation() {
        MemberPanelStorage storage = getMemberPanelStorage();
        if (storage != null) {
            return storage.getRelation();
        }
        RelationDropDownChoicePanel relationDropDown = (RelationDropDownChoicePanel) get(createComponentPath(ID_FORM, ID_SEARCH_BY_RELATION));
        return relationDropDown.getRelationValue();
    }

    private SearchBoxScopeType getSearchScopeValue() {
        if (getMemberPanelStorage() != null) {
            return getMemberPanelStorage().getOrgSearchScope();
        }
        DropDownFormGroup<SearchBoxScopeType> searchScopeComponent = (DropDownFormGroup<SearchBoxScopeType>) get(createComponentPath(ID_FORM, ID_SEARCH_SCOPE));
        return searchScopeComponent.getModelObject();
    }

    protected ObjectTypes getSearchType() {
        DropDownFormGroup<QName> searchByTypeChoice =
                (DropDownFormGroup<QName>) get(createComponentPath(ID_FORM, ID_OBJECT_TYPE));
        QName typeName = searchByTypeChoice.getModelObject();
        return ObjectTypes.getObjectTypeFromTypeQName(typeName);
    }

    protected ObjectQuery createMemberQuery(boolean indirect, Collection<QName> relations) {
        if (indirect) {
            return createAllMemberQuery(relations);
        }

        return MemberOperationsHelper.createDirectMemberQuery(getModelObject(), getSearchType().getTypeQName(), relations, getParameter(ID_TENANT), getParameter(ID_PROJECT), getPrismContext());
    }

    protected ObjectQuery createAllMemberQuery(Collection<QName> relations) {
        return getPrismContext().queryFor(FocusType.class)
                .item(FocusType.F_ROLE_MEMBERSHIP_REF).ref(MemberOperationsHelper.createReferenceValuesList(getModelObject(), relations))
                .build();
    }

    protected ObjectReferenceType createReference() {
        ObjectReferenceType ref = ObjectTypeUtil.createObjectRef(getModelObject(), getPageBase().getPrismContext());
        return ref;
    }

    protected void detailsPerformed(AjaxRequestTarget target, ObjectType object) {
        if (WebComponentUtil.hasDetailsPage(object.getClass())) {
            WebComponentUtil.dispatchToObjectDetailsPage(object.getClass(), object.getOid(), this, true);
        } else {
            error("Could not find proper response page");
            throw new RestartResponseException(getPageBase());
        }
    }

    protected List<IColumn<SelectableBean<ObjectType>, String>> createMembersColumns() {
        List<IColumn<SelectableBean<ObjectType>, String>> columns = new ArrayList<>();

        IColumn<SelectableBean<ObjectType>, String> column = new AbstractExportableColumn<SelectableBean<ObjectType>, String>(
                createStringResource("TreeTablePanel.fullName.displayName")) {
            private static final long serialVersionUID = 1L;

            @Override
            public void populateItem(Item<ICellPopulator<SelectableBean<ObjectType>>> cellItem,
                    String componentId, IModel<SelectableBean<ObjectType>> rowModel) {
                SelectableBean<ObjectType> bean = rowModel.getObject();
                ObjectType object = bean.getValue();
                cellItem.add(new Label(componentId,
<<<<<<< HEAD
                            getMemberObjectDisplayName(object)));
=======
                        getMemberObjectDisplayName(object, true)));
>>>>>>> 3bed67c8
            }

            @Override
            public IModel<String> getDataModel(IModel<SelectableBean<ObjectType>> rowModel) {
                return Model.of(getMemberObjectDisplayName(rowModel.getObject().getValue()));
            }

        };
        columns.add(column);

        column = new AbstractExportableColumn<SelectableBean<ObjectType>, String>(
                createStringResource("TreeTablePanel.identifier.description")) {
            private static final long serialVersionUID = 1L;

            @Override
            public void populateItem(Item<ICellPopulator<SelectableBean<ObjectType>>> cellItem,
                    String componentId, IModel<SelectableBean<ObjectType>> rowModel) {
                SelectableBean<ObjectType> bean = rowModel.getObject();
                ObjectType object = bean.getValue();
                cellItem.add(new Label(componentId, getMemberObjectIdentifier(object)));
            }

            @Override
            public IModel<String> getDataModel(IModel<SelectableBean<ObjectType>> rowModel) {
                return Model.of(getMemberObjectIdentifier(rowModel.getObject().getValue()));
            }

        };
        columns.add(column);
//        if (isRelationColumnVisible()){
        columns.add(createRelationColumn());
//        }
        return columns;
    }

    protected IColumn<SelectableBean<ObjectType>, String> createRelationColumn() {
        return new AbstractExportableColumn<SelectableBean<ObjectType>, String>(
                createStringResource("roleMemberPanel.relation")) {
            private static final long serialVersionUID = 1L;

            @Override
            public void populateItem(Item<ICellPopulator<SelectableBean<ObjectType>>> cellItem,
                    String componentId, IModel<SelectableBean<ObjectType>> rowModel) {
                cellItem.add(new Label(componentId,
                        getRelationValue(rowModel.getObject().getValue())));
            }

            @Override
            public IModel<String> getDataModel(IModel<SelectableBean<ObjectType>> rowModel) {
                return Model.of(getRelationValue(rowModel.getObject().getValue()));
            }

        };
    }

    protected boolean isRelationColumnVisible() {
        return false;
    }

<<<<<<< HEAD
    private String getMemberObjectDisplayName(ObjectType object){
        if (object == null){
=======
    private String getMemberObjectDisplayName(ObjectType object, boolean translate) {
        if (object == null) {
>>>>>>> 3bed67c8
            return "";
        }
        if (object instanceof UserType) {
            return WebComponentUtil.getTranslatedPolyString(((UserType) object).getFullName());
        } else if (object instanceof AbstractRoleType) {
            return WebComponentUtil.getTranslatedPolyString(((AbstractRoleType) object).getDisplayName());
        } else {
            return "";
        }
    }

    private String getMemberObjectIdentifier(ObjectType object) {
        if (object == null) {
            return "";
        }
        if (object instanceof UserType) {
            return ((UserType) object).getEmailAddress();
        } else if (object instanceof AbstractRoleType) {
            return ((AbstractRoleType) object).getIdentifier();
        } else {
            return object.getDescription();
        }
    }

    private Collection<SelectorOptions<GetOperationOptions>> getSearchOptions() {
        return SelectorOptions
                .createCollection(GetOperationOptions.createDistinct());
    }

    protected <O extends ObjectType> Class<O> getDefaultObjectType() {
        return (Class<O>) FocusType.class;
    }

    protected Form getFormComponent() {
        return (Form) get(ID_FORM);
    }

    private String getRelationValue(ObjectType focusObject) {
        String relation = "";
        if (FocusType.class.isAssignableFrom(focusObject.getClass())) {
            // Do NOT take relation from an assignment. Use roleMembershipRef instead. Reasons:
            // 1. Authorizations (MID-4893). User may be authorized just for roleMemberhsipRef and not for assignment
            //    Authorization for roleMembershipRef is enough to display member panel.
            // 2. There may be assignments that are not valid. We do not want to display relation for those.
            for (ObjectReferenceType roleMembershipRef : getMembershipReferenceList((FocusType) focusObject)) {
                relation = buildRelation(roleMembershipRef, relation);
            }

        }
        return relation;

    }

    protected List<ObjectReferenceType> getMembershipReferenceList(FocusType focusObject) {
        return focusObject.getRoleMembershipRef();
    }

    private String buildRelation(ObjectReferenceType roleMembershipRef, String relation) {
        if (roleMembershipRef.getOid().equals(getModelObject().getOid())) {
            QName assignmentRelation = roleMembershipRef.getRelation();
            if (getSupportedRelations().getAvailableRelationList().stream().anyMatch(r -> QNameUtil.match(r, assignmentRelation))) {
                if (!StringUtils.isBlank(relation)) {
                    relation += ",";
                }
                String relationDisplayName = WebComponentUtil.getRelationHeaderLabelKeyIfKnown(assignmentRelation);
                relation += StringUtils.isNotEmpty(relationDisplayName) ?
                        getPageBase().createStringResource(relationDisplayName).getString() :
                        getPageBase().createStringResource(assignmentRelation.getLocalPart()).getString();
            }
        }
        return relation;
    }

    protected void updateMembersPanelSessionStorage() {
        MemberPanelStorage storage = getMemberPanelStorage();
        if (storage != null) {
            storage.setType(getSearchType());

            RelationDropDownChoicePanel relationDropDown = (RelationDropDownChoicePanel) get(createComponentPath(ID_FORM, ID_SEARCH_BY_RELATION));
            storage.setRelation(relationDropDown.getRelationValue());

            CheckFormGroup indirectPanel = getIndirectmembersPanel();
            if (indirectPanel != null) {
                storage.setIndirect(indirectPanel.getValue());
            }

            DropDownFormGroup<SearchBoxScopeType> searchScopeComponent =
                    (DropDownFormGroup<SearchBoxScopeType>) get(createComponentPath(ID_FORM, ID_SEARCH_SCOPE));
            storage.setOrgSearchScope(searchScopeComponent.getModelObject());
        }
    }

    protected MemberPanelStorage getMemberPanelStorage() {
        return null;
    }

    protected SearchBoxScopeType getSearchScope() {
        DropDownFormGroup<SearchBoxScopeType> searchOrgScope =
                (DropDownFormGroup<SearchBoxScopeType>) get(createComponentPath(ID_FORM, ID_SEARCH_SCOPE));
        return searchOrgScope.getModelObject();
    }
}<|MERGE_RESOLUTION|>--- conflicted
+++ resolved
@@ -9,7 +9,6 @@
 import java.util.*;
 import javax.xml.namespace.QName;
 
-<<<<<<< HEAD
 import com.evolveum.midpoint.gui.impl.component.icon.CompositedIcon;
 import com.evolveum.midpoint.gui.impl.component.icon.CompositedIconBuilder;
 import com.evolveum.midpoint.model.api.AssignmentCandidatesSpecification;
@@ -33,12 +32,9 @@
 import com.evolveum.midpoint.web.session.MemberPanelStorage;
 import com.evolveum.midpoint.web.session.SessionStorage;
 import com.evolveum.midpoint.xml.ns._public.common.common_3.*;
-import org.apache.commons.collections.CollectionUtils;
-import org.apache.commons.lang.StringUtils;
-=======
+
 import org.apache.commons.collections4.CollectionUtils;
 import org.apache.commons.lang3.StringUtils;
->>>>>>> 3bed67c8
 import org.apache.wicket.Component;
 import org.apache.wicket.RestartResponseException;
 import org.apache.wicket.ajax.AjaxRequestTarget;
@@ -62,61 +58,31 @@
 import com.evolveum.midpoint.gui.api.component.MainObjectListPanel;
 import com.evolveum.midpoint.gui.api.page.PageBase;
 import com.evolveum.midpoint.gui.api.util.WebComponentUtil;
-import com.evolveum.midpoint.gui.impl.component.icon.CompositedIcon;
-import com.evolveum.midpoint.gui.impl.component.icon.CompositedIconBuilder;
-import com.evolveum.midpoint.model.api.AssignmentCandidatesSpecification;
-import com.evolveum.midpoint.model.api.AssignmentObjectRelation;
-import com.evolveum.midpoint.model.api.authentication.CompiledObjectCollectionView;
 import com.evolveum.midpoint.prism.PrismConstants;
-import com.evolveum.midpoint.prism.PrismObject;
 import com.evolveum.midpoint.prism.query.ObjectFilter;
 import com.evolveum.midpoint.prism.query.ObjectQuery;
-import com.evolveum.midpoint.prism.query.QueryFactory;
-import com.evolveum.midpoint.prism.query.builder.S_FilterEntryOrEmpty;
 import com.evolveum.midpoint.schema.GetOperationOptions;
 import com.evolveum.midpoint.schema.SelectorOptions;
 import com.evolveum.midpoint.schema.constants.ObjectTypes;
-import com.evolveum.midpoint.schema.constants.RelationTypes;
-import com.evolveum.midpoint.schema.result.OperationResult;
 import com.evolveum.midpoint.schema.util.ObjectTypeUtil;
-import com.evolveum.midpoint.task.api.Task;
 import com.evolveum.midpoint.util.QNameUtil;
-import com.evolveum.midpoint.util.exception.ConfigurationException;
 import com.evolveum.midpoint.util.exception.SchemaException;
 import com.evolveum.midpoint.util.exception.SystemException;
 import com.evolveum.midpoint.util.logging.Trace;
 import com.evolveum.midpoint.util.logging.TraceManager;
-import com.evolveum.midpoint.web.component.MultiFunctinalButtonDto;
-import com.evolveum.midpoint.web.component.MultifunctionalButton;
-import com.evolveum.midpoint.web.component.data.column.ColumnUtils;
 import com.evolveum.midpoint.web.component.dialog.ChooseFocusTypeAndRelationDialogPanel;
-import com.evolveum.midpoint.web.component.dialog.ConfigureTaskConfirmationPanel;
 import com.evolveum.midpoint.web.component.form.CheckFormGroup;
 import com.evolveum.midpoint.web.component.form.DropDownFormGroup;
 import com.evolveum.midpoint.web.component.form.MidpointForm;
 import com.evolveum.midpoint.web.component.input.QNameObjectTypeChoiceRenderer;
 import com.evolveum.midpoint.web.component.input.RelationDropDownChoicePanel;
-import com.evolveum.midpoint.web.component.menu.cog.ButtonInlineMenuItem;
 import com.evolveum.midpoint.web.component.menu.cog.InlineMenuItem;
-import com.evolveum.midpoint.web.component.menu.cog.InlineMenuItemAction;
 import com.evolveum.midpoint.web.component.search.Search;
 import com.evolveum.midpoint.web.component.search.SearchFactory;
-import com.evolveum.midpoint.web.component.util.SelectableBean;
 import com.evolveum.midpoint.web.component.util.VisibleBehaviour;
 import com.evolveum.midpoint.web.page.admin.configuration.component.ChooseTypePanel;
-import com.evolveum.midpoint.web.page.admin.configuration.component.HeaderMenuAction;
 import com.evolveum.midpoint.web.page.admin.dto.ObjectViewDto;
 import com.evolveum.midpoint.web.security.GuiAuthorizationConstants;
-<<<<<<< HEAD
-
-import org.apache.wicket.model.StringResourceModel;
-
-import static com.evolveum.midpoint.web.component.data.column.ColumnUtils.createStringResource;
-=======
-import com.evolveum.midpoint.web.session.MemberPanelStorage;
-import com.evolveum.midpoint.web.session.UserProfileStorage.TableId;
-import com.evolveum.midpoint.xml.ns._public.common.common_3.*;
->>>>>>> 3bed67c8
 
 public abstract class AbstractRoleMemberPanel<R extends AbstractRoleType> extends BasePanel<R> {
 
@@ -149,25 +115,14 @@
 
     protected static final String ID_SEARCH_BY_RELATION = "searchByRelation";
 
-<<<<<<< HEAD
-    private static Map<QName, Map<String, String>> authorizations = new HashMap<>();
-    private static Map<QName, String> tablesIdKey = new HashMap<>();
+    private static final Map<QName, Map<String, String>> AUTHORIZATIONS = new HashMap<>();
+    private static final Map<QName, String> TABLES_ID_KEYS = new HashMap<>();
 
     static {
-        tablesIdKey.put(RoleType.COMPLEX_TYPE, SessionStorage.KEY_ROLE_MEMEBER_PANEL);
-        tablesIdKey.put(ServiceType.COMPLEX_TYPE, SessionStorage.KEY_SERVICE_MEMEBER_PANEL);
-        tablesIdKey.put(OrgType.COMPLEX_TYPE, SessionStorage.KEY_ORG_MEMEBER_PANEL);
-        tablesIdKey.put(ArchetypeType.COMPLEX_TYPE, SessionStorage.KEY_SERVICE_ARCHETYPE_PANEL);
-=======
-    private static final Map<QName, Map<String, String>> AUTHORIZATIONS = new HashMap<>();
-    private static final Map<QName, TableId> TABLES_ID = new HashMap<>();
-
-    static {
-        TABLES_ID.put(RoleType.COMPLEX_TYPE, TableId.ROLE_MEMBER_PANEL);
-        TABLES_ID.put(ServiceType.COMPLEX_TYPE, TableId.SERVICE_MEMBER_PANEL);
-        TABLES_ID.put(OrgType.COMPLEX_TYPE, TableId.ORG_MEMBER_PANEL);
-        TABLES_ID.put(ArchetypeType.COMPLEX_TYPE, TableId.ARCHETYPE_MEMBER_PANEL);
->>>>>>> 3bed67c8
+        TABLES_ID_KEYS.put(RoleType.COMPLEX_TYPE, SessionStorage.KEY_ROLE_MEMBER_PANEL);
+        TABLES_ID_KEYS.put(ServiceType.COMPLEX_TYPE, SessionStorage.KEY_SERVICE_MEMBER_PANEL);
+        TABLES_ID_KEYS.put(OrgType.COMPLEX_TYPE, SessionStorage.KEY_ORG_MEMBER_PANEL);
+        TABLES_ID_KEYS.put(ArchetypeType.COMPLEX_TYPE, SessionStorage.KEY_SERVICE_ARCHETYPE_PANEL);
     }
 
     static {
@@ -198,15 +153,6 @@
 
     }
 
-<<<<<<< HEAD
-    private void initDefaultSearchParameters(){
-//        GuiObjectListPanelConfigurationType additionalPanel = getAdditionalPanelConfig();
-//        if (additionalPanel != null && additionalPanel.getSearchBoxConfiguration() != null) {
-//            scopeDefaultValue = additionalPanel.getSearchBoxConfiguration().getDefaultScope();
-//            objectTypeDefaultValue = additionalPanel.getSearchBoxConfiguration().getDefaultObjectType();
-//        }
-        if (scopeDefaultValue == null){
-=======
     private void initDefaultSearchParameters() {
         GuiObjectListPanelConfigurationType additionalPanel = getAdditionalPanelConfig();
         if (additionalPanel != null && additionalPanel.getSearchBoxConfiguration() != null) {
@@ -214,7 +160,6 @@
             objectTypeDefaultValue = additionalPanel.getSearchBoxConfiguration().getDefaultObjectType();
         }
         if (scopeDefaultValue == null) {
->>>>>>> 3bed67c8
             scopeDefaultValue = SearchBoxScopeType.ONE_LEVEL;
         }
         if (objectTypeDefaultValue == null) {
@@ -339,16 +284,7 @@
             }
 
             @Override
-<<<<<<< HEAD
-            protected boolean isAdditionalPanel(){
-=======
-            protected GuiObjectListPanelConfigurationType getAdditionalPanelConfig() {
-                return AbstractRoleMemberPanel.this.getAdditionalPanelConfig();
-            }
-
-            @Override
             protected boolean isAdditionalPanel() {
->>>>>>> 3bed67c8
                 return true;
             }
 
@@ -368,7 +304,7 @@
     private List<MultiFunctinalButtonDto> createAdditionalButtonsDescription() {
         List<MultiFunctinalButtonDto> multiFunctinalButtonDtos = new ArrayList<>();
         List<AssignmentObjectRelation> loadedRelations = loadMemberRelationsList();
-        if (org.apache.commons.collections4.CollectionUtils.isNotEmpty(loadedRelations)) {
+        if (CollectionUtils.isNotEmpty(loadedRelations)) {
             List<AssignmentObjectRelation> relations = WebComponentUtil.divideAssignmentRelationsByAllValues(loadedRelations);
             relations.forEach(relation -> {
                 MultiFunctinalButtonDto buttonDto = new MultiFunctinalButtonDto();
@@ -450,13 +386,8 @@
 
     }
 
-<<<<<<< HEAD
     protected String getTableIdKey(QName complextType) {
-        return tablesIdKey.get(complextType);
-=======
-    protected TableId getTableId(QName complextType) {
-        return TABLES_ID.get(complextType);
->>>>>>> 3bed67c8
+        return TABLES_ID_KEYS.get(complextType);
     }
 
     protected Map<String, String> getAuthorizations(QName complexType) {
@@ -600,13 +531,10 @@
 
     protected abstract AvailableRelationDto getSupportedRelations();
 
-<<<<<<< HEAD
-=======
     protected GuiObjectListPanelConfigurationType getAdditionalPanelConfig() {
         return null;
     }
 
->>>>>>> 3bed67c8
     private boolean isAuthorized(String action) {
         Map<String, String> memberAuthz = getAuthorizations(getComplexTypeQName());
         return WebComponentUtil.isAuthorized(memberAuthz.get(action));
@@ -1150,17 +1078,12 @@
                     String componentId, IModel<SelectableBean<ObjectType>> rowModel) {
                 SelectableBean<ObjectType> bean = rowModel.getObject();
                 ObjectType object = bean.getValue();
-                cellItem.add(new Label(componentId,
-<<<<<<< HEAD
-                            getMemberObjectDisplayName(object)));
-=======
-                        getMemberObjectDisplayName(object, true)));
->>>>>>> 3bed67c8
+                cellItem.add(new Label(componentId, getMemberObjectDisplayName(object, true)));
             }
 
             @Override
             public IModel<String> getDataModel(IModel<SelectableBean<ObjectType>> rowModel) {
-                return Model.of(getMemberObjectDisplayName(rowModel.getObject().getValue()));
+                return Model.of(getMemberObjectDisplayName(rowModel.getObject().getValue(), true));
             }
 
         };
@@ -1215,13 +1138,8 @@
         return false;
     }
 
-<<<<<<< HEAD
-    private String getMemberObjectDisplayName(ObjectType object){
-        if (object == null){
-=======
     private String getMemberObjectDisplayName(ObjectType object, boolean translate) {
         if (object == null) {
->>>>>>> 3bed67c8
             return "";
         }
         if (object instanceof UserType) {

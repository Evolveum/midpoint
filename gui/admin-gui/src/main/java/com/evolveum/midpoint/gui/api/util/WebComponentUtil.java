/*
 * Copyright (C) 2010-2021 Evolveum and contributors
 *
 * This work is dual-licensed under the Apache License 2.0
 * and European Union Public License. See LICENSE file for details.
 */
package com.evolveum.midpoint.gui.api.util;

import static com.evolveum.midpoint.gui.api.page.PageBase.createStringResourceStatic;

import java.io.PrintWriter;
import java.io.StringWriter;
import java.lang.reflect.Constructor;
import java.lang.reflect.InvocationTargetException;
import java.net.URI;
import java.text.Collator;
import java.text.SimpleDateFormat;
import java.util.*;
import java.util.function.Predicate;
import java.util.function.Supplier;
import java.util.stream.Collectors;
import java.util.stream.StreamSupport;
import javax.xml.datatype.XMLGregorianCalendar;
import javax.xml.namespace.QName;

import org.apache.commons.collections4.CollectionUtils;
import org.apache.commons.lang3.*;
import org.apache.commons.lang3.math.NumberUtils;
import org.apache.commons.lang3.time.DurationFormatUtils;
import org.apache.commons.validator.routines.checkdigit.VerhoeffCheckDigit;
import org.apache.wicket.*;
import org.apache.wicket.ajax.AjaxRequestTarget;
import org.apache.wicket.ajax.form.AjaxFormComponentUpdatingBehavior;
import org.apache.wicket.ajax.markup.html.form.AjaxSubmitLink;
import org.apache.wicket.authroles.authentication.AuthenticatedWebApplication;
import org.apache.wicket.authroles.authorization.strategies.role.Roles;
import org.apache.wicket.behavior.Behavior;
import org.apache.wicket.core.request.handler.RenderPageRequestHandler;
import org.apache.wicket.datetime.PatternDateConverter;
import org.apache.wicket.extensions.markup.html.repeater.data.table.DataTable;
import org.apache.wicket.extensions.markup.html.repeater.util.SortParam;
import org.apache.wicket.extensions.markup.html.tabs.ITab;
import org.apache.wicket.feedback.IFeedback;
import org.apache.wicket.markup.html.WebMarkupContainer;
import org.apache.wicket.markup.html.basic.Label;
import org.apache.wicket.markup.html.form.DropDownChoice;
import org.apache.wicket.markup.html.form.Form;
import org.apache.wicket.markup.html.form.FormComponent;
import org.apache.wicket.markup.html.form.IChoiceRenderer;
import org.apache.wicket.markup.repeater.data.IDataProvider;
import org.apache.wicket.model.IModel;
import org.apache.wicket.model.Model;
import org.apache.wicket.model.StringResourceModel;
import org.apache.wicket.request.IRequestHandler;
import org.apache.wicket.request.cycle.RequestCycle;
import org.apache.wicket.request.mapper.parameter.PageParameters;
import org.apache.wicket.util.string.StringValue;
import org.apache.wicket.util.visit.IVisit;
import org.apache.wicket.util.visit.IVisitor;
import org.jetbrains.annotations.Contract;
import org.jetbrains.annotations.NotNull;
import org.jetbrains.annotations.Nullable;
import org.joda.time.format.DateTimeFormat;

import com.evolveum.midpoint.common.LocalizationService;
import com.evolveum.midpoint.common.refinery.*;
import com.evolveum.midpoint.gui.api.GuiStyleConstants;
import com.evolveum.midpoint.gui.api.SubscriptionType;
import com.evolveum.midpoint.gui.api.component.BasePanel;
import com.evolveum.midpoint.gui.api.component.MainObjectListPanel;
import com.evolveum.midpoint.gui.api.factory.wrapper.WrapperContext;
import com.evolveum.midpoint.gui.api.model.LoadableModel;
import com.evolveum.midpoint.gui.api.model.NonEmptyModel;
import com.evolveum.midpoint.gui.api.model.ReadOnlyModel;
import com.evolveum.midpoint.gui.api.model.ReadOnlyValueModel;
import com.evolveum.midpoint.gui.api.page.PageBase;
import com.evolveum.midpoint.gui.api.prism.wrapper.*;
import com.evolveum.midpoint.gui.impl.GuiChannel;
import com.evolveum.midpoint.gui.impl.component.icon.CompositedIcon;
import com.evolveum.midpoint.gui.impl.component.icon.CompositedIconBuilder;
import com.evolveum.midpoint.gui.impl.component.icon.IconCssStyle;
import com.evolveum.midpoint.gui.impl.component.icon.LayeredIconCssStyle;
import com.evolveum.midpoint.gui.impl.prism.wrapper.PrismPropertyValueWrapper;
import com.evolveum.midpoint.gui.impl.prism.wrapper.PrismReferenceValueWrapperImpl;
import com.evolveum.midpoint.model.api.*;
import com.evolveum.midpoint.model.api.authentication.CompiledGuiProfile;
import com.evolveum.midpoint.model.api.authentication.CompiledObjectCollectionView;
import com.evolveum.midpoint.model.api.util.ResourceUtils;
import com.evolveum.midpoint.model.api.visualizer.Scene;
import com.evolveum.midpoint.prism.*;
import com.evolveum.midpoint.prism.crypto.EncryptionException;
import com.evolveum.midpoint.prism.crypto.Protector;
import com.evolveum.midpoint.prism.delta.ChangeType;
import com.evolveum.midpoint.prism.delta.ObjectDelta;
import com.evolveum.midpoint.prism.delta.PropertyDelta;
import com.evolveum.midpoint.prism.path.ItemName;
import com.evolveum.midpoint.prism.path.ItemPath;
import com.evolveum.midpoint.prism.path.ItemPathCollectionsUtil;
import com.evolveum.midpoint.prism.polystring.PolyString;
import com.evolveum.midpoint.prism.query.*;
import com.evolveum.midpoint.prism.query.builder.S_FilterEntryOrEmpty;
import com.evolveum.midpoint.prism.util.PolyStringUtils;
import com.evolveum.midpoint.prism.xml.XmlTypeConverter;
import com.evolveum.midpoint.repo.common.expression.ExpressionUtil;
import com.evolveum.midpoint.schema.*;
import com.evolveum.midpoint.schema.constants.ObjectTypes;
import com.evolveum.midpoint.schema.constants.RelationTypes;
import com.evolveum.midpoint.schema.constants.SchemaConstants;
import com.evolveum.midpoint.schema.expression.VariablesMap;
import com.evolveum.midpoint.schema.processor.ResourceSchema;
import com.evolveum.midpoint.schema.result.OperationResult;
import com.evolveum.midpoint.schema.result.OperationResultStatus;
import com.evolveum.midpoint.schema.util.*;
import com.evolveum.midpoint.schema.util.task.TaskPartProgressInformation;
import com.evolveum.midpoint.schema.util.task.TaskProgressInformation;
import com.evolveum.midpoint.schema.util.task.TaskWorkStateUtil;
import com.evolveum.midpoint.security.api.AuthorizationConstants;
import com.evolveum.midpoint.security.api.MidPointPrincipal;
import com.evolveum.midpoint.task.api.Task;
import com.evolveum.midpoint.task.api.TaskCategory;
import com.evolveum.midpoint.util.*;
import com.evolveum.midpoint.util.exception.*;
import com.evolveum.midpoint.util.logging.LoggingUtils;
import com.evolveum.midpoint.util.logging.Trace;
import com.evolveum.midpoint.util.logging.TraceManager;
import com.evolveum.midpoint.web.application.AuthorizationAction;
import com.evolveum.midpoint.web.application.PageDescriptor;
import com.evolveum.midpoint.web.component.DateLabelComponent;
import com.evolveum.midpoint.web.component.TabbedPanel;
import com.evolveum.midpoint.web.component.breadcrumbs.Breadcrumb;
import com.evolveum.midpoint.web.component.breadcrumbs.BreadcrumbPageClass;
import com.evolveum.midpoint.web.component.breadcrumbs.BreadcrumbPageInstance;
import com.evolveum.midpoint.web.component.data.BaseSortableDataProvider;
import com.evolveum.midpoint.web.component.data.SelectableBeanContainerDataProvider;
import com.evolveum.midpoint.web.component.data.Table;
import com.evolveum.midpoint.web.component.data.column.ColumnMenuAction;
import com.evolveum.midpoint.web.component.data.column.ColumnUtils;
import com.evolveum.midpoint.web.component.input.DisplayableValueChoiceRenderer;
import com.evolveum.midpoint.web.component.input.DropDownChoicePanel;
import com.evolveum.midpoint.web.component.menu.cog.InlineMenuItem;
import com.evolveum.midpoint.web.component.menu.cog.InlineMenuItemAction;
import com.evolveum.midpoint.web.component.prism.DynamicFormPanel;
import com.evolveum.midpoint.web.component.prism.InputPanel;
import com.evolveum.midpoint.web.component.prism.ItemVisibility;
import com.evolveum.midpoint.web.component.prism.ValueStatus;
import com.evolveum.midpoint.web.component.prism.show.SceneDto;
import com.evolveum.midpoint.web.component.prism.show.SceneUtil;
import com.evolveum.midpoint.web.component.util.Selectable;
import com.evolveum.midpoint.web.component.util.SelectableBeanImpl;
import com.evolveum.midpoint.web.component.util.VisibleEnableBehaviour;
import com.evolveum.midpoint.web.page.admin.archetype.PageArchetype;
import com.evolveum.midpoint.web.page.admin.cases.PageCase;
import com.evolveum.midpoint.web.page.admin.objectCollection.PageObjectCollection;
import com.evolveum.midpoint.web.page.admin.orgs.PageOrgUnit;
import com.evolveum.midpoint.web.page.admin.reports.PageReport;
import com.evolveum.midpoint.web.page.admin.resources.PageResource;
import com.evolveum.midpoint.web.page.admin.resources.PageResourceWizard;
import com.evolveum.midpoint.web.page.admin.resources.PageResources;
import com.evolveum.midpoint.web.page.admin.resources.content.PageAccount;
import com.evolveum.midpoint.web.page.admin.roles.PageRole;
import com.evolveum.midpoint.web.page.admin.roles.PageRoles;
import com.evolveum.midpoint.web.page.admin.server.PageTask;
import com.evolveum.midpoint.web.page.admin.server.PageTasks;
import com.evolveum.midpoint.web.page.admin.server.dto.ApprovalOutcomeIcon;
import com.evolveum.midpoint.web.page.admin.server.dto.OperationResultStatusPresentationProperties;
import com.evolveum.midpoint.web.page.admin.services.PageService;
import com.evolveum.midpoint.web.page.admin.services.PageServices;
import com.evolveum.midpoint.web.page.admin.users.PageUser;
import com.evolveum.midpoint.web.page.admin.users.PageUsers;
import com.evolveum.midpoint.web.page.admin.valuePolicy.PageValuePolicy;
import com.evolveum.midpoint.web.page.admin.workflow.dto.EvaluatedTriggerGroupDto;
import com.evolveum.midpoint.web.page.self.PageOrgSelfProfile;
import com.evolveum.midpoint.web.page.self.PageRoleSelfProfile;
import com.evolveum.midpoint.web.page.self.PageServiceSelfProfile;
import com.evolveum.midpoint.web.page.self.PageUserSelfProfile;
import com.evolveum.midpoint.web.security.MidPointApplication;
import com.evolveum.midpoint.web.security.util.SecurityUtils;
import com.evolveum.midpoint.web.session.SessionStorage;
import com.evolveum.midpoint.web.session.UserProfileStorage.TableId;
import com.evolveum.midpoint.web.util.DateValidator;
import com.evolveum.midpoint.web.util.InfoTooltipBehavior;
import com.evolveum.midpoint.web.util.ObjectTypeGuiDescriptor;
import com.evolveum.midpoint.web.util.OnePageParameterEncoder;
import com.evolveum.midpoint.wf.util.ApprovalUtils;
import com.evolveum.midpoint.wf.util.ChangesByState;
import com.evolveum.midpoint.xml.ns._public.common.audit_3.AuditEventRecordType;
import com.evolveum.midpoint.xml.ns._public.common.common_3.*;
import com.evolveum.midpoint.xml.ns._public.model.scripting_3.ExecuteScriptType;
import com.evolveum.prism.xml.ns._public.query_3.QueryType;
import com.evolveum.prism.xml.ns._public.types_3.ObjectDeltaType;
import com.evolveum.prism.xml.ns._public.types_3.PolyStringTranslationType;
import com.evolveum.prism.xml.ns._public.types_3.PolyStringType;
import com.evolveum.prism.xml.ns._public.types_3.ProtectedStringType;

/**
 * Utility class containing miscellaneous methods used mostly in Wicket
 * components.
 *
 * @author lazyman
 */
public final class WebComponentUtil {

    private static final Trace LOGGER = TraceManager.getTrace(WebComponentUtil.class);

    private static final String KEY_BOOLEAN_NULL = "Boolean.NULL";
    private static final String KEY_BOOLEAN_TRUE = "Boolean.TRUE";
    private static final String KEY_BOOLEAN_FALSE = "Boolean.FALSE";

    /**
     * To be used only for tests when there's no MidpointApplication.
     * (Quite a hack. Replace eventually by a more serious solution.)
     */
    private static RelationRegistry staticallyProvidedRelationRegistry;

    private static final Map<Class<?>, Class<? extends PageBase>> OBJECT_DETAILS_PAGE_MAP;
    private static final Map<Class<?>, Class<? extends PageBase>> CREATE_NEW_OBJECT_PAGE_MAP;

    static {
        OBJECT_DETAILS_PAGE_MAP = new HashMap<>();
        OBJECT_DETAILS_PAGE_MAP.put(UserType.class, PageUser.class);
        OBJECT_DETAILS_PAGE_MAP.put(OrgType.class, PageOrgUnit.class);
        OBJECT_DETAILS_PAGE_MAP.put(RoleType.class, PageRole.class);
        OBJECT_DETAILS_PAGE_MAP.put(ServiceType.class, PageService.class);
        OBJECT_DETAILS_PAGE_MAP.put(ResourceType.class, PageResource.class);
        OBJECT_DETAILS_PAGE_MAP.put(TaskType.class, PageTask.class);
        OBJECT_DETAILS_PAGE_MAP.put(ReportType.class, PageReport.class);
        OBJECT_DETAILS_PAGE_MAP.put(ValuePolicyType.class, PageValuePolicy.class);
        OBJECT_DETAILS_PAGE_MAP.put(CaseType.class, PageCase.class);
        OBJECT_DETAILS_PAGE_MAP.put(ArchetypeType.class, PageArchetype.class);
        OBJECT_DETAILS_PAGE_MAP.put(ShadowType.class, PageAccount.class);
        OBJECT_DETAILS_PAGE_MAP.put(ObjectCollectionType.class, PageObjectCollection.class);
    }

    static {
        CREATE_NEW_OBJECT_PAGE_MAP = new HashMap<>();
        CREATE_NEW_OBJECT_PAGE_MAP.put(ResourceType.class, PageResourceWizard.class);
    }

    // only pages that support 'advanced search' are currently listed here (TODO: generalize)
    private static final Map<Class<?>, Class<? extends PageBase>> OBJECT_LIST_PAGE_MAP;

    static {
        OBJECT_LIST_PAGE_MAP = new HashMap<>();
        OBJECT_LIST_PAGE_MAP.put(UserType.class, PageUsers.class);
        OBJECT_LIST_PAGE_MAP.put(RoleType.class, PageRoles.class);
        OBJECT_LIST_PAGE_MAP.put(ServiceType.class, PageServices.class);
        OBJECT_LIST_PAGE_MAP.put(ResourceType.class, PageResources.class);
        OBJECT_LIST_PAGE_MAP.put(TaskType.class, PageTasks.class);
    }

    private static final Map<TableId, String> STORAGE_TABLE_ID_MAP;

    static {
        STORAGE_TABLE_ID_MAP = new HashMap<>();
        STORAGE_TABLE_ID_MAP.put(TableId.PAGE_RESOURCE_ACCOUNTS_PANEL_REPOSITORY_MODE, SessionStorage.KEY_RESOURCE_ACCOUNT_CONTENT + SessionStorage.KEY_RESOURCE_PAGE_REPOSITORY_CONTENT);
        STORAGE_TABLE_ID_MAP.put(TableId.PAGE_RESOURCE_ACCOUNTS_PANEL_RESOURCE_MODE, SessionStorage.KEY_RESOURCE_ACCOUNT_CONTENT + SessionStorage.KEY_RESOURCE_PAGE_RESOURCE_CONTENT);
        STORAGE_TABLE_ID_MAP.put(TableId.PAGE_RESOURCE_ENTITLEMENT_PANEL_REPOSITORY_MODE, SessionStorage.KEY_RESOURCE_ENTITLEMENT_CONTENT + SessionStorage.KEY_RESOURCE_PAGE_REPOSITORY_CONTENT);
        STORAGE_TABLE_ID_MAP.put(TableId.PAGE_RESOURCE_ENTITLEMENT_PANEL_RESOURCE_MODE, SessionStorage.KEY_RESOURCE_ENTITLEMENT_CONTENT + SessionStorage.KEY_RESOURCE_PAGE_RESOURCE_CONTENT);
        STORAGE_TABLE_ID_MAP.put(TableId.PAGE_RESOURCE_GENERIC_PANEL_REPOSITORY_MODE, SessionStorage.KEY_RESOURCE_GENERIC_CONTENT + SessionStorage.KEY_RESOURCE_PAGE_REPOSITORY_CONTENT);
        STORAGE_TABLE_ID_MAP.put(TableId.PAGE_RESOURCE_GENERIC_PANEL_RESOURCE_MODE, SessionStorage.KEY_RESOURCE_GENERIC_CONTENT + SessionStorage.KEY_RESOURCE_PAGE_RESOURCE_CONTENT);
        STORAGE_TABLE_ID_MAP.put(TableId.PAGE_RESOURCE_OBJECT_CLASS_PANEL, SessionStorage.KEY_RESOURCE_OBJECT_CLASS_CONTENT);
        STORAGE_TABLE_ID_MAP.put(TableId.ROLE_MEMBER_PANEL, SessionStorage.KEY_ROLE_MEMBER_PANEL);
        STORAGE_TABLE_ID_MAP.put(TableId.ORG_MEMBER_PANEL, SessionStorage.KEY_ORG_MEMBER_PANEL);
        STORAGE_TABLE_ID_MAP.put(TableId.SERVICE_MEMBER_PANEL, SessionStorage.KEY_SERVICE_MEMBER_PANEL);

    }

    private static final Map<String, LoggingComponentType> COMPONENT_MAP = new HashMap<>();

    static {
        COMPONENT_MAP.put("com.evolveum.midpoint", LoggingComponentType.ALL);
        COMPONENT_MAP.put("com.evolveum.midpoint.model", LoggingComponentType.MODEL);
        COMPONENT_MAP.put("com.evolveum.midpoint.provisioning", LoggingComponentType.PROVISIONING);
        COMPONENT_MAP.put("com.evolveum.midpoint.repo", LoggingComponentType.REPOSITORY);
        COMPONENT_MAP.put("com.evolveum.midpoint.web", LoggingComponentType.WEB);
        COMPONENT_MAP.put("com.evolveum.midpoint.gui", LoggingComponentType.GUI);
        COMPONENT_MAP.put("com.evolveum.midpoint.task", LoggingComponentType.TASKMANAGER);
        COMPONENT_MAP.put("com.evolveum.midpoint.model.sync",
                LoggingComponentType.RESOURCEOBJECTCHANGELISTENER);
        COMPONENT_MAP.put("com.evolveum.midpoint.wf", LoggingComponentType.WORKFLOWS);
        COMPONENT_MAP.put("com.evolveum.midpoint.notifications", LoggingComponentType.NOTIFICATIONS);
        COMPONENT_MAP.put("com.evolveum.midpoint.certification", LoggingComponentType.ACCESS_CERTIFICATION);
        COMPONENT_MAP.put("com.evolveum.midpoint.security", LoggingComponentType.SECURITY);
    }

    public enum AssignmentOrder {

        ASSIGNMENT(0),
        INDUCEMENT(1);

        private final int order;

        AssignmentOrder(int order) {
            this.order = order;
        }

        public int getOrder() {
            return order;
        }
    }

    public static String nl2br(String text) {
        if (text == null) {
            return null;
        }
        return StringEscapeUtils.escapeHtml4(text).replace("\n", "<br/>");
    }

    public static String getTypeLocalized(ObjectReferenceType ref) {
        ObjectTypes type = ref != null ? ObjectTypes.getObjectTypeFromTypeQName(ref.getType()) : null;
        ObjectTypeGuiDescriptor descriptor = ObjectTypeGuiDescriptor.getDescriptor(type);
        if (descriptor == null) {
            return null;
        }
        return createStringResourceStatic(null, descriptor.getLocalizationKey()).getString();
    }

    public static String getReferencedObjectNames(List<ObjectReferenceType> refs, boolean showTypes) {
        return getReferencedObjectNames(refs, showTypes, true);
    }

    public static String getReferencedObjectNames(List<ObjectReferenceType> refs, boolean showTypes, boolean translate) {
        return refs.stream()
                .map(ref -> emptyIfNull(getName(ref, translate)) + (showTypes ? (" (" + emptyIfNull(getTypeLocalized(ref)) + ")") : ""))
                .collect(Collectors.joining(", "));
    }

    private static String emptyIfNull(String s) {
        return s != null ? s : "";
    }

    public static String getReferencedObjectDisplayNamesAndNames(List<ObjectReferenceType> refs, boolean showTypes) {
        return refs.stream()
                .map(ref -> emptyIfNull(getDisplayNameAndName(ref)) + (showTypes ? (" (" + emptyIfNull(getTypeLocalized(ref)) + ")") : ""))
                .collect(Collectors.joining(", "));
    }

    public static String getReferencedObjectDisplayNamesAndNames(Referencable ref, boolean showTypes) {
        return getReferencedObjectDisplayNamesAndNames(ref, showTypes, true);
    }

    public static String getReferencedObjectDisplayNamesAndNames(Referencable ref, boolean showTypes, boolean translate) {
        if (ref == null) {
            return "";
        }
        String name = ref.getTargetName() == null ? "" :
                (translate ? ref.getTargetName().getOrig() : "");
        StringBuilder sb = new StringBuilder(name);
        if (showTypes) {
            sb.append(" (");
            ObjectTypes type = ObjectTypes.getObjectTypeFromTypeQName(ref.getType());
            ObjectTypeGuiDescriptor descriptor = ObjectTypeGuiDescriptor.getDescriptor(type);
            if (descriptor == null) {
                return null;
            }
            sb.append(emptyIfNull(createStringResourceStatic(null, descriptor.getLocalizationKey()).getString())).append(")");
        }
        return sb.toString();
    }

    public static <O extends ObjectType> List<O> loadReferencedObjectList(List<ObjectReferenceType> refList, String operation, PageBase pageBase) {
        List<O> loadedObjectsList = new ArrayList<>();
        if (refList == null) {
            return loadedObjectsList;
        }
        refList.forEach(objectRef -> {
            OperationResult result = new OperationResult(operation);
            PrismObject<O> loadedObject = WebModelServiceUtils.resolveReferenceNoFetch(objectRef, pageBase, pageBase.createSimpleTask(operation), result);
            if (loadedObject != null) {
                loadedObjectsList.add(loadedObject.asObjectable());
            }
        });
        return loadedObjectsList;
    }

    public static List<UserType> loadTargetUsersListForShoppingCart(String operation, PageBase pageBase) {
        List<String> usersOidsList = pageBase.getSessionStorage().getRoleCatalog().getTargetUserOidsList();
        if (CollectionUtils.isEmpty(usersOidsList)) {
            return new ArrayList<>();
        }
        List<ObjectReferenceType> usersReferenceList = new ArrayList<>();
        usersOidsList.forEach(userOid -> {
            usersReferenceList.add(ObjectTypeUtil.createObjectRef(userOid, ObjectTypes.USER));
        });
        return WebComponentUtil.loadReferencedObjectList(usersReferenceList, operation, pageBase);

    }

    public static ObjectFilter getShadowTypeFilterForAssociation(ConstructionType construction, String operation, PageBase pageBase) {
        PrismContext prismContext = pageBase.getPrismContext();
        if (construction == null) {
            return null;
        }
        PrismObject<ResourceType> resource = WebComponentUtil.getConstructionResource(construction, operation, pageBase);
        if (resource == null) {
            return null;
        }

        ObjectQuery query = prismContext.queryFactory().createQuery();
        try {
            RefinedResourceSchema refinedResourceSchema = RefinedResourceSchema.getRefinedSchema(resource);
            RefinedObjectClassDefinition oc = refinedResourceSchema.getRefinedDefinition(construction.getKind(), construction.getIntent());
            if (oc == null) {
                return null;
            }
            Collection<RefinedAssociationDefinition> refinedAssociationDefinitions = oc.getAssociationDefinitions();

            for (RefinedAssociationDefinition refinedAssociationDefinition : refinedAssociationDefinitions) {
                S_FilterEntryOrEmpty atomicFilter = prismContext.queryFor(ShadowType.class);
                List<ObjectFilter> orFilterClauses = new ArrayList<>();
                refinedAssociationDefinition.getIntents()
                        .forEach(intent -> orFilterClauses.add(atomicFilter.item(ShadowType.F_INTENT).eq(intent).buildFilter()));
                OrFilter intentFilter = prismContext.queryFactory().createOr(orFilterClauses);

                AndFilter filter = (AndFilter) atomicFilter.item(ShadowType.F_KIND).eq(refinedAssociationDefinition.getKind()).and()
                        .item(ShadowType.F_RESOURCE_REF).ref(resource.getOid(), ResourceType.COMPLEX_TYPE).buildFilter();
                filter.addCondition(intentFilter);
                query.setFilter(filter);        // TODO this overwrites existing filter (created in previous cycle iteration)... is it OK? [med]
            }
        } catch (SchemaException ex) {
            LOGGER.error("Couldn't create query filter for ShadowType for association: {}", ex.getErrorTypeMessage());
        }
        return query.getFilter();
    }

    public static void addAjaxOnUpdateBehavior(WebMarkupContainer container) {
        container.visitChildren(new IVisitor<Component, Object>() {
            @Override
            public void component(Component component, IVisit<Object> objectIVisit) {
                if (component instanceof InputPanel) {
                    addAjaxOnBlurUpdateBehaviorToComponent(((InputPanel) component).getBaseFormComponent());
                } else if (component instanceof FormComponent) {
                    addAjaxOnBlurUpdateBehaviorToComponent(component);
                }
            }
        });
    }

    private static void addAjaxOnBlurUpdateBehaviorToComponent(final Component component) {
        component.setOutputMarkupId(true);
        component.add(new AjaxFormComponentUpdatingBehavior("blur") {

            @Override
            protected void onUpdate(AjaxRequestTarget target) {
            }
        });
    }

    public static String resolveLocalizableMessage(LocalizableMessageType localizableMessage, Component component) {
        if (localizableMessage == null) {
            return null;
        }
        return resolveLocalizableMessage(LocalizationUtil.toLocalizableMessage(localizableMessage), component);
    }

    public static String resolveLocalizableMessage(LocalizableMessage localizableMessage, Component component) {
        if (localizableMessage == null) {
            return null;
        } else if (localizableMessage instanceof SingleLocalizableMessage) {
            return resolveLocalizableMessage((SingleLocalizableMessage) localizableMessage, component);
        } else if (localizableMessage instanceof LocalizableMessageList) {
            return resolveLocalizableMessage((LocalizableMessageList) localizableMessage, component);
        } else {
            throw new AssertionError("Unsupported localizable message type: " + localizableMessage);
        }
    }

    private static String resolveLocalizableMessage(SingleLocalizableMessage localizableMessage, Component component) {
        if (localizableMessage == null) {
            return null;
        }
        while (localizableMessage.getFallbackLocalizableMessage() != null) {
            if (localizableMessage.getKey() != null) {
                Localizer localizer = Application.get().getResourceSettings().getLocalizer();
                if (localizer.getStringIgnoreSettings(localizableMessage.getKey(), component, null, null) != null) {
                    break; // the key exists => we can use the current localizableMessage
                }
            }
            if (localizableMessage.getFallbackLocalizableMessage() instanceof SingleLocalizableMessage) {
                localizableMessage = (SingleLocalizableMessage) localizableMessage.getFallbackLocalizableMessage();
            } else {
                return resolveLocalizableMessage(localizableMessage.getFallbackLocalizableMessage(), component);
            }
        }
        String key = localizableMessage.getKey() != null ? localizableMessage.getKey() : localizableMessage.getFallbackMessage();
        StringResourceModel stringResourceModel = new StringResourceModel(key, component)
                .setModel(new Model<String>())
                .setDefaultValue(localizableMessage.getFallbackMessage())
                .setParameters(resolveArguments(localizableMessage.getArgs(), component));
        String rv = stringResourceModel.getString();
        //System.out.println("GUI: Resolving [" + key + "]: to [" + rv + "]");
        return rv;
    }

    // todo deduplicate with similar method in LocalizationServiceImpl
    private static String resolveLocalizableMessage(LocalizableMessageList msgList, Component component) {
        String separator = resolveIfPresent(msgList.getSeparator(), component);
        String prefix = resolveIfPresent(msgList.getPrefix(), component);
        String suffix = resolveIfPresent(msgList.getPostfix(), component);
        return msgList.getMessages().stream()
                .map(m -> resolveLocalizableMessage(m, component))
                .collect(Collectors.joining(separator, prefix, suffix));
    }

    private static String resolveIfPresent(LocalizableMessage msg, Component component) {
        return msg != null ? resolveLocalizableMessage(msg, component) : "";
    }

    private static Object[] resolveArguments(Object[] args, Component component) {
        if (args == null) {
            return null;
        }
        Object[] rv = new Object[args.length];
        for (int i = 0; i < args.length; i++) {
            if (args[i] instanceof LocalizableMessage) {
                rv[i] = resolveLocalizableMessage(((LocalizableMessage) args[i]), component);
            } else {
                rv[i] = args[i];
            }
        }
        return rv;
    }

    // TODO add other classes; probably move to some enum
    @Nullable
    public static String getAuthorizationActionForTargetClass(Class targetClass) {
        if (UserType.class.equals(targetClass)) {
            return AuthorizationConstants.AUTZ_UI_USER_URL;
        } else if (OrgType.class.equals(targetClass)) {
            return AuthorizationConstants.AUTZ_UI_ORG_UNIT_URL;
        } else if (RoleType.class.equals(targetClass)) {
            return AuthorizationConstants.AUTZ_UI_ROLE_URL;
        } else if (ServiceType.class.equals(targetClass)) {
            return AuthorizationConstants.AUTZ_UI_SERVICE_URL;
        } else if (ResourceType.class.equals(targetClass)) {
            return AuthorizationConstants.AUTZ_UI_RESOURCE_URL;
        } else {
            return null;
        }
    }

    public static void safeResultCleanup(OperationResult result, Trace logger) {
        try {
            result.cleanupResultDeeply();
        } catch (Throwable t) {
            LoggingUtils.logUnexpectedException(logger, "Couldn't clean up the operation result", t);
        }
    }

    /**
     * Default list view setting should never be needed. Always check setting for specific
     * object type (and archetype).
     */
    @Deprecated
    public static CompiledObjectCollectionView getDefaultGuiObjectListType(PageBase pageBase) {
        return pageBase.getCompiledGuiProfile().getDefaultObjectCollectionView();
    }

//    public enum Channel {
//        // TODO: move this to schema component
//        LIVE_SYNC(SchemaConstants.CHANGE_CHANNEL_LIVE_SYNC_URI),
//        RECONCILIATION(SchemaConstants.CHANGE_CHANNEL_RECON_URI),
//        RECOMPUTATION(SchemaConstants.CHANGE_CHANNEL_RECOMPUTE_URI),
//        DISCOVERY(SchemaConstants.CHANGE_CHANNEL_DISCOVERY_URI),
//        WEB_SERVICE(SchemaConstants.CHANNEL_WEB_SERVICE_URI),
//        IMPORT(SchemaConstants.CHANNEL_OBJECT_IMPORT_URI),
//        REST(SchemaConstants.CHANNEL_REST_URI),
//        INIT(SchemaConstants.CHANNEL_GUI_INIT_URI),
//        USER(SchemaConstants.CHANNEL_USER_URI),
//        SELF_REGISTRATION(SchemaConstants.CHANNEL_GUI_SELF_REGISTRATION_URI),
//        RESET_PASSWORD(SchemaConstants.CHANNEL_GUI_RESET_PASSWORD_URI);
//
//        private String channel;
//
//        Channel(String channel) {
//            this.channel = channel;
//        }
//
//        public String getChannel() {
//            return channel;
//        }
//    }

    public static DateValidator getRangeValidator(Form<?> form, ItemPath path) {
        DateValidator validator = null;
        List<DateValidator> validators = form.getBehaviors(DateValidator.class);
        if (validators != null) {
            for (DateValidator val : validators) {
                if (path.equivalent(val.getIdentifier())) {
                    validator = val;
                    break;
                }
            }
        }

        if (validator == null) {
            validator = new DateValidator();
            validator.setIdentifier(path);
            form.add(validator);
        }

        return validator;
    }

    public static boolean isItemVisible(List<ItemPath> visibleItems, ItemPath itemToBeFound) {
        return ItemPathCollectionsUtil.containsSubpathOrEquivalent(visibleItems, itemToBeFound);

    }

    public static Class<?> qnameToClass(PrismContext prismContext, QName type) {
        return prismContext.getSchemaRegistry().determineCompileTimeClass(type);
    }

    public static <T extends ObjectType> Class<T> qnameToClass(PrismContext prismContext, QName type, Class<T> returnType) {
        return prismContext.getSchemaRegistry().determineCompileTimeClass(type);
    }

    public static <T extends ObjectType> QName classToQName(PrismContext prismContext, Class<T> clazz) {
        return prismContext.getSchemaRegistry().findObjectDefinitionByCompileTimeClass(clazz).getTypeName();
    }

    public static <T extends Containerable> QName containerClassToQName(PrismContext prismContext, Class<T> clazz) {
        return prismContext.getSchemaRegistry().findComplexTypeDefinitionByCompileTimeClass(clazz).getTypeName();
    }

    public static TaskType createSingleRecurrenceTask(String taskName, QName applicableType, ObjectQuery query,
            ObjectDelta delta, ModelExecuteOptions options, String category, PageBase pageBase) throws SchemaException {

        TaskType task = new TaskType(pageBase.getPrismContext());

        MidPointPrincipal owner = SecurityUtils.getPrincipalUser();

        ObjectReferenceType ownerRef = new ObjectReferenceType();
        ownerRef.setOid(owner.getOid());
        ownerRef.setType(UserType.COMPLEX_TYPE);
        task.setOwnerRef(ownerRef);

        task.setBinding(TaskBindingType.LOOSE);
        task.setCategory(category);
        task.setExecutionStatus(TaskExecutionStateType.RUNNABLE);
        task.setSchedulingState(TaskSchedulingStateType.READY);
        task.setRecurrence(TaskRecurrenceType.SINGLE);
        task.setThreadStopAction(ThreadStopActionType.RESTART);
        task.setHandlerUri(pageBase.getTaskService().getHandlerUriForCategory(category));
        ScheduleType schedule = new ScheduleType();
        schedule.setMisfireAction(MisfireActionType.EXECUTE_IMMEDIATELY);
        task.setSchedule(schedule);

        task.setName(WebComponentUtil.createPolyFromOrigString(taskName));

        PrismObject<TaskType> prismTask = task.asPrismObject();
        QueryType queryType = pageBase.getQueryConverter().createQueryType(query);
        prismTask.findOrCreateProperty(SchemaConstants.PATH_MODEL_EXTENSION_OBJECT_QUERY).addRealValue(queryType);

        if (applicableType != null) {
            prismTask.findOrCreateProperty(SchemaConstants.PATH_MODEL_EXTENSION_OBJECT_TYPE).setRealValue(applicableType);
        }

        if (delta != null) {
            ObjectDeltaType deltaBean = DeltaConvertor.toObjectDeltaType(delta);
            prismTask.findOrCreateProperty(SchemaConstants.PATH_MODEL_EXTENSION_OBJECT_DELTA).setRealValue(deltaBean);
        }

        if (options != null) {
            prismTask.findOrCreateContainer(SchemaConstants.PATH_MODEL_EXTENSION_EXECUTE_OPTIONS)
                    .setRealValue(options.toModelExecutionOptionsType());
        }
        return task;
    }

    public static boolean canSuspendTask(TaskType task, PageBase pageBase) {
        return pageBase.isAuthorized(ModelAuthorizationAction.SUSPEND_TASK, task.asPrismObject())
                && (isRunnableTask(task) || isRunningTask(task) || isWaitingTask(task));
    }

    public static boolean canResumeTask(TaskType task, PageBase pageBase) {
        return pageBase.isAuthorized(ModelAuthorizationAction.RESUME_TASK, task.asPrismObject())
                && (isSuspendedTask(task) || (isClosedTask(task) && isRecurringTask(task)));
    }

    public static boolean canRunNowTask(TaskType task, PageBase pageBase) {
        return pageBase.isAuthorized(ModelAuthorizationAction.RUN_TASK_IMMEDIATELY, task.asPrismObject())
                && !isRunningTask(task)
                && (isRunnableTask(task) || (isClosedTask(task) && !isRecurringTask(task)));
    }

    /** Checks user-visible state, not the technical (scheduling) state. So RUNNABLE means the task is not actually running. */
    public static boolean isRunnableTask(TaskType task) {
        return task != null && task.getExecutionStatus() == TaskExecutionStateType.RUNNABLE;
    }

    public static boolean isRunningTask(TaskType task) {
        return task != null && task.getExecutionStatus() == TaskExecutionStateType.RUNNING;
    }

    /** Checks user-visible state, not the technical (scheduling) state. */
    public static boolean isWaitingTask(TaskType task) {
        return task != null && task.getExecutionStatus() == TaskExecutionStateType.WAITING;
    }

    /** Checks user-visible state, not the technical (scheduling) state. */
    public static boolean isSuspendedTask(TaskType task) {
        return task != null && task.getExecutionStatus() == TaskExecutionStateType.SUSPENDED;
    }

    /** Checks user-visible state, not the technical (scheduling) state. But for closed tasks, these are equivalent. */
    public static boolean isClosedTask(TaskType task) {
        return task != null && task.getExecutionStatus() == TaskExecutionStateType.CLOSED;
    }

    public static boolean isRecurringTask(TaskType task) {
        return task != null && task.getRecurrence() == TaskRecurrenceType.RECURRING;
    }

    // We no longer need to treat workflow-related tasks in a different way.
    // Approvals are carried out via cases. So the only workflow-related tasks are those that execute
    // approved operations. And they can be treated exactly like all the other tasks.
    @Deprecated
    public static boolean isWorkflowTask(TaskType task) {
        return task != null && TaskCategory.WORKFLOW.equals(task.getCategory());
    }

    public static boolean isReconciliation(TaskType task) {
        return isArchetypedTask(task, SystemObjectsType.ARCHETYPE_RECONCILIATION_TASK);
    }

    public static boolean isRecomputation(TaskType task) {
        return isArchetypedTask(task, SystemObjectsType.ARCHETYPE_RECOMPUTATION_TASK);
    }

    public static boolean isReport(TaskType task) {
        return isArchetypedTask(task, SystemObjectsType.ARCHETYPE_REPORT_TASK);
    }

    public static boolean isImport(TaskType task) {
        return isArchetypedTask(task, SystemObjectsType.ARCHETYPE_IMPORT_TASK);
    }

    public static boolean isLiveSync(TaskType task) {
        return isArchetypedTask(task, SystemObjectsType.ARCHETYPE_LIVE_SYNC_TASK);
    }

    private static boolean isArchetypedTask(TaskType taskType, SystemObjectsType archetype) {
        ObjectReferenceType archetypeRef = getArchetypeReference(taskType);
        if (archetypeRef == null) {
            return false;
        }
        return archetype.value().equals(archetypeRef.getOid());
    }

    private static ObjectReferenceType getArchetypeReference(AssignmentHolderType assignmentHolder) {
        ObjectReferenceType archetypeRef = null;
        if (assignmentHolder.getAssignment() == null || assignmentHolder.getAssignment().size() == 0) {
            return archetypeRef;
        }
        for (AssignmentType assignment : assignmentHolder.getAssignment()) {
            if (StringUtils.isNotEmpty(assignment.getTargetRef().getOid())
                    && assignment.getTargetRef() != null && QNameUtil.match(assignment.getTargetRef().getType(), ArchetypeType.COMPLEX_TYPE)) {
                archetypeRef = assignment.getTargetRef();
            }
        }
        return archetypeRef;
    }

    private static String getArchetypeOid(AssignmentHolderType assignmentHolder) {
        ObjectReferenceType archetypeRef = getArchetypeReference(assignmentHolder);
        if (archetypeRef != null) {
            return archetypeRef.getOid();
        }
        return null;
    }

    public static void iterativeExecuteBulkAction(PageBase pageBase, ExecuteScriptType script, Task task, OperationResult result)
            throws SchemaException, SecurityViolationException, ObjectNotFoundException, ExpressionEvaluationException,
            CommunicationException, ConfigurationException {

        pageBase.getScriptingService().evaluateIterativeExpressionInBackground(script, task, result);
    }

    public static boolean isAuthorized(String... action) {
        if (action == null || action.length == 0) {
            return true;
        }
        List<String> actions = Arrays.asList(action);
        return isAuthorized(actions);
    }

    public static boolean isAuthorized(Collection<String> actions) {
        if (actions == null || actions.isEmpty()) {
            return true;
        }
        Roles roles = new Roles(AuthorizationConstants.AUTZ_ALL_URL);
        roles.add(AuthorizationConstants.AUTZ_GUI_ALL_URL);
        roles.addAll(actions);
        return ((AuthenticatedWebApplication) AuthenticatedWebApplication.get()).hasAnyRole(roles);
    }

    public static boolean isAuthorized(Class<? extends ObjectType> clazz) {
        Class<? extends PageBase> detailsPage = WebComponentUtil.getObjectDetailsPage(clazz);
        if (detailsPage == null) {
            return false;
        }
        PageDescriptor descriptor = detailsPage.getAnnotation(PageDescriptor.class);
        AuthorizationAction[] actions = descriptor.action();
        List<String> actionUris = new ArrayList<>();
        for (AuthorizationAction action : actions) {
            actionUris.add(action.actionUri());
        }
        return isAuthorized(actionUris);
    }

    // TODO: move to util component
    public static Integer safeLongToInteger(Long l) {
        if (l == null) {
            return null;
        }

        if (l > Integer.MAX_VALUE || l < Integer.MIN_VALUE) {
            throw new IllegalArgumentException(
                    "Couldn't transform long '" + l + "' to int, too big or too small.");
        }

        return (int) l.longValue();
    }

    // TODO: move to schema component
    public static List<QName> createObjectTypeList() {
        return createObjectTypesList().stream().map(type -> type.getTypeQName()).collect(Collectors.toList());

    }

    public static List<ObjectTypes> createObjectTypesList() {
        List<ObjectTypes> types = Arrays.asList(ObjectTypes.values());

        return types.stream().sorted((type1, type2) -> {
            Validate.notNull(type1);
            Validate.notNull(type2);

            ObjectTypeGuiDescriptor decs1 = ObjectTypeGuiDescriptor.getDescriptor(type1);
            ObjectTypeGuiDescriptor desc2 = ObjectTypeGuiDescriptor.getDescriptor(type2);

            String localizedType1 = translate(decs1);
            if (localizedType1 == null) {
                localizedType1 = decs1.getLocalizationKey();
            }
            String localizedType2 = translate(desc2);
            if (localizedType2 == null) {
                localizedType2 = desc2.getLocalizationKey();
            }

            Collator collator = Collator.getInstance(getCurrentLocale());
            collator.setStrength(Collator.PRIMARY);

            return collator.compare(localizedType1, localizedType2);

        }).collect(Collectors.toList());
    }

    private static String translate(ObjectTypeGuiDescriptor descriptor) {
        MidPointApplication app = MidPointApplication.get();
        String translatedValue = app.getLocalizationService().translate(descriptor.getLocalizationKey(), null, getCurrentLocale());
        return translatedValue != null ? translatedValue : descriptor.getLocalizationKey();
    }

    public static List<QName> createContainerableTypesQnameList() {
        List<ObjectTypes> types = Arrays.asList(ObjectTypes.values());
        List<QName> qnameList = types.stream().map(type -> type.getTypeQName()).collect(Collectors.toList());
        //todo create enum for containerable types?
        qnameList.add(AuditEventRecordType.COMPLEX_TYPE);
        return qnameList.stream().sorted((type1, type2) -> {
            Validate.notNull(type1);
            Validate.notNull(type2);

            String key1 = "ObjectType." + type1.getLocalPart();
            String localizedType1 = createStringResourceStatic(null, key1).getString();
            if (StringUtils.isEmpty(localizedType1) || localizedType1.equals(key1)) {
                localizedType1 = type1.getLocalPart();
            }
            String key2 = "ObjectType." + type2.getLocalPart();
            String localizedType2 = createStringResourceStatic(null, key2).getString();
            if (StringUtils.isEmpty(localizedType2) || localizedType1.equals(key2)) {
                localizedType2 = type2.getLocalPart();
            }

            Collator collator = Collator.getInstance(getCurrentLocale());
            collator.setStrength(Collator.PRIMARY);

            return collator.compare(localizedType1, localizedType2);

        }).collect(Collectors.toList());
    }

    public static List<QName> createAssignmentHolderTypeQnamesList() {

        List<ObjectTypes> objectTypes = createAssignmentHolderTypesList();
        return objectTypes.stream().map(type -> type.getTypeQName()).collect(Collectors.toList());
    }

    public static List<ObjectTypes> createAssignmentHolderTypesList() {
        return createObjectTypesList().stream().filter(type -> AssignmentHolderType.class.isAssignableFrom(type.getClassDefinition())).collect(Collectors.toList());
    }

    // TODO: move to schema component
    public static List<QName> createFocusTypeList() {
        return createFocusTypeList(false);
    }

    public static List<QName> createFocusTypeList(boolean includeAbstractType) {
        List<QName> focusTypeList = new ArrayList<>();

        focusTypeList.add(UserType.COMPLEX_TYPE);
        focusTypeList.add(OrgType.COMPLEX_TYPE);
        focusTypeList.add(RoleType.COMPLEX_TYPE);
        focusTypeList.add(ServiceType.COMPLEX_TYPE);

        if (includeAbstractType) {
            focusTypeList.add(FocusType.COMPLEX_TYPE);
        }

        return focusTypeList;
    }

    // TODO: move to schema component
    public static List<QName> createAbstractRoleTypeList() {
        List<QName> focusTypeList = new ArrayList<>();

        focusTypeList.add(AbstractRoleType.COMPLEX_TYPE);
        focusTypeList.add(OrgType.COMPLEX_TYPE);
        focusTypeList.add(RoleType.COMPLEX_TYPE);
        focusTypeList.add(ServiceType.COMPLEX_TYPE);

        return focusTypeList;
    }

    public static List<ObjectTypes> createAssignableTypesList() {
        List<ObjectTypes> focusTypeList = new ArrayList<>();

        focusTypeList.add(ObjectTypes.RESOURCE);
        focusTypeList.add(ObjectTypes.ORG);
        focusTypeList.add(ObjectTypes.ROLE);
        focusTypeList.add(ObjectTypes.SERVICE);

        return focusTypeList;
    }

    public static List<QName> createSupportedTargetTypeList(QName targetTypeFromDef) {
        if (targetTypeFromDef == null || ObjectType.COMPLEX_TYPE.equals(targetTypeFromDef)) {
            return createObjectTypeList();
        }

        if (AbstractRoleType.COMPLEX_TYPE.equals(targetTypeFromDef)) {
            return createAbstractRoleTypeList();
        }

        if (FocusType.COMPLEX_TYPE.equals(targetTypeFromDef)) {
            return createFocusTypeList();
        }

        if (AssignmentHolderType.COMPLEX_TYPE.equals(targetTypeFromDef)) {
            return createAssignmentHolderTypeQnamesList();
        }

        return Collections.singletonList(targetTypeFromDef);
    }

    /**
     * Takes a collection of object types (classes) that may contain abstract types. Returns a collection
     * that only contain concrete types.
     *
     * @param <O> common supertype for all the types in the collections
     * <p>
     * TODO: move to schema component
     */
    public static <O extends ObjectType> List<QName> resolveObjectTypesToQNames(Collection<Class<? extends O>> types, PrismContext prismContext) {
        if (types == null) {
            return null;
        }
        List<QName> concreteTypes = new ArrayList<>(types.size());
        for (Class<? extends O> type : types) {
            if (type == null || type.equals(ObjectType.class)) {
                MiscUtil.addAllIfNotPresent(concreteTypes, createObjectTypeList());
            } else if (type.equals(FocusType.class)) {
                MiscUtil.addAllIfNotPresent(concreteTypes, createFocusTypeList());
            } else if (type.equals(AbstractRoleType.class)) {
                MiscUtil.addAllIfNotPresent(concreteTypes, createAbstractRoleTypeList());
            } else {
                MiscUtil.addIfNotPresent(concreteTypes, classToQName(prismContext, type));
            }
        }
        return concreteTypes;
    }

    public static <T extends Enum> IModel<String> createLocalizedModelForEnum(T value, Component comp) {
        if (value == null) {
            return Model.of("");
        }
        String key = value.getClass().getSimpleName() + "." + value.name();
        return new StringResourceModel(key, comp, null);
    }

    public static <T extends Enum> IModel<List<T>> createReadonlyModelFromEnum(final Class<T> type) {
        return (IModel<List<T>>) () -> {
            List<T> list = new ArrayList<>();
            Collections.addAll(list, type.getEnumConstants());

            return list;
        };
    }

    // use for small enums only
    @NotNull
    public static <T extends Enum> IModel<List<T>> createReadonlyValueModelFromEnum(@NotNull Class<T> type, @NotNull Predicate<T> filter) {
        return new ReadOnlyValueModel<>(
                Arrays.stream(type.getEnumConstants())
                        .filter(filter)
                        .collect(Collectors.toList()));
    }

    public static IModel<String> createCategoryNameModel(final Component component,
            final IModel<String> categorySymbolModel) {
        return (IModel<String>) () -> createStringResourceStatic(component,
                "pageTasks.category." + categorySymbolModel.getObject()).getString();
    }

    public static <E extends Enum> DropDownChoicePanel createEnumPanel(Class clazz, String id,
            final IModel<E> model, final Component component) {
        return createEnumPanel(clazz, id, model, component, true);

    }

    public static <E extends Enum> DropDownChoicePanel createEnumPanel(Class clazz, String id,
            final IModel<E> model, final Component component, boolean allowNull) {
        return createEnumPanel(clazz, id, WebComponentUtil.createReadonlyModelFromEnum(clazz),
                model, component, allowNull);
    }

    public static <E extends Enum> DropDownChoicePanel<E> createEnumPanel(Class<E> clazz, String id,
            IModel<List<E>> choicesList, final IModel<E> model, final Component component, boolean allowNull) {
        return createEnumPanel(id, choicesList, model, component, allowNull, null);
    }

    public static <E extends Enum> DropDownChoicePanel<E> createEnumPanel(String id,
            IModel<List<E>> choicesList, final IModel<E> model, final Component component, boolean allowNull, String nullValidDisplayValue) {
        return new DropDownChoicePanel<E>(id, model, choicesList, getEnumChoiceRenderer(component)
                , allowNull) {

            private static final long serialVersionUID = 1L;

            @Override
            protected String getNullValidDisplayValue() {
                return nullValidDisplayValue != null && StringUtils.isNotEmpty(nullValidDisplayValue.trim()) ?
                        nullValidDisplayValue : super.getNullValidDisplayValue();
            }
        };
    }

    public static <E extends Enum> IChoiceRenderer<E> getEnumChoiceRenderer(Component component) {
        return new IChoiceRenderer<E>() {

            private static final long serialVersionUID = 1L;

            @Override
            public E getObject(String id, IModel<? extends List<? extends E>> choices) {
                if (StringUtils.isBlank(id)) {
                    return null;
                }
                return choices.getObject().get(Integer.parseInt(id));
            }

            @Override
            public Object getDisplayValue(E object) {
                return WebComponentUtil.createLocalizedModelForEnum(object, component).getObject();
            }

            @Override
            public String getIdValue(E object, int index) {
                return Integer.toString(index);
            }
        };
    }

    public static DropDownChoicePanel createEnumPanel(final PrismPropertyDefinition def, String id,
            final IModel model) {
        final Object o = model.getObject();

        final IModel<List<DisplayableValue>> enumModelValues = (IModel<List<DisplayableValue>>) () -> getDisplayableValues(def.getAllowedValues());

        return new DropDownChoicePanel(id, model, enumModelValues, new DisplayableValueChoiceRenderer(getDisplayableValues(def.getAllowedValues())), true);
    }

    private static <T> List<DisplayableValue> getDisplayableValues(Collection<T> allowedValues) {
        List<DisplayableValue> values = null;
        if (allowedValues != null) {
            values = new ArrayList<>(allowedValues.size());
            for (T v : allowedValues) {
                if (v instanceof DisplayableValue) {
                    values.add(((DisplayableValue) v));
                }
            }
        }
        return values;
    }

    public static String getName(ObjectType object) {
        return getName(object, true);
    }

    public static String getName(ObjectType object, boolean translate) {
        if (object == null) {
            return null;
        }

        return getName(object.asPrismObject(), translate);
    }

    public static String getEffectiveName(ObjectType object, QName propertyName) {
        return getEffectiveName(object, propertyName, true);
    }

    public static String getEffectiveName(ObjectType object, QName propertyName, boolean translate) {
        if (object == null) {
            return null;
        }

        return getEffectiveName(object.asPrismObject(), propertyName, translate);
    }

    public static <O extends ObjectType> String getEffectiveName(PrismObject<O> object, QName propertyName) {
        return getEffectiveName(object, propertyName, true);
    }

    public static <O extends ObjectType> String getEffectiveName(PrismObject<O> object, QName propertyName, boolean translate) {
        if (object == null) {
            return null;
        }

        PrismProperty prop = object.findProperty(ItemName.fromQName(propertyName));

        if (prop != null) {
            Object realValue = prop.getRealValue();
            if (prop.getDefinition().getTypeName().equals(DOMUtil.XSD_STRING)) {
                return (String) realValue;
            } else if (realValue instanceof PolyString) {
                return translate ? getTranslatedPolyString((PolyString) realValue)
                        : WebComponentUtil.getOrigStringFromPoly((PolyString) realValue);
            }
        }

        PolyString name = getValue(object, ObjectType.F_NAME, PolyString.class);
        if (name == null) {
            return null;
        }
        return translate ? getTranslatedPolyString(name)
                : WebComponentUtil.getOrigStringFromPoly(name);
    }

    public static String getTranslatedPolyString(PolyStringType value) {
        return getTranslatedPolyString(PolyString.toPolyString(value));
    }

    public static String getTranslatedPolyString(PolyString value) {
        MidPointApplication application = MidPointApplication.get();
        return getTranslatedPolyString(value, application != null ? application.getLocalizationService() : null);
    }

    public static String getTranslatedPolyString(PolyString value, LocalizationService localizationService) {
        if (value == null) {
            return "";
        }
        if (localizationService == null) {
            localizationService = MidPointApplication.get().getLocalizationService();
        }
        String translatedValue = localizationService.translate(value, getCurrentLocale(), true);
        if (StringUtils.isNotEmpty(translatedValue)) {
            return translatedValue;
        }
        return value.getOrig();
    }

    public static <O extends ObjectType> String getName(ObjectReferenceType ref, PageBase pageBase, String operation) {
        String name = getName(ref);
        if (StringUtils.isEmpty(name) || name.equals(ref.getOid())) {
            String oid = ref.getOid();
            Collection<SelectorOptions<GetOperationOptions>> options = SelectorOptions
                    .createCollection(GetOperationOptions.createNoFetch());
            Class<O> type = (Class<O>) ObjectType.class;
            PrismObject<O> object = WebModelServiceUtils.loadObject(type, oid, pageBase,
                    pageBase.createSimpleTask(operation), new OperationResult(operation));
            if (object != null) {
                name = object.getName().getOrig();
            }
        }
        return name;
    }

    public static <O extends ObjectType> String getDisplayNameOrName(ObjectReferenceType ref, PageBase pageBase, String operation) {
        return getDisplayNameOrName(ref, pageBase, operation, true);
    }

    public static <O extends ObjectType> String getDisplayNameOrName(ObjectReferenceType ref, PageBase pageBase,
            String operation, boolean translate) {
        String name = getName(ref, translate);
        if (StringUtils.isEmpty(name) || name.equals(ref.getOid())) {
            String oid = ref.getOid();
            Collection<SelectorOptions<GetOperationOptions>> options = SelectorOptions
                    .createCollection(GetOperationOptions.createNoFetch());
            Class<O> type = ref.getType() != null ? (Class<O>) qnameToClass(pageBase.getPrismContext(), ref.getType()) : (Class<O>) ObjectType.class;
            PrismObject<O> object = WebModelServiceUtils.loadObject(type, oid, pageBase,
                    pageBase.createSimpleTask(operation), new OperationResult(operation));
            if (object != null) {
                name = getDisplayNameOrName(object, true);
            }
        }
        return name;
    }

    public static <O extends ObjectType> String getEffectiveName(ObjectReferenceType ref, QName propertyName,
            PageBase pageBase, String operation) {
        return getEffectiveName(ref, propertyName, pageBase, operation, true);
    }

    public static <O extends ObjectType> String getEffectiveName(Referencable ref, QName propertyName,
            PageBase pageBase, String operation, boolean translate) {
        PrismObject<O> object = WebModelServiceUtils.loadObject(ref, pageBase,
                pageBase.createSimpleTask(operation), new OperationResult(operation));

        if (object == null) {
            return "Not Found";
        }

        return getEffectiveName(object, propertyName, translate);

    }

    public static String getName(ObjectReferenceType ref) {
        return getName(ref, true);
    }

    public static String getName(Referencable ref, boolean translate) {
        if (ref == null) {
            return null;
        }
        if (ref.getTargetName() != null) {
            if (translate) {
                return getTranslatedPolyString(ref.getTargetName());
            }
            return getOrigStringFromPoly(ref.getTargetName());
        }
        if (ref.asReferenceValue().getObject() != null) {
            return getName(ref.asReferenceValue().getObject(), translate);
        }
        return ref.getOid();
    }

    public static String getName(PrismObject object) {
        return getName(object, true);
    }

    public static String getName(PrismObject object, boolean translate) {
        return getName(object, translate, null);
    }

    public static String getName(PrismObject object, boolean translate, LocalizationService localizationService) {
        if (object == null) {
            return null;
        }
        PolyString name = getValue(object, ObjectType.F_NAME, PolyString.class);
        if (name == null) {
            return null;
        }
        if (translate) {
            return getTranslatedPolyString(name, localizationService);
        }
        return name.getOrig();
    }

//    public static <C extends Containerable> String getDisplayName(PrismContainerValue<C> prismContainerValue) {
//        if (prismContainerValue == null) {
//            return "ContainerPanel.containerProperties";
//        }
//
//        String displayName = null;
//
//        if (prismContainerValue.canRepresent(LifecycleStateType.class)) {
//            LifecycleStateType lifecycleStateType = (LifecycleStateType) prismContainerValue.asContainerable();
//            String name = lifecycleStateType.getDisplayName();
//            if (name == null || name.isEmpty()) {
//                Class<C> cvalClass = prismContainerValue.getCompileTimeClass();
//                name = lifecycleStateType.getName();
//            }
//
//            if (name != null && !name.isEmpty()) {
//                displayName = name;
//            }
//        } else if (prismContainerValue.canRepresent(ItemConstraintType.class)) {
//            ItemConstraintType propertyConstraintType = (ItemConstraintType) prismContainerValue.asContainerable();
//            String path = "";
//            if (propertyConstraintType.getPath() != null) {
//                path = propertyConstraintType.getPath().getItemPath().toString();
//            }
//
//            if (path != null && !path.isEmpty()) {
//                displayName = path;
//            }
//        } else if (prismContainerValue.canRepresent(AssignmentType.class)) {
//            AssignmentType assignmentType = (AssignmentType) prismContainerValue.asContainerable();
//            displayName = AssignmentsUtil.getName(assignmentType, null);
//            if (StringUtils.isBlank(displayName)) {
//                displayName = "AssignmentTypeDetailsPanel.containerTitle";
//            }
//        } else if (prismContainerValue.canRepresent(ExclusionPolicyConstraintType.class)) {
//            ExclusionPolicyConstraintType exclusionConstraint = (ExclusionPolicyConstraintType) prismContainerValue.asContainerable();
//            String exclusionConstraintName = (exclusionConstraint.getName() != null ? exclusionConstraint.getName() :
//                    exclusionConstraint.asPrismContainerValue().getParent().getPath().last()) + " - "
//                    + StringUtils.defaultIfEmpty(getName(exclusionConstraint.getTargetRef()), "");
//            displayName = StringUtils.isNotEmpty(exclusionConstraintName) && StringUtils.isNotEmpty(getName(exclusionConstraint.getTargetRef())) ? exclusionConstraintName : "ExclusionPolicyConstraintType.details";
//        } else if (prismContainerValue.canRepresent(AbstractPolicyConstraintType.class)) {
//            AbstractPolicyConstraintType constraint = (AbstractPolicyConstraintType) prismContainerValue.asContainerable();
//            String constraintName = constraint.getName();
//            if (StringUtils.isNotEmpty(constraintName)) {
//                displayName = constraintName;
//            } else {
//                displayName = constraint.asPrismContainerValue().getParent().getPath().last().toString() + ".details";
//            }
//        } else if (prismContainerValue.canRepresent(RichHyperlinkType.class)) {
//            RichHyperlinkType richHyperlink = (RichHyperlinkType) prismContainerValue.asContainerable();
//            String label = richHyperlink.getLabel();
//            String description = richHyperlink.getDescription();
//            String targetUrl = richHyperlink.getTargetUrl();
//            if (StringUtils.isNotEmpty(label)) {
//                displayName = label + (StringUtils.isNotEmpty(description) ? (" - " + description) : "");
//            } else if (StringUtils.isNotEmpty(targetUrl)) {
//                displayName = targetUrl;
//            }
//        } else if (prismContainerValue.canRepresent(UserInterfaceFeatureType.class)) {
//            UserInterfaceFeatureType userInterfaceFeature = (UserInterfaceFeatureType) prismContainerValue.asContainerable();
//            String identifier = userInterfaceFeature.getIdentifier();
//
//            if (StringUtils.isBlank(identifier)) {
//                DisplayType uifDisplay = userInterfaceFeature.getDisplay();
//                if (uifDisplay != null) {
//                    displayName = WebComponentUtil.getOrigStringFromPoly(uifDisplay.getLabel());
//                }
//
//                if (displayName == null) {
//                    displayName = "UserInterfaceFeatureType.containerTitle";
//                }
//            } else {
//                displayName = identifier;
//            }
//        } else if (prismContainerValue.canRepresent(GuiObjectColumnType.class)) {
//            GuiObjectColumnType guiObjectColumn = (GuiObjectColumnType) prismContainerValue.asContainerable();
//            String name = guiObjectColumn.getName();
//            if (StringUtils.isNotEmpty(name)) {
//                displayName = name;
//            }
//        } else if (prismContainerValue.canRepresent(GuiObjectListViewType.class)) {
//            GuiObjectListViewType guiObjectListView = (GuiObjectListViewType) prismContainerValue.asContainerable();
//            String name = guiObjectListView.getName();
//            if (StringUtils.isNotEmpty(name)) {
//                displayName = name;
//            }
//        } else if (prismContainerValue.canRepresent(GenericPcpAspectConfigurationType.class)) {
//            GenericPcpAspectConfigurationType genericPcpAspectConfiguration = (GenericPcpAspectConfigurationType) prismContainerValue.asContainerable();
//            String name = genericPcpAspectConfiguration.getName();
//            if (StringUtils.isNotEmpty(name)) {
//                displayName = name;
//            }
//        } else if (prismContainerValue.canRepresent(RelationDefinitionType.class)) {
//            RelationDefinitionType relationDefinition = (RelationDefinitionType) prismContainerValue.asContainerable();
//            if (relationDefinition.getRef() != null) {
//                String name = (relationDefinition.getRef().getLocalPart());
//                String description = relationDefinition.getDescription();
//                if (StringUtils.isNotEmpty(name)) {
//                    displayName = name + (StringUtils.isNotEmpty(description) ? (" - " + description) : "");
//                }
//            }
//        } else if (prismContainerValue.canRepresent(ResourceItemDefinitionType.class)) {
//            ResourceItemDefinitionType resourceItemDefinition = (ResourceItemDefinitionType) prismContainerValue.asContainerable();
//            if (resourceItemDefinition.getDisplayName() != null && !resourceItemDefinition.getDisplayName().isEmpty()) {
//                displayName = resourceItemDefinition.getDisplayName();
//            } else {
//                return prismContainerValue.getParent().getPath().last().toString();
//            }
//        } else if (prismContainerValue.canRepresent(MappingType.class)) {
//            MappingType mapping = (MappingType) prismContainerValue.asContainerable();
//            String mappingName = mapping.getName();
//            if (StringUtils.isNotBlank(mappingName)) {
//                String description = mapping.getDescription();
//                displayName = mappingName + (StringUtils.isNotEmpty(description) ? (" - " + description) : "");
//            } else {
//                List<VariableBindingDefinitionType> sources = mapping.getSource();
//                String sourceDescription = "";
//                if (CollectionUtils.isNotEmpty(sources)) {
//                    Iterator<VariableBindingDefinitionType> iterator = sources.iterator();
//                    while (iterator.hasNext()) {
//                        VariableBindingDefinitionType source = iterator.next();
//                        if (source == null || source.getPath() == null) {
//                            continue;
//                        }
//                        String sourcePath = source.getPath().toString();
//                        sourceDescription += sourcePath;
//                        if (iterator.hasNext()) {
//                            sourceDescription += ",";
//                        }
//                    }
//                }
//                VariableBindingDefinitionType target = mapping.getTarget();
//                String targetDescription = target.getPath() != null ? target.getPath().toString() : null;
//                if (StringUtils.isBlank(sourceDescription)) {
//                    sourceDescription = "(no sources)";
//                }
//                if (StringUtils.isBlank(targetDescription)) {
//                    targetDescription = "(no targets)";
//                }
//                displayName = sourceDescription + " - " + targetDescription;
//            }
//        } else if (prismContainerValue.canRepresent(ProvenanceAcquisitionType.class)) {
//            ProvenanceAcquisitionType acquisition = (ProvenanceAcquisitionType) prismContainerValue.asContainerable();
//            displayName = "ProvenanceAcquisitionType.details";
//
//        } else {
//
//            Class<C> cvalClass = prismContainerValue.getCompileTimeClass();
//            if (cvalClass != null) {
//                displayName = cvalClass.getSimpleName() + ".details";
//            } else {
//                displayName = "ContainerPanel.containerProperties";
//            }
//        }
//
//        return StringEscapeUtils.escapeHtml4(displayName);
//    }

    public static String getItemDefinitionDisplayNameOrName(ItemDefinition def, Component component) {
        if (def == null) {
            return null;
        }

        if (def.getDisplayName() != null) {
            StringResourceModel nameModel = PageBase.createStringResourceStatic(component, def.getDisplayName());
            if (StringUtils.isNotEmpty(nameModel.getString()) && !def.getDisplayName().equals(nameModel.getString())) {
                return nameModel.getString();
            }
        }
        if (def instanceof RefinedAttributeDefinition && StringUtils.isNotEmpty(def.getDisplayName())) {
            return def.getDisplayName();
        }
        return def.getItemName().getLocalPart();
    }

    private static String getAcquisitionDescription(ProvenanceAcquisitionType acquisitionType) {
        if (acquisitionType == null) {
            return null;
        }

        if (acquisitionType.getResourceRef() != null && acquisitionType.getResourceRef().getOid() != null) {
            return getDisplayName(acquisitionType.getResourceRef());
        }

        if (acquisitionType.getOriginRef() != null && acquisitionType.getOriginRef().getOid() != null) {
            return getName(acquisitionType.getOriginRef());
        }

        return GuiChannel.findChannel(acquisitionType.getChannel()).getLocalizationKey(); //TODO NPE
    }

    public static QName normalizeRelation(QName relation) {
        return getRelationRegistry().normalizeRelation(relation);
    }

    public static String getDisplayNameOrName(PrismObject object) {
        return getDisplayNameOrName(object, true);
    }

    public static String getDisplayNameOrName(PrismObject object, boolean translate) {
        return getDisplayNameOrName(object, translate, null);
    }

    public static String getDisplayNameOrName(PrismObject object, boolean translate, LocalizationService localizationService) {
        if (object == null) {
            return null;
        }

        String displayName = getDisplayName(object, translate, localizationService);
        return StringUtils.isNotEmpty(displayName) ? displayName : getName(object, translate, localizationService);
    }

    public static String getDisplayNameOrName(Referencable ref) {
        return getDisplayNameOrName(ref, true);
    }

    public static String getDisplayNameOrName(Referencable ref, boolean translate) {
        if (ref == null) {
            return null;
        }
        String displayName = getDisplayName(ref, translate);
        return StringUtils.isNotEmpty(displayName) ? displayName : getName(ref, translate);
    }

    // <display-name> (<name>) OR simply <name> if there's no display name
    public static String getDisplayNameAndName(ObjectReferenceType ref) {
        return getDisplayNameOrName(ref, true);
    }

    public static String getDisplayName(ObjectReferenceType ref) {
        return getDisplayName(ref, true);
    }

    public static String getDisplayName(Referencable ref, boolean translate) {
        if (translate) {
            return getTranslatedPolyString(ObjectTypeUtil.getDisplayName(ref));
        } else {
            return PolyString.getOrig(ObjectTypeUtil.getDisplayName(ref));
        }
    }

    public static String getDisplayName(PrismObject object) {
        return getDisplayName(object, true);
    }

    public static String getDisplayName(PrismObject object, boolean translate) {
        return getDisplayName(object, translate, null);
    }

    public static String getDisplayName(PrismObject object, boolean translate, LocalizationService localizationService) {
        if (object == null) {
            return "";
        }
        if (translate) {
            if (localizationService == null) {
                return getTranslatedPolyString(ObjectTypeUtil.getDisplayName(object));
            } else {
                return getTranslatedPolyString(PolyString.toPolyString(ObjectTypeUtil.getDisplayName(object)), localizationService);
            }
        } else {
            return PolyString.getOrig(ObjectTypeUtil.getDisplayName(object));
        }
    }

    public static PolyStringType createPolyFromOrigString(String str) {
        return createPolyFromOrigString(str, null);
    }

    public static PolyStringType createPolyFromOrigString(String str, String key) {
        if (str == null) {
            return null;
        }

        PolyStringType poly = new PolyStringType();
        poly.setOrig(str);

        if (StringUtils.isNotEmpty(key)) {
            PolyStringTranslationType translation = new PolyStringTranslationType();
            translation.setKey(key);
            poly.setTranslation(translation);
        }

        return poly;
    }

    public static String getOrigStringFromPoly(PolyString str) {
        return str != null ? str.getOrig() : null;
    }

    public static String getOrigStringFromPoly(PolyStringType str) {
        return str != null ? str.getOrig() : null;
    }

    public static String getOrigStringFromPolyOrEmpty(PolyStringType str) {
        return str != null ? str.getOrig() : "";
    }

    public static <T> T getValue(PrismContainerValue object, QName propertyName, Class<T> type) {
        if (object == null) {
            return null;
        }

        PrismProperty property = object.findProperty(ItemName.fromQName(propertyName));
        if (property == null || property.isEmpty()) {
            return null;
        }

        return (T) property.getRealValue(type);
    }

    public static <T> T getContainerValue(PrismContainerValue object, QName containerName, Class<T> type) {
        if (object == null) {
            return null;
        }

        PrismContainer container = object.findContainer(containerName);
        if (container == null || container.isEmpty()) {
            return null;
        }

        PrismContainerValue containerValue = container.getValue();

        if (containerValue == null || containerValue.isEmpty()) {
            return null;
        }

        return (T) containerValue.getValue();
    }

    public static <T> T getValue(PrismContainer object, QName propertyName, Class<T> type) {
        if (object == null) {
            return null;
        }

        return getValue(object.getValue(), propertyName, type);
    }

    public static Locale getLocaleFromString(String localeString) {
        if (localeString == null) {
            return null;
        }
        localeString = localeString.trim();
        if (localeString.toLowerCase().equals("default")) {
            return Locale.getDefault();
        }

        // Extract language
        int languageIndex = localeString.indexOf('_');
        String language = null;
        if (languageIndex == -1) {
            // No further "_" so is "{language}" only
            return new Locale(localeString, "");
        } else {
            language = localeString.substring(0, languageIndex);
        }

        // Extract country
        int countryIndex = localeString.indexOf('_', languageIndex + 1);
        String country = null;
        if (countryIndex == -1) {
            // No further "_" so is "{language}_{country}"
            country = localeString.substring(languageIndex + 1);
            return new Locale(language, country);
        } else {
            // Assume all remaining is the variant so is
            // "{language}_{country}_{variant}"
            country = localeString.substring(languageIndex + 1, countryIndex);
            String variant = localeString.substring(countryIndex + 1);
            return new Locale(language, country, variant);
        }
    }

    public static void encryptCredentials(ObjectDelta delta, boolean encrypt, MidPointApplication app) {
        if (delta == null || delta.isEmpty()) {
            return;
        }

        PropertyDelta propertyDelta = delta.findPropertyDelta(SchemaConstants.PATH_CREDENTIALS_PASSWORD_VALUE);
        if (propertyDelta == null) {
            return;
        }

        Collection<PrismPropertyValue<ProtectedStringType>> values = propertyDelta
                .getValues(ProtectedStringType.class);
        for (PrismPropertyValue<ProtectedStringType> value : values) {
            ProtectedStringType string = value.getValue();
            encryptProtectedString(string, encrypt, app);
        }
    }

    public static void encryptCredentials(PrismObject object, boolean encrypt, MidPointApplication app) {
        PrismContainer password = object.findContainer(SchemaConstants.PATH_CREDENTIALS_PASSWORD);
        if (password == null) {
            return;
        }
        PrismProperty protectedStringProperty = password.findProperty(PasswordType.F_VALUE);
        if (protectedStringProperty == null
                || protectedStringProperty.getRealValue(ProtectedStringType.class) == null) {
            return;
        }

        ProtectedStringType string = (ProtectedStringType) protectedStringProperty
                .getRealValue(ProtectedStringType.class);

        encryptProtectedString(string, encrypt, app);
    }

    public static void encryptProtectedString(ProtectedStringType string, boolean encrypt,
            MidPointApplication app) {
        if (string == null) {
            return;
        }
        Protector protector = app.getProtector();
        try {
            if (encrypt) {
                if (StringUtils.isEmpty(string.getClearValue())) {
                    return;
                }
                protector.encrypt(string);
            } else {
                if (string.getEncryptedDataType() == null) {
                    return;
                }
                protector.decrypt(string);
            }
        } catch (EncryptionException ex) {
            LoggingUtils.logUnexpectedException(LOGGER, "Couldn't encrypt protected string", ex);
        } catch (SchemaException e) {
            LoggingUtils.logUnexpectedException(LOGGER, "Couldn't encrypt/decrypt protected string", e);
        }
    }

    public static <T extends Selectable> List<T> getSelectedData(Table table) {
        DataTable dataTable = table.getDataTable();
        BaseSortableDataProvider<T> provider = (BaseSortableDataProvider<T>) dataTable.getDataProvider();

        List<T> selected = new ArrayList<>();
        for (T bean : provider.getAvailableData()) {
            if (bean.isSelected()) {
                selected.add(bean);
            }
        }

        return selected;
    }

    public static void clearProviderCache(IDataProvider provider) {
        if (provider == null) {
            return;
        }
        if (provider instanceof BaseSortableDataProvider) {
            ((BaseSortableDataProvider) provider).clearCache();
        }
        if (provider instanceof SelectableBeanContainerDataProvider) {
            ((SelectableBeanContainerDataProvider) provider).clearSelectedObjects();
        }
    }

    public static boolean showResultInPage(OperationResult result) {
        if (result == null) {
            return false;
        }

        return !result.isSuccess() && !result.isHandledError() && !result.isInProgress();
    }

    public static String formatDate(XMLGregorianCalendar calendar) {
        if (calendar == null) {
            return null;
        }

        return formatDate(XmlTypeConverter.toDate(calendar));
    }

    public static String formatDate(Date date) {
        return formatDate(null, date);
    }

    public static String formatDate(String format, Date date) {
        if (date == null) {
            return null;
        }

        if (StringUtils.isEmpty(format)) {
            format = "EEEE, d. MMM yyyy HH:mm:ss";
        }
        Locale locale = Session.get().getLocale();
        if (locale == null) {
            locale = Locale.US;
        }
        SimpleDateFormat dateFormat = new SimpleDateFormat(format, locale);
        return dateFormat.format(date);
    }

    public static String getLocalizedDatePattern(String style) {
        return DateTimeFormat.patternForStyle(style, getCurrentLocale());
    }

    public static Locale getCurrentLocale() {
        Locale locale = Session.get().getLocale();
        if (locale == null) {
            locale = Locale.getDefault();
        }
        return locale;
    }

    public static String getLocalizedDate(XMLGregorianCalendar date, String style) {
        return getLocalizedDate(XmlTypeConverter.toDate(date), style);
    }

    public static String getLocalizedDate(Date date, String style) {
        if (date == null) {
            return null;
        }
        PatternDateConverter converter = new PatternDateConverter(getLocalizedDatePattern(style), true);
        return converter.convertToString(date, getCurrentLocale());
    }

    public static String getShortDateTimeFormattedValue(XMLGregorianCalendar date, PageBase pageBase) {
        return getShortDateTimeFormattedValue(XmlTypeConverter.toDate(date), pageBase);
    }

    public static String getShortDateTimeFormattedValue(Date date, PageBase pageBase) {
        if (date == null) {
            return "";
        }
        String shortDateTimeFortam = getShortDateTimeFormat(pageBase);
        return getLocalizedDate(date, shortDateTimeFortam);
    }

    public static String getLongDateTimeFormattedValue(XMLGregorianCalendar date, PageBase pageBase) {
        return getLongDateTimeFormattedValue(XmlTypeConverter.toDate(date), pageBase);
    }

    public static String getLongDateTimeFormattedValue(Date date, PageBase pageBase) {
        if (date == null) {
            return "";
        }
        String longDateTimeFormat = getLongDateTimeFormat(pageBase);
        return getLocalizedDate(date, longDateTimeFormat);
    }

    public static String getShortDateTimeFormat(PageBase pageBase) {
        AdminGuiConfigurationDisplayFormatsType displayFormats = pageBase.getCompiledGuiProfile().getDisplayFormats();
        if (displayFormats == null || StringUtils.isEmpty(displayFormats.getShortDateTimeFormat())) {
            return DateLabelComponent.SHORT_MEDIUM_STYLE;
        } else {
            return displayFormats.getShortDateTimeFormat();
        }
    }

    public static String getLongDateTimeFormat(PageBase pageBase) {
        AdminGuiConfigurationDisplayFormatsType displayFormats = pageBase.getCompiledGuiProfile().getDisplayFormats();
        if (displayFormats == null || StringUtils.isEmpty(displayFormats.getLongDateTimeFormat())) {
            return DateLabelComponent.LONG_MEDIUM_STYLE;
        } else {
            return displayFormats.getLongDateTimeFormat();
        }
    }

    public static Boolean isActivationEnabled(PrismObject object, ItemPath propertyName) {
        Validate.notNull(object);

        PrismContainer<ActivationType> activation = object.findContainer(UserType.F_ACTIVATION); // this is equal to account activation...
        if (activation == null) {
            return null;
        }

        ActivationStatusType status = activation
                .getPropertyRealValue(propertyName, ActivationStatusType.class);
        if (status == null) {
            return null;
        }

        return ActivationStatusType.ENABLED.equals(status);
    }

    public static boolean isSuccessOrHandledError(OperationResult result) {
        if (result == null) {
            return false;
        }

        return result.isSuccess() || result.isHandledError();
    }

    public static boolean isSuccessOrHandledError(OperationResultType resultType) {
        if (resultType == null) {
            return false;
        }
        return resultType.getStatus() == OperationResultStatusType.SUCCESS || resultType.getStatus() == OperationResultStatusType.HANDLED_ERROR;
    }

    public static boolean isSuccessOrHandledErrorOrWarning(OperationResult result) {
        if (result == null) {
            return false;
        }

        return result.isSuccess() || result.isHandledError() || result.isWarning();
    }

    public static <T extends ObjectType> String createDefaultIcon(PrismObject<T> object) {
        Class<T> type = object.getCompileTimeClass();
        if (type.equals(UserType.class)) {
            return createUserIcon((PrismObject<UserType>) object);
        } else if (RoleType.class.equals(type)) {
            return createRoleIcon((PrismObject<RoleType>) object);
        } else if (OrgType.class.equals(type)) {
            return createOrgIcon();
        } else if (ServiceType.class.equals(type)) {
            return createServiceIcon();
        } else if (type.equals(TaskType.class)) {
            return createTaskIcon();
        } else if (type.equals(ResourceType.class)) {
            return createResourceIcon((PrismObject<ResourceType>) object);
        } else if (type == ShadowType.class) {
            return createShadowIcon((PrismObject<ShadowType>) object);
        } else if (type == ObjectCollectionType.class) {
            return createObjectColletionIcon();
        } else if (type == ReportType.class) {
            return createReportIcon();
        }

        return "";
    }

    // TODO reconcile with ObjectTypeGuiDescriptor
    public static <T extends ObjectType> String createDefaultColoredIcon(QName objectType) {
        if (objectType == null) {
            return "";
        } else if (QNameUtil.match(UserType.COMPLEX_TYPE, objectType) || QNameUtil.match(PersonaConstructionType.COMPLEX_TYPE, objectType)) {
            return GuiStyleConstants.CLASS_OBJECT_USER_ICON_COLORED;
        } else if (QNameUtil.match(RoleType.COMPLEX_TYPE, objectType)) {
            return GuiStyleConstants.CLASS_OBJECT_ROLE_ICON_COLORED;
        } else if (QNameUtil.match(OrgType.COMPLEX_TYPE, objectType)) {
            return GuiStyleConstants.CLASS_OBJECT_ORG_ICON_COLORED;
        } else if (QNameUtil.match(ServiceType.COMPLEX_TYPE, objectType)) {
            return GuiStyleConstants.CLASS_OBJECT_SERVICE_ICON_COLORED;
        } else if (QNameUtil.match(TaskType.COMPLEX_TYPE, objectType)) {
            return GuiStyleConstants.CLASS_OBJECT_TASK_ICON_COLORED;
        } else if (QNameUtil.match(ResourceType.COMPLEX_TYPE, objectType) || QNameUtil.match(ConstructionType.COMPLEX_TYPE, objectType)) {
            return GuiStyleConstants.CLASS_OBJECT_RESOURCE_ICON_COLORED;
        } else if (QNameUtil.match(AccessCertificationCampaignType.COMPLEX_TYPE, objectType)) {
            return GuiStyleConstants.CLASS_OBJECT_CERT_CAMPAIGN_ICON_COLORED;
        } else if (QNameUtil.match(AccessCertificationDefinitionType.COMPLEX_TYPE, objectType)) {
            return GuiStyleConstants.CLASS_OBJECT_CERT_DEF_ICON_COLORED;
        } else if (QNameUtil.match(CaseWorkItemType.COMPLEX_TYPE, objectType)) {
            return GuiStyleConstants.CLASS_OBJECT_WORK_ITEM_ICON_COLORED;
        } else if (QNameUtil.match(ShadowType.COMPLEX_TYPE, objectType)) {
            return GuiStyleConstants.CLASS_OBJECT_SHADOW_ICON_COLORED;
        } else if (QNameUtil.match(PolicyRuleType.COMPLEX_TYPE, objectType)) {
            return GuiStyleConstants.CLASS_POLICY_RULES_ICON_COLORED;
        } else if (QNameUtil.match(ObjectPolicyConfigurationType.COMPLEX_TYPE, objectType) || QNameUtil.match(GlobalPolicyRuleType.COMPLEX_TYPE, objectType)
                || QNameUtil.match(FileAppenderConfigurationType.COMPLEX_TYPE, objectType) || QNameUtil.match(SyslogAppenderConfigurationType.COMPLEX_TYPE, objectType)) {
            return GuiStyleConstants.CLASS_SYSTEM_CONFIGURATION_ICON_COLORED;
        } else {
            return "";
        }
    }

    // TODO reconcile with ObjectTypeGuiDescriptor
    public static <T extends ObjectType> String createDefaultBlackIcon(QName objectType) {
        if (objectType == null) {
            return "";
        } else if (QNameUtil.match(UserType.COMPLEX_TYPE, objectType) || QNameUtil.match(PersonaConstructionType.COMPLEX_TYPE, objectType)) {
            return GuiStyleConstants.CLASS_OBJECT_USER_ICON;
        } else if (QNameUtil.match(RoleType.COMPLEX_TYPE, objectType)) {
            return GuiStyleConstants.CLASS_OBJECT_ROLE_ICON;
        } else if (QNameUtil.match(OrgType.COMPLEX_TYPE, objectType)) {
            return GuiStyleConstants.CLASS_OBJECT_ORG_ICON;
        } else if (QNameUtil.match(ServiceType.COMPLEX_TYPE, objectType)) {
            return GuiStyleConstants.CLASS_OBJECT_SERVICE_ICON;
        } else if (QNameUtil.match(TaskType.COMPLEX_TYPE, objectType)) {
            return GuiStyleConstants.CLASS_OBJECT_TASK_ICON;
        } else if (QNameUtil.match(ResourceType.COMPLEX_TYPE, objectType) || QNameUtil.match(ConstructionType.COMPLEX_TYPE, objectType)) {
            return GuiStyleConstants.CLASS_OBJECT_RESOURCE_ICON;
        } else if (QNameUtil.match(AccessCertificationCampaignType.COMPLEX_TYPE, objectType)) {
            return GuiStyleConstants.CLASS_OBJECT_CERT_CAMPAIGN_ICON;
        } else if (QNameUtil.match(AccessCertificationDefinitionType.COMPLEX_TYPE, objectType)) {
            return GuiStyleConstants.CLASS_OBJECT_CERT_DEF_ICON;
        } else if (QNameUtil.match(CaseWorkItemType.COMPLEX_TYPE, objectType)) {
            return GuiStyleConstants.CLASS_OBJECT_WORK_ITEM_ICON;
        } else if (QNameUtil.match(ShadowType.COMPLEX_TYPE, objectType)) {
            return GuiStyleConstants.CLASS_OBJECT_SHADOW_ICON;
        } else if (QNameUtil.match(PolicyRuleType.COMPLEX_TYPE, objectType)) {
            return GuiStyleConstants.CLASS_POLICY_RULES_ICON;
        } else if (QNameUtil.match(SystemConfigurationType.COMPLEX_TYPE, objectType)) {
            return GuiStyleConstants.CLASS_SYSTEM_CONFIGURATION_ICON;
        } else if (QNameUtil.match(MappingType.COMPLEX_TYPE, objectType)) {
            //TODO fix icon style for mapping type
            return "";
        } else {
            return "";
        }
    }

    public static <T extends ObjectType> String getBoxCssClasses(QName objectType) {
        if (QNameUtil.match(UserType.COMPLEX_TYPE, objectType)) {
            return GuiStyleConstants.CLASS_OBJECT_USER_BOX_CSS_CLASSES;
        } else if (QNameUtil.match(RoleType.COMPLEX_TYPE, objectType)) {
            return GuiStyleConstants.CLASS_OBJECT_ROLE_BOX_CSS_CLASSES;
        } else if (QNameUtil.match(OrgType.COMPLEX_TYPE, objectType)) {
            return GuiStyleConstants.CLASS_OBJECT_ORG_BOX_CSS_CLASSES;
        } else if (QNameUtil.match(ServiceType.COMPLEX_TYPE, objectType)) {
            return GuiStyleConstants.CLASS_OBJECT_SERVICE_BOX_CSS_CLASSES;
        } else if (QNameUtil.match(TaskType.COMPLEX_TYPE, objectType)) {
            return GuiStyleConstants.CLASS_OBJECT_TASK_BOX_CSS_CLASSES;
        } else if (QNameUtil.match(ResourceType.COMPLEX_TYPE, objectType)) {
            return GuiStyleConstants.CLASS_OBJECT_RESOURCE_BOX_CSS_CLASSES;
        } else {
            return "";
        }
    }

    public static <T extends ObjectType> String getBoxThinCssClasses(QName objectType) {
        if (QNameUtil.match(UserType.COMPLEX_TYPE, objectType)) {
            return GuiStyleConstants.CLASS_OBJECT_USER_BOX_THIN_CSS_CLASSES;
        } else if (QNameUtil.match(RoleType.COMPLEX_TYPE, objectType)) {
            return GuiStyleConstants.CLASS_OBJECT_ROLE_BOX_THIN_CSS_CLASSES;
        } else if (QNameUtil.match(OrgType.COMPLEX_TYPE, objectType)) {
            return GuiStyleConstants.CLASS_OBJECT_ORG_BOX_THIN_CSS_CLASSES;
        } else if (QNameUtil.match(ServiceType.COMPLEX_TYPE, objectType)) {
            return GuiStyleConstants.CLASS_OBJECT_SERVICE_BOX_THIN_CSS_CLASSES;
        } else if (QNameUtil.match(TaskType.COMPLEX_TYPE, objectType)) {
            return GuiStyleConstants.CLASS_OBJECT_TASK_BOX_THIN_CSS_CLASSES;
        } else if (QNameUtil.match(ResourceType.COMPLEX_TYPE, objectType)) {
            return GuiStyleConstants.CLASS_OBJECT_RESOURCE_BOX_THIN_CSS_CLASSES;
        } else {
            return "";
        }
    }

    // can this implementation be made more efficient? [pm]
    @SuppressWarnings("WeakerAccess")
    public static boolean isOfKind(QName relation, RelationKindType kind) {
        return getRelationRegistry().isOfKind(relation, kind);
    }

    public static RelationRegistry getRelationRegistry() {
        if (staticallyProvidedRelationRegistry != null) {
            return staticallyProvidedRelationRegistry;
        } else {
            return MidPointApplication.get().getRelationRegistry();
        }
    }

    public static boolean isManagerRelation(QName relation) {
        return isOfKind(relation, RelationKindType.MANAGER);
    }

    public static boolean isDefaultRelation(QName relation) {
        return getRelationRegistry().isDefault(relation);
    }

    public static String getRelationLabelValue(PrismContainerValueWrapper<AssignmentType> assignmentWrapper, PageBase pageBase) {
        QName relation = null;
        try {
            relation = getRelation(assignmentWrapper);
        } catch (SchemaException e) {
            LoggingUtils.logUnexpectedException(LOGGER, "Problem while getting relation for {}", e, assignmentWrapper.getRealValue());
        }

        String relationDisplayName = getRelationHeaderLabelKeyIfKnown(relation);
        return StringUtils.isNotEmpty(relationDisplayName) ?
                pageBase.createStringResource(relationDisplayName).getString() :
                pageBase.createStringResource(relation.getLocalPart()).getString();
    }

    private static QName getRelation(PrismContainerValueWrapper<AssignmentType> assignmentWrapper) throws SchemaException {
        if (assignmentWrapper == null) {
            return null;
        }

        PrismReferenceWrapper<ObjectReferenceType> targetRef = assignmentWrapper.findReference(AssignmentType.F_TARGET_REF);
        if (targetRef == null) {
            return null;
        }

        PrismReferenceValueWrapperImpl<ObjectReferenceType> refValue = targetRef.getValue();
        if (refValue == null) {
            return null;
        }

        ObjectReferenceType ref = refValue.getRealValue();
        if (ref == null) {
            return null;
        }
        return ref.getRelation();
    }

    @SuppressWarnings("WeakerAccess")
    public static QName getDefaultRelation() {
        return getRelationRegistry().getDefaultRelation();
    }

    @NotNull
    public static QName getDefaultRelationOrFail() {
        QName relation = getDefaultRelation();
        if (relation != null) {
            return relation;
        } else {
            throw new IllegalStateException("No default relation is defined");
        }
    }

    @SuppressWarnings("WeakerAccess")
    @Nullable
    public static QName getDefaultRelationFor(RelationKindType kind) {
        return getRelationRegistry().getDefaultRelationFor(kind);
    }

    @NotNull
    public static QName getDefaultRelationOrFail(RelationKindType kind) {
        QName relation = getDefaultRelationFor(kind);
        if (relation != null) {
            return relation;
        } else {
            throw new IllegalStateException("No default relation for kind " + kind);
        }
    }

    @NotNull
    public static String getRelationHeaderLabelKey(QName relation) {
        String label = getRelationHeaderLabelKeyIfKnown(relation);
        if (label != null) {
            return label;
        } else {
            return relation != null ? relation.getLocalPart() : "default";
        }
    }

    @Nullable
    public static String getRelationHeaderLabelKeyIfKnown(QName relation) {
        RelationDefinitionType definition = getRelationRegistry().getRelationDefinition(relation);

        PolyStringType label = getRelationLabel(definition);
        if (label == null) {
            return null;
        }

        PolyStringTranslationType translation = label.getTranslation();
        if (translation == null) {
            return label.getOrig();
        }

        return translation.getKey();

    }

    @Nullable
    private static PolyStringType getRelationLabel(RelationDefinitionType definition) {
        if (definition == null) {
            return null;
        }

        DisplayType displayType = definition.getDisplay();
        if (displayType == null) {
            return null;
        }

        return displayType.getLabel();
    }

    public static String createUserIcon(PrismObject<UserType> object) {
        UserType user = object.asObjectable();

        // if user has superuser role assigned, it's superuser
        boolean isEndUser = false;
        for (AssignmentType assignment : user.getAssignment()) {
            ObjectReferenceType targetRef = assignment.getTargetRef();
            if (targetRef == null) {
                continue;
            }
            if (StringUtils.equals(targetRef.getOid(), SystemObjectsType.ROLE_SUPERUSER.value())) {
                return GuiStyleConstants.CLASS_OBJECT_USER_ICON + " "
                        + GuiStyleConstants.CLASS_ICON_STYLE_PRIVILEGED;
            }
            if (StringUtils.equals(targetRef.getOid(), SystemObjectsType.ROLE_END_USER.value())) {
                isEndUser = true;
            }
        }

        boolean isManager = false;
        for (ObjectReferenceType parentOrgRef : user.getParentOrgRef()) {
            if (isManagerRelation(parentOrgRef.getRelation())) {
                isManager = true;
                break;
            }
        }

        String additionalStyle;
//                getIconEnabledDisabled(object);
//        if (additionalStyle == null) {
        // Set manager and end-user icon only as a last resort. All other
        // colors have priority.
        if (isManager) {
            additionalStyle = GuiStyleConstants.CLASS_ICON_STYLE_MANAGER;
        } else if (isEndUser) {
            additionalStyle = GuiStyleConstants.CLASS_ICON_STYLE_END_USER;
        } else {
            additionalStyle = GuiStyleConstants.CLASS_ICON_STYLE_NORMAL;
        }
//        }
        return GuiStyleConstants.CLASS_OBJECT_USER_ICON + " " + additionalStyle;
    }

    public static String createRoleIcon(PrismObject<RoleType> object) {
        for (AuthorizationType authorization : object.asObjectable().getAuthorization()) {
            if (authorization.getAction().contains(AuthorizationConstants.AUTZ_ALL_URL)) {
                return GuiStyleConstants.CLASS_OBJECT_ROLE_ICON + " "
                        + GuiStyleConstants.CLASS_ICON_STYLE_PRIVILEGED;
            }
        }

        return getObjectNormalIconStyle(GuiStyleConstants.CLASS_OBJECT_ROLE_ICON);
    }

    public static String createOrgIcon() {
        return getObjectNormalIconStyle(GuiStyleConstants.CLASS_OBJECT_ORG_ICON);
    }

    public static String createServiceIcon() {
        return getObjectNormalIconStyle(GuiStyleConstants.CLASS_OBJECT_SERVICE_ICON);
    }

    private static String getObjectNormalIconStyle(String baseIcon) {
        return baseIcon + " " + GuiStyleConstants.CLASS_ICON_STYLE_NORMAL;
    }

    public static <F extends FocusType> String getIconEnabledDisabled(PrismObject<F> object) {
        ActivationType activation = object.asObjectable().getActivation();
        if (activation != null) {
            if (ActivationStatusType.DISABLED.equals(activation.getEffectiveStatus())) {
                return GuiStyleConstants.CLASS_ICON_STYLE_DISABLED;
            } else if (ActivationStatusType.ARCHIVED.equals(activation.getEffectiveStatus())) {
                return GuiStyleConstants.CLASS_ICON_STYLE_ARCHIVED;
            }
        }

        return null;
    }

    public static String createResourceIcon(PrismObject<ResourceType> object) {
        OperationalStateType operationalState = object.asObjectable().getOperationalState();
        AdministrativeOperationalStateType administrativeOperationalState = object.asObjectable().getAdministrativeOperationalState();

        if (administrativeOperationalState != null) {
            AdministrativeAvailabilityStatusType administrativeAvailabilityStatus = administrativeOperationalState.getAdministrativeAvailabilityStatus();
            if (administrativeAvailabilityStatus == AdministrativeAvailabilityStatusType.MAINTENANCE) {
                return GuiStyleConstants.CLASS_OBJECT_RESOURCE_ICON + " "
                        + GuiStyleConstants.CLASS_ICON_STYLE_MAINTENANCE;
            }
        }
        if (operationalState != null) {
            AvailabilityStatusType lastAvailabilityStatus = operationalState.getLastAvailabilityStatus();
            if (lastAvailabilityStatus == AvailabilityStatusType.UP) {
                return GuiStyleConstants.CLASS_OBJECT_RESOURCE_ICON + " "
                        + GuiStyleConstants.CLASS_ICON_STYLE_UP;
            }
            if (lastAvailabilityStatus == AvailabilityStatusType.DOWN) {
                return GuiStyleConstants.CLASS_OBJECT_RESOURCE_ICON + " "
                        + GuiStyleConstants.CLASS_ICON_STYLE_DOWN;
            }

            if (lastAvailabilityStatus == AvailabilityStatusType.BROKEN) {
                return GuiStyleConstants.CLASS_OBJECT_RESOURCE_ICON + " "
                        + GuiStyleConstants.CLASS_ICON_STYLE_BROKEN;
            }
        }
        return GuiStyleConstants.CLASS_OBJECT_RESOURCE_ICON + " " + GuiStyleConstants.CLASS_ICON_STYLE_NORMAL;
    }

    public static String createTaskIcon() {
        return GuiStyleConstants.CLASS_OBJECT_TASK_ICON + " " + GuiStyleConstants.CLASS_ICON_STYLE_NORMAL;
    }

    public static String createShadowIcon(PrismObject<ShadowType> object) {
        ShadowType shadow = object.asObjectable();

        if (ShadowUtil.isProtected(object)) {
            return GuiStyleConstants.CLASS_SHADOW_ICON_PROTECTED;
        }

        ShadowKindType kind = shadow.getKind();
        if (kind == null) {
            return GuiStyleConstants.CLASS_SHADOW_ICON_UNKNOWN;
        }

        switch (kind) {
            case ACCOUNT:
                return GuiStyleConstants.CLASS_SHADOW_ICON_ACCOUNT;
            case GENERIC:
                return GuiStyleConstants.CLASS_SHADOW_ICON_GENERIC;
            case ENTITLEMENT:
                return GuiStyleConstants.CLASS_SHADOW_ICON_ENTITLEMENT;

        }

        return GuiStyleConstants.CLASS_SHADOW_ICON_UNKNOWN;
    }

    public static String createObjectColletionIcon() {
        return getObjectNormalIconStyle(GuiStyleConstants.CLASS_OBJECT_COLLECTION_ICON);
    }

    public static ObjectFilter evaluateExpressionsInFilter(ObjectFilter objectFilter, VariablesMap variables, OperationResult result, PageBase pageBase) {
        try {
            return ExpressionUtil.evaluateFilterExpressions(objectFilter, variables, MiscSchemaUtil.getExpressionProfile(),
                    pageBase.getExpressionFactory(), pageBase.getPrismContext(), "collection filter",
                    pageBase.createSimpleTask(result.getOperation()), result);
        } catch (SchemaException | ObjectNotFoundException | ExpressionEvaluationException | CommunicationException |
                ConfigurationException | SecurityViolationException ex) {
            result.recordPartialError("Unable to evaluate filter exception, ", ex);
            pageBase.error("Unable to evaluate filter exception, " + ex.getMessage());
        }
        return objectFilter;
    }

    public static ObjectFilter evaluateExpressionsInFilter(ObjectFilter objectFilter, OperationResult result, PageBase pageBase) {
        VariablesMap variables = new VariablesMap();
        return evaluateExpressionsInFilter(objectFilter, variables, result, pageBase);
    }

    public static String createReportIcon() {
        return getObjectNormalIconStyle(GuiStyleConstants.CLASS_REPORT_ICON);
    }

    public static <AHT extends AssignmentHolderType> void initNewObjectWithReference(PageBase pageBase, QName type, List<ObjectReferenceType> newReferences) throws SchemaException {
        PrismContext prismContext = pageBase.getPrismContext();
        PrismObjectDefinition<AHT> def = prismContext.getSchemaRegistry().findObjectDefinitionByType(type);
        PrismObject<AHT> obj = def.instantiate();
        AHT assignmentHolder = obj.asObjectable();
        initNewObjectWithReference(pageBase, assignmentHolder, newReferences);
    }

    public static <AHT extends AssignmentHolderType> void initNewObjectWithReference(PageBase pageBase, AHT assignmentHolder, List<ObjectReferenceType> newReferences) throws SchemaException {
        if (newReferences != null) {
            newReferences.stream().forEach(ref -> {
                AssignmentType assignment = new AssignmentType();
                assignment.setTargetRef(ref);
                assignmentHolder.getAssignment().add(assignment);

                // Set parentOrgRef in any case. This is not strictly correct.
                // The parentOrgRef should be added by the projector. But
                // this is needed to successfully pass through security
                // TODO: fix MID-3234
                if (ref.getType() != null && OrgType.COMPLEX_TYPE.equals(ref.getType())) {
                    if (ref.getRelation() == null || pageBase.getRelationRegistry().isStoredIntoParentOrgRef(ref.getRelation())) {
                        assignmentHolder.getParentOrgRef().add(ref.clone());
                    }
                }

            });
        }

        WebComponentUtil.dispatchToObjectDetailsPage(assignmentHolder.asPrismObject(), true, pageBase);
    }

    public static String createErrorIcon(OperationResult result) {
        if (result == null) {
            return "";
        }
        OperationResultStatus status = result.getStatus();
        OperationResultStatusPresentationProperties icon = OperationResultStatusPresentationProperties
                .parseOperationalResultStatus(status);
        return icon.getIcon() + " fa-lg";
    }

    public static void refreshFeedbacks(MarkupContainer component, final AjaxRequestTarget target) {
        component.visitChildren(IFeedback.class, (IVisitor<Component, Void>) (component1, visit) -> target.add(component1));
    }

    /*
     * Methods used for providing prismContext into various objects.
     */
    public static void revive(LoadableModel<?> loadableModel, PrismContext prismContext)
            throws SchemaException {
        if (loadableModel != null) {
            loadableModel.revive(prismContext);
        }
    }

    public static void reviveObject(Object object, PrismContext prismContext) throws SchemaException {
        if (object == null) {
            return;
        }
        if (object instanceof Collection) {
            for (Object item : (Collection) object) {
                reviveObject(item, prismContext);
            }
        } else if (object instanceof Revivable) {
            ((Revivable) object).revive(prismContext);
        }
    }

    // useful for components other than those inheriting from PageBase
    public static PrismContext getPrismContext(Component component) {
        return ((MidPointApplication) component.getApplication()).getPrismContext();
    }

    public static List<String> getChannelList() {
        List<String> channels = new ArrayList<>();

        for (GuiChannel channel : GuiChannel.values()) {
            channels.add(channel.getUri());
        }

        return channels;
    }

    public static List<QName> getMatchingRuleList() {
        List<QName> list = new ArrayList<>();

        list.add(PrismConstants.DEFAULT_MATCHING_RULE_NAME);
        list.add(PrismConstants.STRING_IGNORE_CASE_MATCHING_RULE_NAME);
        list.add(PrismConstants.POLY_STRING_STRICT_MATCHING_RULE_NAME);
        list.add(PrismConstants.POLY_STRING_ORIG_MATCHING_RULE_NAME);
        list.add(PrismConstants.POLY_STRING_NORM_MATCHING_RULE_NAME);
        list.add(PrismConstants.DISTINGUISHED_NAME_MATCHING_RULE_NAME);
        list.add(PrismConstants.EXCHANGE_EMAIL_ADDRESSES_MATCHING_RULE_NAME);
        list.add(PrismConstants.UUID_MATCHING_RULE_NAME);
        list.add(PrismConstants.XML_MATCHING_RULE_NAME);

        return list;
    }

    public static String createHumanReadableByteCount(long bytes) {
        int unit = 1024;
        if (bytes < unit) { return bytes + "B"; }
        int exp = (int) (Math.log(bytes) / Math.log(unit));
        char pre = "KMGTPE".charAt(exp - 1);
        return String.format("%.1f%sB", bytes / Math.pow(unit, exp), pre);
    }

    public static void setCurrentPage(Table table, ObjectPaging paging) {
        if (table == null) {
            return;
        }

        if (paging == null || paging.getOffset() == null) {
            table.getDataTable().setCurrentPage(0);
            return;
        }


        long itemsPerPage = table.getDataTable().getItemsPerPage();
        long page = ((paging.getOffset() + itemsPerPage) / itemsPerPage) - 1;
        if (page < 0) {
            page = 0;
        }

        table.getDataTable().setCurrentPage(page);
    }

    public static PageBase getPageBase(Component component) {
        Page page = component.getPage();
        if (page instanceof PageBase) {
            return (PageBase) page;
        } else {
            throw new IllegalStateException("Couldn't determine page base for " + page);
        }
    }

    public static String debugHandler(IRequestHandler handler) {
        if (handler == null) {
            return null;
        }
        if (handler instanceof RenderPageRequestHandler) {
            return "RenderPageRequestHandler(" + ((RenderPageRequestHandler) handler).getPageClass().getName()
                    + ")";
        } else {
            return handler.toString();
        }
    }

    // todo specify functionality of this method
    public static ItemPath joinPath(ItemPath path1, ItemPath path2) {
        ItemPath path = ItemPath.emptyIfNull(path1);
        ItemPath deltaPath = ItemPath.emptyIfNull(path2);
        List<Object> newPath = new ArrayList<>();

        Object firstDeltaSegment = deltaPath.first();
        for (Object seg : path.getSegments()) {
            if (ItemPath.segmentsEquivalent(seg, firstDeltaSegment)) {
                break;
            }
            newPath.add(seg);
        }
        newPath.addAll(deltaPath.getSegments());

        return ItemPath.create(newPath);
    }

    public static void dispatchToObjectDetailsPage(PrismReferenceValue objectRef, Component component, boolean failIfUnsupported) {
        if (objectRef == null) {
            return; //TODO is this correct?
        }
        dispatchToObjectDetailsPage(objectRef.asReferencable(), component, failIfUnsupported);
    }

    public static void dispatchToObjectDetailsPage(Referencable objectRef, Component component, boolean failIfUnsupported) {
        if (objectRef == null) {
            return; // should not occur
        }
        Validate.notNull(objectRef.getOid(), "No OID in objectRef");
        Validate.notNull(objectRef.getType(), "No type in objectRef");
        Class<? extends ObjectType> targetClass = ObjectTypes.getObjectTypeFromTypeQName(objectRef.getType()).getClassDefinition();
        dispatchToObjectDetailsPage(targetClass, objectRef.getOid(), component, failIfUnsupported);
    }

    public static void dispatchToObjectDetailsPage(PrismObject obj, Component component) {
        dispatchToObjectDetailsPage(obj, false, component);
    }

    // shows the actual object that is passed via parameter (not its state in repository)
    public static void dispatchToObjectDetailsPage(PrismObject obj, boolean isNewObject, Component component) {
        Class newObjectPageClass = isNewObject ? getNewlyCreatedObjectPage(obj.getCompileTimeClass()) : getObjectDetailsPage(obj.getCompileTimeClass());
        if (newObjectPageClass == null) {
            throw new IllegalArgumentException("Cannot determine details page for " + obj.getCompileTimeClass());
        }

        Constructor constructor;
        try {
            PageBase page;
            if (ResourceType.class.equals(obj.getCompileTimeClass())) {
                constructor = newObjectPageClass.getConstructor(PageParameters.class);
                page = (PageBase) constructor.newInstance(new PageParameters());
            } else {
                constructor = newObjectPageClass.getConstructor(PrismObject.class, boolean.class);
                page = (PageBase) constructor.newInstance(obj, isNewObject);

            }
            if (component.getPage() instanceof PageBase) {
                // this way we have correct breadcrumbs
                PageBase pb = (PageBase) component.getPage();
                pb.navigateToNext(page);
            } else {
                component.setResponsePage(page);
            }
        } catch (NoSuchMethodException | SecurityException e) {
            throw new SystemException("Unable to locate constructor (PrismObject) in " + newObjectPageClass

                    + ": " + e.getMessage(), e);
        } catch (InstantiationException | IllegalAccessException | IllegalArgumentException
                | InvocationTargetException e) {
            throw new SystemException("Error instantiating " + newObjectPageClass + ": " + e.getMessage(), e);
        }
    }

    public static void dispatchToObjectDetailsPage(Class<? extends ObjectType> objectClass, String oid, Component component, boolean failIfUnsupported) {
        PageParameters parameters = new PageParameters();
        parameters.add(OnePageParameterEncoder.PARAMETER, oid);
        Class<? extends PageBase> page = getObjectDetailsPage(objectClass);
        if (page != null) {
            ((PageBase) component.getPage()).navigateToNext(page, parameters);
        } else if (failIfUnsupported) {
            throw new SystemException("Cannot determine details page for " + objectClass);
        }
    }

    public static boolean hasDetailsPage(PrismObject<?> object) {
        Class<?> clazz = object.getCompileTimeClass();
        return hasDetailsPage(clazz);
    }

    public static boolean hasDetailsPage(Class<?> clazz) {
        return OBJECT_DETAILS_PAGE_MAP.containsKey(clazz);
    }

    public static String getStorageKeyForTableId(TableId tableId) {
        return STORAGE_TABLE_ID_MAP.get(tableId);
    }

    public static Class<? extends PageBase> getObjectDetailsPage(Class<? extends ObjectType> type) {
        return OBJECT_DETAILS_PAGE_MAP.get(type);
    }

    public static Class<? extends PageBase> getNewlyCreatedObjectPage(Class<? extends ObjectType> type) {
        if (ResourceType.class.equals(type)) {
            return CREATE_NEW_OBJECT_PAGE_MAP.get(type);
        } else {
            return OBJECT_DETAILS_PAGE_MAP.get(type);
        }
    }

    public static Class<? extends PageBase> getObjectListPage(Class<? extends ObjectType> type) {
        return OBJECT_LIST_PAGE_MAP.get(type);
    }

    @NotNull
    public static TabbedPanel<ITab> createTabPanel(
            String id, final PageBase parentPage, final List<ITab> tabs, TabbedPanel.RightSideItemProvider provider) {
        return createTabPanel(id, parentPage, tabs, provider, null);
    }

    @NotNull
    public static TabbedPanel<ITab> createTabPanel(
            String id, final PageBase parentPage, final List<ITab> tabs, TabbedPanel.RightSideItemProvider provider,
            final String tabChangeParameter) {

        TabbedPanel<ITab> tabPanel = new TabbedPanel<ITab>(id, tabs, provider) {
            private static final long serialVersionUID = 1L;

            @Override
            protected void onTabChange(int index) {
                if (tabChangeParameter != null) {
                    parentPage.updateBreadcrumbParameters(tabChangeParameter, index);
                }
            }

            @Override
            protected WebMarkupContainer newLink(String linkId, final int index) {
                return new AjaxSubmitLink(linkId) {
                    private static final long serialVersionUID = 1L;

                    @Override
                    protected void onError(AjaxRequestTarget target) {
                        super.onError(target);
                        target.add(parentPage.getFeedbackPanel());
                    }

                    @Override
                    protected void onSubmit(AjaxRequestTarget target) {
                        super.onSubmit(target);

                        setSelectedTab(index);
                        if (target != null) {
                            target.add(findParent(TabbedPanel.class));
                        }
                    }

                };
            }
        };
        tabPanel.setOutputMarkupId(true);
        return tabPanel;
    }

    public static Component createHelp(String id) {
        Label helpLabel = new Label(id);
        helpLabel.add(new InfoTooltipBehavior());
        return helpLabel;
    }

    private static void debugDumpComponentTree(StringBuilder sb, Component c, int level) {
        DebugUtil.indentDebugDump(sb, level);
        sb.append(c).append("\n");
        if (c instanceof MarkupContainer) {
            for (Component sub : (MarkupContainer) c) {
                debugDumpComponentTree(sb, sub, level + 1);
            }
        }
    }

    public static String exceptionToString(String message, Exception e) {
        StringWriter sw = new StringWriter();
        PrintWriter pw = new PrintWriter(sw);
        pw.println(message);
        e.printStackTrace(pw);
        pw.close();
        return sw.toString();
    }

    public static Behavior visibleIfFalse(final NonEmptyModel<Boolean> model) {
        return new VisibleEnableBehaviour() {
            private static final long serialVersionUID = 1L;

            @Override
            public boolean isVisible() {
                return !model.getObject();
            }
        };
    }

    public static Behavior enabledIfFalse(final NonEmptyModel<Boolean> model) {
        return new VisibleEnableBehaviour() {
            private static final long serialVersionUID = 1L;

            @Override
            public boolean isEnabled() {
                return !model.getObject();
            }
        };
    }

    public static String getStringParameter(PageParameters params, String key) {
        if (params == null || params.get(key) == null) {
            return null;
        }

        StringValue value = params.get(key);
        if (StringUtils.isBlank(value.toString())) {
            return null;
        }

        return value.toString();
    }

    public static Integer getIntegerParameter(PageParameters params, String key) {
        if (params == null || params.get(key) == null) {
            return null;
        }

        StringValue value = params.get(key);
        if (!StringUtils.isNumeric(value.toString())) {
            return null;
        }

        return value.toInteger();
    }

    public static boolean isSubscriptionIdCorrect(String subscriptionId) {
        if (StringUtils.isEmpty(subscriptionId)) {
            return false;
        }
        if (!NumberUtils.isDigits(subscriptionId)) {
            return false;
        }
        if (subscriptionId.length() < 11) {
            return false;
        }
        String subscriptionType = subscriptionId.substring(0, 2);
        boolean isTypeCorrect = false;
        for (SubscriptionType type : SubscriptionType.values()) {
            if (type.getSubscriptionType().equals(subscriptionType)) {
                isTypeCorrect = true;
                break;
            }
        }
        if (!isTypeCorrect) {
            return false;
        }
        String substring1 = subscriptionId.substring(2, 4);
        String substring2 = subscriptionId.substring(4, 6);
        try {
            if (Integer.parseInt(substring1) < 1 || Integer.parseInt(substring1) > 12) {
                return false;
            }

            SimpleDateFormat dateFormat = new SimpleDateFormat("yy");
            String currentYear = dateFormat.format(Calendar.getInstance().getTime());
            if (Integer.parseInt(substring2) < Integer.parseInt(currentYear)) {
                return false;
            }

            String expDateStr = subscriptionId.substring(2, 6);
            dateFormat = new SimpleDateFormat("MMyy");
            Date expDate = dateFormat.parse(expDateStr);
            Calendar expireCalendarValue = Calendar.getInstance();
            expireCalendarValue.setTime(expDate);
            expireCalendarValue.add(Calendar.MONTH, 1);
            Date currentDate = new Date(System.currentTimeMillis());
            if (expireCalendarValue.getTime().before(currentDate) || expireCalendarValue.getTime().equals(currentDate)) {
                return false;
            }
        } catch (Exception ex) {
            return false;
        }
        VerhoeffCheckDigit checkDigit = new VerhoeffCheckDigit();
        return checkDigit.isValid(subscriptionId);
    }

    public static void setSelectedTabFromPageParameters(TabbedPanel tabbed, PageParameters params, String paramName) {
        IModel<List> tabsModel = tabbed.getTabs();

        Integer tabIndex = getIntegerParameter(params, paramName);
        if (tabIndex == null || tabIndex < 0 || tabIndex >= tabsModel.getObject().size()) {
            return;
        }

        tabbed.setSelectedTab(tabIndex);
    }

    public static boolean getElementVisibility(UserInterfaceElementVisibilityType visibilityType) {
        return getElementVisibility(visibilityType, new ArrayList<>());
    }

    public static boolean getElementVisibility(UserInterfaceElementVisibilityType visibilityType, List<String> requiredAuthorizations) {
        if (UserInterfaceElementVisibilityType.HIDDEN.equals(visibilityType) ||
                UserInterfaceElementVisibilityType.VACANT.equals(visibilityType)) {
            return false;
        }
        if (UserInterfaceElementVisibilityType.VISIBLE.equals(visibilityType)) {
            return true;
        }
        if (UserInterfaceElementVisibilityType.AUTOMATIC.equals(visibilityType)) {
            return WebComponentUtil.isAuthorized(requiredAuthorizations);
        }
        return true;
    }

    public static <AR extends AbstractRoleType> IModel<String> createAbstractRoleConfirmationMessage(String actionName,
            ColumnMenuAction action, MainObjectListPanel<AR> abstractRoleTable, PageBase pageBase) {
        List<AR> selectedRoles = new ArrayList<>();
        if (action.getRowModel() == null) {
            selectedRoles.addAll(abstractRoleTable.getSelectedRealObjects());
        } else {
            selectedRoles.add(((SelectableBeanImpl<AR>) action.getRowModel().getObject()).getValue());
        }
        OperationResult result = new OperationResult("Search Members");
        boolean atLeastOneWithMembers = false;
        for (AR selectedRole : selectedRoles) {
            ObjectQuery query = pageBase.getPrismContext().queryFor(FocusType.class)
                    .item(FocusType.F_ROLE_MEMBERSHIP_REF)// TODO MID-3581
                    .ref(ObjectTypeUtil.createObjectRef(selectedRole, pageBase.getPrismContext()).asReferenceValue())
                    .maxSize(1)
                    .build();
            List<PrismObject<FocusType>> members = WebModelServiceUtils.searchObjects(FocusType.class, query, result, pageBase);
            if (CollectionUtils.isNotEmpty(members)) {
                atLeastOneWithMembers = true;
                break;
            }
        }
        String members = atLeastOneWithMembers ? ".members" : "";
        ObjectTypes objectType = ObjectTypes.getObjectType(abstractRoleTable.getType());
        String propertyKeyPrefix = ObjectTypes.SERVICE.equals(objectType) ? "pageServices" : "pageRoles";

        if (action.getRowModel() == null) {
            return pageBase.createStringResource(propertyKeyPrefix + ".message.confirmationMessageForMultipleObject" + members,
                    actionName, abstractRoleTable.getSelectedObjectsCount());
        } else {
            return pageBase.createStringResource(propertyKeyPrefix + ".message.confirmationMessageForSingleObject" + members,
                    actionName, ((ObjectType) ((SelectableBeanImpl) action.getRowModel().getObject()).getValue()).getName());
        }
    }

    public static DisplayType getNewObjectDisplayTypeFromCollectionView(CompiledObjectCollectionView view, PageBase pageBase) {
        DisplayType displayType = view != null ? view.getDisplay() : null;
        if (displayType == null) {
            displayType = WebComponentUtil.createDisplayType(GuiStyleConstants.CLASS_ADD_NEW_OBJECT, "green", "");
        }
        if (PolyStringUtils.isEmpty(displayType.getTooltip()) && !PolyStringUtils.isEmpty(displayType.getLabel())) {
            StringBuilder sb = new StringBuilder();
            sb.append(pageBase.createStringResource("MainObjectListPanel.newObject").getString());
            sb.append(" ");
            sb.append(displayType.getLabel().getOrig().toLowerCase());
            displayType.setTooltip(WebComponentUtil.createPolyFromOrigString(sb.toString()));
        }
        return view != null ? view.getDisplay() : null;
    }

    /**
     * Returns name of the collection suitable to be displayed in the menu or other labels.
     * E.g. "All tasks", "Active employees".
     */
    public static PolyStringType getCollectionLabel(DisplayType viewDisplayType) {
        if (viewDisplayType != null) {
            PolyStringType viewPluralLabel = viewDisplayType.getPluralLabel();
            if (viewPluralLabel != null) {
                return viewPluralLabel;
            }
            PolyStringType viewLabel = viewDisplayType.getLabel();
            if (viewLabel != null) {
                return viewLabel;
            }
        }
        return null;
    }

    /**
     * Returns name of the collection suitable to be displayed in the menu or other labels.
     * E.g. "All tasks", "Active employees".
     *
     * DEPRECATED. Use getCollectionLabel(DisplayType displayType) instead
     */
    @Deprecated
    public static PolyStringType getCollectionLabel(DisplayType viewDisplayType, CollectionRefSpecificationType collectionRefSpec, ObjectType collectionRefTarget) {
        if (viewDisplayType != null) {
            PolyStringType viewPluralLabel = viewDisplayType.getPluralLabel();
            if (viewPluralLabel != null) {
                return viewPluralLabel;
            }
            PolyStringType viewLabel = viewDisplayType.getLabel();
            if (viewLabel != null) {
                return viewLabel;
            }
        }
        if (collectionRefTarget != null) {
            if (collectionRefTarget instanceof ObjectCollectionType) {
                // MID-5709
                // TODO: use collectionRefTarget.getDisplay() first - when the schema is updated
            }
            // TODO: try to use archetype policy?
            return collectionRefTarget.getName();
        }
        return null;
    }

    public static ItemVisibility checkShadowActivationAndPasswordVisibility(ItemWrapper<?, ?> itemWrapper,
            ShadowType shadowType) {
        ObjectReferenceType resourceRef = shadowType.getResourceRef();
        if (resourceRef == null) {
            //TODO: what to return if we don't have resource available?
            return ItemVisibility.AUTO;
        }
        PrismObject<ResourceType> resource = resourceRef.asReferenceValue().getObject();
        if (resource == null) {
            //TODO: what to return if we don't have resource available?
            return ItemVisibility.AUTO;
        }
        ResourceType resourceType = resource.asObjectable();

        CompositeRefinedObjectClassDefinition ocd = null;

        try {
            RefinedResourceSchema resourceSchema = RefinedResourceSchema.getRefinedSchema(resource);
            ocd = resourceSchema.determineCompositeObjectClassDefinition(shadowType.asPrismObject());
        } catch (SchemaException e) {
            LOGGER.error("Cannot find refined definition for {} in {}", shadowType, resource);
        }
        ResourceObjectTypeDefinitionType resourceObjectTypeDefinitionType = ResourceTypeUtil.findObjectTypeDefinition(resource, shadowType.getKind(), shadowType.getIntent());

        if (SchemaConstants.PATH_ACTIVATION.equivalent(itemWrapper.getPath())) {
            if (ResourceTypeUtil.isActivationCapabilityEnabled(resourceType, resourceObjectTypeDefinitionType)) {
                return ItemVisibility.AUTO;
            } else {
                return ItemVisibility.HIDDEN;
            }
        }

        if (SchemaConstants.PATH_ACTIVATION_ADMINISTRATIVE_STATUS.equivalent(itemWrapper.getPath())) {
            if (ResourceTypeUtil.isActivationStatusCapabilityEnabled(resourceType, resourceObjectTypeDefinitionType)) {
                return ItemVisibility.AUTO;
            } else {
                return ItemVisibility.HIDDEN;
            }
        }

        if (SchemaConstants.PATH_ACTIVATION_LOCKOUT_STATUS.equivalent(itemWrapper.getPath())) {
            if (ResourceTypeUtil.isActivationLockoutStatusCapabilityEnabled(resourceType, resourceObjectTypeDefinitionType)) {
                return ItemVisibility.AUTO;
            } else {
                return ItemVisibility.HIDDEN;
            }
        }

        if (SchemaConstants.PATH_ACTIVATION_VALID_FROM.equivalent(itemWrapper.getPath())) {
            if (ResourceTypeUtil.isActivationValidityFromCapabilityEnabled(resourceType, resourceObjectTypeDefinitionType)) {
                return ItemVisibility.AUTO;
            } else {
                return ItemVisibility.HIDDEN;
            }
        }

        if (SchemaConstants.PATH_ACTIVATION_VALID_TO.equivalent(itemWrapper.getPath())) {
            if (ResourceTypeUtil.isActivationValidityToCapabilityEnabled(resourceType, resourceObjectTypeDefinitionType)) {
                return ItemVisibility.AUTO;
            } else {
                return ItemVisibility.HIDDEN;
            }
        }

        if (SchemaConstants.PATH_PASSWORD.equivalent(itemWrapper.getPath())) {
            if (ResourceTypeUtil.isPasswordCapabilityEnabled(resourceType, resourceObjectTypeDefinitionType)) {
                return ItemVisibility.AUTO;
            } else {
                return ItemVisibility.HIDDEN;
            }
        }

        if (ShadowType.F_ASSOCIATION.equivalent(itemWrapper.getPath())) {
            if (ocd != null && CollectionUtils.isNotEmpty(ocd.getAssociationDefinitions())) {
                return ItemVisibility.AUTO;
            } else {
                return ItemVisibility.HIDDEN;
            }
        }

        return ItemVisibility.AUTO;

    }

    public static boolean isActivationSupported(ShadowType shadowType) {
        ObjectReferenceType resourceRef = shadowType.getResourceRef();
        if (resourceRef == null) {
            //TODO: what to return if we don't have resource available?
            return true;
        }
        PrismObject<ResourceType> resource = resourceRef.asReferenceValue().getObject();
        if (resource == null) {
            //TODO: what to return if we don't have resource available?
            return true;
        }

        ResourceObjectTypeDefinitionType resourceObjectTypeDefinitionType = ResourceTypeUtil.findObjectTypeDefinition(resource, shadowType.getKind(), shadowType.getIntent());

        return ResourceTypeUtil.isActivationCapabilityEnabled(resource.asObjectable(), resourceObjectTypeDefinitionType);

    }

    public static boolean isPasswordSupported(ShadowType shadowType) {
        ObjectReferenceType resourceRef = shadowType.getResourceRef();
        if (resourceRef == null) {
            //TODO: what to return if we don't have resource available?
            return true;
        }
        PrismObject<ResourceType> resource = resourceRef.asReferenceValue().getObject();
        if (resource == null) {
            //TODO: what to return if we don't have resource available?
            return true;
        }

        ResourceObjectTypeDefinitionType resourceObjectTypeDefinitionType = ResourceTypeUtil.findObjectTypeDefinition(resource, shadowType.getKind(), shadowType.getIntent());

        return ResourceTypeUtil.isPasswordCapabilityEnabled(resource.asObjectable(), resourceObjectTypeDefinitionType);

    }

    public static boolean isAssociationSupported(ShadowType shadowType) {
        ObjectReferenceType resourceRef = shadowType.getResourceRef();
        if (resourceRef == null) {
            //TODO: what to return if we don't have resource available?
            return true;
        }
        PrismObject<ResourceType> resource = resourceRef.asReferenceValue().getObject();
        if (resource == null) {
            //TODO: what to return if we don't have resource available?
            return true;
        }

        CompositeRefinedObjectClassDefinition ocd = null;

        try {
            RefinedResourceSchema resourceSchema = RefinedResourceSchema.getRefinedSchema(resource);
            ocd = resourceSchema.determineCompositeObjectClassDefinition(shadowType.asPrismObject());
        } catch (SchemaException e) {
            LOGGER.error("Cannot find refined definition for {} in {}", shadowType, resource);
        }

        if (ocd == null) {
            return false;
        }

        return CollectionUtils.isNotEmpty(ocd.getAssociationDefinitions());
    }

    public static void toggleResourceMaintenance(@NotNull PrismObject<ResourceType> resource, String operation, AjaxRequestTarget target, PageBase pageBase) {
        AdministrativeAvailabilityStatusType resourceAdministrativeAvailabilityStatus = ResourceTypeUtil.getAdministrativeAvailabilityStatus(resource.asObjectable());
        AdministrativeAvailabilityStatusType finalStatus = AdministrativeAvailabilityStatusType.MAINTENANCE; // default new value for existing null

        if (resourceAdministrativeAvailabilityStatus != null) {
            switch (resourceAdministrativeAvailabilityStatus) {
                case MAINTENANCE:
                    finalStatus = AdministrativeAvailabilityStatusType.OPERATIONAL;
                    break;
                case OPERATIONAL:
                    finalStatus = AdministrativeAvailabilityStatusType.MAINTENANCE;
                    break;
            }
        }

        switchResourceMaintenance(resource, operation, target, pageBase, finalStatus);
    }

    public static void switchResourceMaintenance(@NotNull PrismObject<ResourceType> resource, String operation, AjaxRequestTarget target, PageBase pageBase, AdministrativeAvailabilityStatusType mode) {
        Task task = pageBase.createSimpleTask(operation);
        OperationResult parentResult = new OperationResult(operation);

        try {
            ObjectDelta<ResourceType> objectDelta = pageBase.getPrismContext().deltaFactory().object()
                    .createModificationReplaceProperty(ResourceType.class, resource.getOid(), ItemPath.create(ResourceType.F_ADMINISTRATIVE_OPERATIONAL_STATE,
                            new QName("administrativeAvailabilityStatus")), mode);

            pageBase.getModelService().executeChanges(MiscUtil.createCollection(objectDelta), null, task, parentResult);

        } catch (ObjectAlreadyExistsException | ObjectNotFoundException | SchemaException
                | ExpressionEvaluationException | CommunicationException | ConfigurationException
                | PolicyViolationException | SecurityViolationException e) {
            LoggingUtils.logUnexpectedException(LOGGER, "Error changing resource administrative operational state", e);
            parentResult.recordFatalError(pageBase.createStringResource("pageResource.setMaintenance.failed").getString(), e);
        }

        parentResult.computeStatus();
        pageBase.showResult(parentResult, "pageResource.setMaintenance.failed");
        target.add(pageBase.getFeedbackPanel());
    }

    public static void refreshResourceSchema(@NotNull PrismObject<ResourceType> resource, String operation, AjaxRequestTarget target, PageBase pageBase) {
        Task task = pageBase.createSimpleTask(operation);
        OperationResult parentResult = new OperationResult(operation);

        try {
            ResourceUtils.deleteSchema(resource, pageBase.getModelService(), pageBase.getPrismContext(), task, parentResult);
            pageBase.getModelService().testResource(resource.getOid(), task);                    // try to load fresh scehma
        } catch (ObjectAlreadyExistsException | ObjectNotFoundException | SchemaException
                | ExpressionEvaluationException | CommunicationException | ConfigurationException
                | PolicyViolationException | SecurityViolationException e) {
            LoggingUtils.logUnexpectedException(LOGGER, "Error refreshing resource schema", e);
            parentResult.recordFatalError(pageBase.createStringResource("WebComponentUtil.message.refreshResourceSchema.fatalError").getString(), e);
        }

        parentResult.computeStatus();
        pageBase.showResult(parentResult, "pageResource.refreshSchema.failed");
        target.add(pageBase.getFeedbackPanel());
    }

    public static List<QName> getCategoryRelationChoices(AreaCategoryType category, List<RelationDefinitionType> defList) {
        List<QName> relationsList = new ArrayList<>();
        defList.sort(new Comparator<RelationDefinitionType>() {
            @Override
            public int compare(RelationDefinitionType rD1, RelationDefinitionType rD2) {
                if (rD1 == null || rD2 == null) {
                    return 0;
                }
                RelationKindType rK1 = rD1.getDefaultFor() != null ? rD1.getDefaultFor() : getHighestRelationKind(rD1.getKind());
                RelationKindType rK2 = rD2.getDefaultFor() != null ? rD2.getDefaultFor() : getHighestRelationKind(rD2.getKind());
                int int1 = rK1 != null ? rK1.ordinal() : 100;
                int int2 = rK2 != null ? rK2.ordinal() : 100;
                int compare = Integer.compare(int1, int2);
                if (compare == 0) {
                    if (rD1.getDisplay() == null || rD1.getDisplay().getLabel() == null
                            || rD2.getDisplay() == null || rD2.getDisplay().getLabel() == null) {
                        return compare;
                    }
                    String display1 = getTranslatedPolyString(rD1.getDisplay().getLabel());
                    String display2 = getTranslatedPolyString(rD2.getDisplay().getLabel());
                    return String.CASE_INSENSITIVE_ORDER.compare(display1, display2);
                }
                return compare;
            }
        });
        defList.forEach(def -> {
            if (def.getCategory() != null && def.getCategory().contains(category)) {
                relationsList.add(def.getRef());
            }
        });
        return relationsList;
    }

    public static List<QName> getCategoryRelationChoices(AreaCategoryType category, ModelServiceLocator pageBase) {
        return getCategoryRelationChoices(category, getRelationDefinitions(pageBase));
    }

    private static RelationKindType getHighestRelationKind(List<RelationKindType> kinds) {
        RelationKindType ret = null;
        for (RelationKindType kind : kinds) {
            if (ret == null || ret.ordinal() < kind.ordinal()) {
                ret = kind;
            }
        }
        return ret;
    }

    public static List<QName> getAllRelations(ModelServiceLocator pageBase) {
        List<RelationDefinitionType> allRelationDefinitions = getRelationDefinitions(pageBase);
        List<QName> allRelationsQName = new ArrayList<>(allRelationDefinitions.size());
        allRelationDefinitions.forEach(relation -> allRelationsQName.add(relation.getRef()));
        return allRelationsQName;
    }

    @NotNull
    public static List<RelationDefinitionType> getRelationDefinitions(ModelServiceLocator pageBase) {
        return pageBase.getModelInteractionService().getRelationDefinitions();
    }

    public static RelationDefinitionType getRelationDefinition(QName relation) {
        return getRelationRegistry().getRelationDefinition(relation);
    }

    public static List<String> prepareAutoCompleteList(LookupTableType lookupTable, String input,
            LocalizationService localizationService) {
        List<String> values = new ArrayList<>();

        if (lookupTable == null) {
            return values;
        }

        List<LookupTableRowType> rows = lookupTable.getRow();

        if (input == null || input.isEmpty()) {
            for (LookupTableRowType row : rows) {

                PolyString polystring = null;
                if (row.getLabel() != null) {
                    polystring = setTranslateToPolystring(row);
                }
                values.add(localizationService.translate(polystring, getCurrentLocale(), true));
            }
        } else {
            for (LookupTableRowType row : rows) {
                if (row.getLabel() == null) {
                    continue;
                }
                PolyString polystring = setTranslateToPolystring(row);
                String rowLabel = localizationService.translate(polystring, getCurrentLocale(), true);
                if (rowLabel != null && rowLabel.toLowerCase().contains(input.toLowerCase())) {
                    values.add(rowLabel);
                }
            }
        }
        return values;
    }

    private static PolyString setTranslateToPolystring(LookupTableRowType row) {
        PolyString polystring = row.getLabel().toPolyString();
        return setTranslateToPolystring(polystring);
    }

    private static PolyString setTranslateToPolystring(PolyString polystring) {
        if (org.apache.commons.lang3.StringUtils.isNotBlank(polystring.getOrig())) {
            if (polystring.getTranslation() == null) {
                PolyStringTranslationType translation = new PolyStringTranslationType();
                translation.setKey(polystring.getOrig());
                if (org.apache.commons.lang3.StringUtils.isBlank(translation.getFallback())) {
                    translation.setFallback(polystring.getOrig());
                }
                polystring.setTranslation(translation);
            } else if (org.apache.commons.lang3.StringUtils.isNotBlank(polystring.getTranslation().getKey())) {
                polystring.getTranslation().setKey(polystring.getOrig());
                if (org.apache.commons.lang3.StringUtils.isBlank(polystring.getTranslation().getFallback())) {
                    polystring.getTranslation().setFallback(polystring.getOrig());
                }
            }
        }
        return polystring;
    }

    public static DropDownChoice<Boolean> createTriStateCombo(String id, IModel<Boolean> model) {
        final IChoiceRenderer<Boolean> renderer = new IChoiceRenderer<Boolean>() {

            @Override
            public Boolean getObject(String id, IModel<? extends List<? extends Boolean>> choices) {
                return id != null ? choices.getObject().get(Integer.parseInt(id)) : null;
            }

            @Override
            public String getDisplayValue(Boolean object) {
                String key;
                if (object == null) {
                    key = KEY_BOOLEAN_NULL;
                } else {
                    key = object ? KEY_BOOLEAN_TRUE : KEY_BOOLEAN_FALSE;
                }

                StringResourceModel model = PageBase.createStringResourceStatic(null, key);

                return model.getString();
            }

            @Override
            public String getIdValue(Boolean object, int index) {
                return Integer.toString(index);
            }
        };

        DropDownChoice<Boolean> dropDown = new DropDownChoice<Boolean>(id, model, createChoices(), renderer) {

            @Override
            protected CharSequence getDefaultChoice(String selectedValue) {
                StringResourceModel model = PageBase.createStringResourceStatic(null, KEY_BOOLEAN_NULL);

                return model.getString();
            }
        };
        dropDown.setNullValid(true);

        return dropDown;
    }

    public static boolean isAllNulls(Iterable<?> array) {
        return StreamSupport.stream(array.spliterator(), true).allMatch(o -> o == null);
    }

    public static ObjectFilter createAssociationShadowRefFilter(
            RefinedAssociationDefinition refinedAssociationDefinition,
            PrismContext prismContext, String resourceOid) {
        S_FilterEntryOrEmpty atomicFilter = prismContext.queryFor(ShadowType.class);
        List<ObjectFilter> orFilterClauses = new ArrayList<>();
        refinedAssociationDefinition.getIntents()
                .forEach(intent -> orFilterClauses.add(atomicFilter.item(ShadowType.F_INTENT).eq(intent).buildFilter()));
        OrFilter intentFilter = prismContext.queryFactory().createOr(orFilterClauses);

        AndFilter filter = (AndFilter) atomicFilter.item(ShadowType.F_KIND).eq(refinedAssociationDefinition.getKind()).and()
                .item(ShadowType.F_RESOURCE_REF).ref(resourceOid, ResourceType.COMPLEX_TYPE).buildFilter();
        filter.addCondition(intentFilter);
        return filter;
    }

    private static IModel<List<Boolean>> createChoices() {
        return (IModel<List<Boolean>>) () -> {
            List<Boolean> list = new ArrayList<>();
            list.add(null);
            list.add(Boolean.TRUE);
            list.add(Boolean.FALSE);

            return list;
        };
    }

    public static Class<?> getPreviousPageClass(PageBase parentPage) {
        List<Breadcrumb> breadcrumbs = parentPage.getBreadcrumbs();
        if (breadcrumbs == null || breadcrumbs.size() < 2) {
            return null;
        }
        Breadcrumb previousBreadcrumb = breadcrumbs.get(breadcrumbs.size() - 2);
        Class<?> page = null;
        if (previousBreadcrumb instanceof BreadcrumbPageClass) {
            page = ((BreadcrumbPageClass) previousBreadcrumb).getPage();
        } else if (previousBreadcrumb instanceof BreadcrumbPageInstance) {
            page = ((BreadcrumbPageInstance) previousBreadcrumb).getPage().getClass();
        }
        return page;
    }

    @NotNull
    public static List<InlineMenuItem> createMenuItemsFromActions(@NotNull List<GuiActionType> actions, String operation,
            PageBase pageBase, @NotNull Supplier<Collection<? extends ObjectType>> selectedObjectsSupplier) {
        List<InlineMenuItem> menuItems = new ArrayList<>();
        actions.forEach(action -> {
            if (action.getTaskTemplateRef() == null) {
                return;
            }
            String templateOid = action.getTaskTemplateRef().getOid();
            if (StringUtils.isEmpty(templateOid)) {
                return;
            }
            String label = action.getDisplay() != null && PolyStringUtils.isNotEmpty(action.getDisplay().getLabel()) ?
                    action.getDisplay().getLabel().getOrig() : action.getName();
            menuItems.add(new InlineMenuItem(Model.of(label)) {
                private static final long serialVersionUID = 1L;

                @Override
                public InlineMenuItemAction initAction() {
                    return new InlineMenuItemAction() {
                        private static final long serialVersionUID = 1L;

                        @Override
                        public void onClick(AjaxRequestTarget target) {
                            OperationResult result = new OperationResult(operation);
                            try {
                                Collection<String> oids = CollectionUtils.emptyIfNull(selectedObjectsSupplier.get())
                                        .stream()
                                        .filter(o -> o.getOid() != null)
                                        .map(o -> o.getOid())
                                        .collect(Collectors.toSet());
                                if (!oids.isEmpty()) {
                                    Map<QName, Object> extensionValues = prepareExtensionValues(oids);
                                    TaskType executorTask = pageBase.getModelInteractionService().submitTaskFromTemplate(
                                            templateOid, extensionValues, pageBase.createSimpleTask(operation), result);
                                    result.recordInProgress(); // this should be probably have been done in submitTaskFromTemplate
                                    result.setBackgroundTaskOid(executorTask.getOid());
                                } else {
                                    result.recordWarning(pageBase.createStringResource("WebComponentUtil.message.createMenuItemsFromActions.warning").getString());
                                }
                            } catch (Exception ex) {
                                result.recordFatalError(result.getOperation(), ex);
                                target.add(pageBase.getFeedbackPanel());
                            } finally {
                                pageBase.showResult(result);
                                target.add(pageBase.getFeedbackPanel());
                            }
                        }
                    };
                }

                /**
                 * Extension values are task-dependent. Therefore, in the future we will probably make
                 * this behaviour configurable. For the time being we assume that the task template will be
                 * of "iterative task handler" type and so it will expect mext:objectQuery extension property.
                 */

                @NotNull
                private Map<QName, Object> prepareExtensionValues(Collection<String> oids) throws SchemaException {
                    Map<QName, Object> extensionValues = new HashMap<>();
                    PrismContext prismContext = pageBase.getPrismContext();
                    ObjectQuery objectQuery = prismContext.queryFor(ObjectType.class)
                            .id(oids.toArray(new String[0]))
                            .build();
                    QueryType queryBean = pageBase.getQueryConverter().createQueryType(objectQuery);
                    extensionValues.put(SchemaConstants.MODEL_EXTENSION_OBJECT_QUERY, queryBean);
                    return extensionValues;
                }
            });
        });
        return menuItems;
    }

    @SuppressWarnings("unused")
    public static RelationRegistry getStaticallyProvidedRelationRegistry() {
        return staticallyProvidedRelationRegistry;
    }

    public static ObjectFilter getAssignableRolesFilter(PrismObject<? extends FocusType> focusObject, Class<? extends AbstractRoleType> type, AssignmentOrder assignmentOrder,
            OperationResult result, Task task, PageBase pageBase) {
        return getAssignableRolesFilter(focusObject, type, null, assignmentOrder, result, task, pageBase);
    }

    public static ObjectFilter getAssignableRolesFilter(PrismObject<? extends FocusType> focusObject, Class<? extends AbstractRoleType> type,
            QName relation, AssignmentOrder assignmentOrder,
            OperationResult result, Task task, PageBase pageBase) {
        ObjectFilter filter = null;
        LOGGER.debug("Loading objects which can be assigned");
        try {
            ModelInteractionService mis = pageBase.getModelInteractionService();
            RoleSelectionSpecification roleSpec =
                    mis.getAssignableRoleSpecification(focusObject, type, assignmentOrder.getOrder(), task, result);
            filter = roleSpec.getGlobalFilter();
            if (relation != null) {
                ObjectFilter relationFilter = roleSpec.getRelationFilter(relation);
                if (filter == null) {
                    return relationFilter;
                } else if (relationFilter == null) {
                    return filter;
                } else {
                    return pageBase.getPrismContext().queryFactory().createOr(filter, relationFilter);
                }
            }
        } catch (Exception ex) {
            LoggingUtils.logUnexpectedException(LOGGER, "Couldn't load available roles", ex);
            result.recordFatalError(pageBase.createStringResource("WebComponentUtil.message.getAssignableRolesFilter.fatalError").getString(), ex);
        } finally {
            result.recomputeStatus();
        }
        if (!result.isSuccess() && !result.isHandledError()) {
            pageBase.showResult(result);
        }
        return filter;
    }

    public static Behavior getSubmitOnEnterKeyDownBehavior(String submitButtonAboutAttribute) {
        return new Behavior() {

            private static final long serialVersionUID = 1L;

            @Override
            public void bind(Component component) {
                super.bind(component);

                component.add(AttributeModifier.replace("onkeydown",
                        Model.of("if(event.keyCode == 13) {"
                                + "event.die();"
                                + "$('[about=\"" + submitButtonAboutAttribute + "\"]').click();"
                                + "}")));
            }
        };
    }

    public static List<QName> getAssignableRelationsList(PrismObject<? extends FocusType> focusObject, Class<? extends AbstractRoleType> type,
            AssignmentOrder assignmentOrder,
            OperationResult result, Task task, PageBase pageBase) {
        List<QName> relationsList = null;
        LOGGER.debug("Loading assignable relations list");
        try {
            ModelInteractionService mis = pageBase.getModelInteractionService();
            RoleSelectionSpecification roleSpec =
                    mis.getAssignableRoleSpecification(focusObject, type, assignmentOrder.getOrder(), task, result);
            relationsList = roleSpec != null && roleSpec.getGlobalFilter() == null && roleSpec.getRelationMap() != null ?
                    new ArrayList<QName>(roleSpec.getRelationMap().keySet()) : null;
        } catch (Exception ex) {
            LoggingUtils.logUnexpectedException(LOGGER, "Couldn't load assignable relations list", ex);
            result.recordFatalError(pageBase.createStringResource("WebComponentUtil.message.getAssignableRelationsList.fatalError").getString(), ex);
        } finally {
            result.recomputeStatus();
        }
        if (!result.isSuccess() && !result.isHandledError()) {
            pageBase.showResult(result);
        }
        return relationsList;
    }

    public static String getReferenceObjectTextValue(ObjectReferenceType ref, PrismReferenceDefinition referenceDef, PageBase pageBase) {
        if (ref == null) {
            return "";
        }
        StringBuilder sb = new StringBuilder();
        if (ref.getObject() != null) {
            sb.append(WebComponentUtil.getTranslatedPolyString(ref.getObject().getName()));
        } else if (ref.getTargetName() != null && StringUtils.isNotEmpty(ref.getTargetName().getOrig())) {
            sb.append(WebComponentUtil.getTranslatedPolyString(ref.getTargetName()));
        }
        if (StringUtils.isNotEmpty(ref.getOid())) {
            if (sb.length() > 0) {
                sb.append("; ");
            }
            sb.append(pageBase.createStringResource("ReferencePopupPanel.oid").getString());
            sb.append(ref.getOid());
        }
        if (ref.getRelation() != null) {
            if (sb.length() > 0) {
                sb.append("; ");
            }
            sb.append(pageBase.createStringResource("ReferencePopupPanel.relation").getString());
            sb.append(ref.getRelation().getLocalPart());
        }
        if (ref.getType() != null) {
            if (sb.length() > 0) {
                sb.append("; ");
            }
            if (referenceDef != null) {
                List<QName> supportedTypes = createSupportedTargetTypeList(referenceDef.getTargetTypeName());
                if (supportedTypes != null && supportedTypes.size() > 1) {
                    sb.append(ref.getType().getLocalPart());
                }
            } else {
                sb.append(ref.getType().getLocalPart());
            }
        }
        return sb.toString();
    }

    public static String formatDurationWordsForLocal(long durationMillis, boolean suppressLeadingZeroElements,
            boolean suppressTrailingZeroElements, PageBase pageBase) {

        String duration = formatDuration(durationMillis, suppressLeadingZeroElements, suppressTrailingZeroElements);
//        String duration = DurationFormatUtils.formatDurationWords(durationMillis, suppressLeadingZeroElements, suppressTrailingZeroElements);

        duration = StringUtils.replaceOnce(duration, "seconds", pageBase.createStringResource("WebComponentUtil.formatDurationWordsForLocal.seconds").getString());
        duration = StringUtils.replaceOnce(duration, "minutes", pageBase.createStringResource("WebComponentUtil.formatDurationWordsForLocal.minutes").getString());
        duration = StringUtils.replaceOnce(duration, "hours", pageBase.createStringResource("WebComponentUtil.formatDurationWordsForLocal.hours").getString());
        duration = StringUtils.replaceOnce(duration, "days", pageBase.createStringResource("WebComponentUtil.formatDurationWordsForLocal.days").getString());
        duration = StringUtils.replaceOnce(duration, "second", pageBase.createStringResource("WebComponentUtil.formatDurationWordsForLocal.second").getString());
        duration = StringUtils.replaceOnce(duration, "minute", pageBase.createStringResource("WebComponentUtil.formatDurationWordsForLocal.minute").getString());
        duration = StringUtils.replaceOnce(duration, "hour", pageBase.createStringResource("WebComponentUtil.formatDurationWordsForLocal.hour").getString());
        duration = StringUtils.replaceOnce(duration, "day", pageBase.createStringResource("WebComponentUtil.formatDurationWordsForLocal.day").getString());

        return duration;
    }

    private static String formatDuration(long durationMillis, boolean suppressLeadingZeroElements,
            boolean suppressTrailingZeroElements) {
        String duration = DurationFormatUtils.formatDuration(durationMillis, "d' days 'H' hours 'm' minutes 's' seconds 'S' miliseconds'");
        String tmp;
        if (suppressLeadingZeroElements) {
            duration = " " + duration;
            tmp = StringUtils.replaceOnce(duration, " 0 days", "");
            if (tmp.length() != duration.length()) {
                duration = tmp;
                tmp = StringUtils.replaceOnce(tmp, " 0 hours", "");
                if (tmp.length() != duration.length()) {
                    duration = tmp;
                    tmp = StringUtils.replaceOnce(tmp, " 0 minutes", "");
                    if (tmp.length() != duration.length()) {
                        tmp = StringUtils.replaceOnce(tmp, " 0 seconds", "");
                        duration = tmp;
                        if (tmp.length() != tmp.length()) {
                            duration = StringUtils.replaceOnce(tmp, " 0 miliseconds", "");
                        }
                    }

                }
            }

            if (!duration.isEmpty()) {
                duration = duration.substring(1);
            }
        }

        if (suppressTrailingZeroElements) {
            tmp = StringUtils.replaceOnce(duration, " 000 miliseconds", "");
            if (tmp.length() != duration.length()) {
                duration = tmp;
                tmp = StringUtils.replaceOnce(duration, " 0 seconds", "");
                if (tmp.length() != duration.length()) {
                    duration = tmp;
                    tmp = StringUtils.replaceOnce(tmp, " 0 minutes", "");
                    if (tmp.length() != duration.length()) {
                        duration = tmp;
                        tmp = StringUtils.replaceOnce(tmp, " 0 hours", "");
                        if (tmp.length() != duration.length()) {
                            duration = StringUtils.replaceOnce(tmp, " 0 days", "");
                        }
                    }
                }
            }
        }

        duration = " " + duration;
        duration = StringUtils.replaceOnce(duration, " 1 miliseconds", " 1 milisecond");
        duration = StringUtils.replaceOnce(duration, " 1 seconds", " 1 second");
        duration = StringUtils.replaceOnce(duration, " 1 minutes", " 1 minute");
        duration = StringUtils.replaceOnce(duration, " 1 hours", " 1 hour");
        duration = StringUtils.replaceOnce(duration, " 1 days", " 1 day");
        duration = duration.trim();

        //not a perfect solution, but w.g we don't want to show 012ms but rather 12ms, won't work for 001ms.. this will be still 01ms :)
        if (duration.startsWith("0")) {
            duration = duration.substring(1);
        }
        return duration;
    }

    public static List<QName> loadResourceObjectClassValues(ResourceType resource, PageBase pageBase) {
        try {
            ResourceSchema schema = RefinedResourceSchemaImpl.getResourceSchema(resource, pageBase.getPrismContext());
            if (schema != null) {
                return schema.getObjectClassList();
            }
        } catch (SchemaException | RuntimeException e) {
            LoggingUtils.logUnexpectedException(LOGGER, "Couldn't load object class list from resource.", e);
            pageBase.error("Couldn't load object class list from resource.");
        }
        return new ArrayList<>();
    }

    public static List<RefinedAssociationDefinition> getRefinedAssociationDefinition(ResourceType resource, ShadowKindType kind, String intent) {
        List<RefinedAssociationDefinition> associationDefinitions = new ArrayList<>();

        try {

            if (resource == null) {
                return associationDefinitions;
            }
            RefinedResourceSchema refinedResourceSchema = RefinedResourceSchema.getRefinedSchema(resource.asPrismObject());
            RefinedObjectClassDefinition oc = refinedResourceSchema.getRefinedDefinition(kind, intent);
            if (oc == null) {
                LOGGER.debug("Association for {}/{} not supported by resource {}", kind, intent, resource);
                return associationDefinitions;
            }
            associationDefinitions.addAll(oc.getAssociationDefinitions());

            if (CollectionUtils.isEmpty(associationDefinitions)) {
                LOGGER.debug("Association for {}/{} not supported by resource {}", kind, intent, resource);
                return associationDefinitions;
            }
        } catch (Exception ex) {
            LOGGER.error("Association for {}/{} not supported by resource {}: {}", kind, intent, resource, ex.getLocalizedMessage());
        }
        return associationDefinitions;
    }

    public static String getAssociationDisplayName(RefinedAssociationDefinition assocDef) {
        if (assocDef == null) {
            return "";
        }
        StringBuilder sb = new StringBuilder();
        if (assocDef.getDisplayName() != null) {
            sb.append(assocDef.getDisplayName()).append(", ");
        }
        if (assocDef.getResourceObjectAssociationType() != null && assocDef.getResourceObjectAssociationType().getRef() != null) {
            sb.append("ref: ").append(assocDef.getResourceObjectAssociationType().getRef().getItemPath().toString());
        }
        return sb.toString();
    }

    @Deprecated
    public static ExpressionType getAssociationExpression(PrismContainerValueWrapper<AssignmentType> assignmentValueWrapper, PageBase pageBase) {
        return getAssociationExpression(assignmentValueWrapper, false, null, pageBase);
    }

    //TODO refactor..
    @Deprecated
    public static ExpressionType getAssociationExpression(PrismContainerValueWrapper<AssignmentType> assignmentValueWrapper,
            boolean createIfNotExist, PrismContext prismContext, PageBase pageBase) {
        if (assignmentValueWrapper == null) {
            return null;
        }
        if (createIfNotExist && prismContext == null) {
            throw new IllegalArgumentException("createIfNotExist is set but prismContext is null");
        }
        PrismContainerWrapper<ResourceObjectAssociationType> association;
        try {
            association = assignmentValueWrapper
                    .findContainer(ItemPath.create(AssignmentType.F_CONSTRUCTION, ConstructionType.F_ASSOCIATION));
        } catch (SchemaException e) {
            LOGGER.error("Cannot find association wrapper, reason: {}", e.getMessage(), e);
            pageBase.getSession().error("Cannot find association wrapper, reason: " + e.getMessage());
            return null;
        }

        if (association == null || association.getValues() == null || association.getValues().size() == 0) {
            return null;
        }
        PrismContainerValueWrapper<ResourceObjectAssociationType> associationValueWrapper = association.getValues().get(0);
        PrismPropertyWrapper<ExpressionType> expressionWrapper;
        try {
            expressionWrapper = associationValueWrapper.findProperty(ItemPath.create(ResourceObjectAssociationType.F_OUTBOUND, MappingType.F_EXPRESSION));
        } catch (SchemaException e) {
            LOGGER.error("Cannot find expression wrapper, reason: {}", e.getMessage(), e);
            pageBase.getSession().error("Cannot find expression wrapper, reason: " + e.getMessage());
            return null;
        }

        if (expressionWrapper == null) {
            return null;
        }
        List<PrismPropertyValueWrapper<ExpressionType>> expressionValues = expressionWrapper.getValues();
        if (expressionValues == null || expressionValues.size() == 0) {
            return null;
        }
        try {
            ExpressionType expression = expressionValues.get(0).getRealValue();
            if (expression == null && createIfNotExist) {
                expression = new ExpressionType();
                PrismPropertyValue<ExpressionType> exp = prismContext.itemFactory().createPropertyValue(expression);
                WrapperContext context = new WrapperContext(null, null);
                PrismPropertyValueWrapper<ExpressionType> val = (PrismPropertyValueWrapper<ExpressionType>) pageBase
                        .createValueWrapper(expressionWrapper, exp, ValueStatus.ADDED, context);
                // ValueWrapperOld<ExpressionType> val = new
                // ValueWrapperOld<>(expressionWrapper, exp, prismContext);
                expressionValues.remove(0);
                expressionValues.add(0, val);
            }
        } catch (SchemaException e) {
            // TODO erro handling
            return null;
        }
        return expressionValues.get(0).getRealValue();
    }

    public static PrismObject<ResourceType> getConstructionResource(ConstructionType construction, String operation, PageBase pageBase) {
        ObjectReferenceType resourceRef = construction.getResourceRef();
        if (resourceRef.asReferenceValue().getObject() != null) {
            return resourceRef.asReferenceValue().getObject();
        }
        OperationResult result = new OperationResult(operation);
        Task task = pageBase.createSimpleTask(operation);
        return WebModelServiceUtils.resolveReferenceNoFetch(resourceRef, pageBase, task, result);
    }

    public static <O extends ObjectType> ArchetypePolicyType getArchetypeSpecification(PrismObject<O> object, ModelServiceLocator locator) {
        if (object == null) {
            return null;
        }

        OperationResult result = new OperationResult("loadArchetypeSpecificationFor" + getName(object));

        if (!object.canRepresent(AssignmentHolderType.class)) {
            return null;
        }
        ArchetypePolicyType spec = null;
        try {
            if (ArchetypeType.class.equals(object.getCompileTimeClass())) {
                spec = locator.getModelInteractionService().mergeArchetypePolicies((PrismObject<ArchetypeType>) object, result);
            } else {
                spec = locator.getModelInteractionService().determineArchetypePolicy((PrismObject<? extends AssignmentHolderType>) object, result);
            }
        } catch (SchemaException | ConfigurationException ex) {
            result.recordPartialError(ex.getLocalizedMessage());
            LOGGER.error("Cannot load ArchetypeInteractionSpecification for object {}: {}", object, ex.getLocalizedMessage());
        }
        return spec;
    }

    public static String getIconCssClass(DisplayType displayType) {
        if (displayType == null || displayType.getIcon() == null) {
            return "";
        }
        return displayType.getIcon().getCssClass();
    }

    public static String getIconColor(DisplayType displayType) {
        if (displayType == null || displayType.getIcon() == null) {
            return "";
        }
        return displayType.getIcon().getColor();
    }

    public static String getDisplayTypeTitle(DisplayType displayType) {
        if (displayType == null || displayType.getTooltip() == null) {
            return "";
        }
        return displayType.getTooltip().getOrig();
    }

    public static <O extends ObjectType> DisplayType getDisplayTypeForObject(PrismObject<O> obj, OperationResult result, PageBase pageBase) {
        if (obj == null) {
            return null;
        }

        return getDisplayTypeForObject(obj.asObjectable(), result, pageBase);
    }

    public static <O extends ObjectType> DisplayType getDisplayTypeForObject(O obj, OperationResult result, PageBase pageBase) {
        if (obj == null) {
            return null;
        }
        DisplayType displayType = WebComponentUtil.getArchetypePolicyDisplayType(obj.asPrismObject(), pageBase);

        if (displayType == null) {
            displayType = WebComponentUtil.createDisplayType(createDefaultIcon(obj.asPrismObject()),
                    "", ColumnUtils.getIconColumnTitle(obj, result));
        }
        return displayType;
    }

    //TODO unify createAccountIcon with createCompositeIconForObject
    public static <O extends ObjectType> CompositedIcon createCompositeIconForObject(O obj, OperationResult result, PageBase pageBase) {
        if (obj instanceof ShadowType) {
            return createAccountIcon((ShadowType) obj, pageBase, true);
        }

        DisplayType basicIconDisplayType = getDisplayTypeForObject(obj, result, pageBase);
        CompositedIconBuilder iconBuilder = new CompositedIconBuilder();
        if (basicIconDisplayType == null) {
            return new CompositedIconBuilder().build();
        }
        //TODO trigger

        IconType lifecycleStateIcon = getIconForLifecycleState(obj);
        IconType activationStatusIcon = getIconForActivationStatus(obj);

        String iconColor = getIconColor(basicIconDisplayType);

        CompositedIconBuilder builder = iconBuilder.setBasicIcon(
                getIconCssClass(basicIconDisplayType), IconCssStyle.IN_ROW_STYLE)
                .appendColorHtmlValue(StringUtils.isNotEmpty(iconColor) ? iconColor : "");

        StringBuilder title = new StringBuilder(getOrigStringFromPolyOrEmpty(basicIconDisplayType.getTooltip()));
        if (lifecycleStateIcon != null) {
            builder.appendLayerIcon(lifecycleStateIcon, IconCssStyle.BOTTOM_LEFT_FOR_COLUMN_STYLE);  // TODO: do we really want to expect not null icon for layerIcon?
            appendLifecycleState(title, lifecycleStateIcon, obj, pageBase);
        }
        if (activationStatusIcon != null) {
            builder.appendLayerIcon(activationStatusIcon, IconCssStyle.BOTTOM_RIGHT_FOR_COLUMN_STYLE);
            appendActivationStatus(title, activationStatusIcon, obj, pageBase);
        }

        if (obj instanceof TaskType && TaskWorkStateUtil.isCoordinator((TaskType) obj)) {
            IconType icon = new IconType();
            icon.setCssClass(GuiStyleConstants.CLASS_OBJECT_NODE_ICON_COLORED);
            builder.appendLayerIcon(icon, IconCssStyle.BOTTOM_RIGHT_FOR_COLUMN_STYLE);
            if (title.length() > 0) {
                title.append("\n");
            }
            title.append(pageBase.createStringResource(TaskWorkStateUtil.getKind((TaskType) obj)).getString());
        }

        if (StringUtils.isNotEmpty(title.toString())) {
            builder.setTitle(title.toString());
        }
        return builder.build();
    }

    public static CompositedIcon createAccountIcon(ShadowType shadow, PageBase pageBase, boolean isColumn) {
        List<TriggerType> triggerType = shadow.getTrigger();
        String iconCssClass = WebComponentUtil.createShadowIcon(shadow.asPrismObject());
        CompositedIconBuilder builder = new CompositedIconBuilder();
        String title = createTriggerTooltip(triggerType, pageBase);
        if (StringUtils.isNotBlank(title)) {
            IconType icon = new IconType();
            icon.setCssClass("fa fa-clock-o " + GuiStyleConstants.BLUE_COLOR);
            if (isColumn) {
                builder.appendLayerIcon(icon, IconCssStyle.TOP_RIGHT_FOR_COLUMN_STYLE);
            } else {
                builder.appendLayerIcon(icon, IconCssStyle.TOP_RIGHT_STYLE);
            }

        }
        builder.setBasicIcon(iconCssClass, IconCssStyle.BOTTOM_RIGHT_FOR_COLUMN_STYLE);

        if (BooleanUtils.isTrue(shadow.isDead())) {
            IconType icon = new IconType();
            icon.setCssClass("fa fa-times-circle " + GuiStyleConstants.RED_COLOR);
            if (isColumn) {
                builder.appendLayerIcon(icon, IconCssStyle.BOTTOM_RIGHT_FOR_COLUMN_STYLE);
            } else {
                builder.appendLayerIcon(icon, IconCssStyle.BOTTOM_RIGHT_STYLE);
            }
            builder.setTitle(pageBase.createStringResource("FocusProjectionsTabPanel.deadShadow").getString()
                    + (StringUtils.isNotBlank(title) ? ("\n" + title) : ""));
            return builder.build();
        }

        if (shadow.getResourceRef() != null && shadow.getResourceRef().getObject() != null
                && !ResourceTypeUtil.isActivationCapabilityEnabled((ResourceType) shadow.getResourceRef().getObject().asObjectable(), null)) {
            IconType icon = new IconType();
            icon.setCssClass("fa fa-ban " + GuiStyleConstants.RED_COLOR);
            if (isColumn) {
                builder.appendLayerIcon(icon, IconCssStyle.BOTTOM_RIGHT_FOR_COLUMN_STYLE);
            } else {
                builder.appendLayerIcon(icon, IconCssStyle.BOTTOM_RIGHT_STYLE);
            }
            builder.setTitle(pageBase.createStringResource("accountIcon.activation.notSupported").getString()
                    + (StringUtils.isNotBlank(title) ? ("\n" + title) : ""));
            return builder.build();
        }

        ActivationType activation = shadow.getActivation();
        if (activation == null) {
            builder.setTitle(pageBase.createStringResource("accountIcon.activation.unknown").getString()
                    + (StringUtils.isNotBlank(title) ? ("\n" + title) : ""));
            appendUndefinedIcon(builder);
            return builder.build();
        }
        LockoutStatusType lockoutStatus = activation.getLockoutStatus();
        XMLGregorianCalendar lockoutExpirationTimestamp = activation.getLockoutExpirationTimestamp();
        if ((lockoutStatus != null && LockoutStatusType.LOCKED == lockoutStatus)
                || (lockoutExpirationTimestamp != null && pageBase.getClock().isPast((lockoutExpirationTimestamp)))) {
            IconType icon = new IconType();
            icon.setCssClass("fa fa-lock " + GuiStyleConstants.RED_COLOR);
            if (isColumn) {
                builder.appendLayerIcon(icon, IconCssStyle.BOTTOM_RIGHT_FOR_COLUMN_STYLE);
            } else {
                builder.appendLayerIcon(icon, IconCssStyle.BOTTOM_RIGHT_STYLE);
            }
            builder.setTitle(pageBase.createStringResource("LockoutStatusType.LOCKED").getString()
                    + (StringUtils.isNotBlank(title) ? ("\n" + title) : ""));
            return builder.build();
        }

        ActivationStatusType value = activation.getAdministrativeStatus();
        if (value == null) {
            builder.setTitle(pageBase.createStringResource("accountIcon.activation.unknown").getString()
                    + (StringUtils.isNotBlank(title) ? ("\n" + title) : ""));
            appendUndefinedIcon(builder);
            return builder.build();
        }
        builder.setTitle(pageBase.createStringResource("ActivationStatusType." + value).getString()
                + (StringUtils.isNotBlank(title) ? ("\n" + title) : ""));

        switch (value) {
            case DISABLED:
                if (isColumn) {
                    appendIcon(builder, "fe fe-no-line " + GuiStyleConstants.RED_COLOR, IconCssStyle.CENTER_FOR_COLUMN_STYLE);
                } else {
                    appendIcon(builder, "fe fe-no-line " + GuiStyleConstants.RED_COLOR, IconCssStyle.CENTER_STYLE);
                }
                return builder.build();
            case ARCHIVED:
                if (isColumn) {
                    appendIcon(builder, "fa fa-archive " + GuiStyleConstants.RED_COLOR, IconCssStyle.BOTTOM_RIGHT_FOR_COLUMN_STYLE);
                } else {
                    appendIcon(builder, "fa fa-archive " + GuiStyleConstants.RED_COLOR, IconCssStyle.BOTTOM_RIGHT_STYLE);
                }
                return builder.build();
        }

        return builder.build();
    }

    private static void appendUndefinedIcon(CompositedIconBuilder builder) {
        appendIcon(builder, "fa fa-question " + GuiStyleConstants.RED_COLOR, IconCssStyle.BOTTOM_RIGHT_FOR_COLUMN_STYLE);

    }

    private static void appendIcon(CompositedIconBuilder builder, String cssClass, LayeredIconCssStyle iconCssStyle) {
        IconType icon = new IconType();
        icon.setCssClass(cssClass);
        builder.appendLayerIcon(icon, iconCssStyle);
    }

    private static String createTriggerTooltip(List<TriggerType> triggers, PageBase pageBase) {
        if (CollectionUtils.isEmpty(triggers)) {
            return null;
        }

        List<String> triggerTooltips = new ArrayList<>();
        for (TriggerType trigger : triggers) {
            XMLGregorianCalendar time = trigger.getTimestamp();

            if (time == null) {
                triggerTooltips.add(pageBase.getString("CheckTableHeader.triggerUnknownTime"));
            } else {
                triggerTooltips.add(pageBase.getString("CheckTableHeader.triggerPlanned", WebComponentUtil.formatDate(time)));
            }
        }

        return StringUtils.join(triggerTooltips, '\n');
    }

    private static <O extends ObjectType> void appendLifecycleState(StringBuilder title, IconType lifecycleStateIcon, O obj, PageBase pageBase) {
        if (StringUtils.isEmpty(lifecycleStateIcon.getCssClass())) {
            return;
        }

        if (title.length() > 0) {
            title.append("\n");
        }
        title.append(pageBase.createStringResource("ObjectType.lifecycleState.title", obj.getLifecycleState()).getString());
    }

    private static <O extends ObjectType> void appendActivationStatus(StringBuilder title, IconType activationStatusIcon, O obj, PageBase pageBase) {
        ActivationType activation = getActivation(obj);
        if (StringUtils.isEmpty(activationStatusIcon.getCssClass()) || activation == null) {
            return;
        }

        if (title.length() > 0) {
            title.append("\n");
        }
        String lockedStatus = LockoutStatusType.LOCKED == activation.getLockoutStatus() ? activation.getLockoutStatus().value() : "";
        String effectiveStatus = activation.getEffectiveStatus() != null ? activation.getEffectiveStatus().value() : "";
        title.append(pageBase.createStringResource("CapabilitiesType.activationStatus").getString())
                .append(": ")
                .append(StringUtils.isNotEmpty(lockedStatus) ? lockedStatus : effectiveStatus);

    }

    private static <O extends ObjectType> ActivationType getActivation(O obj) {
        if (obj instanceof FocusType) {
            return ((FocusType) obj).getActivation();
        }

        if (obj instanceof ShadowType) {
            return ((ShadowType) obj).getActivation();
        }

        return null;

    }

    public static <O extends ObjectType> IconType getIconForLifecycleState(O obj) {
        IconType icon = new IconType();
        if (obj == null) {
            return null;
        }
        String lifecycle = obj.getLifecycleState();
        if (lifecycle == null) {
            return null;
        }
        switch (lifecycle) {
            case SchemaConstants.LIFECYCLE_ARCHIVED:
                icon.setCssClass(GuiStyleConstants.CLASS_FILE_EXCEL);
                break;
            case SchemaConstants.LIFECYCLE_DRAFT:
                icon.setCssClass(GuiStyleConstants.CLASS_FILE_BLACK_FILLED);
                break;
            case SchemaConstants.LIFECYCLE_PROPOSED:
                icon.setCssClass(GuiStyleConstants.CLASS_FILE_WHITE_FILLED);
                break;
        }

        if (icon.getCssClass() == null) {
            icon.setCssClass("");
        }
        icon.setColor("blue");
        return icon;
    }

    public static <O extends ObjectType> IconType getIconForActivationStatus(O obj) {
        if (obj == null || !(obj instanceof FocusType)) {
            return null;
        }

        FocusType focus = (FocusType) obj;
        ActivationType activation = focus.getActivation();
        if (activation == null) {
            return null;
        }

        ActivationStatusType status = activation.getEffectiveStatus();
        if (ActivationStatusType.ENABLED == status) {
            return null;
        }

        IconType icon = new IconType();
        if (LockoutStatusType.LOCKED == activation.getLockoutStatus()) {
            icon.setCssClass(GuiStyleConstants.CLASS_LOCK_STATUS);
        } else if (ActivationStatusType.DISABLED == status) {
            icon.setCssClass(GuiStyleConstants.CLASS_BAN);
        } else if (ActivationStatusType.ARCHIVED == status) {
            icon.setCssClass(GuiStyleConstants.CLASS_ICON_NO_OBJECTS);
        } else if (ActivationStatusType.ENABLED != status) {
            icon.setCssClass(GuiStyleConstants.CLASS_TEST_CONNECTION_MENU_ITEM);
        }
        if (icon.getCssClass() == null) {
            icon.setCssClass("");
        }
        icon.setColor("red");
        return icon;
    }

    public static DisplayType createDisplayType(String iconCssClass) {
        return createDisplayType(iconCssClass, "", "");
    }

    public static DisplayType createDisplayType(ApprovalOutcomeIcon caseIcon) {
        return createDisplayType(caseIcon.getIcon(), "", caseIcon.getTitle());
    }

    public static DisplayType createDisplayType(OperationResultStatusPresentationProperties OperationIcon) {
        return createDisplayType(OperationIcon.getIcon(), "", OperationIcon.getStatusLabelKey());
    }

    public static DisplayType createDisplayType(String iconCssClass, String iconColor, String title) {
        DisplayType displayType = new DisplayType();
        IconType icon = new IconType();
        icon.setCssClass(iconCssClass);
        icon.setColor(iconColor);
        displayType.setIcon(icon);

        displayType.setTooltip(createPolyFromOrigString(title));
        return displayType;
    }

    public static DisplayType createDisplayType(String iconCssClass, PolyStringType title) {
        DisplayType displayType = new DisplayType();
        IconType icon = new IconType();
        icon.setCssClass(iconCssClass);
        displayType.setIcon(icon);

        displayType.setTooltip(title);
        return displayType;
    }

    public static IconType createIconType(String iconStyle) {
        return createIconType(iconStyle, "");
    }

    public static IconType createIconType(String iconStyle, String color) {
        IconType icon = new IconType();
        icon.setCssClass(iconStyle);
        icon.setColor(color);
        return icon;
    }

    @Contract("_,_,_,null -> null")
    public static CompositedIconBuilder getAssignmentRelationIconBuilder(PageBase pageBase, AssignmentObjectRelation relationSpec,
            IconType relationIcon, IconType actionButtonIcon) {
        CompositedIconBuilder builder = new CompositedIconBuilder();
        if (relationSpec == null) {
            if (actionButtonIcon == null) {
                return null;
            }
            builder.setBasicIcon(actionButtonIcon, IconCssStyle.IN_ROW_STYLE)
                    .appendColorHtmlValue(actionButtonIcon.getColor());
            return builder;
        }
        DisplayType objectTypeDisplay = null;
        if (CollectionUtils.isNotEmpty(relationSpec.getArchetypeRefs())) {
            try {
                String operation = pageBase.getClass().getSimpleName() + "." + "loadArchetypeObject";
                ArchetypeType archetype = pageBase.getModelObjectResolver().resolve(relationSpec.getArchetypeRefs().get(0), ArchetypeType.class,
                        null, null, pageBase.createSimpleTask(operation),
                        new OperationResult(operation));
                if (archetype != null && archetype.getArchetypePolicy() != null) {
                    objectTypeDisplay = archetype.getArchetypePolicy().getDisplay();
                }
            } catch (Exception ex) {
                LOGGER.error("Couldn't load archetype object, " + ex.getLocalizedMessage());
            }
        }
        if (objectTypeDisplay == null) {
            objectTypeDisplay = new DisplayType();
        }
        if (objectTypeDisplay.getIcon() == null) {
            objectTypeDisplay.setIcon(new IconType());
        }
        QName objectType = CollectionUtils.isNotEmpty(relationSpec.getObjectTypes()) ? relationSpec.getObjectTypes().get(0) : null;
        if (StringUtils.isEmpty(WebComponentUtil.getIconCssClass(objectTypeDisplay)) && objectType != null) {
            objectTypeDisplay.getIcon().setCssClass(WebComponentUtil.createDefaultBlackIcon(objectType));
        }
        if (StringUtils.isNotEmpty(WebComponentUtil.getIconCssClass(objectTypeDisplay))) {
            builder.setBasicIcon(objectTypeDisplay.getIcon(), IconCssStyle.IN_ROW_STYLE)
                    .appendColorHtmlValue(WebComponentUtil.getIconColor(objectTypeDisplay))
                    .appendLayerIcon(actionButtonIcon, IconCssStyle.BOTTOM_RIGHT_STYLE)
                    .appendLayerIcon(relationIcon, IconCssStyle.TOP_RIGHT_STYLE);
        } else {
            builder.setBasicIcon(actionButtonIcon, IconCssStyle.IN_ROW_STYLE)
                    .appendColorHtmlValue(actionButtonIcon.getColor());
        }
        return builder;
    }

    public static <O extends ObjectType> DisplayType getArchetypePolicyDisplayType(O object, PageBase pageBase) {
        if (object == null) {
            return null;
        }

        return getArchetypePolicyDisplayType(object.asPrismObject(), pageBase);
    }

    public static <O extends ObjectType> DisplayType getArchetypePolicyDisplayType(PrismObject<O> object, PageBase pageBase) {
        if (object != null) {
            ArchetypePolicyType archetypePolicy = WebComponentUtil.getArchetypeSpecification(object, pageBase);
            if (archetypePolicy != null) {
                return archetypePolicy.getDisplay();
            }
        }
        return null;
    }

    public static IModel<String> getIconUrlModel(IconType icon) {
        return new ReadOnlyModel<>(() -> {
            if (icon == null || StringUtils.isEmpty(icon.getImageUrl())) {
                return null;
            }
            String sUrl = icon.getImageUrl();
            if (URI.create(sUrl).isAbsolute()) {
                return sUrl;
            }

            List<String> segments = RequestCycle.get().getUrlRenderer().getBaseUrl().getSegments();
            if (segments == null || segments.size() < 2) {
                return sUrl;
            }

            String prefix = StringUtils.repeat("../", segments.size() - 1);
            if (!sUrl.startsWith("/")) {
                return prefix + sUrl;
            }

            return StringUtils.left(prefix, prefix.length() - 1) + sUrl;
        });

    }

    public static void deleteSyncTokenPerformed(AjaxRequestTarget target, ResourceType resourceType, PageBase pageBase) {
        String resourceOid = resourceType.getOid();
        String handlerUri = "http://midpoint.evolveum.com/xml/ns/public/model/synchronization/task/live-sync/handler-3";
        ObjectReferenceType resourceRef = new ObjectReferenceType();
        resourceRef.setOid(resourceOid);
        PrismObject<TaskType> oldTask;

        OperationResult result = new OperationResult(pageBase.getClass().getName() + "." + "deleteSyncToken");
        ObjectQuery query = pageBase.getPrismContext().queryFor(TaskType.class)
                .item(TaskType.F_OBJECT_REF).ref(resourceOid)
                .and().item(TaskType.F_HANDLER_URI).eq(handlerUri)
                .build();

        List<PrismObject<TaskType>> taskList = WebModelServiceUtils.searchObjects(TaskType.class, query, result, pageBase);

        if (taskList.size() != 1) {
            pageBase.error(pageBase.createStringResource("pageResource.message.invalidTaskSearch"));
        } else {
            oldTask = taskList.get(0);
            saveTask(oldTask, result, pageBase);
        }

        result.recomputeStatus();
        pageBase.showResult(result);
        target.add(pageBase.getFeedbackPanel());
    }

    /**
     * The idea is to divide the list of AssignmentObjectRelation objects in such way that each AssignmentObjectRelation
     * in the list will contain not more than 1 relation. This will simplify creating of a new_assignment_button
     * on some panels
     */
    public static List<AssignmentObjectRelation> divideAssignmentRelationsByRelationValue(List<AssignmentObjectRelation> initialRelationsList) {
        if (CollectionUtils.isEmpty(initialRelationsList)) {
            return initialRelationsList;
        }
        List<AssignmentObjectRelation> combinedRelationList = new ArrayList<>();
        initialRelationsList.forEach(assignmentTargetRelation -> {
            if (CollectionUtils.isEmpty(assignmentTargetRelation.getObjectTypes()) &&
                    CollectionUtils.isEmpty(assignmentTargetRelation.getRelations())) {
                return;
            }
            if (CollectionUtils.isEmpty(assignmentTargetRelation.getRelations())) {
                combinedRelationList.add(assignmentTargetRelation);
            } else {
                assignmentTargetRelation.getRelations().forEach(relation -> {
                    AssignmentObjectRelation relationObj = new AssignmentObjectRelation();
                    relationObj.setObjectTypes(assignmentTargetRelation.getObjectTypes());
                    relationObj.setRelations(Collections.singletonList(relation));
                    relationObj.setArchetypeRefs(assignmentTargetRelation.getArchetypeRefs());
                    relationObj.setDescription(assignmentTargetRelation.getDescription());
                    combinedRelationList.add(relationObj);
                });
            }
        });
        return combinedRelationList;
    }

    /**
     * The idea is to divide the list of AssignmentObjectRelation objects in such way that each AssignmentObjectRelation
     * in the list will contain not more than 1 relation, not more than 1 object type and not more than one archetype reference.
     * This will simplify creating of a new_assignment_button
     */
    public static List<AssignmentObjectRelation> divideAssignmentRelationsByAllValues(List<AssignmentObjectRelation> initialAssignmentRelationsList) {
        if (initialAssignmentRelationsList == null) {
            return null;
        }
        List<AssignmentObjectRelation> dividedByRelationList = divideAssignmentRelationsByRelationValue(initialAssignmentRelationsList);
        List<AssignmentObjectRelation> resultList = new ArrayList<>();
        dividedByRelationList.forEach(assignmentObjectRelation -> {
            if (CollectionUtils.isNotEmpty(assignmentObjectRelation.getObjectTypes())) {
                assignmentObjectRelation.getObjectTypes().forEach(objectType -> {
                    if (CollectionUtils.isNotEmpty(assignmentObjectRelation.getArchetypeRefs())) {
                        assignmentObjectRelation.getArchetypeRefs().forEach(archetypeRef -> {
                            AssignmentObjectRelation newRelation = new AssignmentObjectRelation();
                            newRelation.setObjectTypes(Collections.singletonList(objectType));
                            newRelation.setRelations(assignmentObjectRelation.getRelations());
                            newRelation.setArchetypeRefs(Collections.singletonList(archetypeRef));
                            newRelation.setDescription(assignmentObjectRelation.getDescription());
                            resultList.add(newRelation);
                        });
                    } else {
                        AssignmentObjectRelation newRelation = new AssignmentObjectRelation();
                        newRelation.setObjectTypes(Collections.singletonList(objectType));
                        newRelation.setRelations(assignmentObjectRelation.getRelations());
                        newRelation.setArchetypeRefs(assignmentObjectRelation.getArchetypeRefs());
                        newRelation.setDescription(assignmentObjectRelation.getDescription());
                        resultList.add(newRelation);
                    }
                });
            } else {
                if (CollectionUtils.isNotEmpty(assignmentObjectRelation.getArchetypeRefs())) {
                    assignmentObjectRelation.getArchetypeRefs().forEach(archetypeRef -> {
                        AssignmentObjectRelation newRelation = new AssignmentObjectRelation();
                        newRelation.setObjectTypes(assignmentObjectRelation.getObjectTypes());
                        newRelation.setRelations(assignmentObjectRelation.getRelations());
                        newRelation.setArchetypeRefs(Collections.singletonList(archetypeRef));
                        newRelation.setDescription(assignmentObjectRelation.getDescription());
                        resultList.add(newRelation);
                    });
                } else {
                    AssignmentObjectRelation newRelation = new AssignmentObjectRelation();
                    newRelation.setObjectTypes(assignmentObjectRelation.getObjectTypes());
                    newRelation.setRelations(assignmentObjectRelation.getRelations());
                    newRelation.setArchetypeRefs(assignmentObjectRelation.getArchetypeRefs());
                    newRelation.setDescription(assignmentObjectRelation.getDescription());
                    resultList.add(newRelation);
                }
            }
        });
        return resultList;
    }

    public static DisplayType getAssignmentObjectRelationDisplayType(PageBase pageBase, AssignmentObjectRelation assignmentTargetRelation,
            String defaultTitleKey) {
        if (assignmentTargetRelation == null) {
            return createDisplayType("", "", pageBase.createStringResource(defaultTitleKey, "", "").getString());
        }

        String typeTitle = "";
        if (CollectionUtils.isNotEmpty(assignmentTargetRelation.getArchetypeRefs())) {
            OperationResult result = new OperationResult(pageBase.getClass().getSimpleName() + "." + "loadArchetypeObject");
            try {
                ArchetypeType archetype = pageBase.getModelObjectResolver().resolve(assignmentTargetRelation.getArchetypeRefs().get(0), ArchetypeType.class,
                        null, null, pageBase.createSimpleTask(result.getOperation()), result);
                if (archetype != null) {
                    DisplayType archetypeDisplayType = archetype.getArchetypePolicy() != null ? archetype.getArchetypePolicy().getDisplay() : null;
                    String archetypeTooltip = archetypeDisplayType != null && archetypeDisplayType.getLabel() != null &&
                            StringUtils.isNotEmpty(archetypeDisplayType.getLabel().getOrig()) ?
                            archetypeDisplayType.getLabel().getOrig() :
                            (archetype.getName() != null && StringUtils.isNotEmpty(archetype.getName().getOrig()) ?
                                    archetype.getName().getOrig() : null);
                    typeTitle = StringUtils.isNotEmpty(archetypeTooltip) ?
                            pageBase.createStringResource("abstractRoleMemberPanel.withType", archetypeTooltip).getString() : "";
                }
            } catch (Exception ex) {
                LOGGER.error("Couldn't load archetype object. " + ex.getLocalizedMessage());
            }
        } else if (CollectionUtils.isNotEmpty(assignmentTargetRelation.getObjectTypes())) {
            QName type = !CollectionUtils.isEmpty(assignmentTargetRelation.getObjectTypes()) ?
                    assignmentTargetRelation.getObjectTypes().get(0) : null;
            String typeName = type != null ? pageBase.createStringResource("ObjectTypeLowercase." + type.getLocalPart()).getString() : null;
            typeTitle = StringUtils.isNotEmpty(typeName) ?
                    pageBase.createStringResource("abstractRoleMemberPanel.withType", typeName).getString() : "";
        }

        QName relation = !CollectionUtils.isEmpty(assignmentTargetRelation.getRelations()) ?
                assignmentTargetRelation.getRelations().get(0) : null;

        String relationValue = "";
        String relationTitle = "";
        if (relation != null) {
            RelationDefinitionType def = WebComponentUtil.getRelationDefinition(relation);
            if (def != null) {
                DisplayType displayType = null;
                if (def.getDisplay() == null) {
                    displayType = new DisplayType();
                } else {
                    displayType = createDisplayType(def.getDisplay().getCssClass());
                    if (def.getDisplay().getIcon() != null) {
                        displayType.setIcon(new IconType());
                        displayType.getIcon().setCssClass(def.getDisplay().getIcon().getCssClass());
                        displayType.getIcon().setColor(def.getDisplay().getIcon().getColor());
                    }
                    displayType.setLabel(def.getDisplay().getLabel());
                }
                if (displayType.getLabel() != null) {
                    relationValue = getTranslatedPolyString(displayType.getLabel());
                } else {
                    String relationKey = "RelationTypes." + RelationTypes.getRelationTypeByRelationValue(relation);
                    relationValue = pageBase.createStringResource(relationKey).getString();
                    if (StringUtils.isEmpty(relationValue) || relationKey.equals(relationValue)) {
                        relationValue = relation.getLocalPart();
                    }
                }

                relationTitle = pageBase.createStringResource("abstractRoleMemberPanel.withRelation", relationValue).getString();

                if (displayType.getIcon() == null || StringUtils.isEmpty(displayType.getIcon().getCssClass())) {
                    displayType.setIcon(createIconType(""));
                }
                displayType.setTooltip(createPolyFromOrigString(pageBase.createStringResource(defaultTitleKey, typeTitle, relationTitle).getString()));
                return displayType;
            }
        }
        return createDisplayType("", "", pageBase.createStringResource(defaultTitleKey, typeTitle, relationTitle).getString());
    }

    public static void saveTask(PrismObject<TaskType> oldTask, OperationResult result, PageBase pageBase) {
        Task task = pageBase.createSimpleTask(pageBase.getClass().getName() + "." + "saveSyncTask");

        PrismProperty<?> property = oldTask.findProperty(ItemPath.create(TaskType.F_EXTENSION, SchemaConstants.SYNC_TOKEN));

        if (property == null) {
            return;
        }
        Object value = property.getRealValue();

        ObjectDelta<TaskType> delta = pageBase.getPrismContext().deltaFactory().object().createModifyDelta(oldTask.getOid(),
                pageBase.getPrismContext().deltaFactory().property()
                        .createModificationDeleteProperty(ItemPath.create(TaskType.F_EXTENSION, SchemaConstants.SYNC_TOKEN), property.getDefinition(), value),
                TaskType.class);

        if (LOGGER.isTraceEnabled()) {
            LOGGER.trace(delta.debugDump());
        }

        try {
            pageBase.getModelService().executeChanges(MiscUtil.createCollection(delta), null, task, result);
        } catch (Exception e) {
            LoggingUtils.logUnexpectedException(LOGGER, "Couldn't save task.", e);
            result.recordFatalError(pageBase.createStringResource("WebModelUtils.couldntSaveTask").getString(), e);
        }
        result.recomputeStatus();
    }

    // TODO: use LocalizationService.translate(polyString) instead
    @Deprecated
    public static String getLocalizedOrOriginPolyStringValue(PolyString polyString) {
        String value = getLocalizedPolyStringValue(setTranslateToPolystring(polyString));
        if (value == null) {
            return getOrigStringFromPoly(polyString);
        }
        return value;
    }

    @Deprecated
    private static String getLocalizedPolyStringValue(PolyString polyString) {
        if (polyString == null) {
            return null;
        }
        if ((polyString.getTranslation() == null || StringUtils.isEmpty(polyString.getTranslation().getKey())) &&
                (polyString.getLang() == null || polyString.getLang().isEmpty())) {
            return null;
        }
        if (polyString.getLang() != null && !polyString.getLang().isEmpty()) {
            //check if it's really selected by user or configured through sysconfig locale
            String currentLocale = getCurrentLocale().getLanguage();
            for (String language : polyString.getLang().keySet()) {
                if (currentLocale.equals(language)) {
                    return polyString.getLang().get(language);
                }
            }
        }

        if (polyString.getTranslation() != null && StringUtils.isNotEmpty(polyString.getTranslation().getKey())) {
            List<String> argumentValues = new ArrayList<>();
            polyString.getTranslation().getArgument().forEach(argument -> {
                String argumentValue = "";
                String translationValue = "";
                if (argument.getTranslation() != null) {
                    String argumentKey = argument.getTranslation().getKey();
                    String valueByKey = StringUtils.isNotEmpty(argumentKey) ? new StringResourceModel(argumentKey).getString() : null;
                    translationValue = StringUtils.isNotEmpty(valueByKey) ? valueByKey : argument.getTranslation().getFallback();
                }
                argumentValue = StringUtils.isNotEmpty(translationValue) ? translationValue : argument.getValue();
                argumentValues.add(argumentValue);
            });
            return new StringResourceModel(polyString.getTranslation().getKey())
                    .setDefaultValue(polyString.getTranslation().getKey())
                    .setModel(new Model<String>())
                    .setParameters(argumentValues.toArray())
                    .getString();
        }
        return null;
    }

    public static <T> List<T> sortDropDownChoices(IModel<? extends List<? extends T>> choicesModel, IChoiceRenderer<T> renderer) {
        List<T> sortedList = choicesModel.getObject().stream().sorted((choice1, choice2) -> {
            if (choice1 == null || choice2 == null) {
                return 0;
            }
            return String.CASE_INSENSITIVE_ORDER.compare(renderer.getDisplayValue(choice1).toString(), renderer.getDisplayValue(choice2).toString());

        }).collect(Collectors.toList());
        return sortedList;
    }

    public static IChoiceRenderer<QName> getRelationChoicesRenderer(PageBase pageBase) {
        return new IChoiceRenderer<QName>() {

            private static final long serialVersionUID = 1L;

            @Override
            public QName getObject(String id, IModel choices) {
                if (StringUtils.isBlank(id)) {
                    return null;
                }
                return ((List<QName>) choices.getObject()).get(Integer.parseInt(id));
            }

            @Override
            public Object getDisplayValue(QName object) {
                RelationDefinitionType def = WebComponentUtil.getRelationDefinition(object);
                if (def != null) {
                    DisplayType display = def.getDisplay();
                    if (display != null) {
                        PolyStringType label = display.getLabel();
                        if (PolyStringUtils.isNotEmpty(label)) {
                            return pageBase.createStringResource(label).getString();
                        }
                    }
                }
                return object.getLocalPart();
            }

            @Override
            public String getIdValue(QName object, int index) {
                return Integer.toString(index);
            }
        };
    }

    public static SceneDto createSceneDto(CaseWorkItemType caseWorkItem, PageBase pageBase, String operation) {
        if (caseWorkItem == null) {
            return null;
        }
        return createSceneDto(CaseTypeUtil.getCase(caseWorkItem), pageBase, operation);
    }

    public static List<EvaluatedTriggerGroupDto> computeTriggers(ApprovalContextType wfc, Integer stage) {
        List<EvaluatedTriggerGroupDto> triggers = new ArrayList<>();
        if (wfc == null) {
            return triggers;
        }
        EvaluatedTriggerGroupDto.UniquenessFilter uniquenessFilter = new EvaluatedTriggerGroupDto.UniquenessFilter();
        List<List<EvaluatedPolicyRuleType>> rulesPerStageList = ApprovalContextUtil.getRulesPerStage(wfc);
        for (int i = 0; i < rulesPerStageList.size(); i++) {
            Integer stageNumber = i + 1;
            boolean highlighted = stageNumber.equals(stage);
            EvaluatedTriggerGroupDto group = EvaluatedTriggerGroupDto.initializeFromRules(rulesPerStageList.get(i), highlighted, uniquenessFilter);
            triggers.add(group);
        }
        return triggers;
    }

    public static SceneDto createSceneDto(CaseType caseObject, PageBase pageBase, String operation) {
        if (caseObject == null || caseObject.getApprovalContext() == null) {
            return null;
        }
        ObjectReferenceType objectRef = caseObject.getObjectRef();

        OperationResult result = new OperationResult(operation);
        Task task = pageBase.createSimpleTask(operation);
        try {
            Scene deltasScene = SceneUtil.visualizeObjectTreeDeltas(caseObject.getApprovalContext().getDeltasToApprove(),
                    CaseTypeUtil.isClosed(caseObject) ? "pageWorkItem.changesApplied" : "pageWorkItem.delta",
                    pageBase.getPrismContext(), pageBase.getModelInteractionService(), objectRef, task, result);
            return new SceneDto(deltasScene);
        } catch (SchemaException | ExpressionEvaluationException ex) {
            LOGGER.error("Unable to create delta visualization for case {}: {}", caseObject, ex.getLocalizedMessage(), ex);
        }
        return null;
    }

    public static SceneDto createSceneDtoForManualCase(CaseType caseObject, PageBase pageBase, String operation) {
        if (caseObject == null || caseObject.getManualProvisioningContext() == null ||
                caseObject.getManualProvisioningContext().getPendingOperation() == null) {
            return null;
        }
        ObjectReferenceType objectRef = caseObject.getObjectRef();
        OperationResult result = new OperationResult(operation);
        Task task = pageBase.createSimpleTask(operation);
        try {
            Scene deltasScene = SceneUtil.visualizeObjectDeltaType(caseObject.getManualProvisioningContext().getPendingOperation().getDelta(),
                    CaseTypeUtil.isClosed(caseObject) ? "pageWorkItem.changesApplied" : "pageWorkItem.changesToBeApplied", pageBase.getPrismContext(), pageBase.getModelInteractionService(), objectRef, task, result);
            return new SceneDto(deltasScene);
        } catch (SchemaException | ExpressionEvaluationException ex) {
            LOGGER.error("Unable to create delta visualization for case {}: {}", caseObject, ex.getLocalizedMessage(), ex);
        }
        return null;
    }

    public static void workItemApproveActionPerformed(AjaxRequestTarget target, CaseWorkItemType workItem, AbstractWorkItemOutputType workItemOutput,
            Component formPanel, PrismObject<UserType> powerDonor, boolean approved, OperationResult result, PageBase pageBase) {
        if (workItem == null) {
            return;
        }
        CaseType parentCase = CaseWorkItemUtil.getCase(workItem);
        if (CaseTypeUtil.isManualProvisioningCase(parentCase)) {
            Task task = pageBase.createSimpleTask(result.getOperation());
            try {
                AbstractWorkItemOutputType output = workItem.getOutput();
                if (output == null) {
                    output = new AbstractWorkItemOutputType(pageBase.getPrismContext());
                }
                output.setOutcome(ApprovalUtils.toUri(approved));
                if (workItemOutput != null && workItemOutput.getComment() != null) {
                    output.setComment(workItemOutput.getComment());
                }
                if (workItemOutput != null && workItemOutput.getEvidence() != null) {
                    output.setEvidence(workItemOutput.getEvidence());
                }
                WorkItemId workItemId = WorkItemId.create(parentCase.getOid(), workItem.getId());
                pageBase.getWorkflowService().completeWorkItem(workItemId, output, task, result);
            } catch (Exception ex) {
                LoggingUtils.logUnexpectedException(LOGGER, "Unable to complete work item, ", ex);
                result.recordFatalError(ex);
            }
        } else {

            Task task = pageBase.createSimpleTask(result.getOperation());
            try {
                try {
                    ObjectDelta additionalDelta = null;
                    if (formPanel != null && formPanel instanceof DynamicFormPanel) {
                        if (approved) {
                            boolean requiredFieldsPresent = ((DynamicFormPanel<?>) formPanel).checkRequiredFields(pageBase);
                            if (!requiredFieldsPresent) {
                                target.add(pageBase.getFeedbackPanel());
                                return;
                            }
                        }
                        additionalDelta = ((DynamicFormPanel<?>) formPanel).getObjectDelta();
                        if (additionalDelta != null) {
                            pageBase.getPrismContext().adopt(additionalDelta);
                        }
                    }
                    assumePowerOfAttorneyIfRequested(result, powerDonor, pageBase);
                    pageBase.getWorkflowService().completeWorkItem(WorkItemId.of(workItem),
                            workItemOutput,
                            additionalDelta, task, result);
                } finally {
                    dropPowerOfAttorneyIfRequested(result, powerDonor, pageBase);
                }
            } catch (Exception ex) {
                result.recordFatalError(pageBase.createStringResource("WebModelUtils.couldntSaveWorkItem").getString(), ex);
                LoggingUtils.logUnexpectedException(LOGGER, "Couldn't save work item", ex);
            }
        }
        result.computeStatusIfUnknown();
        pageBase.showResult(result);
    }

    public static List<ObjectOrdering> createMetadataOrdering(SortParam<String> sortParam, String metadataProperty, PrismContext prismContext) {
        if (sortParam != null && sortParam.getProperty() != null) {
            OrderDirection order = sortParam.isAscending() ? OrderDirection.ASCENDING : OrderDirection.DESCENDING;
            if (sortParam.getProperty().equals(metadataProperty)) {
                return Collections.singletonList(
                        prismContext.queryFactory().createOrdering(
                                ItemPath.create(ReportDataType.F_METADATA, MetadataType.F_CREATE_TIMESTAMP), order));
            }
            return Collections.singletonList(
                    prismContext.queryFactory().createOrdering(
                            ItemPath.create(new QName(SchemaConstantsGenerated.NS_COMMON, sortParam.getProperty())), order));

        } else {
            return null;
        }
    }

    public static void claimWorkItemActionPerformed(CaseWorkItemType workItemToClaim,
            String operation, AjaxRequestTarget target, PageBase pageBase) {
        Task task = pageBase.createSimpleTask(operation);
        OperationResult mainResult = task.getResult();
        WorkflowService workflowService = pageBase.getWorkflowService();
        OperationResult result = mainResult.createSubresult(operation);
        try {
            workflowService.claimWorkItem(WorkItemId.of(workItemToClaim), task, result);
            result.computeStatusIfUnknown();
        } catch (ObjectNotFoundException | SecurityViolationException | RuntimeException | SchemaException |
                ObjectAlreadyExistsException | CommunicationException | ConfigurationException | ExpressionEvaluationException e) {
            result.recordPartialError(pageBase.createStringResource("pageWorkItems.message.partialError.claimed").getString(), e);
        }
        if (mainResult.isUnknown()) {
            mainResult.recomputeStatus();
        }

        if (mainResult.isSuccess()) {
            mainResult.recordStatus(OperationResultStatus.SUCCESS,
                    pageBase.createStringResource("pageWorkItems.message.success.claimed").getString());
        }

        pageBase.showResult(mainResult);

//        pageBase.resetWorkItemCountModel();
        target.add(pageBase);

    }

    public static void assumePowerOfAttorneyIfRequested(OperationResult result, PrismObject<UserType> powerDonor, PageBase pageBase) {
        if (powerDonor != null) {
            WebModelServiceUtils.assumePowerOfAttorney(powerDonor, pageBase.getModelInteractionService(), pageBase.getTaskManager(), result);
        }
    }

    public static void dropPowerOfAttorneyIfRequested(OperationResult result, PrismObject<UserType> powerDonor, PageBase pageBase) {
        if (powerDonor != null) {
            WebModelServiceUtils.dropPowerOfAttorney(pageBase.getModelInteractionService(), pageBase.getTaskManager(), result);
        }
    }

    public static <T> T runUnderPowerOfAttorneyIfNeeded(CheckedProducer<T> producer, PrismObject<? extends FocusType> powerDonor,
            PageBase pageBase, Task task, OperationResult result) throws CommonException {
        if (powerDonor != null) {
            return pageBase.getModelInteractionService().runUnderPowerOfAttorneyChecked(producer, powerDonor, task, result);
        } else {
            return producer.get();
        }
    }

    @NotNull
    public static List<SceneDto> computeChangesCategorizationList(ChangesByState changesByState, ObjectReferenceType objectRef,
            ModelInteractionService modelInteractionService, PrismContext prismContext, Task opTask,
            OperationResult thisOpResult) throws SchemaException, ExpressionEvaluationException {
        List<SceneDto> changes = new ArrayList<>();
        if (!changesByState.getApplied().isEmpty()) {
            changes.add(createTaskChangesDto("TaskDto.changesApplied", "box-solid box-success", changesByState.getApplied(),
                    modelInteractionService, prismContext, objectRef, opTask, thisOpResult));
        }
        if (!changesByState.getBeingApplied().isEmpty()) {
            changes.add(createTaskChangesDto("TaskDto.changesBeingApplied", "box-solid box-info", changesByState.getBeingApplied(),
                    modelInteractionService, prismContext, objectRef, opTask, thisOpResult));
        }
        if (!changesByState.getWaitingToBeApplied().isEmpty()) {
            changes.add(createTaskChangesDto("TaskDto.changesWaitingToBeApplied", "box-solid box-warning",
                    changesByState.getWaitingToBeApplied(), modelInteractionService, prismContext, objectRef, opTask, thisOpResult));
        }
        if (!changesByState.getWaitingToBeApproved().isEmpty()) {
            changes.add(createTaskChangesDto("TaskDto.changesWaitingToBeApproved", "box-solid box-primary",
                    changesByState.getWaitingToBeApproved(), modelInteractionService, prismContext, objectRef, opTask, thisOpResult));
        }
        if (!changesByState.getRejected().isEmpty()) {
            changes.add(createTaskChangesDto("TaskDto.changesRejected", "box-solid box-danger", changesByState.getRejected(),
                    modelInteractionService, prismContext, objectRef, opTask, thisOpResult));
        }
        if (!changesByState.getCanceled().isEmpty()) {
            changes.add(createTaskChangesDto("TaskDto.changesCanceled", "box-solid box-danger", changesByState.getCanceled(),
                    modelInteractionService, prismContext, objectRef, opTask, thisOpResult));
        }
        return changes;
    }

    private static SceneDto createTaskChangesDto(String titleKey, String boxClassOverride, ObjectTreeDeltas deltas, ModelInteractionService modelInteractionService,
            PrismContext prismContext, ObjectReferenceType objectRef, Task opTask, OperationResult result) throws SchemaException, ExpressionEvaluationException {
        ObjectTreeDeltasType deltasType = ObjectTreeDeltas.toObjectTreeDeltasType(deltas);
        Scene scene = SceneUtil.visualizeObjectTreeDeltas(deltasType, titleKey, prismContext, modelInteractionService, objectRef, opTask, result);
        SceneDto sceneDto = new SceneDto(scene);
        sceneDto.setBoxClassOverride(boxClassOverride);
        return sceneDto;
    }

    public static String getMidpointCustomSystemName(PageBase pageBase, String defaultSystemNameKey) {
        DeploymentInformationType deploymentInfo = MidPointApplication.get().getDeploymentInfo();
        String subscriptionId = deploymentInfo != null ? deploymentInfo.getSubscriptionIdentifier() : null;
        if (!isSubscriptionIdCorrect(subscriptionId) ||
                SubscriptionType.DEMO_SUBSRIPTION.getSubscriptionType().equals(subscriptionId.substring(0, 2))) {
            return pageBase.createStringResource(defaultSystemNameKey).getString();
        }
        return deploymentInfo != null && StringUtils.isNotEmpty(deploymentInfo.getSystemName()) ?
                deploymentInfo.getSystemName() : pageBase.createStringResource(defaultSystemNameKey).getString();
    }

    public static IModel<String> getResourceLabelModel(ShadowType shadow, PageBase pageBase) {
        return pageBase.createStringResource("DisplayNamePanel.resource",
                WebComponentUtil.getReferencedObjectDisplayNamesAndNames(shadow.getResourceRef(), false));
    }

    public static IModel<String> getResourceAttributesLabelModel(ShadowType shadow, PageBase pageBase) {
        StringBuilder sb = new StringBuilder();
        if (shadow != null) {
            if (shadow.getObjectClass() != null && !StringUtils.isBlank(shadow.getObjectClass().getLocalPart())) {
                sb.append(pageBase.createStringResource("DisplayNamePanel.objectClass", shadow.getObjectClass().getLocalPart()).getString());
            }
            if (shadow.getKind() != null && !StringUtils.isBlank(shadow.getKind().name())) {
                sb.append(", ");
                sb.append(pageBase.createStringResource("DisplayNamePanel.kind", shadow.getKind().name()).getString());
            }

            if (!StringUtils.isBlank(shadow.getIntent())) {
                sb.append(", ");
                sb.append(pageBase.createStringResource("DisplayNamePanel.intent", shadow.getIntent()).getString());
            }

            if (!StringUtils.isBlank(shadow.getTag())) {
                sb.append(", ");
                sb.append(pageBase.createStringResource("DisplayNamePanel.tag", shadow.getTag()).getString());
            }
            return Model.of(sb.toString());
        }
        return Model.of("");
    }

    public static String getPendingOperationsLabels(ShadowType shadow, BasePanel panel) {
        if (shadow == null || shadow.getPendingOperation().isEmpty()) {
            return null;
        }
        StringBuilder sb = new StringBuilder();
        List<PendingOperationType> operations = shadow.getPendingOperation();
        sb.append("\n").append(panel.getString("DisplayNamePanel.pendingOperation")).append(":");
        boolean isFirst = true;
        for (PendingOperationType operation : operations) {
            if (operation != null) {
                if (!isFirst) {
                    sb.append(", ");
                } else {
                    sb.append(" ");
                }
                sb.append(getPendingOperationLabel(operation, panel));
                isFirst = false;
            }
        }
        return sb.toString();
    }

    public static String getPendingOperationLabel(PendingOperationType realValue, BasePanel panel) {
        StringBuilder sb = new StringBuilder();
        boolean empty = true;
        ObjectDeltaType delta = realValue.getDelta();
        if (delta != null && delta.getChangeType() != null) {
            sb.append(panel.getString(delta.getChangeType()));
            empty = false;
        }
        PendingOperationTypeType type = realValue.getType();
        if (type != null) {
            if (!empty) {
                sb.append(" ");
            }
            sb.append("(").append(panel.getString(type)).append(")");
        }
        OperationResultStatusType rStatus = realValue.getResultStatus();
        PendingOperationExecutionStatusType eStatus = realValue.getExecutionStatus();
        if (!empty) {
            sb.append(" ");
        }
        sb.append(panel.getString("PendingOperationType.label.status")).append(": ");
        if (rStatus == null) {
            sb.append(panel.getString(eStatus));
        } else {
            sb.append(panel.getString(rStatus));
        }
        return sb.toString();
    }

    public static String getObjectListPageStorageKey(String additionalKeyValue) {
        if (StringUtils.isEmpty(additionalKeyValue)) {
            return null;
        }
        return SessionStorage.KEY_OBJECT_LIST + "." + additionalKeyValue;
    }

    public static AssignmentHolderType getObjectFromAddDeltyForCase(CaseType aCase) {
        if (aCase != null && aCase.getApprovalContext() != null
                && aCase.getApprovalContext().getDeltasToApprove() != null) {
            ObjectTreeDeltasType deltaTree = aCase.getApprovalContext().getDeltasToApprove();
            if (deltaTree != null && deltaTree.getFocusPrimaryDelta() != null) {
                ObjectDeltaType primaryDelta = deltaTree.getFocusPrimaryDelta();
                if (primaryDelta != null && (primaryDelta.getItemDelta() == null || primaryDelta.getItemDelta().isEmpty())
                        && primaryDelta.getObjectToAdd() != null && primaryDelta.getObjectToAdd() instanceof AssignmentHolderType
                        && ChangeType.ADD.equals(ChangeType.toChangeType(primaryDelta.getChangeType()))) {
                    return (AssignmentHolderType) primaryDelta.getObjectToAdd();
                }
            }
        }
        return null;
    }

    public static boolean isRefreshEnabled(PageBase pageBase, QName type) {
        CompiledGuiProfile cup = pageBase.getCompiledGuiProfile();
        if (cup == null) {
            return false;
        }

        List<CompiledObjectCollectionView> views = cup.getObjectCollectionViews();
        if (CollectionUtils.isEmpty(views)) {
            return false;
        }

        for (CompiledObjectCollectionView view : views) {
            if (QNameUtil.match(type, view.getContainerType())) {
                if (view.getRefreshInterval() != null) {
                    return true;
                }

            }
        }
        return false;
    }

    public static Long xgc2long(XMLGregorianCalendar gc) {
        return gc != null ? XmlTypeConverter.toMillis(gc) : null;
    }

    public static String getSimpleChannel(String chanelUri) {
        if (chanelUri == null) {
            return null;
        }
        int i = chanelUri.indexOf('#');
        if (i < 0) {
            return chanelUri;
        }
        return chanelUri.substring(i + 1);
    }

    public static List<String> getIntensForKind(PrismObject<ResourceType> resource, ShadowKindType kind, PageBase parentPage) {

        RefinedResourceSchema refinedSchema = null;
        try {
            refinedSchema = RefinedResourceSchemaImpl.getRefinedSchema(resource,
                    parentPage.getPrismContext());

        } catch (SchemaException e) {
            return Collections.emptyList();
        }

        if (kind == null) {
            return Collections.emptyList();
        }

        return RefinedResourceSchemaImpl.getIntentsForKind(refinedSchema, kind);
    }

    public static Class<? extends PageBase> resolveSelfPage() {
        FocusType focusType = WebModelServiceUtils.getLoggedInFocus();
        if (focusType instanceof UserType) {
            return PageUserSelfProfile.class;
        }
        if (focusType instanceof OrgType) {
            return PageOrgSelfProfile.class;
        }
        if (focusType instanceof RoleType) {
            return PageRoleSelfProfile.class;
        }
        if (focusType instanceof ServiceType) {
            return PageServiceSelfProfile.class;
        }
        return null;
    }

    public static <I extends Item> PrismObject<LookupTableType> findLookupTable(ItemDefinition<I> definition, PageBase page) {
        PrismReferenceValue valueEnumerationRef = definition.getValueEnumerationRef();
        return findLookupTable(valueEnumerationRef, page);
    }

    public static <I extends Item> PrismObject<LookupTableType> findLookupTable(PrismReferenceValue valueEnumerationRef, PageBase page) {
        if (valueEnumerationRef == null) {
            return null;
        }

        String lookupTableUid = valueEnumerationRef.getOid();
        Task task = page.createSimpleTask("loadLookupTable");
        OperationResult result = task.getResult();

        Collection<SelectorOptions<GetOperationOptions>> options = WebModelServiceUtils.createLookupTableRetrieveOptions(page.getSchemaService());
        return WebModelServiceUtils.loadObject(LookupTableType.class, lookupTableUid, options, page, task, result);
    }

    public static <AH extends AssignmentHolderType> boolean hasAnyArchetypeAssignment(AH assignmentHolder) {
        if (assignmentHolder.getAssignment() == null) {
            return false;
        }
        List<AssignmentType> archetypeAssignments = assignmentHolder.getAssignment()
                .stream()
                .filter(assignmentType -> WebComponentUtil.isArchetypeAssignment(assignmentType)).collect(Collectors.toList());
        return CollectionUtils.isNotEmpty(archetypeAssignments);
    }

    public static boolean isArchetypeAssignment(AssignmentType assignmentType) {
        if (assignmentType.getTargetRef() == null) {
            return false;
        }
        return QNameUtil.match(assignmentType.getTargetRef().getType(), ArchetypeType.COMPLEX_TYPE);
    }

    public static <AH extends AssignmentHolderType> boolean hasArchetypeAssignment(AH assignmentHolder, String archetypeOid) {
        if (assignmentHolder.getAssignment() == null) {
            return false;
        }
        List<AssignmentType> archetypeAssignments = assignmentHolder.getAssignment()
                .stream()
                .filter(assignmentType -> WebComponentUtil.isArchetypeAssignment(assignmentType)
                        && archetypeOid.equals(assignmentType.getTargetRef().getOid()))
                .collect(Collectors.toList());
        return CollectionUtils.isNotEmpty(archetypeAssignments);
    }

    public static <F extends FocusType> Locale getLocale() {
        MidPointPrincipal principal = SecurityUtils.getPrincipalUser();
        if (principal == null) {
            return MidPointApplication.getDefaultLocale();
        }

        Locale locale = null;

        F focus = (F) principal.getFocus();
        if (focus == null) {
            return MidPointApplication.getDefaultLocale();
        }
        String prefLang = focus.getPreferredLanguage();
        if (StringUtils.isBlank(prefLang)) {
            prefLang = focus.getLocale();
        }

        try {
            locale = LocaleUtils.toLocale(prefLang);
        } catch (Exception ex) {
            LOGGER.debug("Error occurred while getting user locale, " + ex.getMessage());
        }

        if (locale == null) {
            if (ThreadContext.getSession() == null) {
                return MidPointApplication.getDefaultLocale();
            }

            locale = Session.get().getLocale();
        }

        if (MidPointApplication.containsLocale(locale)) {
            return locale;
        }

        return MidPointApplication.getDefaultLocale();
    }

    public static Collator getCollator() {
        Locale locale = WebComponentUtil.getLocale();
        if (locale == null) {
            locale = Locale.getDefault();
        }
        Collator collator = Collator.getInstance(locale);
        collator.setStrength(Collator.SECONDARY);       // e.g. "a" should be different from "á"
        collator.setDecomposition(Collator.FULL_DECOMPOSITION);
        return collator;
    }

    public static CompositedIcon createCreateReportIcon() {
        final CompositedIconBuilder builder = new CompositedIconBuilder();
        builder.setBasicIcon(WebComponentUtil.createReportIcon(), IconCssStyle.IN_ROW_STYLE);
        IconType plusIcon = new IconType();
        plusIcon.setCssClass(GuiStyleConstants.CLASS_ADD_NEW_OBJECT);
        plusIcon.setColor("green");
        builder.appendLayerIcon(plusIcon, LayeredIconCssStyle.BOTTOM_RIGHT_STYLE);
        return builder.build();
    }

    public static CompiledObjectCollectionView getCollectionViewByObject(AssignmentHolderType assignmentHolder, PageBase pageBase) {
        String archetypeOid = getArchetypeOid(assignmentHolder);
        if (!StringUtils.isEmpty(archetypeOid)) {
            List<CompiledObjectCollectionView> collectionViews =
                    pageBase.getCompiledGuiProfile().getObjectCollectionViews();
            for (CompiledObjectCollectionView view : collectionViews) {
                if (view.getCollection() != null && view.getCollection().getCollectionRef() != null
                        && archetypeOid.equals(view.getCollection().getCollectionRef().getOid())) {
                    return view;
                }
            }
        }
        QName type = classToQName(pageBase.getPrismContext(), assignmentHolder.getClass());
        return pageBase.getCompiledGuiProfile().findObjectCollectionView(type, null);
    }

    public static CredentialsPolicyType getPasswordCredentialsPolicy(PrismObject<? extends FocusType> focus, PageBase pagebase, Task task) {
        LOGGER.debug("Getting credentials policy");
        CredentialsPolicyType credentialsPolicyType = null;
        try {
            credentialsPolicyType = pagebase.getModelInteractionService().getCredentialsPolicy(focus, task, task.getResult());
            task.getResult().recordSuccessIfUnknown();
        } catch (Exception ex) {
            LoggingUtils.logUnexpectedException(LOGGER, "Couldn't load credentials policy", ex);
            task.getResult().recordFatalError(
                    pagebase.createStringResource("PageAbstractSelfCredentials.message.getPasswordCredentialsPolicy.fatalError", ex.getMessage()).getString(), ex);
        } finally {
            task.getResult().computeStatus();
        }
        return credentialsPolicyType;
    }

    @Contract("_,true->!null")
    public static Long getTimestampAsLong(XMLGregorianCalendar cal, boolean currentIfNull) {
        Long calAsLong = MiscUtil.asLong(cal);
        if (calAsLong == null) {
            if (currentIfNull) {
                return System.currentTimeMillis();
            }
            return null;
        }
        return calAsLong;
    }

    public static String getTaskProgressInformation(TaskType taskType, boolean longForm, PageBase pageBase) {
        TaskProgressInformation progress = TaskProgressInformation.fromTaskTree(taskType);
        TaskPartProgressInformation partProgress = progress.getCurrentPartInformation();
        if (partProgress == null) {
            return null;
        }
        String partProgressHumanReadable = partProgress.toHumanReadableString(longForm);

        if (longForm) {
            partProgressHumanReadable = StringUtils.replaceOnce(partProgressHumanReadable, "of", pageBase.getString("TaskSummaryPanel.progress.of"));
            partProgressHumanReadable = StringUtils.replaceOnce(partProgressHumanReadable, "buckets", pageBase.getString("TaskSummaryPanel.progress.buckets"));
        }

        if (progress.getAllPartsCount() > 1) {
            String rv = pageBase.getString("TaskSummaryPanel.progress.info." + (longForm ? "long" : "short"), partProgressHumanReadable, progress.getCurrentPartNumber(), progress.getAllPartsCount());
            return rv;
        }

        return partProgressHumanReadable;
    }

    public static String filterNonDeadProjections(List<ShadowWrapper> projectionWrappers) {
        if (projectionWrappers == null) {
            return "0";
        }

        int nonDead = 0;
        for (ShadowWrapper projectionWrapper : projectionWrappers) {
            if (projectionWrapper.isDead()) {
                continue;
            }
            nonDead++;
        }
        return Integer.toString(nonDead);
    }

    public static String countLinkFroNonDeadShadows(Collection<ObjectReferenceType> refs) {
        int count = 0;
        for (ObjectReferenceType ref : refs) {
            if (QNameUtil.match(ref.getRelation(), SchemaConstants.ORG_RELATED)) {
                continue;
            }
            count++;
        }
        return Integer.toString(count);
    }

<<<<<<< HEAD
    public static List<DisplayableValue<?>> getAllowedValues(SearchFilterParameterType parameter, PageBase pageBase) {
        List<DisplayableValue<?>> allowedValues = new ArrayList<>();

        if (parameter == null || parameter.getAllowedValuesExpression() == null) {
            return allowedValues;
        }
        Task task = pageBase.createSimpleTask("evaluate expression for allowed values");
        ExpressionType expression = parameter.getAllowedValuesExpression();
        Object value = null;
        try {

            value = ExpressionUtil.evaluateExpression(new VariablesMap(), null,
                    expression, MiscSchemaUtil.getExpressionProfile(),
                    pageBase.getExpressionFactory(), "evaluate expression for allowed values", task, task.getResult());
        } catch (Exception e) {
            LOGGER.error("Couldn't execute expression " + expression, e);
            pageBase.error(pageBase.createStringResource("FilterSearchItem.message.error.evaluateAllowedValuesExpression", expression).getString());
            return allowedValues;
        }
        if (value instanceof PrismPropertyValue) {
            value = ((PrismPropertyValue) value).getRealValue();
        }

        if (!(value instanceof List)) {
            LOGGER.error("Exception return unexpected type, expected List<DisplayableValue>, but was " + (value == null ? null : value.getClass()));
            pageBase.error(pageBase.createStringResource("FilterSearchItem.message.error.wrongType", expression).getString());
            return allowedValues;
        }

        if (!((List<?>) value).isEmpty()) {
            if (!(((List<?>) value).get(0) instanceof DisplayableValue)) {
                LOGGER.error("Exception return unexpected type, expected List<DisplayableValue>, but was " + (value == null ? null : value.getClass()));
                pageBase.error(pageBase.createStringResource("FilterSearchItem.message.error.wrongType", expression).getString());
                return allowedValues;
            }
            return (List<DisplayableValue<?>>) value;
        }
        return allowedValues;
    }

    public static <T extends Object> DropDownChoicePanel createDropDownChoices(String id, IModel<T> model, IModel<List<DisplayableValue<T>>> choices,
            boolean allowNull, PageBase pageBase) {
        return new DropDownChoicePanel(id, model, choices, new IChoiceRenderer<DisplayableValue>() {
            private static final long serialVersionUID = 1L;

            @Override
            public Object getDisplayValue(DisplayableValue val) {
                if (val.getValue() instanceof Enum) {
                    return pageBase.createStringResource((Enum<?>) val.getValue()).getString();
                }
                return pageBase.createStringResource(val.getLabel()).getString();
            }

            @Override
            public String getIdValue(DisplayableValue val, int index) {
                return Integer.toString(index);
            }

            @Override
            public DisplayableValue getObject(String id, IModel<? extends List<? extends DisplayableValue>> choices) {
                return StringUtils.isNotBlank(id) ? choices.getObject().get(Integer.parseInt(id)) : null;
            }
        }, allowNull);
=======
    public static Map<IconCssStyle, IconType> createMainButtonLayerIcon(DisplayType mainButtonDisplayType) {
        if (mainButtonDisplayType.getIcon() != null && mainButtonDisplayType.getIcon().getCssClass() != null &&
                mainButtonDisplayType.getIcon().getCssClass().contains(GuiStyleConstants.CLASS_ADD_NEW_OBJECT)) {
            return Collections.emptyMap();
        }
        Map<IconCssStyle, IconType> layerIconMap = new HashMap<>();
        layerIconMap.put(IconCssStyle.BOTTOM_RIGHT_STYLE, WebComponentUtil.createIconType(GuiStyleConstants.CLASS_PLUS_CIRCLE, "green"));
        return layerIconMap;
>>>>>>> 46ca8571
    }
}<|MERGE_RESOLUTION|>--- conflicted
+++ resolved
@@ -5086,7 +5086,6 @@
         return Integer.toString(count);
     }
 
-<<<<<<< HEAD
     public static List<DisplayableValue<?>> getAllowedValues(SearchFilterParameterType parameter, PageBase pageBase) {
         List<DisplayableValue<?>> allowedValues = new ArrayList<>();
 
@@ -5150,7 +5149,8 @@
                 return StringUtils.isNotBlank(id) ? choices.getObject().get(Integer.parseInt(id)) : null;
             }
         }, allowNull);
-=======
+    }
+
     public static Map<IconCssStyle, IconType> createMainButtonLayerIcon(DisplayType mainButtonDisplayType) {
         if (mainButtonDisplayType.getIcon() != null && mainButtonDisplayType.getIcon().getCssClass() != null &&
                 mainButtonDisplayType.getIcon().getCssClass().contains(GuiStyleConstants.CLASS_ADD_NEW_OBJECT)) {
@@ -5159,6 +5159,5 @@
         Map<IconCssStyle, IconType> layerIconMap = new HashMap<>();
         layerIconMap.put(IconCssStyle.BOTTOM_RIGHT_STYLE, WebComponentUtil.createIconType(GuiStyleConstants.CLASS_PLUS_CIRCLE, "green"));
         return layerIconMap;
->>>>>>> 46ca8571
     }
 }
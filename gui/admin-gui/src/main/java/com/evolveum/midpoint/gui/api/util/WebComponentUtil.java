/*
 * Copyright (C) 2010-2020 Evolveum and contributors
 *
 * This work is dual-licensed under the Apache License 2.0
 * and European Union Public License. See LICENSE file for details.
 */
package com.evolveum.midpoint.gui.api.util;

import static com.evolveum.midpoint.gui.api.page.PageBase.createStringResourceStatic;

import java.io.PrintWriter;
import java.io.StringWriter;
import java.lang.reflect.Constructor;
import java.lang.reflect.InvocationTargetException;
import java.net.URI;
import java.text.Collator;
import java.text.SimpleDateFormat;
import java.util.*;
import java.util.function.Predicate;
import java.util.function.Supplier;
import java.util.stream.Collectors;
import java.util.stream.StreamSupport;
import javax.xml.datatype.XMLGregorianCalendar;
import javax.xml.namespace.QName;

import org.apache.commons.collections.CollectionUtils;
import org.apache.commons.lang.BooleanUtils;
import org.apache.commons.lang.StringUtils;
import org.apache.commons.lang.Validate;
import org.apache.commons.lang.math.NumberUtils;
import org.apache.commons.lang.time.DurationFormatUtils;
import org.apache.commons.lang3.StringEscapeUtils;
import org.apache.commons.validator.routines.checkdigit.VerhoeffCheckDigit;
import org.apache.wicket.*;
import org.apache.wicket.ajax.AjaxRequestTarget;
import org.apache.wicket.ajax.form.AjaxFormComponentUpdatingBehavior;
import org.apache.wicket.ajax.markup.html.form.AjaxSubmitLink;
import org.apache.wicket.authroles.authentication.AuthenticatedWebApplication;
import org.apache.wicket.authroles.authorization.strategies.role.Roles;
import org.apache.wicket.behavior.Behavior;
import org.apache.wicket.core.request.handler.RenderPageRequestHandler;
import org.apache.wicket.datetime.PatternDateConverter;
import org.apache.wicket.extensions.markup.html.repeater.data.table.DataTable;
import org.apache.wicket.extensions.markup.html.repeater.util.SortParam;
import org.apache.wicket.extensions.markup.html.tabs.ITab;
import org.apache.wicket.feedback.IFeedback;
import org.apache.wicket.markup.html.WebMarkupContainer;
import org.apache.wicket.markup.html.basic.Label;
import org.apache.wicket.markup.html.form.DropDownChoice;
import org.apache.wicket.markup.html.form.Form;
import org.apache.wicket.markup.html.form.FormComponent;
import org.apache.wicket.markup.html.form.IChoiceRenderer;
import org.apache.wicket.markup.repeater.data.IDataProvider;
import org.apache.wicket.model.IModel;
import org.apache.wicket.model.Model;
import org.apache.wicket.model.StringResourceModel;
import org.apache.wicket.request.IRequestHandler;
import org.apache.wicket.request.cycle.RequestCycle;
import org.apache.wicket.request.mapper.parameter.PageParameters;
import org.apache.wicket.util.string.StringValue;
import org.apache.wicket.util.visit.IVisit;
import org.apache.wicket.util.visit.IVisitor;
import org.jetbrains.annotations.NotNull;
import org.jetbrains.annotations.Nullable;
import org.joda.time.format.DateTimeFormat;

import com.evolveum.midpoint.common.LocalizationService;
import com.evolveum.midpoint.common.refinery.*;
import com.evolveum.midpoint.gui.api.GuiStyleConstants;
import com.evolveum.midpoint.gui.api.SubscriptionType;
import com.evolveum.midpoint.gui.api.component.BasePanel;
import com.evolveum.midpoint.gui.api.component.MainObjectListPanel;
import com.evolveum.midpoint.gui.api.factory.wrapper.WrapperContext;
import com.evolveum.midpoint.gui.api.model.LoadableModel;
import com.evolveum.midpoint.gui.api.model.NonEmptyModel;
import com.evolveum.midpoint.gui.api.model.ReadOnlyValueModel;
import com.evolveum.midpoint.gui.api.page.PageBase;
import com.evolveum.midpoint.gui.api.prism.wrapper.ItemWrapper;
import com.evolveum.midpoint.gui.api.prism.wrapper.PrismContainerValueWrapper;
import com.evolveum.midpoint.gui.api.prism.wrapper.PrismContainerWrapper;
import com.evolveum.midpoint.gui.api.prism.wrapper.PrismPropertyWrapper;
import com.evolveum.midpoint.gui.impl.Channel;
import com.evolveum.midpoint.gui.impl.component.icon.CompositedIcon;
import com.evolveum.midpoint.gui.impl.component.icon.CompositedIconBuilder;
import com.evolveum.midpoint.gui.impl.component.icon.IconCssStyle;
import com.evolveum.midpoint.gui.impl.component.icon.LayeredIconCssStyle;
import com.evolveum.midpoint.gui.impl.prism.wrapper.PrismPropertyValueWrapper;
import com.evolveum.midpoint.model.api.*;
import com.evolveum.midpoint.model.api.authentication.CompiledGuiProfile;
import com.evolveum.midpoint.model.api.authentication.CompiledObjectCollectionView;
import com.evolveum.midpoint.model.api.util.ResourceUtils;
import com.evolveum.midpoint.model.api.visualizer.Scene;
import com.evolveum.midpoint.prism.*;
import com.evolveum.midpoint.prism.crypto.EncryptionException;
import com.evolveum.midpoint.prism.crypto.Protector;
import com.evolveum.midpoint.prism.delta.ChangeType;
import com.evolveum.midpoint.prism.delta.ObjectDelta;
import com.evolveum.midpoint.prism.delta.PropertyDelta;
import com.evolveum.midpoint.prism.path.ItemName;
import com.evolveum.midpoint.prism.path.ItemPath;
import com.evolveum.midpoint.prism.path.ItemPathCollectionsUtil;
import com.evolveum.midpoint.prism.polystring.PolyString;
import com.evolveum.midpoint.prism.query.*;
import com.evolveum.midpoint.prism.query.builder.S_FilterEntryOrEmpty;
import com.evolveum.midpoint.prism.util.PolyStringUtils;
import com.evolveum.midpoint.prism.xml.XmlTypeConverter;
import com.evolveum.midpoint.repo.common.expression.ExpressionUtil;
import com.evolveum.midpoint.repo.common.expression.ExpressionVariables;
import com.evolveum.midpoint.schema.*;
import com.evolveum.midpoint.schema.constants.ObjectTypes;
import com.evolveum.midpoint.schema.constants.RelationTypes;
import com.evolveum.midpoint.schema.constants.SchemaConstants;
import com.evolveum.midpoint.schema.processor.ResourceSchema;
import com.evolveum.midpoint.schema.result.OperationResult;
import com.evolveum.midpoint.schema.result.OperationResultStatus;
import com.evolveum.midpoint.schema.util.*;
import com.evolveum.midpoint.security.api.AuthorizationConstants;
import com.evolveum.midpoint.security.api.MidPointPrincipal;
import com.evolveum.midpoint.task.api.Task;
import com.evolveum.midpoint.task.api.TaskCategory;
import com.evolveum.midpoint.util.*;
import com.evolveum.midpoint.util.exception.*;
import com.evolveum.midpoint.util.logging.LoggingUtils;
import com.evolveum.midpoint.util.logging.Trace;
import com.evolveum.midpoint.util.logging.TraceManager;
import com.evolveum.midpoint.web.application.AuthorizationAction;
import com.evolveum.midpoint.web.application.PageDescriptor;
import com.evolveum.midpoint.web.component.DateLabelComponent;
import com.evolveum.midpoint.web.component.TabbedPanel;
import com.evolveum.midpoint.web.component.assignment.AssignmentsUtil;
import com.evolveum.midpoint.web.component.breadcrumbs.Breadcrumb;
import com.evolveum.midpoint.web.component.breadcrumbs.BreadcrumbPageClass;
import com.evolveum.midpoint.web.component.breadcrumbs.BreadcrumbPageInstance;
import com.evolveum.midpoint.web.component.data.BaseSortableDataProvider;
import com.evolveum.midpoint.web.component.data.SelectableBeanObjectDataProvider;
import com.evolveum.midpoint.web.component.data.Table;
import com.evolveum.midpoint.web.component.data.column.ColumnMenuAction;
import com.evolveum.midpoint.web.component.data.column.ColumnUtils;
import com.evolveum.midpoint.web.component.input.DisplayableValueChoiceRenderer;
import com.evolveum.midpoint.web.component.input.DropDownChoicePanel;
import com.evolveum.midpoint.web.component.menu.cog.InlineMenuItem;
import com.evolveum.midpoint.web.component.menu.cog.InlineMenuItemAction;
import com.evolveum.midpoint.web.component.prism.*;
import com.evolveum.midpoint.web.component.prism.show.SceneDto;
import com.evolveum.midpoint.web.component.prism.show.SceneUtil;
import com.evolveum.midpoint.web.component.util.Selectable;
import com.evolveum.midpoint.web.component.util.SelectableBeanImpl;
import com.evolveum.midpoint.web.component.util.VisibleEnableBehaviour;
import com.evolveum.midpoint.web.page.admin.archetype.PageArchetype;
import com.evolveum.midpoint.web.page.admin.cases.PageCase;
import com.evolveum.midpoint.web.page.admin.objectCollection.PageObjectCollection;
import com.evolveum.midpoint.web.page.admin.reports.PageReport;
import com.evolveum.midpoint.web.page.admin.resources.PageResource;
import com.evolveum.midpoint.web.page.admin.resources.PageResourceWizard;
import com.evolveum.midpoint.web.page.admin.resources.PageResources;
import com.evolveum.midpoint.web.page.admin.resources.content.PageAccount;
import com.evolveum.midpoint.web.page.admin.roles.PageRole;
import com.evolveum.midpoint.web.page.admin.roles.PageRoles;
import com.evolveum.midpoint.web.page.admin.server.PageTask;
import com.evolveum.midpoint.web.page.admin.server.PageTasks;
import com.evolveum.midpoint.web.page.admin.server.dto.OperationResultStatusPresentationProperties;
import com.evolveum.midpoint.web.page.admin.services.PageService;
import com.evolveum.midpoint.web.page.admin.services.PageServices;
import com.evolveum.midpoint.web.page.admin.users.PageOrgUnit;
import com.evolveum.midpoint.web.page.admin.users.PageUser;
import com.evolveum.midpoint.web.page.admin.users.PageUsers;
import com.evolveum.midpoint.web.page.admin.valuePolicy.PageValuePolicy;
import com.evolveum.midpoint.web.page.admin.workflow.dto.EvaluatedTriggerGroupDto;
import com.evolveum.midpoint.web.page.self.PageOrgSelfProfile;
import com.evolveum.midpoint.web.page.self.PageRoleSelfProfile;
import com.evolveum.midpoint.web.page.self.PageServiceSelfProfile;
import com.evolveum.midpoint.web.page.self.PageUserSelfProfile;
import com.evolveum.midpoint.web.security.MidPointApplication;
import com.evolveum.midpoint.web.security.util.SecurityUtils;
import com.evolveum.midpoint.web.session.SessionStorage;
import com.evolveum.midpoint.web.session.UserProfileStorage.TableId;
import com.evolveum.midpoint.web.util.DateValidator;
import com.evolveum.midpoint.web.util.InfoTooltipBehavior;
import com.evolveum.midpoint.web.util.ObjectTypeGuiDescriptor;
import com.evolveum.midpoint.web.util.OnePageParameterEncoder;
import com.evolveum.midpoint.wf.util.ApprovalUtils;
import com.evolveum.midpoint.wf.util.ChangesByState;
import com.evolveum.midpoint.xml.ns._public.common.common_3.*;
import com.evolveum.midpoint.xml.ns._public.model.scripting_3.ExecuteScriptType;
import com.evolveum.prism.xml.ns._public.query_3.QueryType;
import com.evolveum.prism.xml.ns._public.types_3.ObjectDeltaType;
import com.evolveum.prism.xml.ns._public.types_3.PolyStringTranslationType;
import com.evolveum.prism.xml.ns._public.types_3.PolyStringType;
import com.evolveum.prism.xml.ns._public.types_3.ProtectedStringType;

/**
 * Utility class containing miscellaneous methods used mostly in Wicket
 * components.
 *
 * @author lazyman
 */
public final class WebComponentUtil {

    private static final Trace LOGGER = TraceManager.getTrace(WebComponentUtil.class);

    private static final String KEY_BOOLEAN_NULL = "Boolean.NULL";
    private static final String KEY_BOOLEAN_TRUE = "Boolean.TRUE";
    private static final String KEY_BOOLEAN_FALSE = "Boolean.FALSE";

    /**
     * To be used only for tests when there's no MidpointApplication.
     * (Quite a hack. Replace eventually by a more serious solution.)
     */
    private static RelationRegistry staticallyProvidedRelationRegistry;

    private static final Map<Class<?>, Class<? extends PageBase>> objectDetailsPageMap;
    private static final Map<Class<?>, Class<? extends PageBase>> createNewObjectPageMap;

    static {
        objectDetailsPageMap = new HashMap<>();
        objectDetailsPageMap.put(UserType.class, PageUser.class);
        objectDetailsPageMap.put(OrgType.class, PageOrgUnit.class);
        objectDetailsPageMap.put(RoleType.class, PageRole.class);
        objectDetailsPageMap.put(ServiceType.class, PageService.class);
        objectDetailsPageMap.put(ResourceType.class, PageResource.class);
        objectDetailsPageMap.put(TaskType.class, PageTask.class);
        objectDetailsPageMap.put(ReportType.class, PageReport.class);
        objectDetailsPageMap.put(ValuePolicyType.class, PageValuePolicy.class);
        objectDetailsPageMap.put(CaseType.class, PageCase.class);
        objectDetailsPageMap.put(ArchetypeType.class, PageArchetype.class);
        objectDetailsPageMap.put(ShadowType.class, PageAccount.class);
        objectDetailsPageMap.put(ObjectCollectionType.class, PageObjectCollection.class);
    }

    static {
        createNewObjectPageMap = new HashMap<>();
        createNewObjectPageMap.put(ResourceType.class, PageResourceWizard.class);
    }

    // only pages that support 'advanced search' are currently listed here (TODO: generalize)
    private static final Map<Class<?>, Class<? extends PageBase>> objectListPageMap;

    static {
        objectListPageMap = new HashMap<>();
        objectListPageMap.put(UserType.class, PageUsers.class);
        objectListPageMap.put(RoleType.class, PageRoles.class);
        objectListPageMap.put(ServiceType.class, PageServices.class);
        objectListPageMap.put(ResourceType.class, PageResources.class);
        objectListPageMap.put(TaskType.class, PageTasks.class);
    }

    private static final Map<TableId, String> storageTableIdMap;

    static {
        storageTableIdMap = new HashMap<>();
        storageTableIdMap.put(TableId.PAGE_RESOURCE_ACCOUNTS_PANEL_REPOSITORY_MODE, SessionStorage.KEY_RESOURCE_ACCOUNT_CONTENT + SessionStorage.KEY_RESOURCE_PAGE_REPOSITORY_CONTENT);
        storageTableIdMap.put(TableId.PAGE_RESOURCE_ACCOUNTS_PANEL_RESOURCE_MODE, SessionStorage.KEY_RESOURCE_ACCOUNT_CONTENT + SessionStorage.KEY_RESOURCE_PAGE_RESOURCE_CONTENT);
        storageTableIdMap.put(TableId.PAGE_RESOURCE_ENTITLEMENT_PANEL_REPOSITORY_MODE, SessionStorage.KEY_RESOURCE_ENTITLEMENT_CONTENT + SessionStorage.KEY_RESOURCE_PAGE_REPOSITORY_CONTENT);
        storageTableIdMap.put(TableId.PAGE_RESOURCE_ENTITLEMENT_PANEL_RESOURCE_MODE, SessionStorage.KEY_RESOURCE_ENTITLEMENT_CONTENT + SessionStorage.KEY_RESOURCE_PAGE_RESOURCE_CONTENT);
        storageTableIdMap.put(TableId.PAGE_RESOURCE_GENERIC_PANEL_REPOSITORY_MODE, SessionStorage.KEY_RESOURCE_GENERIC_CONTENT + SessionStorage.KEY_RESOURCE_PAGE_REPOSITORY_CONTENT);
        storageTableIdMap.put(TableId.PAGE_RESOURCE_GENERIC_PANEL_RESOURCE_MODE, SessionStorage.KEY_RESOURCE_GENERIC_CONTENT + SessionStorage.KEY_RESOURCE_PAGE_RESOURCE_CONTENT);
        storageTableIdMap.put(TableId.PAGE_RESOURCE_OBJECT_CLASS_PANEL, SessionStorage.KEY_RESOURCE_OBJECT_CLASS_CONTENT);
        storageTableIdMap.put(TableId.ROLE_MEMBER_PANEL, SessionStorage.KEY_ROLE_MEMBER_PANEL);
        storageTableIdMap.put(TableId.ORG_MEMBER_PANEL, SessionStorage.KEY_ORG_MEMBER_PANEL);
        storageTableIdMap.put(TableId.SERVICE_MEMBER_PANEL, SessionStorage.KEY_SERVICE_MEMBER_PANEL);

    }

    private static final Map<String, LoggingComponentType> COMPONENT_MAP = new HashMap<>();

    static {
        COMPONENT_MAP.put("com.evolveum.midpoint", LoggingComponentType.ALL);
        COMPONENT_MAP.put("com.evolveum.midpoint.model", LoggingComponentType.MODEL);
        COMPONENT_MAP.put("com.evolveum.midpoint.provisioning", LoggingComponentType.PROVISIONING);
        COMPONENT_MAP.put("com.evolveum.midpoint.repo", LoggingComponentType.REPOSITORY);
        COMPONENT_MAP.put("com.evolveum.midpoint.web", LoggingComponentType.WEB);
        COMPONENT_MAP.put("com.evolveum.midpoint.gui", LoggingComponentType.GUI);
        COMPONENT_MAP.put("com.evolveum.midpoint.task", LoggingComponentType.TASKMANAGER);
        COMPONENT_MAP.put("com.evolveum.midpoint.model.sync",
                LoggingComponentType.RESOURCEOBJECTCHANGELISTENER);
        COMPONENT_MAP.put("com.evolveum.midpoint.wf", LoggingComponentType.WORKFLOWS);
        COMPONENT_MAP.put("com.evolveum.midpoint.notifications", LoggingComponentType.NOTIFICATIONS);
        COMPONENT_MAP.put("com.evolveum.midpoint.certification", LoggingComponentType.ACCESS_CERTIFICATION);
        COMPONENT_MAP.put("com.evolveum.midpoint.security", LoggingComponentType.SECURITY);
    }

    public enum AssignmentOrder {

        ASSIGNMENT(0),
        INDUCEMENT(1);

        private final int order;

        AssignmentOrder(int order) {
            this.order = order;
        }

        public int getOrder() {
            return order;
        }
    }

    public static String nl2br(String text) {
        if (text == null) {
            return null;
        }
        return StringEscapeUtils.escapeHtml4(text).replace("\n", "<br/>");
    }

    public static String getTypeLocalized(ObjectReferenceType ref) {
        ObjectTypes type = ref != null ? ObjectTypes.getObjectTypeFromTypeQName(ref.getType()) : null;
        ObjectTypeGuiDescriptor descriptor = ObjectTypeGuiDescriptor.getDescriptor(type);
        if (descriptor == null) {
            return null;
        }
        return createStringResourceStatic(null, descriptor.getLocalizationKey()).getString();
    }

    public static String getReferencedObjectNames(List<ObjectReferenceType> refs, boolean showTypes) {
        return getReferencedObjectNames(refs, showTypes, true);
    }

    public static String getReferencedObjectNames(List<ObjectReferenceType> refs, boolean showTypes, boolean translate) {
        return refs.stream()
                .map(ref -> emptyIfNull(getName(ref, translate)) + (showTypes ? (" (" + emptyIfNull(getTypeLocalized(ref)) + ")") : ""))
                .collect(Collectors.joining(", "));
    }

    private static String emptyIfNull(String s) {
        return s != null ? s : "";
    }

    public static String getReferencedObjectDisplayNamesAndNames(List<ObjectReferenceType> refs, boolean showTypes) {
        return refs.stream()
                .map(ref -> emptyIfNull(getDisplayNameAndName(ref)) + (showTypes ? (" (" + emptyIfNull(getTypeLocalized(ref)) + ")") : ""))
                .collect(Collectors.joining(", "));
    }

    public static String getReferencedObjectDisplayNamesAndNames(Referencable ref, boolean showTypes) {
        return getReferencedObjectDisplayNamesAndNames(ref, showTypes, true);
    }

    public static String getReferencedObjectDisplayNamesAndNames(Referencable ref, boolean showTypes, boolean translate) {
        if (ref == null) {
            return "";
        }
        String name = ref.getTargetName() == null ? "" :
                (translate ? ref.getTargetName().getOrig() : "");
        StringBuilder sb = new StringBuilder(name);
        if (showTypes) {
            sb.append(" (");
            ObjectTypes type = ObjectTypes.getObjectTypeFromTypeQName(ref.getType());
            ObjectTypeGuiDescriptor descriptor = ObjectTypeGuiDescriptor.getDescriptor(type);
            if (descriptor == null) {
                return null;
            }
            sb.append(emptyIfNull(createStringResourceStatic(null, descriptor.getLocalizationKey()).getString())).append(")");
        }
        return sb.toString();
    }

    public static <O extends ObjectType> List<O> loadReferencedObjectList(List<ObjectReferenceType> refList, String operation, PageBase pageBase) {
        List<O> loadedObjectsList = new ArrayList<>();
        if (refList == null) {
            return loadedObjectsList;
        }
        refList.forEach(objectRef -> {
            OperationResult result = new OperationResult(operation);
            PrismObject<O> loadedObject = WebModelServiceUtils.resolveReferenceNoFetch(objectRef, pageBase, pageBase.createSimpleTask(operation), result);
            if (loadedObject != null) {
                loadedObjectsList.add(loadedObject.asObjectable());
            }
        });
        return loadedObjectsList;
    }

    public static List<UserType> loadTargetUsersListForShoppingCart(String operation, PageBase pageBase) {
        List<String> usersOidsList = pageBase.getSessionStorage().getRoleCatalog().getTargetUserOidsList();
        if (CollectionUtils.isEmpty(usersOidsList)) {
            return new ArrayList<>();
        }
        List<ObjectReferenceType> usersReferenceList = new ArrayList<>();
        usersOidsList.forEach(userOid -> {
            usersReferenceList.add(ObjectTypeUtil.createObjectRef(userOid, ObjectTypes.USER));
        });
        return WebComponentUtil.loadReferencedObjectList(usersReferenceList, operation, pageBase);

    }

    public static ObjectFilter getShadowTypeFilterForAssociation(ConstructionType construction, String operation, PageBase pageBase) {
        PrismContext prismContext = pageBase.getPrismContext();
        if (construction == null) {
            return null;
        }
        PrismObject<ResourceType> resource = WebComponentUtil.getConstructionResource(construction, operation, pageBase);
        if (resource == null) {
            return null;
        }

        ObjectQuery query = prismContext.queryFactory().createQuery();
        try {
            RefinedResourceSchema refinedResourceSchema = RefinedResourceSchema.getRefinedSchema(resource);
            RefinedObjectClassDefinition oc = refinedResourceSchema.getRefinedDefinition(construction.getKind(), construction.getIntent());
            if (oc == null) {
                return null;
            }
            Collection<RefinedAssociationDefinition> refinedAssociationDefinitions = oc.getAssociationDefinitions();

            for (RefinedAssociationDefinition refinedAssociationDefinition : refinedAssociationDefinitions) {
                S_FilterEntryOrEmpty atomicFilter = prismContext.queryFor(ShadowType.class);
                List<ObjectFilter> orFilterClauses = new ArrayList<>();
                refinedAssociationDefinition.getIntents()
                        .forEach(intent -> orFilterClauses.add(atomicFilter.item(ShadowType.F_INTENT).eq(intent).buildFilter()));
                OrFilter intentFilter = prismContext.queryFactory().createOr(orFilterClauses);

                AndFilter filter = (AndFilter) atomicFilter.item(ShadowType.F_KIND).eq(refinedAssociationDefinition.getKind()).and()
                        .item(ShadowType.F_RESOURCE_REF).ref(resource.getOid(), ResourceType.COMPLEX_TYPE).buildFilter();
                filter.addCondition(intentFilter);
                query.setFilter(filter);        // TODO this overwrites existing filter (created in previous cycle iteration)... is it OK? [med]
            }
        } catch (SchemaException ex) {
            LOGGER.error("Couldn't create query filter for ShadowType for association: {}", ex.getErrorTypeMessage());
        }
        return query.getFilter();
    }

    public static void addAjaxOnUpdateBehavior(WebMarkupContainer container) {
        container.visitChildren(new IVisitor<Component, Object>() {
            @Override
            public void component(Component component, IVisit<Object> objectIVisit) {
                if (component instanceof InputPanel) {
                    addAjaxOnBlurUpdateBehaviorToComponent(((InputPanel) component).getBaseFormComponent());
                } else if (component instanceof FormComponent) {
                    addAjaxOnBlurUpdateBehaviorToComponent(component);
                }
            }
        });
    }

    private static void addAjaxOnBlurUpdateBehaviorToComponent(final Component component) {
        component.setOutputMarkupId(true);
        component.add(new AjaxFormComponentUpdatingBehavior("blur") {

            @Override
            protected void onUpdate(AjaxRequestTarget target) {
            }
        });
    }

    public static String resolveLocalizableMessage(LocalizableMessageType localizableMessage, Component component) {
        if (localizableMessage == null) {
            return null;
        }
        return resolveLocalizableMessage(LocalizationUtil.toLocalizableMessage(localizableMessage), component);
    }

    public static String resolveLocalizableMessage(LocalizableMessage localizableMessage, Component component) {
        if (localizableMessage == null) {
            return null;
        } else if (localizableMessage instanceof SingleLocalizableMessage) {
            return resolveLocalizableMessage((SingleLocalizableMessage) localizableMessage, component);
        } else if (localizableMessage instanceof LocalizableMessageList) {
            return resolveLocalizableMessage((LocalizableMessageList) localizableMessage, component);
        } else {
            throw new AssertionError("Unsupported localizable message type: " + localizableMessage);
        }
    }

    private static String resolveLocalizableMessage(SingleLocalizableMessage localizableMessage, Component component) {
        if (localizableMessage == null) {
            return null;
        }
        while (localizableMessage.getFallbackLocalizableMessage() != null) {
            if (localizableMessage.getKey() != null) {
                Localizer localizer = Application.get().getResourceSettings().getLocalizer();
                if (localizer.getStringIgnoreSettings(localizableMessage.getKey(), component, null, null) != null) {
                    break; // the key exists => we can use the current localizableMessage
                }
            }
            if (localizableMessage.getFallbackLocalizableMessage() instanceof SingleLocalizableMessage) {
                localizableMessage = (SingleLocalizableMessage) localizableMessage.getFallbackLocalizableMessage();
            } else {
                return resolveLocalizableMessage(localizableMessage.getFallbackLocalizableMessage(), component);
            }
        }
        String key = localizableMessage.getKey() != null ? localizableMessage.getKey() : localizableMessage.getFallbackMessage();
        StringResourceModel stringResourceModel = new StringResourceModel(key, component)
                .setModel(new Model<String>())
                .setDefaultValue(localizableMessage.getFallbackMessage())
                .setParameters(resolveArguments(localizableMessage.getArgs(), component));
        String rv = stringResourceModel.getString();
        //System.out.println("GUI: Resolving [" + key + "]: to [" + rv + "]");
        return rv;
    }

    // todo deduplicate with similar method in LocalizationServiceImpl
    private static String resolveLocalizableMessage(LocalizableMessageList msgList, Component component) {
        String separator = resolveIfPresent(msgList.getSeparator(), component);
        String prefix = resolveIfPresent(msgList.getPrefix(), component);
        String suffix = resolveIfPresent(msgList.getPostfix(), component);
        return msgList.getMessages().stream()
                .map(m -> resolveLocalizableMessage(m, component))
                .collect(Collectors.joining(separator, prefix, suffix));
    }

    private static String resolveIfPresent(LocalizableMessage msg, Component component) {
        return msg != null ? resolveLocalizableMessage(msg, component) : "";
    }

    private static Object[] resolveArguments(Object[] args, Component component) {
        if (args == null) {
            return null;
        }
        Object[] rv = new Object[args.length];
        for (int i = 0; i < args.length; i++) {
            if (args[i] instanceof LocalizableMessage) {
                rv[i] = resolveLocalizableMessage(((LocalizableMessage) args[i]), component);
            } else {
                rv[i] = args[i];
            }
        }
        return rv;
    }

    // TODO add other classes; probably move to some enum
    @Nullable
    public static String getAuthorizationActionForTargetClass(Class targetClass) {
        if (UserType.class.equals(targetClass)) {
            return AuthorizationConstants.AUTZ_UI_USER_URL;
        } else if (OrgType.class.equals(targetClass)) {
            return AuthorizationConstants.AUTZ_UI_ORG_UNIT_URL;
        } else if (RoleType.class.equals(targetClass)) {
            return AuthorizationConstants.AUTZ_UI_ROLE_URL;
        } else if (ServiceType.class.equals(targetClass)) {
            return AuthorizationConstants.AUTZ_UI_SERVICE_URL;
        } else if (ResourceType.class.equals(targetClass)) {
            return AuthorizationConstants.AUTZ_UI_RESOURCE_URL;
        } else {
            return null;
        }
    }

    public static void safeResultCleanup(OperationResult result, Trace logger) {
        try {
            result.cleanupResultDeeply();
        } catch (Throwable t) {
            LoggingUtils.logUnexpectedException(logger, "Couldn't clean up the operation result", t);
        }
    }

    /**
     * Default list view setting should never be needed. Always check setting for specific
     * object type (and archetype).
     */
    @Deprecated
    public static CompiledObjectCollectionView getDefaultGuiObjectListType(PageBase pageBase) {
        return pageBase.getCompiledGuiProfile().getDefaultObjectCollectionView();
    }

//    public enum Channel {
//        // TODO: move this to schema component
//        LIVE_SYNC(SchemaConstants.CHANGE_CHANNEL_LIVE_SYNC_URI),
//        RECONCILIATION(SchemaConstants.CHANGE_CHANNEL_RECON_URI),
//        RECOMPUTATION(SchemaConstants.CHANGE_CHANNEL_RECOMPUTE_URI),
//        DISCOVERY(SchemaConstants.CHANGE_CHANNEL_DISCOVERY_URI),
//        WEB_SERVICE(SchemaConstants.CHANNEL_WEB_SERVICE_URI),
//        IMPORT(SchemaConstants.CHANNEL_OBJECT_IMPORT_URI),
//        REST(SchemaConstants.CHANNEL_REST_URI),
//        INIT(SchemaConstants.CHANNEL_GUI_INIT_URI),
//        USER(SchemaConstants.CHANNEL_USER_URI),
//        SELF_REGISTRATION(SchemaConstants.CHANNEL_GUI_SELF_REGISTRATION_URI),
//        RESET_PASSWORD(SchemaConstants.CHANNEL_GUI_RESET_PASSWORD_URI);
//
//        private String channel;
//
//        Channel(String channel) {
//            this.channel = channel;
//        }
//
//        public String getChannel() {
//            return channel;
//        }
//    }

    public static DateValidator getRangeValidator(Form<?> form, ItemPath path) {
        DateValidator validator = null;
        List<DateValidator> validators = form.getBehaviors(DateValidator.class);
        if (validators != null) {
            for (DateValidator val : validators) {
                if (path.equivalent(val.getIdentifier())) {
                    validator = val;
                    break;
                }
            }
        }

        if (validator == null) {
            validator = new DateValidator();
            validator.setIdentifier(path);
            form.add(validator);
        }

        return validator;
    }

    public static boolean isItemVisible(List<ItemPath> visibleItems, ItemPath itemToBeFound) {
        return ItemPathCollectionsUtil.containsSubpathOrEquivalent(visibleItems, itemToBeFound);

    }

    public static Class<?> qnameToClass(PrismContext prismContext, QName type) {
        return prismContext.getSchemaRegistry().determineCompileTimeClass(type);
    }

    public static <T extends ObjectType> Class<T> qnameToClass(PrismContext prismContext, QName type, Class<T> returnType) {
        return prismContext.getSchemaRegistry().determineCompileTimeClass(type);
    }

    public static <T extends ObjectType> QName classToQName(PrismContext prismContext, Class<T> clazz) {
        return prismContext.getSchemaRegistry().findObjectDefinitionByCompileTimeClass(clazz).getTypeName();
    }

    public static TaskType createSingleRecurrenceTask(String taskName, QName applicableType, ObjectQuery query,
            ObjectDelta delta, ModelExecuteOptions options, String category, PageBase pageBase) throws SchemaException {

        TaskType task = new TaskType(pageBase.getPrismContext());

        MidPointPrincipal owner = SecurityUtils.getPrincipalUser();

        ObjectReferenceType ownerRef = new ObjectReferenceType();
        ownerRef.setOid(owner.getOid());
        ownerRef.setType(UserType.COMPLEX_TYPE);
        task.setOwnerRef(ownerRef);

        task.setBinding(TaskBindingType.LOOSE);
        task.setCategory(category);
        task.setExecutionStatus(TaskExecutionStatusType.RUNNABLE);
        task.setRecurrence(TaskRecurrenceType.SINGLE);
        task.setThreadStopAction(ThreadStopActionType.RESTART);
        task.setHandlerUri(pageBase.getTaskService().getHandlerUriForCategory(category));
        ScheduleType schedule = new ScheduleType();
        schedule.setMisfireAction(MisfireActionType.EXECUTE_IMMEDIATELY);
        task.setSchedule(schedule);

        task.setName(WebComponentUtil.createPolyFromOrigString(taskName));

        PrismObject<TaskType> prismTask = task.asPrismObject();
        QueryType queryType = pageBase.getQueryConverter().createQueryType(query);
        prismTask.findOrCreateProperty(SchemaConstants.PATH_MODEL_EXTENSION_OBJECT_QUERY).addRealValue(queryType);

        if (applicableType != null) {
            prismTask.findOrCreateProperty(SchemaConstants.PATH_MODEL_EXTENSION_OBJECT_TYPE).setRealValue(applicableType);
        }

        if (delta != null) {
            ObjectDeltaType deltaBean = DeltaConvertor.toObjectDeltaType(delta);
            prismTask.findOrCreateProperty(SchemaConstants.PATH_MODEL_EXTENSION_OBJECT_DELTA).setRealValue(deltaBean);
        }

        if (options != null) {
            prismTask.findOrCreateContainer(SchemaConstants.PATH_MODEL_EXTENSION_EXECUTE_OPTIONS)
                    .setRealValue(options.toModelExecutionOptionsType());
        }
        return task;
    }

    public static boolean canSuspendTask(TaskType task, PageBase pageBase) {
        return pageBase.isAuthorized(ModelAuthorizationAction.SUSPEND_TASK, task.asPrismObject())
                && (isRunnableTask(task) || isRunningTask(task))
                && !isWorkflowTask(task);
    }

    public static boolean canResumeTask(TaskType task, PageBase pageBase) {
        return pageBase.isAuthorized(ModelAuthorizationAction.RESUME_TASK, task.asPrismObject())
                && (isSuspendedTask(task) || (isClosedTask(task) && isRecurringTask(task)))
                && !isWorkflowTask(task);
    }

    public static boolean canRunNowTask(TaskType task, PageBase pageBase) {
        return pageBase.isAuthorized(ModelAuthorizationAction.RUN_TASK_IMMEDIATELY, task.asPrismObject())
                && (isRunnableTask(task) || (isClosedTask(task) && !isRecurringTask(task)))
                && !isWorkflowTask(task);
    }

    public static boolean isRunnableTask(TaskType task) {
        return task != null && TaskExecutionStatusType.RUNNABLE == task.getExecutionStatus();
    }

    public static boolean isRunningTask(TaskType task) {
        return task != null && task.getNodeAsObserved() != null;
    }

    public static boolean isSuspendedTask(TaskType task) {
        return task != null && TaskExecutionStatusType.SUSPENDED == task.getExecutionStatus();
    }

    public static boolean isClosedTask(TaskType task) {
        return task != null && TaskExecutionStatusType.CLOSED == task.getExecutionStatus();
    }

    public static boolean isRecurringTask(TaskType task) {
        return task != null && TaskRecurrenceType.RECURRING == task.getRecurrence();
    }

    public static boolean isWorkflowTask(TaskType task) {
        return task != null && TaskCategory.WORKFLOW.equals(task.getCategory());
    }

    public static boolean isReconciliation(TaskType task) {
        return isArchetypedTask(task, SystemObjectsType.ARCHETYPE_RECONCILIATION_TASK);
    }

    public static boolean isRecomputation(TaskType task) {
        return isArchetypedTask(task, SystemObjectsType.ARCHETYPE_RECOMPUTATION_TASK);
    }

    public static boolean isReport(TaskType task) {
        return isArchetypedTask(task, SystemObjectsType.ARCHETYPE_REPORT_TASK);
    }

    public static boolean isImport(TaskType task) {
        return isArchetypedTask(task, SystemObjectsType.ARCHETYPE_IMPORT_TASK);
    }

    public static boolean isLiveSync(TaskType task) {
        return isArchetypedTask(task, SystemObjectsType.ARCHETYPE_LIVE_SYNC_TASK);
    }

    private static boolean isArchetypedTask(TaskType taskType, SystemObjectsType archetype) {
        ObjectReferenceType archetypeRef = getArchetypeReference(taskType);
        if (archetypeRef == null) {
            return false;
        }
        return archetype.value().equals(archetypeRef.getOid());
    }

    private static ObjectReferenceType getArchetypeReference(TaskType task) {
        ObjectReferenceType archetypeRef = null;
        if (task.getAssignment() == null || task.getAssignment().size() == 0) {
            return archetypeRef;
        }
        for (AssignmentType assignment : task.getAssignment()) {
            if (StringUtils.isNotEmpty(assignment.getTargetRef().getOid())
                    && assignment.getTargetRef() != null && QNameUtil.match(assignment.getTargetRef().getType(), ArchetypeType.COMPLEX_TYPE)) {
                archetypeRef = assignment.getTargetRef();
            }
        }
        return archetypeRef;
    }

    public static void iterativeExecuteBulkAction(PageBase pageBase, ExecuteScriptType script, Task task, OperationResult result)
            throws SchemaException, SecurityViolationException, ObjectNotFoundException, ExpressionEvaluationException,
            CommunicationException, ConfigurationException {

        pageBase.getScriptingService().evaluateIterativeExpressionInBackground(script, task, result);
    }

    public static boolean isAuthorized(String... action) {
        if (action == null || action.length == 0) {
            return true;
        }
        List<String> actions = Arrays.asList(action);
        return isAuthorized(actions);
    }

    public static boolean isAuthorized(Collection<String> actions) {
        if (actions == null || actions.isEmpty()) {
            return true;
        }
        Roles roles = new Roles(AuthorizationConstants.AUTZ_ALL_URL);
        roles.add(AuthorizationConstants.AUTZ_GUI_ALL_URL);
        roles.add(AuthorizationConstants.AUTZ_GUI_ALL_DEPRECATED_URL);
        roles.addAll(actions);
        return ((AuthenticatedWebApplication) AuthenticatedWebApplication.get()).hasAnyRole(roles);
    }

    public static boolean isAuthorized(Class<? extends ObjectType> clazz) {
        Class<? extends PageBase> detailsPage = WebComponentUtil.getObjectDetailsPage(clazz);
        PageDescriptor descriptor = detailsPage.getAnnotation(PageDescriptor.class);
        AuthorizationAction[] actions = descriptor.action();
        List<String> actionUris = new ArrayList<>();
        for (AuthorizationAction action : actions) {
            actionUris.add(action.actionUri());
        }
        return isAuthorized(actionUris);
    }

    // TODO: move to util component
    public static Integer safeLongToInteger(Long l) {
        if (l == null) {
            return null;
        }

        if (l > Integer.MAX_VALUE || l < Integer.MIN_VALUE) {
            throw new IllegalArgumentException(
                    "Couldn't transform long '" + l + "' to int, too big or too small.");
        }

        return (int) l.longValue();
    }

    // TODO: move to schema component
    public static List<QName> createObjectTypeList() {
        return createObjectTypesList().stream().map(type -> type.getTypeQName()).collect(Collectors.toList());

    }

    public static List<ObjectTypes> createObjectTypesList() {
        List<ObjectTypes> types = Arrays.asList(ObjectTypes.values());

        return types.stream().sorted((type1, type2) -> {
            Validate.notNull(type1);
            Validate.notNull(type2);

            ObjectTypeGuiDescriptor decs1 = ObjectTypeGuiDescriptor.getDescriptor(type1);
            ObjectTypeGuiDescriptor desc2 = ObjectTypeGuiDescriptor.getDescriptor(type2);

            String localizedType1 = translate(decs1);
            if (localizedType1 == null) {
                localizedType1 = decs1.getLocalizationKey();
            }
            String localizedType2 = translate(desc2);
            if (localizedType2 == null) {
                localizedType2 = desc2.getLocalizationKey();
            }

            Collator collator = Collator.getInstance(getCurrentLocale());
            collator.setStrength(Collator.PRIMARY);

            return collator.compare(localizedType1, localizedType2);

        }).collect(Collectors.toList());
    }

    private static String translate(ObjectTypeGuiDescriptor descriptor) {
        MidPointApplication app = MidPointApplication.get();
        String translatedValue = app.getLocalizationService().translate(descriptor.getLocalizationKey(), null, getCurrentLocale());
        return translatedValue != null ? translatedValue : descriptor.getLocalizationKey();
    }

    public static List<QName> createAssignmentHolderTypeQnamesList() {

        List<ObjectTypes> objectTypes = createAssignmentHolderTypesList();
        return objectTypes.stream().map(type -> type.getTypeQName()).collect(Collectors.toList());
    }

    public static List<ObjectTypes> createAssignmentHolderTypesList() {
        return createObjectTypesList().stream().filter(type -> AssignmentHolderType.class.isAssignableFrom(type.getClassDefinition())).collect(Collectors.toList());
    }

    // TODO: move to schema component
    public static List<QName> createFocusTypeList() {
        return createFocusTypeList(false);
    }

    public static List<QName> createFocusTypeList(boolean includeAbstractType) {
        List<QName> focusTypeList = new ArrayList<>();

        focusTypeList.add(UserType.COMPLEX_TYPE);
        focusTypeList.add(OrgType.COMPLEX_TYPE);
        focusTypeList.add(RoleType.COMPLEX_TYPE);
        focusTypeList.add(ServiceType.COMPLEX_TYPE);

        if (includeAbstractType) {
            focusTypeList.add(FocusType.COMPLEX_TYPE);
        }

        return focusTypeList;
    }

    // TODO: move to schema component
    public static List<QName> createAbstractRoleTypeList() {
        List<QName> focusTypeList = new ArrayList<>();

        focusTypeList.add(AbstractRoleType.COMPLEX_TYPE);
        focusTypeList.add(OrgType.COMPLEX_TYPE);
        focusTypeList.add(RoleType.COMPLEX_TYPE);
        focusTypeList.add(ServiceType.COMPLEX_TYPE);

        return focusTypeList;
    }

    public static List<ObjectTypes> createAssignableTypesList() {
        List<ObjectTypes> focusTypeList = new ArrayList<>();

        focusTypeList.add(ObjectTypes.RESOURCE);
        focusTypeList.add(ObjectTypes.ORG);
        focusTypeList.add(ObjectTypes.ROLE);
        focusTypeList.add(ObjectTypes.SERVICE);

        return focusTypeList;
    }

    public static List<QName> createSupportedTargetTypeList(QName targetTypeFromDef) {
        if (targetTypeFromDef == null || ObjectType.COMPLEX_TYPE.equals(targetTypeFromDef)) {
            return createObjectTypeList();
        }

        if (AbstractRoleType.COMPLEX_TYPE.equals(targetTypeFromDef)) {
            return createAbstractRoleTypeList();
        }

        if (FocusType.COMPLEX_TYPE.equals(targetTypeFromDef)) {
            return createFocusTypeList();
        }

        if (AssignmentHolderType.COMPLEX_TYPE.equals(targetTypeFromDef)) {
            return createAssignmentHolderTypeQnamesList();
        }

        return Collections.singletonList(targetTypeFromDef);
    }

    /**
     * Takes a collection of object types (classes) that may contain abstract types. Returns a collection
     * that only contain concrete types.
     *
     * @param <O> common supertype for all the types in the collections
     * <p>
     * TODO: move to schema component
     */
    public static <O extends ObjectType> List<QName> resolveObjectTypesToQNames(Collection<Class<? extends O>> types, PrismContext prismContext) {
        if (types == null) {
            return null;
        }
        List<QName> concreteTypes = new ArrayList<>(types.size());
        for (Class<? extends O> type : types) {
            if (type == null || type.equals(ObjectType.class)) {
                MiscUtil.addAllIfNotPresent(concreteTypes, createObjectTypeList());
            } else if (type.equals(FocusType.class)) {
                MiscUtil.addAllIfNotPresent(concreteTypes, createFocusTypeList());
            } else if (type.equals(AbstractRoleType.class)) {
                MiscUtil.addAllIfNotPresent(concreteTypes, createAbstractRoleTypeList());
            } else {
                MiscUtil.addIfNotPresent(concreteTypes, classToQName(prismContext, type));
            }
        }
        return concreteTypes;
    }

    public static <T extends Enum> IModel<String> createLocalizedModelForEnum(T value, Component comp) {
        String key = value != null ? value.getClass().getSimpleName() + "." + value.name() : "";
        return new StringResourceModel(key, comp, null);
    }

    public static <T extends Enum> IModel<List<T>> createReadonlyModelFromEnum(final Class<T> type) {
        return (IModel<List<T>>) () -> {
            List<T> list = new ArrayList<>();
            Collections.addAll(list, type.getEnumConstants());

            return list;
        };
    }

    // use for small enums only
    @NotNull
    public static <T extends Enum> IModel<List<T>> createReadonlyValueModelFromEnum(@NotNull Class<T> type, @NotNull Predicate<T> filter) {
        return new ReadOnlyValueModel<>(
                Arrays.stream(type.getEnumConstants())
                        .filter(filter)
                        .collect(Collectors.toList()));
    }

    public static IModel<String> createCategoryNameModel(final Component component,
            final IModel<String> categorySymbolModel) {
        return (IModel<String>) () -> createStringResourceStatic(component,
                "pageTasks.category." + categorySymbolModel.getObject()).getString();
    }

    public static <E extends Enum> DropDownChoicePanel createEnumPanel(Class clazz, String id,
            final IModel<E> model, final Component component) {
        return createEnumPanel(clazz, id, model, component, true);

    }

    public static <E extends Enum> DropDownChoicePanel createEnumPanel(Class clazz, String id,
            final IModel<E> model, final Component component, boolean allowNull) {
        return createEnumPanel(clazz, id, WebComponentUtil.createReadonlyModelFromEnum(clazz),
                model, component, allowNull);
    }

    public static <E extends Enum> DropDownChoicePanel<E> createEnumPanel(Class<E> clazz, String id,
            IModel<List<E>> choicesList, final IModel<E> model, final Component component, boolean allowNull) {
        return createEnumPanel(id, choicesList, model, component, allowNull, null);
    }

    public static <E extends Enum> DropDownChoicePanel<E> createEnumPanel(String id,
            IModel<List<E>> choicesList, final IModel<E> model, final Component component, boolean allowNull, String nullValidDisplayValue) {
        return new DropDownChoicePanel<E>(id, model, choicesList, getEnumChoiceRenderer(component)
                , allowNull) {

            private static final long serialVersionUID = 1L;

            @Override
            protected String getNullValidDisplayValue() {
                return nullValidDisplayValue != null && StringUtils.isNotEmpty(nullValidDisplayValue.trim()) ?
                        nullValidDisplayValue : super.getNullValidDisplayValue();
            }
        };
    }

    public static <E extends Enum> IChoiceRenderer<E> getEnumChoiceRenderer(Component component) {
        return new IChoiceRenderer<E>() {

            private static final long serialVersionUID = 1L;

            @Override
            public E getObject(String id, IModel<? extends List<? extends E>> choices) {
                if (StringUtils.isBlank(id)) {
                    return null;
                }
                return choices.getObject().get(Integer.parseInt(id));
            }

            @Override
            public Object getDisplayValue(E object) {
                return WebComponentUtil.createLocalizedModelForEnum(object, component).getObject();
            }

            @Override
            public String getIdValue(E object, int index) {
                return Integer.toString(index);
            }
        };
    }

    public static DropDownChoicePanel createEnumPanel(final PrismPropertyDefinition def, String id,
            final IModel model) {
        final Object o = model.getObject();

        final IModel<List<DisplayableValue>> enumModelValues = (IModel<List<DisplayableValue>>) () -> getDisplayableValues(def.getAllowedValues());

        return new DropDownChoicePanel(id, model, enumModelValues, new DisplayableValueChoiceRenderer(getDisplayableValues(def.getAllowedValues())), true);
    }

    private static <T> List<DisplayableValue> getDisplayableValues(Collection<T> allowedValues) {
        List<DisplayableValue> values = null;
        if (allowedValues != null) {
            values = new ArrayList<>(allowedValues.size());
            for (T v : allowedValues) {
                if (v instanceof DisplayableValue) {
                    values.add(((DisplayableValue) v));
                }
            }
        }
        return values;
    }

    public static String getName(ObjectType object) {
        return getName(object, true);
    }

    public static String getName(ObjectType object, boolean translate) {
        if (object == null) {
            return null;
        }

        return getName(object.asPrismObject(), translate);
    }

    public static String getEffectiveName(ObjectType object, QName propertyName) {
        return getEffectiveName(object, propertyName, true);
    }

    public static String getEffectiveName(ObjectType object, QName propertyName, boolean translate) {
        if (object == null) {
            return null;
        }

        return getEffectiveName(object.asPrismObject(), propertyName, translate);
    }

    public static <O extends ObjectType> String getEffectiveName(PrismObject<O> object, QName propertyName) {
        return getEffectiveName(object, propertyName, true);
    }

    public static <O extends ObjectType> String getEffectiveName(PrismObject<O> object, QName propertyName, boolean translate) {
        if (object == null) {
            return null;
        }

        PrismProperty prop = object.findProperty(ItemName.fromQName(propertyName));

        if (prop != null) {
            Object realValue = prop.getRealValue();
            if (prop.getDefinition().getTypeName().equals(DOMUtil.XSD_STRING)) {
                return (String) realValue;
            } else if (realValue instanceof PolyString) {
                return translate ? getTranslatedPolyString((PolyString) realValue)
                        : WebComponentUtil.getOrigStringFromPoly((PolyString) realValue);
            }
        }

        PolyString name = getValue(object, ObjectType.F_NAME, PolyString.class);
        if (name == null) {
            return null;
        }
        return translate ? getTranslatedPolyString(name)
                : WebComponentUtil.getOrigStringFromPoly(name);
    }

    public static String getTranslatedPolyString(PolyStringType value) {
        return getTranslatedPolyString(PolyString.toPolyString(value));
    }

    public static String getTranslatedPolyString(PolyString value) {
        MidPointApplication application = MidPointApplication.get();
        return getTranslatedPolyString(value, application != null ? application.getLocalizationService() : null);
    }

    public static String getTranslatedPolyString(PolyString value, LocalizationService localizationService) {
        if (value == null) {
            return "";
        }
        if (localizationService == null) {
            localizationService = MidPointApplication.get().getLocalizationService();
        }
        String translatedValue = localizationService.translate(value, getCurrentLocale(), true);
        if (StringUtils.isNotEmpty(translatedValue)) {
            return translatedValue;
        }
        return value.getOrig();
    }

    public static <O extends ObjectType> String getName(ObjectReferenceType ref, PageBase pageBase, String operation) {
        String name = getName(ref);
        if (StringUtils.isEmpty(name) || name.equals(ref.getOid())) {
            String oid = ref.getOid();
            Collection<SelectorOptions<GetOperationOptions>> options = SelectorOptions
                    .createCollection(GetOperationOptions.createNoFetch());
            Class<O> type = (Class<O>) ObjectType.class;
            PrismObject<O> object = WebModelServiceUtils.loadObject(type, oid, pageBase,
                    pageBase.createSimpleTask(operation), new OperationResult(operation));
            if (object != null) {
                name = object.getName().getOrig();
            }
        }
        return name;
    }

    public static <O extends ObjectType> String getDisplayNameOrName(ObjectReferenceType ref, PageBase pageBase, String operation) {
        return getDisplayNameOrName(ref, pageBase, operation, true);
    }

    public static <O extends ObjectType> String getDisplayNameOrName(ObjectReferenceType ref, PageBase pageBase,
            String operation, boolean translate) {
        String name = getName(ref, translate);
        if (StringUtils.isEmpty(name) || name.equals(ref.getOid())) {
            String oid = ref.getOid();
            Collection<SelectorOptions<GetOperationOptions>> options = SelectorOptions
                    .createCollection(GetOperationOptions.createNoFetch());
            Class<O> type = ref.getType() != null ? (Class<O>) qnameToClass(pageBase.getPrismContext(), ref.getType()) : (Class<O>) ObjectType.class;
            PrismObject<O> object = WebModelServiceUtils.loadObject(type, oid, pageBase,
                    pageBase.createSimpleTask(operation), new OperationResult(operation));
            if (object != null) {
                name = getDisplayNameOrName(object, true);
            }
        }
        return name;
    }

    public static <O extends ObjectType> String getEffectiveName(ObjectReferenceType ref, QName propertyName,
            PageBase pageBase, String operation) {
        return getEffectiveName(ref, propertyName, pageBase, operation, true);
    }

    public static <O extends ObjectType> String getEffectiveName(Referencable ref, QName propertyName,
            PageBase pageBase, String operation, boolean translate) {
        PrismObject<O> object = WebModelServiceUtils.loadObject(ref, pageBase,
                pageBase.createSimpleTask(operation), new OperationResult(operation));

        if (object == null) {
            return "Not Found";
        }

        return getEffectiveName(object, propertyName, translate);

    }

    public static String getName(ObjectReferenceType ref) {
        return getName(ref, true);
    }

    public static String getName(Referencable ref, boolean translate) {
        if (ref == null) {
            return null;
        }
        if (ref.getTargetName() != null) {
            if (translate) {
                return getTranslatedPolyString(ref.getTargetName());
            }
            return getOrigStringFromPoly(ref.getTargetName());
        }
        if (ref.asReferenceValue().getObject() != null) {
            return getName(ref.asReferenceValue().getObject(), translate);
        }
        return ref.getOid();
    }

    public static String getName(PrismObject object) {
        return getName(object, true);
    }

    public static String getName(PrismObject object, boolean translate) {
        return getName(object, translate, null);
    }

    public static String getName(PrismObject object, boolean translate, LocalizationService localizationService) {
        if (object == null) {
            return null;
        }
        PolyString name = getValue(object, ObjectType.F_NAME, PolyString.class);
        if (name == null) {
            return null;
        }
        if (translate) {
            return getTranslatedPolyString(name, localizationService);
        }
        return name.getOrig();
    }

    public static <C extends Containerable> String getDisplayName(PrismContainerValue<C> prismContainerValue) {
        if (prismContainerValue == null) {
            return "ContainerPanel.containerProperties";
        }

        String displayName = null;

        if (prismContainerValue.canRepresent(LifecycleStateType.class)) {
            LifecycleStateType lifecycleStateType = (LifecycleStateType) prismContainerValue.asContainerable();
            String name = lifecycleStateType.getDisplayName();
            if (name == null || name.isEmpty()) {
                Class<C> cvalClass = prismContainerValue.getCompileTimeClass();
                name = lifecycleStateType.getName();
            }

            if (name != null && !name.isEmpty()) {
                displayName = name;
            }
        } else if (prismContainerValue.canRepresent(ItemConstraintType.class)) {
            ItemConstraintType propertyConstraintType = (ItemConstraintType) prismContainerValue.asContainerable();
            String path = "";
            if (propertyConstraintType.getPath() != null) {
                path = propertyConstraintType.getPath().getItemPath().toString();
            }

            if (path != null && !path.isEmpty()) {
                displayName = path;
            }
        } else if (prismContainerValue.canRepresent(AssignmentType.class)) {
            AssignmentType assignmentType = (AssignmentType) prismContainerValue.asContainerable();
            displayName = AssignmentsUtil.getName(assignmentType, null);
            if (StringUtils.isBlank(displayName)) {
                displayName = "AssignmentTypeDetailsPanel.containerTitle";
            }
        } else if (prismContainerValue.canRepresent(ExclusionPolicyConstraintType.class)) {
            ExclusionPolicyConstraintType exclusionConstraint = (ExclusionPolicyConstraintType) prismContainerValue.asContainerable();
            String exclusionConstraintName = (exclusionConstraint.getName() != null ? exclusionConstraint.getName() :
                    exclusionConstraint.asPrismContainerValue().getParent().getPath().last()) + " - "
                    + StringUtils.defaultIfEmpty(getName(exclusionConstraint.getTargetRef()), "");
            displayName = StringUtils.isNotEmpty(exclusionConstraintName) && StringUtils.isNotEmpty(getName(exclusionConstraint.getTargetRef())) ? exclusionConstraintName : "ExclusionPolicyConstraintType.details";
        } else if (prismContainerValue.canRepresent(AbstractPolicyConstraintType.class)) {
            AbstractPolicyConstraintType constraint = (AbstractPolicyConstraintType) prismContainerValue.asContainerable();
            String constraintName = constraint.getName();
            if (StringUtils.isNotEmpty(constraintName)) {
                displayName = constraintName;
            } else {
                displayName = constraint.asPrismContainerValue().getParent().getPath().last().toString() + ".details";
            }
        } else if (prismContainerValue.canRepresent(RichHyperlinkType.class)) {
            RichHyperlinkType richHyperlink = (RichHyperlinkType) prismContainerValue.asContainerable();
            String label = richHyperlink.getLabel();
            String description = richHyperlink.getDescription();
            String targetUrl = richHyperlink.getTargetUrl();
            if (StringUtils.isNotEmpty(label)) {
                displayName = label + (StringUtils.isNotEmpty(description) ? (" - " + description) : "");
            } else if (StringUtils.isNotEmpty(targetUrl)) {
                displayName = targetUrl;
            }
        } else if (prismContainerValue.canRepresent(UserInterfaceFeatureType.class)) {
            UserInterfaceFeatureType userInterfaceFeature = (UserInterfaceFeatureType) prismContainerValue.asContainerable();
            String identifier = userInterfaceFeature.getIdentifier();

            if (StringUtils.isBlank(identifier)) {
                DisplayType uifDisplay = userInterfaceFeature.getDisplay();
                if (uifDisplay != null) {
                    displayName = WebComponentUtil.getOrigStringFromPoly(uifDisplay.getLabel());
                }

                if (displayName == null) {
                    displayName = "UserInterfaceFeatureType.containerTitle";
                }
            } else {
                displayName = identifier;
            }
        } else if (prismContainerValue.canRepresent(GuiObjectColumnType.class)) {
            GuiObjectColumnType guiObjectColumn = (GuiObjectColumnType) prismContainerValue.asContainerable();
            String name = guiObjectColumn.getName();
            if (StringUtils.isNotEmpty(name)) {
                displayName = name;
            }
        } else if (prismContainerValue.canRepresent(GuiObjectListViewType.class)) {
            GuiObjectListViewType guiObjectListView = (GuiObjectListViewType) prismContainerValue.asContainerable();
            String name = guiObjectListView.getName();
            if (StringUtils.isNotEmpty(name)) {
                displayName = name;
            }
        } else if (prismContainerValue.canRepresent(GenericPcpAspectConfigurationType.class)) {
            GenericPcpAspectConfigurationType genericPcpAspectConfiguration = (GenericPcpAspectConfigurationType) prismContainerValue.asContainerable();
            String name = genericPcpAspectConfiguration.getName();
            if (StringUtils.isNotEmpty(name)) {
                displayName = name;
            }
        } else if (prismContainerValue.canRepresent(RelationDefinitionType.class)) {
            RelationDefinitionType relationDefinition = (RelationDefinitionType) prismContainerValue.asContainerable();
            if (relationDefinition.getRef() != null) {
                String name = (relationDefinition.getRef().getLocalPart());
                String description = relationDefinition.getDescription();
                if (StringUtils.isNotEmpty(name)) {
                    displayName = name + (StringUtils.isNotEmpty(description) ? (" - " + description) : "");
                }
            }
        } else if (prismContainerValue.canRepresent(ResourceItemDefinitionType.class)) {
            ResourceItemDefinitionType resourceItemDefinition = (ResourceItemDefinitionType) prismContainerValue.asContainerable();
            if (resourceItemDefinition.getDisplayName() != null && !resourceItemDefinition.getDisplayName().isEmpty()) {
                displayName = resourceItemDefinition.getDisplayName();
            } else {
                return prismContainerValue.getParent().getPath().last().toString();
            }
        } else if (prismContainerValue.canRepresent(MappingType.class)) {
            MappingType mapping = (MappingType) prismContainerValue.asContainerable();
            String mappingName = mapping.getName();
            if (StringUtils.isNotBlank(mappingName)) {
                String description = mapping.getDescription();
                displayName = mappingName + (StringUtils.isNotEmpty(description) ? (" - " + description) : "");
            } else {
                List<VariableBindingDefinitionType> sources = mapping.getSource();
                String sourceDescription = "";
                if (CollectionUtils.isNotEmpty(sources)) {
                    Iterator<VariableBindingDefinitionType> iterator = sources.iterator();
                    while (iterator.hasNext()) {
                        VariableBindingDefinitionType source = iterator.next();
                        if (source == null || source.getPath() == null) {
                            continue;
                        }
                        String sourcePath = source.getPath().toString();
                        sourceDescription += sourcePath;
                        if (iterator.hasNext()) {
                            sourceDescription += ",";
                        }
                    }
                }
                VariableBindingDefinitionType target = mapping.getTarget();
                String targetDescription = target.getPath() != null ? target.getPath().toString() : null;
                if (StringUtils.isBlank(sourceDescription)) {
                    sourceDescription = "(no sources)";
                }
                if (StringUtils.isBlank(targetDescription)) {
                    targetDescription = "(no targets)";
                }
                displayName = sourceDescription + " - " + targetDescription;
            }
        } else if (prismContainerValue.canRepresent(ProvenanceAcquisitionType.class)) {
            ProvenanceAcquisitionType acquisition = (ProvenanceAcquisitionType) prismContainerValue.asContainerable();
            displayName = "ProvenanceAcquisitionType.details";

        } else {

            Class<C> cvalClass = prismContainerValue.getCompileTimeClass();
            if (cvalClass != null) {
                displayName = cvalClass.getSimpleName() + ".details";
            } else {
                displayName = "ContainerPanel.containerProperties";
            }
        }

        String escaped = org.apache.commons.lang.StringEscapeUtils.escapeHtml(displayName);
        return escaped;
    }

    private static String getAcquisitionDescription(ProvenanceAcquisitionType acquisitionType) {
        if (acquisitionType == null) {
            return null;
        }

        if (acquisitionType.getResourceRef() != null && acquisitionType.getResourceRef().getOid() != null) {
            return getDisplayName(acquisitionType.getResourceRef());
        }

        if (acquisitionType.getOriginRef() != null && acquisitionType.getOriginRef().getOid() != null) {
            return getName(acquisitionType.getOriginRef());
        }

        return Channel.findChannel(acquisitionType.getChannel()).getResourceKey(); //TODO NPE
    }

    public static QName normalizeRelation(QName relation) {
        return getRelationRegistry().normalizeRelation(relation);
    }

    public static String getDisplayNameOrName(PrismObject object) {
        return getDisplayNameOrName(object, true);
    }

    public static String getDisplayNameOrName(PrismObject object, boolean translate) {
        return getDisplayNameOrName(object, translate, null);
    }

    public static String getDisplayNameOrName(PrismObject object, boolean translate, LocalizationService localizationService) {
        if (object == null) {
            return null;
        }

        String displayName = getDisplayName(object, translate, localizationService);
        return StringUtils.isNotEmpty(displayName) ? displayName : getName(object, translate, localizationService);
    }

    public static String getDisplayNameOrName(Referencable ref) {
        return getDisplayNameOrName(ref, true);
    }

    public static String getDisplayNameOrName(Referencable ref, boolean translate) {
        if (ref == null) {
            return null;
        }
        String displayName = getDisplayName(ref, translate);
        return StringUtils.isNotEmpty(displayName) ? displayName : getName(ref, translate);
    }

    // <display-name> (<name>) OR simply <name> if there's no display name
    public static String getDisplayNameAndName(ObjectReferenceType ref) {
        return getDisplayNameOrName(ref, true);
    }

    public static String getDisplayName(ObjectReferenceType ref) {
        return getDisplayName(ref, true);
    }

    public static String getDisplayName(Referencable ref, boolean translate) {
        if (translate) {
            return getTranslatedPolyString(ObjectTypeUtil.getDisplayName(ref));
        } else {
            return PolyString.getOrig(ObjectTypeUtil.getDisplayName(ref));
        }
    }

    public static String getDisplayName(PrismObject object) {
        return getDisplayName(object, true);
    }

    public static String getDisplayName(PrismObject object, boolean translate) {
        return getDisplayName(object, translate, null);
    }

    public static String getDisplayName(PrismObject object, boolean translate, LocalizationService localizationService) {
        if (object == null) {
            return "";
        }
        if (translate) {
            if (localizationService == null) {
                return getTranslatedPolyString(ObjectTypeUtil.getDisplayName(object));
            } else {
                return getTranslatedPolyString(PolyString.toPolyString(ObjectTypeUtil.getDisplayName(object)), localizationService);
            }
        } else {
            return PolyString.getOrig(ObjectTypeUtil.getDisplayName(object));
        }
    }

    public static PolyStringType createPolyFromOrigString(String str) {
        if (str == null) {
            return null;
        }

        PolyStringType poly = new PolyStringType();
        poly.setOrig(str);

        return poly;
    }

    public static String getOrigStringFromPoly(PolyString str) {
        return str != null ? str.getOrig() : null;
    }

    public static String getOrigStringFromPoly(PolyStringType str) {
        return str != null ? str.getOrig() : null;
    }

    public static String getOrigStringFromPolyOrEmpty(PolyStringType str) {
        return str != null ? str.getOrig() : "";
    }

    public static <T> T getValue(PrismContainerValue object, QName propertyName, Class<T> type) {
        if (object == null) {
            return null;
        }

        PrismProperty property = object.findProperty(ItemName.fromQName(propertyName));
        if (property == null || property.isEmpty()) {
            return null;
        }

        return (T) property.getRealValue(type);
    }

    public static <T> T getContainerValue(PrismContainerValue object, QName containerName, Class<T> type) {
        if (object == null) {
            return null;
        }

        PrismContainer container = object.findContainer(containerName);
        if (container == null || container.isEmpty()) {
            return null;
        }

        PrismContainerValue containerValue = container.getValue();

        if (containerValue == null || containerValue.isEmpty()) {
            return null;
        }

        return (T) containerValue.getValue();
    }

    public static <T> T getValue(PrismContainer object, QName propertyName, Class<T> type) {
        if (object == null) {
            return null;
        }

        return getValue(object.getValue(), propertyName, type);
    }

    public static Locale getLocaleFromString(String localeString) {
        if (localeString == null) {
            return null;
        }
        localeString = localeString.trim();
        if (localeString.toLowerCase().equals("default")) {
            return Locale.getDefault();
        }

        // Extract language
        int languageIndex = localeString.indexOf('_');
        String language = null;
        if (languageIndex == -1) {
            // No further "_" so is "{language}" only
            return new Locale(localeString, "");
        } else {
            language = localeString.substring(0, languageIndex);
        }

        // Extract country
        int countryIndex = localeString.indexOf('_', languageIndex + 1);
        String country = null;
        if (countryIndex == -1) {
            // No further "_" so is "{language}_{country}"
            country = localeString.substring(languageIndex + 1);
            return new Locale(language, country);
        } else {
            // Assume all remaining is the variant so is
            // "{language}_{country}_{variant}"
            country = localeString.substring(languageIndex + 1, countryIndex);
            String variant = localeString.substring(countryIndex + 1);
            return new Locale(language, country, variant);
        }
    }

    public static void encryptCredentials(ObjectDelta delta, boolean encrypt, MidPointApplication app) {
        if (delta == null || delta.isEmpty()) {
            return;
        }

        PropertyDelta propertyDelta = delta.findPropertyDelta(SchemaConstants.PATH_CREDENTIALS_PASSWORD_VALUE);
        if (propertyDelta == null) {
            return;
        }

        Collection<PrismPropertyValue<ProtectedStringType>> values = propertyDelta
                .getValues(ProtectedStringType.class);
        for (PrismPropertyValue<ProtectedStringType> value : values) {
            ProtectedStringType string = value.getValue();
            encryptProtectedString(string, encrypt, app);
        }
    }

    public static void encryptCredentials(PrismObject object, boolean encrypt, MidPointApplication app) {
        PrismContainer password = object.findContainer(SchemaConstants.PATH_CREDENTIALS_PASSWORD);
        if (password == null) {
            return;
        }
        PrismProperty protectedStringProperty = password.findProperty(PasswordType.F_VALUE);
        if (protectedStringProperty == null
                || protectedStringProperty.getRealValue(ProtectedStringType.class) == null) {
            return;
        }

        ProtectedStringType string = (ProtectedStringType) protectedStringProperty
                .getRealValue(ProtectedStringType.class);

        encryptProtectedString(string, encrypt, app);
    }

    public static void encryptProtectedString(ProtectedStringType string, boolean encrypt,
            MidPointApplication app) {
        if (string == null) {
            return;
        }
        Protector protector = app.getProtector();
        try {
            if (encrypt) {
                if (StringUtils.isEmpty(string.getClearValue())) {
                    return;
                }
                protector.encrypt(string);
            } else {
                if (string.getEncryptedDataType() == null) {
                    return;
                }
                protector.decrypt(string);
            }
        } catch (EncryptionException ex) {
            LoggingUtils.logUnexpectedException(LOGGER, "Couldn't encrypt protected string", ex);
        } catch (SchemaException e) {
            LoggingUtils.logUnexpectedException(LOGGER, "Couldn't encrypt/decrypt protected string", e);
        }
    }

    public static <T extends Selectable> List<T> getSelectedData(Table table) {
        DataTable dataTable = table.getDataTable();
        BaseSortableDataProvider<T> provider = (BaseSortableDataProvider<T>) dataTable.getDataProvider();

        List<T> selected = new ArrayList<>();
        for (T bean : provider.getAvailableData()) {
            if (bean.isSelected()) {
                selected.add(bean);
            }
        }

        return selected;
    }

    public static void clearProviderCache(IDataProvider provider) {
        if (provider == null) {
            return;
        }
        if (provider instanceof BaseSortableDataProvider) {
            ((BaseSortableDataProvider) provider).clearCache();
        }
        if (provider instanceof SelectableBeanObjectDataProvider) {
            ((SelectableBeanObjectDataProvider) provider).clearSelectedObjects();
        }
    }

    public static boolean showResultInPage(OperationResult result) {
        if (result == null) {
            return false;
        }

        return !result.isSuccess() && !result.isHandledError() && !result.isInProgress();
    }

    public static String formatDate(XMLGregorianCalendar calendar) {
        if (calendar == null) {
            return null;
        }

        return formatDate(XmlTypeConverter.toDate(calendar));
    }

    public static String formatDate(Date date) {
        return formatDate(null, date);
    }

    public static String formatDate(String format, Date date) {
        if (date == null) {
            return null;
        }

        if (StringUtils.isEmpty(format)) {
            format = "EEEE, d. MMM yyyy HH:mm:ss";
        }
        Locale locale = Session.get().getLocale();
        if (locale == null) {
            locale = Locale.US;
        }
        SimpleDateFormat dateFormat = new SimpleDateFormat(format, locale);
        return dateFormat.format(date);
    }

    public static String getLocalizedDatePattern(String style) {
        return DateTimeFormat.patternForStyle(style, getCurrentLocale());
    }

    public static Locale getCurrentLocale() {
        Locale locale = Session.get().getLocale();
        if (locale == null) {
            locale = Locale.getDefault();
        }
        return locale;
    }

    public static String getLocalizedDate(XMLGregorianCalendar date, String style) {
        return getLocalizedDate(XmlTypeConverter.toDate(date), style);
    }

    public static String getLocalizedDate(Date date, String style) {
        if (date == null) {
            return null;
        }
        PatternDateConverter converter = new PatternDateConverter(getLocalizedDatePattern(style), true);
        return converter.convertToString(date, getCurrentLocale());
    }

    public static String getShortDateTimeFormattedValue(XMLGregorianCalendar date, PageBase pageBase) {
        return getShortDateTimeFormattedValue(XmlTypeConverter.toDate(date), pageBase);
    }

    public static String getShortDateTimeFormattedValue(Date date, PageBase pageBase) {
        if (date == null) {
            return "";
        }
        String shortDateTimeFortam = getShortDateTimeFormat(pageBase);
        return getLocalizedDate(date, shortDateTimeFortam);
    }

    public static String getLongDateTimeFormattedValue(XMLGregorianCalendar date, PageBase pageBase) {
        return getLongDateTimeFormattedValue(XmlTypeConverter.toDate(date), pageBase);
    }

    public static String getLongDateTimeFormattedValue(Date date, PageBase pageBase) {
        if (date == null) {
            return "";
        }
        String longDateTimeFormat = getLongDateTimeFormat(pageBase);
        return getLocalizedDate(date, longDateTimeFormat);
    }

    public static String getShortDateTimeFormat(PageBase pageBase) {
        AdminGuiConfigurationDisplayFormatsType displayFormats = pageBase.getCompiledGuiProfile().getDisplayFormats();
        if (displayFormats == null || StringUtils.isEmpty(displayFormats.getShortDateTimeFormat())) {
            return DateLabelComponent.SHORT_MEDIUM_STYLE;
        } else {
            return displayFormats.getShortDateTimeFormat();
        }
    }

    public static String getLongDateTimeFormat(PageBase pageBase) {
        AdminGuiConfigurationDisplayFormatsType displayFormats = pageBase.getCompiledGuiProfile().getDisplayFormats();
        if (displayFormats == null || StringUtils.isEmpty(displayFormats.getLongDateTimeFormat())) {
            return DateLabelComponent.LONG_MEDIUM_STYLE;
        } else {
            return displayFormats.getLongDateTimeFormat();
        }
    }

    public static boolean isActivationEnabled(PrismObject object, ItemPath propertyName) {
        Validate.notNull(object);

        PrismContainer<ActivationType> activation = object.findContainer(UserType.F_ACTIVATION); // this is equal to account activation...
        if (activation == null) {
            return false;
        }

        ActivationStatusType status = activation
                .getPropertyRealValue(propertyName, ActivationStatusType.class);
        if (status == null) {
            return false;
        }

        return ActivationStatusType.ENABLED.equals(status);
    }

    public static boolean isSuccessOrHandledError(OperationResult result) {
        if (result == null) {
            return false;
        }

        return result.isSuccess() || result.isHandledError();
    }

    public static boolean isSuccessOrHandledError(OperationResultType resultType) {
        if (resultType == null) {
            return false;
        }
        return resultType.getStatus() == OperationResultStatusType.SUCCESS || resultType.getStatus() == OperationResultStatusType.HANDLED_ERROR;
    }

    public static boolean isSuccessOrHandledErrorOrWarning(OperationResult result) {
        if (result == null) {
            return false;
        }

        return result.isSuccess() || result.isHandledError() || result.isWarning();
    }

    public static <T extends ObjectType> String createDefaultIcon(PrismObject<T> object) {
        Class<T> type = object.getCompileTimeClass();
        if (type.equals(UserType.class)) {
            return createUserIcon((PrismObject<UserType>) object);
        } else if (RoleType.class.equals(type)) {
            return createRoleIcon((PrismObject<RoleType>) object);
        } else if (OrgType.class.equals(type)) {
            return createOrgIcon();
        } else if (ServiceType.class.equals(type)) {
            return createServiceIcon();
        } else if (type.equals(TaskType.class)) {
            return createTaskIcon();
        } else if (type.equals(ResourceType.class)) {
            return createResourceIcon((PrismObject<ResourceType>) object);
        } else if (type == ShadowType.class) {
            return createShadowIcon((PrismObject<ShadowType>) object);
        } else if (type == ObjectCollectionType.class) {
            return createObjectColletionIcon();
        } else if (type == ReportType.class) {
            return createReportIcon();
        }

        return "";
    }

    // TODO reconcile with ObjectTypeGuiDescriptor
    public static <T extends ObjectType> String createDefaultColoredIcon(QName objectType) {
        if (objectType == null) {
            return "";
        } else if (QNameUtil.match(UserType.COMPLEX_TYPE, objectType) || QNameUtil.match(PersonaConstructionType.COMPLEX_TYPE, objectType)) {
            return GuiStyleConstants.CLASS_OBJECT_USER_ICON_COLORED;
        } else if (QNameUtil.match(RoleType.COMPLEX_TYPE, objectType)) {
            return GuiStyleConstants.CLASS_OBJECT_ROLE_ICON_COLORED;
        } else if (QNameUtil.match(OrgType.COMPLEX_TYPE, objectType)) {
            return GuiStyleConstants.CLASS_OBJECT_ORG_ICON_COLORED;
        } else if (QNameUtil.match(ServiceType.COMPLEX_TYPE, objectType)) {
            return GuiStyleConstants.CLASS_OBJECT_SERVICE_ICON_COLORED;
        } else if (QNameUtil.match(TaskType.COMPLEX_TYPE, objectType)) {
            return GuiStyleConstants.CLASS_OBJECT_TASK_ICON_COLORED;
        } else if (QNameUtil.match(ResourceType.COMPLEX_TYPE, objectType) || QNameUtil.match(ConstructionType.COMPLEX_TYPE, objectType)) {
            return GuiStyleConstants.CLASS_OBJECT_RESOURCE_ICON_COLORED;
        } else if (QNameUtil.match(AccessCertificationCampaignType.COMPLEX_TYPE, objectType)) {
            return GuiStyleConstants.CLASS_OBJECT_CERT_CAMPAIGN_ICON_COLORED;
        } else if (QNameUtil.match(AccessCertificationDefinitionType.COMPLEX_TYPE, objectType)) {
            return GuiStyleConstants.CLASS_OBJECT_CERT_DEF_ICON_COLORED;
        } else if (QNameUtil.match(CaseWorkItemType.COMPLEX_TYPE, objectType)) {
            return GuiStyleConstants.CLASS_OBJECT_WORK_ITEM_ICON_COLORED;
        } else if (QNameUtil.match(ShadowType.COMPLEX_TYPE, objectType)) {
            return GuiStyleConstants.CLASS_OBJECT_SHADOW_ICON_COLORED;
        } else if (QNameUtil.match(PolicyRuleType.COMPLEX_TYPE, objectType)) {
            return GuiStyleConstants.CLASS_POLICY_RULES_ICON_COLORED;
        } else if (QNameUtil.match(ObjectPolicyConfigurationType.COMPLEX_TYPE, objectType) || QNameUtil.match(GlobalPolicyRuleType.COMPLEX_TYPE, objectType)
                || QNameUtil.match(FileAppenderConfigurationType.COMPLEX_TYPE, objectType) || QNameUtil.match(SyslogAppenderConfigurationType.COMPLEX_TYPE, objectType)) {
            return GuiStyleConstants.CLASS_SYSTEM_CONFIGURATION_ICON_COLORED;
        } else {
            return "";
        }
    }

    // TODO reconcile with ObjectTypeGuiDescriptor
    public static <T extends ObjectType> String createDefaultBlackIcon(QName objectType) {
        if (objectType == null) {
            return "";
        } else if (QNameUtil.match(UserType.COMPLEX_TYPE, objectType) || QNameUtil.match(PersonaConstructionType.COMPLEX_TYPE, objectType)) {
            return GuiStyleConstants.CLASS_OBJECT_USER_ICON;
        } else if (QNameUtil.match(RoleType.COMPLEX_TYPE, objectType)) {
            return GuiStyleConstants.CLASS_OBJECT_ROLE_ICON;
        } else if (QNameUtil.match(OrgType.COMPLEX_TYPE, objectType)) {
            return GuiStyleConstants.CLASS_OBJECT_ORG_ICON;
        } else if (QNameUtil.match(ServiceType.COMPLEX_TYPE, objectType)) {
            return GuiStyleConstants.CLASS_OBJECT_SERVICE_ICON;
        } else if (QNameUtil.match(TaskType.COMPLEX_TYPE, objectType)) {
            return GuiStyleConstants.CLASS_OBJECT_TASK_ICON;
        } else if (QNameUtil.match(ResourceType.COMPLEX_TYPE, objectType) || QNameUtil.match(ConstructionType.COMPLEX_TYPE, objectType)) {
            return GuiStyleConstants.CLASS_OBJECT_RESOURCE_ICON;
        } else if (QNameUtil.match(AccessCertificationCampaignType.COMPLEX_TYPE, objectType)) {
            return GuiStyleConstants.CLASS_OBJECT_CERT_CAMPAIGN_ICON;
        } else if (QNameUtil.match(AccessCertificationDefinitionType.COMPLEX_TYPE, objectType)) {
            return GuiStyleConstants.CLASS_OBJECT_CERT_DEF_ICON;
        } else if (QNameUtil.match(CaseWorkItemType.COMPLEX_TYPE, objectType)) {
            return GuiStyleConstants.CLASS_OBJECT_WORK_ITEM_ICON;
        } else if (QNameUtil.match(ShadowType.COMPLEX_TYPE, objectType)) {
            return GuiStyleConstants.CLASS_OBJECT_SHADOW_ICON;
        } else if (QNameUtil.match(PolicyRuleType.COMPLEX_TYPE, objectType)) {
            return GuiStyleConstants.CLASS_POLICY_RULES_ICON;
        } else if (QNameUtil.match(SystemConfigurationType.COMPLEX_TYPE, objectType)) {
            return GuiStyleConstants.CLASS_SYSTEM_CONFIGURATION_ICON;
        } else if (QNameUtil.match(MappingType.COMPLEX_TYPE, objectType)) {
            //TODO fix icon style for mapping type
            return "";
        } else {
            return "";
        }
    }

    public static <T extends ObjectType> String getBoxCssClasses(QName objectType) {
        if (QNameUtil.match(UserType.COMPLEX_TYPE, objectType)) {
            return GuiStyleConstants.CLASS_OBJECT_USER_BOX_CSS_CLASSES;
        } else if (QNameUtil.match(RoleType.COMPLEX_TYPE, objectType)) {
            return GuiStyleConstants.CLASS_OBJECT_ROLE_BOX_CSS_CLASSES;
        } else if (QNameUtil.match(OrgType.COMPLEX_TYPE, objectType)) {
            return GuiStyleConstants.CLASS_OBJECT_ORG_BOX_CSS_CLASSES;
        } else if (QNameUtil.match(ServiceType.COMPLEX_TYPE, objectType)) {
            return GuiStyleConstants.CLASS_OBJECT_SERVICE_BOX_CSS_CLASSES;
        } else if (QNameUtil.match(TaskType.COMPLEX_TYPE, objectType)) {
            return GuiStyleConstants.CLASS_OBJECT_TASK_BOX_CSS_CLASSES;
        } else if (QNameUtil.match(ResourceType.COMPLEX_TYPE, objectType)) {
            return GuiStyleConstants.CLASS_OBJECT_RESOURCE_BOX_CSS_CLASSES;
        } else {
            return "";
        }
    }

    public static <T extends ObjectType> String getBoxThinCssClasses(QName objectType) {
        if (QNameUtil.match(UserType.COMPLEX_TYPE, objectType)) {
            return GuiStyleConstants.CLASS_OBJECT_USER_BOX_THIN_CSS_CLASSES;
        } else if (QNameUtil.match(RoleType.COMPLEX_TYPE, objectType)) {
            return GuiStyleConstants.CLASS_OBJECT_ROLE_BOX_THIN_CSS_CLASSES;
        } else if (QNameUtil.match(OrgType.COMPLEX_TYPE, objectType)) {
            return GuiStyleConstants.CLASS_OBJECT_ORG_BOX_THIN_CSS_CLASSES;
        } else if (QNameUtil.match(ServiceType.COMPLEX_TYPE, objectType)) {
            return GuiStyleConstants.CLASS_OBJECT_SERVICE_BOX_THIN_CSS_CLASSES;
        } else if (QNameUtil.match(TaskType.COMPLEX_TYPE, objectType)) {
            return GuiStyleConstants.CLASS_OBJECT_TASK_BOX_THIN_CSS_CLASSES;
        } else if (QNameUtil.match(ResourceType.COMPLEX_TYPE, objectType)) {
            return GuiStyleConstants.CLASS_OBJECT_RESOURCE_BOX_THIN_CSS_CLASSES;
        } else {
            return "";
        }
    }

    // can this implementation be made more efficient? [pm]
    @SuppressWarnings("WeakerAccess")
    public static boolean isOfKind(QName relation, RelationKindType kind) {
        return getRelationRegistry().isOfKind(relation, kind);
    }

    protected static RelationRegistry getRelationRegistry() {
        if (staticallyProvidedRelationRegistry != null) {
            return staticallyProvidedRelationRegistry;
        } else {
            return MidPointApplication.get().getRelationRegistry();
        }
    }

    public static boolean isManagerRelation(QName relation) {
        return isOfKind(relation, RelationKindType.MANAGER);
    }

    public static boolean isDefaultRelation(QName relation) {
        return getRelationRegistry().isDefault(relation);
    }

    @SuppressWarnings("WeakerAccess")
    public static QName getDefaultRelation() {
        return getRelationRegistry().getDefaultRelation();
    }

    @NotNull
    public static QName getDefaultRelationOrFail() {
        QName relation = getDefaultRelation();
        if (relation != null) {
            return relation;
        } else {
            throw new IllegalStateException("No default relation is defined");
        }
    }

    @SuppressWarnings("WeakerAccess")
    @Nullable
    public static QName getDefaultRelationFor(RelationKindType kind) {
        return getRelationRegistry().getDefaultRelationFor(kind);
    }

    @NotNull
    public static QName getDefaultRelationOrFail(RelationKindType kind) {
        QName relation = getDefaultRelationFor(kind);
        if (relation != null) {
            return relation;
        } else {
            throw new IllegalStateException("No default relation for kind " + kind);
        }
    }

    @NotNull
    public static String getRelationHeaderLabelKey(QName relation) {
        String label = getRelationHeaderLabelKeyIfKnown(relation);
        if (label != null) {
            return label;
        } else {
            return relation != null ? relation.getLocalPart() : "default";
        }
    }

    @Nullable
    public static String getRelationHeaderLabelKeyIfKnown(QName relation) {
        RelationDefinitionType definition = getRelationRegistry().getRelationDefinition(relation);
        if (definition != null && definition.getDisplay() != null && definition.getDisplay().getLabel() != null) {
            return definition.getDisplay().getLabel().getOrig();
        } else {
            return null;
        }
    }

    public static String createUserIcon(PrismObject<UserType> object) {
        UserType user = object.asObjectable();

        // if user has superuser role assigned, it's superuser
        boolean isEndUser = false;
        for (AssignmentType assignment : user.getAssignment()) {
            ObjectReferenceType targetRef = assignment.getTargetRef();
            if (targetRef == null) {
                continue;
            }
            if (StringUtils.equals(targetRef.getOid(), SystemObjectsType.ROLE_SUPERUSER.value())) {
                return GuiStyleConstants.CLASS_OBJECT_USER_ICON + " "
                        + GuiStyleConstants.CLASS_ICON_STYLE_PRIVILEGED;
            }
            if (StringUtils.equals(targetRef.getOid(), SystemObjectsType.ROLE_END_USER.value())) {
                isEndUser = true;
            }
        }

        boolean isManager = false;
        for (ObjectReferenceType parentOrgRef : user.getParentOrgRef()) {
            if (isManagerRelation(parentOrgRef.getRelation())) {
                isManager = true;
                break;
            }
        }

        String additionalStyle;
//                getIconEnabledDisabled(object);
//        if (additionalStyle == null) {
        // Set manager and end-user icon only as a last resort. All other
        // colors have priority.
        if (isManager) {
            additionalStyle = GuiStyleConstants.CLASS_ICON_STYLE_MANAGER;
        } else if (isEndUser) {
            additionalStyle = GuiStyleConstants.CLASS_ICON_STYLE_END_USER;
        } else {
            additionalStyle = GuiStyleConstants.CLASS_ICON_STYLE_NORMAL;
        }
//        }
        return GuiStyleConstants.CLASS_OBJECT_USER_ICON + " " + additionalStyle;
    }

    public static String createRoleIcon(PrismObject<RoleType> object) {
        for (AuthorizationType authorization : object.asObjectable().getAuthorization()) {
            if (authorization.getAction().contains(AuthorizationConstants.AUTZ_ALL_URL)) {
                return GuiStyleConstants.CLASS_OBJECT_ROLE_ICON + " "
                        + GuiStyleConstants.CLASS_ICON_STYLE_PRIVILEGED;
            }
        }

        return getObjectNormalIconStyle(GuiStyleConstants.CLASS_OBJECT_ROLE_ICON);
    }

    public static String createOrgIcon() {
        return getObjectNormalIconStyle(GuiStyleConstants.CLASS_OBJECT_ORG_ICON);
    }

    public static String createServiceIcon() {
        return getObjectNormalIconStyle(GuiStyleConstants.CLASS_OBJECT_SERVICE_ICON);
    }

    private static String getObjectNormalIconStyle(String baseIcon) {
        return baseIcon + " " + GuiStyleConstants.CLASS_ICON_STYLE_NORMAL;
    }

    public static <F extends FocusType> String getIconEnabledDisabled(PrismObject<F> object) {
        ActivationType activation = object.asObjectable().getActivation();
        if (activation != null) {
            if (ActivationStatusType.DISABLED.equals(activation.getEffectiveStatus())) {
                return GuiStyleConstants.CLASS_ICON_STYLE_DISABLED;
            } else if (ActivationStatusType.ARCHIVED.equals(activation.getEffectiveStatus())) {
                return GuiStyleConstants.CLASS_ICON_STYLE_ARCHIVED;
            }
        }

        return null;
    }

    public static String createResourceIcon(PrismObject<ResourceType> object) {
        OperationalStateType operationalState = object.asObjectable().getOperationalState();
        AdministrativeOperationalStateType administrativeOperationalState = object.asObjectable().getAdministrativeOperationalState();

        if (administrativeOperationalState != null) {
            AdministrativeAvailabilityStatusType administrativeAvailabilityStatus = administrativeOperationalState.getAdministrativeAvailabilityStatus();
            if (administrativeAvailabilityStatus == AdministrativeAvailabilityStatusType.MAINTENANCE) {
                return GuiStyleConstants.CLASS_OBJECT_RESOURCE_ICON + " "
                        + GuiStyleConstants.CLASS_ICON_STYLE_MAINTENANCE;
            }
        }
        if (operationalState != null) {
            AvailabilityStatusType lastAvailabilityStatus = operationalState.getLastAvailabilityStatus();
            if (lastAvailabilityStatus == AvailabilityStatusType.UP) {
                return GuiStyleConstants.CLASS_OBJECT_RESOURCE_ICON + " "
                        + GuiStyleConstants.CLASS_ICON_STYLE_UP;
            }
            if (lastAvailabilityStatus == AvailabilityStatusType.DOWN) {
                return GuiStyleConstants.CLASS_OBJECT_RESOURCE_ICON + " "
                        + GuiStyleConstants.CLASS_ICON_STYLE_DOWN;
            }

            if (lastAvailabilityStatus == AvailabilityStatusType.BROKEN) {
                return GuiStyleConstants.CLASS_OBJECT_RESOURCE_ICON + " "
                        + GuiStyleConstants.CLASS_ICON_STYLE_BROKEN;
            }
        }
        return GuiStyleConstants.CLASS_OBJECT_RESOURCE_ICON + " " + GuiStyleConstants.CLASS_ICON_STYLE_NORMAL;
    }

    public static String createTaskIcon() {
        return GuiStyleConstants.CLASS_OBJECT_TASK_ICON + " " + GuiStyleConstants.CLASS_ICON_STYLE_NORMAL;
    }

    public static String createShadowIcon(PrismObject<ShadowType> object) {
        ShadowType shadow = object.asObjectable();

        if (ShadowUtil.isProtected(object)) {
            return GuiStyleConstants.CLASS_SHADOW_ICON_PROTECTED;
        }

        ShadowKindType kind = shadow.getKind();
        if (kind == null) {
            return GuiStyleConstants.CLASS_SHADOW_ICON_UNKNOWN;
        }

        switch (kind) {
            case ACCOUNT:
                return GuiStyleConstants.CLASS_SHADOW_ICON_ACCOUNT;
            case GENERIC:
                return GuiStyleConstants.CLASS_SHADOW_ICON_GENERIC;
            case ENTITLEMENT:
                return GuiStyleConstants.CLASS_SHADOW_ICON_ENTITLEMENT;

        }

        return GuiStyleConstants.CLASS_SHADOW_ICON_UNKNOWN;
    }

    public static String createObjectColletionIcon() {
        return getObjectNormalIconStyle(GuiStyleConstants.CLASS_OBJECT_COLLECTION_ICON);
    }

    public static ObjectFilter evaluateExpressionsInFilter(ObjectFilter objectFilter, OperationResult result, PageBase pageBase) {
        try {
            ExpressionVariables variables = new ExpressionVariables();
            return ExpressionUtil.evaluateFilterExpressions(objectFilter, variables, MiscSchemaUtil.getExpressionProfile(),
                    pageBase.getExpressionFactory(), pageBase.getPrismContext(), "collection filter",
                    pageBase.createSimpleTask(result.getOperation()), result);
        } catch (SchemaException | ObjectNotFoundException | ExpressionEvaluationException | CommunicationException |
                ConfigurationException | SecurityViolationException ex) {
            result.recordPartialError("Unable to evaluate filter exception, ", ex);
            pageBase.error("Unable to evaluate filter exception, " + ex.getMessage());
        }
        return objectFilter;
    }

    public static String createReportIcon() {
        return getObjectNormalIconStyle(GuiStyleConstants.CLASS_REPORT_ICON);
    }

    public static <AHT extends AssignmentHolderType> void initNewObjectWithReference(PageBase pageBase, QName type, List<ObjectReferenceType> newReferences) throws SchemaException {
        PrismContext prismContext = pageBase.getPrismContext();
        PrismObjectDefinition<AHT> def = prismContext.getSchemaRegistry().findObjectDefinitionByType(type);
        PrismObject<AHT> obj = def.instantiate();
        AHT assignmentHolder = obj.asObjectable();
        initNewObjectWithReference(pageBase, assignmentHolder, newReferences);
    }

    public static <AHT extends AssignmentHolderType> void initNewObjectWithReference(PageBase pageBase, AHT assignmentHolder, List<ObjectReferenceType> newReferences) throws SchemaException {
        if (newReferences != null) {
            newReferences.stream().forEach(ref -> {
                AssignmentType assignment = new AssignmentType();
                assignment.setTargetRef(ref);
                assignmentHolder.getAssignment().add(assignment);

                // Set parentOrgRef in any case. This is not strictly correct.
                // The parentOrgRef should be added by the projector. But
                // this is needed to successfully pass through security
                // TODO: fix MID-3234
                if (ref.getType() != null && OrgType.COMPLEX_TYPE.equals(ref.getType())) {
                    assignmentHolder.getParentOrgRef().add(ref.clone());
                }

            });
        }

        WebComponentUtil.dispatchToObjectDetailsPage(assignmentHolder.asPrismObject(), true, pageBase);
    }

    public static String createErrorIcon(OperationResult result) {
        if (result == null) {
            return "";
        }
        OperationResultStatus status = result.getStatus();
        OperationResultStatusPresentationProperties icon = OperationResultStatusPresentationProperties
                .parseOperationalResultStatus(status);
        return icon.getIcon() + " fa-lg";
    }

    public static void refreshFeedbacks(MarkupContainer component, final AjaxRequestTarget target) {
        component.visitChildren(IFeedback.class, (IVisitor<Component, Void>) (component1, visit) -> target.add(component1));
    }

    /*
     * Methods used for providing prismContext into various objects.
     */
    public static void revive(LoadableModel<?> loadableModel, PrismContext prismContext)
            throws SchemaException {
        if (loadableModel != null) {
            loadableModel.revive(prismContext);
        }
    }

    public static void reviveObject(Object object, PrismContext prismContext) throws SchemaException {
        if (object == null) {
            return;
        }
        if (object instanceof Collection) {
            for (Object item : (Collection) object) {
                reviveObject(item, prismContext);
            }
        } else if (object instanceof Revivable) {
            ((Revivable) object).revive(prismContext);
        }
    }

    // useful for components other than those inheriting from PageBase
    public static PrismContext getPrismContext(Component component) {
        return ((MidPointApplication) component.getApplication()).getPrismContext();
    }

    public static List<String> getChannelList() {
        List<String> channels = new ArrayList<>();

        for (Channel channel : Channel.values()) {
            channels.add(channel.getChannel());
        }

        return channels;
    }

    public static List<QName> getMatchingRuleList() {
        List<QName> list = new ArrayList<>();

        list.add(PrismConstants.DEFAULT_MATCHING_RULE_NAME);
        list.add(PrismConstants.STRING_IGNORE_CASE_MATCHING_RULE_NAME);
        list.add(PrismConstants.POLY_STRING_STRICT_MATCHING_RULE_NAME);
        list.add(PrismConstants.POLY_STRING_ORIG_MATCHING_RULE_NAME);
        list.add(PrismConstants.POLY_STRING_NORM_MATCHING_RULE_NAME);
        list.add(PrismConstants.DISTINGUISHED_NAME_MATCHING_RULE_NAME);
        list.add(PrismConstants.EXCHANGE_EMAIL_ADDRESSES_MATCHING_RULE_NAME);
        list.add(PrismConstants.UUID_MATCHING_RULE_NAME);
        list.add(PrismConstants.XML_MATCHING_RULE_NAME);

        return list;
    }

    public static String createHumanReadableByteCount(long bytes) {
        int unit = 1024;
        if (bytes < unit) { return bytes + "B"; }
        int exp = (int) (Math.log(bytes) / Math.log(unit));
        char pre = "KMGTPE".charAt(exp - 1);
        return String.format("%.1f%sB", bytes / Math.pow(unit, exp), pre);
    }

    public static void setCurrentPage(Table table, ObjectPaging paging) {
        if (table == null) {
            return;
        }

        if (paging == null) {
            table.getDataTable().setCurrentPage(0);
            return;
        }

        long itemsPerPage = table.getDataTable().getItemsPerPage();
        long page = ((paging.getOffset() + itemsPerPage) / itemsPerPage) - 1;
        if (page < 0) {
            page = 0;
        }

        table.getDataTable().setCurrentPage(page);
    }

    public static PageBase getPageBase(Component component) {
        Page page = component.getPage();
        if (page instanceof PageBase) {
            return (PageBase) page;
        } else {
            throw new IllegalStateException("Couldn't determine page base for " + page);
        }
    }

    public static String debugHandler(IRequestHandler handler) {
        if (handler == null) {
            return null;
        }
        if (handler instanceof RenderPageRequestHandler) {
            return "RenderPageRequestHandler(" + ((RenderPageRequestHandler) handler).getPageClass().getName()
                    + ")";
        } else {
            return handler.toString();
        }
    }

    // todo specify functionality of this method
    public static ItemPath joinPath(ItemPath path1, ItemPath path2) {
        ItemPath path = ItemPath.emptyIfNull(path1);
        ItemPath deltaPath = ItemPath.emptyIfNull(path2);
        List<Object> newPath = new ArrayList<>();

        Object firstDeltaSegment = deltaPath.first();
        for (Object seg : path.getSegments()) {
            if (ItemPath.segmentsEquivalent(seg, firstDeltaSegment)) {
                break;
            }
            newPath.add(seg);
        }
        newPath.addAll(deltaPath.getSegments());

        return ItemPath.create(newPath);
    }

    public static void dispatchToObjectDetailsPage(PrismReferenceValue objectRef, Component component, boolean failIfUnsupported) {
        if (objectRef == null) {
            return; //TODO is this correct?
        }
        dispatchToObjectDetailsPage(objectRef.asReferencable(), component, failIfUnsupported);
    }

    public static void dispatchToObjectDetailsPage(Referencable objectRef, Component component, boolean failIfUnsupported) {
        if (objectRef == null) {
            return; // should not occur
        }
        Validate.notNull(objectRef.getOid(), "No OID in objectRef");
        Validate.notNull(objectRef.getType(), "No type in objectRef");
        Class<? extends ObjectType> targetClass = ObjectTypes.getObjectTypeFromTypeQName(objectRef.getType()).getClassDefinition();
        dispatchToObjectDetailsPage(targetClass, objectRef.getOid(), component, failIfUnsupported);
    }

    public static void dispatchToObjectDetailsPage(PrismObject obj, Component component) {
        dispatchToObjectDetailsPage(obj, false, component);
    }

    // shows the actual object that is passed via parameter (not its state in repository)
    public static void dispatchToObjectDetailsPage(PrismObject obj, boolean isNewObject, Component component) {
        Class newObjectPageClass = isNewObject ? getNewlyCreatedObjectPage(obj.getCompileTimeClass()) : getObjectDetailsPage(obj.getCompileTimeClass());
        if (newObjectPageClass == null) {
            throw new IllegalArgumentException("Cannot determine details page for " + obj.getCompileTimeClass());
        }

        Constructor constructor;
        try {
            PageBase page;
            if (ResourceType.class.equals(obj.getCompileTimeClass())) {
                constructor = newObjectPageClass.getConstructor(PageParameters.class);
                page = (PageBase) constructor.newInstance(new PageParameters());
            } else {
                constructor = newObjectPageClass.getConstructor(PrismObject.class, boolean.class);
                page = (PageBase) constructor.newInstance(obj, isNewObject);

            }
            if (component.getPage() instanceof PageBase) {
                // this way we have correct breadcrumbs
                PageBase pb = (PageBase) component.getPage();
                pb.navigateToNext(page);
            } else {
                component.setResponsePage(page);
            }
        } catch (NoSuchMethodException | SecurityException e) {
            throw new SystemException("Unable to locate constructor (PrismObject) in " + newObjectPageClass

                    + ": " + e.getMessage(), e);
        } catch (InstantiationException | IllegalAccessException | IllegalArgumentException
                | InvocationTargetException e) {
            throw new SystemException("Error instantiating " + newObjectPageClass + ": " + e.getMessage(), e);
        }
    }

    public static void dispatchToObjectDetailsPage(Class<? extends ObjectType> objectClass, String oid, Component component, boolean failIfUnsupported) {
        PageParameters parameters = new PageParameters();
        parameters.add(OnePageParameterEncoder.PARAMETER, oid);
        Class<? extends PageBase> page = getObjectDetailsPage(objectClass);
        if (page != null) {
            ((PageBase) component.getPage()).navigateToNext(page, parameters);
        } else if (failIfUnsupported) {
            throw new SystemException("Cannot determine details page for " + objectClass);
        }
    }

    public static boolean hasDetailsPage(PrismObject<?> object) {
        Class<?> clazz = object.getCompileTimeClass();
        return hasDetailsPage(clazz);
    }

    public static boolean hasDetailsPage(Class<?> clazz) {
        return objectDetailsPageMap.containsKey(clazz);
    }

    public static String getStorageKeyForTableId(TableId tableId) {
        return storageTableIdMap.get(tableId);
    }

    public static Class<? extends PageBase> getObjectDetailsPage(Class<? extends ObjectType> type) {
        return objectDetailsPageMap.get(type);
    }

    public static Class<? extends PageBase> getNewlyCreatedObjectPage(Class<? extends ObjectType> type) {
        if (ResourceType.class.equals(type)) {
            return createNewObjectPageMap.get(type);
        } else {
            return objectDetailsPageMap.get(type);
        }
    }

    public static Class<? extends PageBase> getObjectListPage(Class<? extends ObjectType> type) {
        return objectListPageMap.get(type);
    }

    @NotNull
    public static TabbedPanel<ITab> createTabPanel(
            String id, final PageBase parentPage, final List<ITab> tabs, TabbedPanel.RightSideItemProvider provider) {
        return createTabPanel(id, parentPage, tabs, provider, null);
    }

    @NotNull
    public static TabbedPanel<ITab> createTabPanel(
            String id, final PageBase parentPage, final List<ITab> tabs, TabbedPanel.RightSideItemProvider provider,
            final String tabChangeParameter) {

        TabbedPanel<ITab> tabPanel = new TabbedPanel<ITab>(id, tabs, provider) {
            private static final long serialVersionUID = 1L;

            @Override
            protected void onTabChange(int index) {
                if (tabChangeParameter != null) {
                    parentPage.updateBreadcrumbParameters(tabChangeParameter, index);
                }
            }

            @Override
            protected WebMarkupContainer newLink(String linkId, final int index) {
                return new AjaxSubmitLink(linkId) {
                    private static final long serialVersionUID = 1L;

                    @Override
                    protected void onError(AjaxRequestTarget target) {
                        super.onError(target);
                        target.add(parentPage.getFeedbackPanel());
                    }

                    @Override
                    protected void onSubmit(AjaxRequestTarget target) {
                        super.onSubmit(target);

                        setSelectedTab(index);
                        if (target != null) {
                            target.add(findParent(TabbedPanel.class));
                        }
                    }

                };
            }
        };
        tabPanel.setOutputMarkupId(true);
        return tabPanel;
    }

    public static Component createHelp(String id) {
        Label helpLabel = new Label(id);
        helpLabel.add(new InfoTooltipBehavior());
        return helpLabel;
    }

    private static void debugDumpComponentTree(StringBuilder sb, Component c, int level) {
        DebugUtil.indentDebugDump(sb, level);
        sb.append(c).append("\n");
        if (c instanceof MarkupContainer) {
            for (Component sub : (MarkupContainer) c) {
                debugDumpComponentTree(sb, sub, level + 1);
            }
        }
    }

    public static String exceptionToString(String message, Exception e) {
        StringWriter sw = new StringWriter();
        PrintWriter pw = new PrintWriter(sw);
        pw.println(message);
        e.printStackTrace(pw);
        pw.close();
        return sw.toString();
    }

    public static Behavior visibleIfFalse(final NonEmptyModel<Boolean> model) {
        return new VisibleEnableBehaviour() {
            private static final long serialVersionUID = 1L;

            @Override
            public boolean isVisible() {
                return !model.getObject();
            }
        };
    }

    public static Behavior enabledIfFalse(final NonEmptyModel<Boolean> model) {
        return new VisibleEnableBehaviour() {
            private static final long serialVersionUID = 1L;

            @Override
            public boolean isEnabled() {
                return !model.getObject();
            }
        };
    }

    public static String getStringParameter(PageParameters params, String key) {
        if (params == null || params.get(key) == null) {
            return null;
        }

        StringValue value = params.get(key);
        if (StringUtils.isBlank(value.toString())) {
            return null;
        }

        return value.toString();
    }

    public static Integer getIntegerParameter(PageParameters params, String key) {
        if (params == null || params.get(key) == null) {
            return null;
        }

        StringValue value = params.get(key);
        if (!StringUtils.isNumeric(value.toString())) {
            return null;
        }

        return value.toInteger();
    }

    public static boolean isSubscriptionIdCorrect(String subscriptionId) {
        if (StringUtils.isEmpty(subscriptionId)) {
            return false;
        }
        if (!NumberUtils.isDigits(subscriptionId)) {
            return false;
        }
        if (subscriptionId.length() < 11) {
            return false;
        }
        String subscriptionType = subscriptionId.substring(0, 2);
        boolean isTypeCorrect = false;
        for (SubscriptionType type : SubscriptionType.values()) {
            if (type.getSubscriptionType().equals(subscriptionType)) {
                isTypeCorrect = true;
                break;
            }
        }
        if (!isTypeCorrect) {
            return false;
        }
        String substring1 = subscriptionId.substring(2, 4);
        String substring2 = subscriptionId.substring(4, 6);
        try {
            if (Integer.parseInt(substring1) < 1 || Integer.parseInt(substring1) > 12) {
                return false;
            }

            SimpleDateFormat dateFormat = new SimpleDateFormat("yy");
            String currentYear = dateFormat.format(Calendar.getInstance().getTime());
            if (Integer.parseInt(substring2) < Integer.parseInt(currentYear)) {
                return false;
            }

            String expDateStr = subscriptionId.substring(2, 6);
            dateFormat = new SimpleDateFormat("MMyy");
            Date expDate = dateFormat.parse(expDateStr);
            Calendar expireCalendarValue = Calendar.getInstance();
            expireCalendarValue.setTime(expDate);
            expireCalendarValue.add(Calendar.MONTH, 1);
            Date currentDate = new Date(System.currentTimeMillis());
            if (expireCalendarValue.getTime().before(currentDate) || expireCalendarValue.getTime().equals(currentDate)) {
                return false;
            }
        } catch (Exception ex) {
            return false;
        }
        VerhoeffCheckDigit checkDigit = new VerhoeffCheckDigit();
        return checkDigit.isValid(subscriptionId);
    }

    public static void setSelectedTabFromPageParameters(TabbedPanel tabbed, PageParameters params, String paramName) {
        IModel<List> tabsModel = tabbed.getTabs();

        Integer tabIndex = getIntegerParameter(params, paramName);
        if (tabIndex == null || tabIndex < 0 || tabIndex >= tabsModel.getObject().size()) {
            return;
        }

        tabbed.setSelectedTab(tabIndex);
    }

    public static boolean getElementVisibility(UserInterfaceElementVisibilityType visibilityType) {
        return getElementVisibility(visibilityType, new ArrayList<>());
    }

    public static boolean getElementVisibility(UserInterfaceElementVisibilityType visibilityType, List<String> requiredAuthorizations) {
        if (UserInterfaceElementVisibilityType.HIDDEN.equals(visibilityType) ||
                UserInterfaceElementVisibilityType.VACANT.equals(visibilityType)) {
            return false;
        }
        if (UserInterfaceElementVisibilityType.VISIBLE.equals(visibilityType)) {
            return true;
        }
        if (UserInterfaceElementVisibilityType.AUTOMATIC.equals(visibilityType)) {
            return WebComponentUtil.isAuthorized(requiredAuthorizations);
        }
        return true;
    }

    public static <AR extends AbstractRoleType> IModel<String> createAbstractRoleConfirmationMessage(String actionName,
            ColumnMenuAction action, MainObjectListPanel<AR> abstractRoleTable, PageBase pageBase) {
        List<AR> selectedRoles = new ArrayList<>();
        if (action.getRowModel() == null) {
            selectedRoles.addAll(abstractRoleTable.getSelectedObjects());
        } else {
            selectedRoles.add(((SelectableBeanImpl<AR>) action.getRowModel().getObject()).getValue());
        }
        OperationResult result = new OperationResult("Search Members");
        boolean atLeastOneWithMembers = false;
        for (AR selectedRole : selectedRoles) {
            ObjectQuery query = pageBase.getPrismContext().queryFor(FocusType.class)
                    .item(FocusType.F_ROLE_MEMBERSHIP_REF)// TODO MID-3581
                    .ref(ObjectTypeUtil.createObjectRef(selectedRole, pageBase.getPrismContext()).asReferenceValue())
                    .maxSize(1)
                    .build();
            List<PrismObject<FocusType>> members = WebModelServiceUtils.searchObjects(FocusType.class, query, result, pageBase);
            if (CollectionUtils.isNotEmpty(members)) {
                atLeastOneWithMembers = true;
                break;
            }
        }
        String members = atLeastOneWithMembers ? ".members" : "";
        ObjectTypes objectType = ObjectTypes.getObjectType(abstractRoleTable.getType());
        String propertyKeyPrefix = ObjectTypes.SERVICE.equals(objectType) ? "pageServices" : "pageRoles";

        if (action.getRowModel() == null) {
            return pageBase.createStringResource(propertyKeyPrefix + ".message.confirmationMessageForMultipleObject" + members,
                    actionName, abstractRoleTable.getSelectedObjectsCount());
        } else {
            return pageBase.createStringResource(propertyKeyPrefix + ".message.confirmationMessageForSingleObject" + members,
                    actionName, ((ObjectType) ((SelectableBeanImpl) action.getRowModel().getObject()).getValue()).getName());
        }
    }

    public static DisplayType getNewObjectDisplayTypeFromCollectionView(CompiledObjectCollectionView view, PageBase pageBase) {
        DisplayType displayType = view != null ? view.getDisplay() : null;
        if (displayType == null) {
            displayType = WebComponentUtil.createDisplayType(GuiStyleConstants.CLASS_ADD_NEW_OBJECT, "green", "");
        }
        if (PolyStringUtils.isEmpty(displayType.getTooltip()) && !PolyStringUtils.isEmpty(displayType.getLabel())) {
            StringBuilder sb = new StringBuilder();
            sb.append(pageBase.createStringResource("MainObjectListPanel.newObject").getString());
            sb.append(" ");
            sb.append(displayType.getLabel().getOrig().toLowerCase());
            displayType.setTooltip(WebComponentUtil.createPolyFromOrigString(sb.toString()));
        }
        return view != null ? view.getDisplay() : null;
    }

    /**
     * Returns name of the collection suitable to be displayed in the menu or other labels.
     * E.g. "All tasks", "Active employees".
     */
    public static PolyStringType getCollectionLabel(DisplayType viewDisplayType, CollectionRefSpecificationType collectionRefSpec, ObjectType collectionRefTarget) {
        if (viewDisplayType != null) {
            PolyStringType viewPluralLabel = viewDisplayType.getPluralLabel();
            if (viewPluralLabel != null) {
                return viewPluralLabel;
            }
            PolyStringType viewLabel = viewDisplayType.getLabel();
            if (viewLabel != null) {
                return viewLabel;
            }
        }
        if (collectionRefTarget != null) {
            if (collectionRefTarget instanceof ObjectCollectionType) {
                // MID-5709
                // TODO: use collectionRefTarget.getDisplay() first - when the schema is updated
            }
            // TODO: try to use archetype policy?
            return collectionRefTarget.getName();
        }
        return null;
    }

    public static ItemVisibility checkShadowActivationAndPasswordVisibility(ItemWrapper<?, ?> itemWrapper,
            ShadowType shadowType) {
        ObjectReferenceType resourceRef = shadowType.getResourceRef();
        if (resourceRef == null) {
            //TODO: what to return if we don't have resource available?
            return ItemVisibility.AUTO;
        }
        PrismObject<ResourceType> resource = resourceRef.asReferenceValue().getObject();
        if (resource == null) {
            //TODO: what to return if we don't have resource available?
            return ItemVisibility.AUTO;
        }
        ResourceType resourceType = resource.asObjectable();

        CompositeRefinedObjectClassDefinition ocd = null;

        try {
            RefinedResourceSchema resourceSchema = RefinedResourceSchema.getRefinedSchema(resource);
            ocd = resourceSchema.determineCompositeObjectClassDefinition(shadowType.asPrismObject());
        } catch (SchemaException e) {
            LOGGER.error("Cannot find refined definition for {} in {}", shadowType, resource);
        }
        ResourceObjectTypeDefinitionType resourceObjectTypeDefinitionType = ResourceTypeUtil.findObjectTypeDefinition(resource, shadowType.getKind(), shadowType.getIntent());

        if (SchemaConstants.PATH_ACTIVATION.equivalent(itemWrapper.getPath())) {
            if (ResourceTypeUtil.isActivationCapabilityEnabled(resourceType, resourceObjectTypeDefinitionType)) {
                return ItemVisibility.AUTO;
            } else {
                return ItemVisibility.HIDDEN;
            }
        }

        if (SchemaConstants.PATH_ACTIVATION_ADMINISTRATIVE_STATUS.equivalent(itemWrapper.getPath())) {
            if (ResourceTypeUtil.isActivationStatusCapabilityEnabled(resourceType, resourceObjectTypeDefinitionType)) {
                return ItemVisibility.AUTO;
            } else {
                return ItemVisibility.HIDDEN;
            }
        }

        if (SchemaConstants.PATH_ACTIVATION_LOCKOUT_STATUS.equivalent(itemWrapper.getPath())) {
            if (ResourceTypeUtil.isActivationLockoutStatusCapabilityEnabled(resourceType, resourceObjectTypeDefinitionType)) {
                return ItemVisibility.AUTO;
            } else {
                return ItemVisibility.HIDDEN;
            }
        }

        if (SchemaConstants.PATH_ACTIVATION_VALID_FROM.equivalent(itemWrapper.getPath())) {
            if (ResourceTypeUtil.isActivationValidityFromCapabilityEnabled(resourceType, resourceObjectTypeDefinitionType)) {
                return ItemVisibility.AUTO;
            } else {
                return ItemVisibility.HIDDEN;
            }
        }

        if (SchemaConstants.PATH_ACTIVATION_VALID_TO.equivalent(itemWrapper.getPath())) {
            if (ResourceTypeUtil.isActivationValidityToCapabilityEnabled(resourceType, resourceObjectTypeDefinitionType)) {
                return ItemVisibility.AUTO;
            } else {
                return ItemVisibility.HIDDEN;
            }
        }

        if (SchemaConstants.PATH_PASSWORD.equivalent(itemWrapper.getPath())) {
            if (ResourceTypeUtil.isPasswordCapabilityEnabled(resourceType, resourceObjectTypeDefinitionType)) {
                return ItemVisibility.AUTO;
            } else {
                return ItemVisibility.HIDDEN;
            }
        }

        if (ShadowType.F_ASSOCIATION.equivalent(itemWrapper.getPath())) {
            if (ocd != null && CollectionUtils.isNotEmpty(ocd.getAssociationDefinitions())) {
                return ItemVisibility.AUTO;
            } else {
                return ItemVisibility.HIDDEN;
            }
        }

        return ItemVisibility.AUTO;

    }

    public static boolean isActivationSupported(ShadowType shadowType) {
        ObjectReferenceType resourceRef = shadowType.getResourceRef();
        if (resourceRef == null) {
            //TODO: what to return if we don't have resource available?
            return true;
        }
        PrismObject<ResourceType> resource = resourceRef.asReferenceValue().getObject();
        if (resource == null) {
            //TODO: what to return if we don't have resource available?
            return true;
        }

        ResourceObjectTypeDefinitionType resourceObjectTypeDefinitionType = ResourceTypeUtil.findObjectTypeDefinition(resource, shadowType.getKind(), shadowType.getIntent());

        return ResourceTypeUtil.isActivationCapabilityEnabled(resource.asObjectable(), resourceObjectTypeDefinitionType);

    }

    public static boolean isPasswordSupported(ShadowType shadowType) {
        ObjectReferenceType resourceRef = shadowType.getResourceRef();
        if (resourceRef == null) {
            //TODO: what to return if we don't have resource available?
            return true;
        }
        PrismObject<ResourceType> resource = resourceRef.asReferenceValue().getObject();
        if (resource == null) {
            //TODO: what to return if we don't have resource available?
            return true;
        }

        ResourceObjectTypeDefinitionType resourceObjectTypeDefinitionType = ResourceTypeUtil.findObjectTypeDefinition(resource, shadowType.getKind(), shadowType.getIntent());

        return ResourceTypeUtil.isPasswordCapabilityEnabled(resource.asObjectable(), resourceObjectTypeDefinitionType);

    }

    public static boolean isAssociationSupported(ShadowType shadowType) {
        ObjectReferenceType resourceRef = shadowType.getResourceRef();
        if (resourceRef == null) {
            //TODO: what to return if we don't have resource available?
            return true;
        }
        PrismObject<ResourceType> resource = resourceRef.asReferenceValue().getObject();
        if (resource == null) {
            //TODO: what to return if we don't have resource available?
            return true;
        }

        CompositeRefinedObjectClassDefinition ocd = null;

        try {
            RefinedResourceSchema resourceSchema = RefinedResourceSchema.getRefinedSchema(resource);
            ocd = resourceSchema.determineCompositeObjectClassDefinition(shadowType.asPrismObject());
        } catch (SchemaException e) {
            LOGGER.error("Cannot find refined definition for {} in {}", shadowType, resource);
        }

        if (ocd == null) {
            return false;
        }

        return CollectionUtils.isNotEmpty(ocd.getAssociationDefinitions());
    }

    public static void toggleResourceMaintenance(@NotNull PrismObject<ResourceType> resource, String operation, AjaxRequestTarget target, PageBase pageBase) {
        AdministrativeAvailabilityStatusType resourceAdministrativeAvailabilityStatus = ResourceTypeUtil.getAdministrativeAvailabilityStatus(resource.asObjectable());
        AdministrativeAvailabilityStatusType finalStatus = AdministrativeAvailabilityStatusType.MAINTENANCE; // default new value for existing null

        if (resourceAdministrativeAvailabilityStatus != null) {
            switch (resourceAdministrativeAvailabilityStatus) {
                case MAINTENANCE:
                    finalStatus = AdministrativeAvailabilityStatusType.OPERATIONAL;
                    break;
                case OPERATIONAL:
                    finalStatus = AdministrativeAvailabilityStatusType.MAINTENANCE;
                    break;
            }
        }

        switchResourceMaintenance(resource, operation, target, pageBase, finalStatus);
    }

    public static void switchResourceMaintenance(@NotNull PrismObject<ResourceType> resource, String operation, AjaxRequestTarget target, PageBase pageBase, AdministrativeAvailabilityStatusType mode) {
        Task task = pageBase.createSimpleTask(operation);
        OperationResult parentResult = new OperationResult(operation);

        try {
            ObjectDelta<ResourceType> objectDelta = pageBase.getPrismContext().deltaFactory().object()
                    .createModificationReplaceProperty(ResourceType.class, resource.getOid(), ItemPath.create(ResourceType.F_ADMINISTRATIVE_OPERATIONAL_STATE,
                            new QName("administrativeAvailabilityStatus")), mode);

            pageBase.getModelService().executeChanges(MiscUtil.createCollection(objectDelta), null, task, parentResult);

        } catch (ObjectAlreadyExistsException | ObjectNotFoundException | SchemaException
                | ExpressionEvaluationException | CommunicationException | ConfigurationException
                | PolicyViolationException | SecurityViolationException e) {
            LoggingUtils.logUnexpectedException(LOGGER, "Error changing resource administrative operational state", e);
            parentResult.recordFatalError(pageBase.createStringResource("pageResource.setMaintenance.failed").getString(), e);
        }

        parentResult.computeStatus();
        pageBase.showResult(parentResult, "pageResource.setMaintenance.failed");
        target.add(pageBase.getFeedbackPanel());
    }

    public static void refreshResourceSchema(@NotNull PrismObject<ResourceType> resource, String operation, AjaxRequestTarget target, PageBase pageBase) {
        Task task = pageBase.createSimpleTask(operation);
        OperationResult parentResult = new OperationResult(operation);

        try {
            ResourceUtils.deleteSchema(resource, pageBase.getModelService(), pageBase.getPrismContext(), task, parentResult);
            pageBase.getModelService().testResource(resource.getOid(), task);                    // try to load fresh scehma
        } catch (ObjectAlreadyExistsException | ObjectNotFoundException | SchemaException
                | ExpressionEvaluationException | CommunicationException | ConfigurationException
                | PolicyViolationException | SecurityViolationException e) {
            LoggingUtils.logUnexpectedException(LOGGER, "Error refreshing resource schema", e);
            parentResult.recordFatalError(pageBase.createStringResource("WebComponentUtil.message.refreshResourceSchema.fatalError").getString(), e);
        }

        parentResult.computeStatus();
        pageBase.showResult(parentResult, "pageResource.refreshSchema.failed");
        target.add(pageBase.getFeedbackPanel());
    }

    public static List<QName> getCategoryRelationChoices(AreaCategoryType category, ModelServiceLocator pageBase) {
        List<QName> relationsList = new ArrayList<>();
        List<RelationDefinitionType> defList = getRelationDefinitions(pageBase);
        defList.forEach(def -> {
            if (def.getCategory() != null && def.getCategory().contains(category)) {
                relationsList.add(def.getRef());
            }
        });
        return relationsList;
    }

    public static List<QName> getAllRelations(ModelServiceLocator pageBase) {
        List<RelationDefinitionType> allRelationDefinitions = getRelationDefinitions(pageBase);
        List<QName> allRelationsQName = new ArrayList<>(allRelationDefinitions.size());
        allRelationDefinitions.forEach(relation -> allRelationsQName.add(relation.getRef()));
        return allRelationsQName;
    }

    @NotNull
    public static List<RelationDefinitionType> getRelationDefinitions(ModelServiceLocator pageBase) {
        return pageBase.getModelInteractionService().getRelationDefinitions();
    }

    public static RelationDefinitionType getRelationDefinition(QName relation) {
        return getRelationRegistry().getRelationDefinition(relation);
    }

    public static List<String> prepareAutoCompleteList(LookupTableType lookupTable, String input,
            LocalizationService localizationService) {
        List<String> values = new ArrayList<>();

        if (lookupTable == null) {
            return values;
        }

        List<LookupTableRowType> rows = lookupTable.getRow();

        if (input == null || input.isEmpty()) {
            for (LookupTableRowType row : rows) {

                PolyString polystring = null;
                if (row.getLabel() != null) {
                    polystring = setTranslateToPolystring(row);
                }
                values.add(localizationService.translate(polystring, getCurrentLocale(), true));
            }
        } else {
            for (LookupTableRowType row : rows) {
                if (row.getLabel() == null) {
                    continue;
                }
                PolyString polystring = setTranslateToPolystring(row);
                String rowLabel = localizationService.translate(polystring, getCurrentLocale(), true);
                if (rowLabel != null && rowLabel.toLowerCase().contains(input.toLowerCase())) {
                    values.add(rowLabel);
                }
            }
        }
        return values;
    }

    private static PolyString setTranslateToPolystring(LookupTableRowType row) {
        PolyString polystring = row.getLabel().toPolyString();
        return setTranslateToPolystring(polystring);
    }

    private static PolyString setTranslateToPolystring(PolyString polystring) {
        if (org.apache.commons.lang3.StringUtils.isNotBlank(polystring.getOrig())) {
            if (polystring.getTranslation() == null) {
                PolyStringTranslationType translation = new PolyStringTranslationType();
                translation.setKey(polystring.getOrig());
                if (org.apache.commons.lang3.StringUtils.isBlank(translation.getFallback())) {
                    translation.setFallback(polystring.getOrig());
                }
                polystring.setTranslation(translation);
            } else if (org.apache.commons.lang3.StringUtils.isNotBlank(polystring.getTranslation().getKey())) {
                polystring.getTranslation().setKey(polystring.getOrig());
                if (org.apache.commons.lang3.StringUtils.isBlank(polystring.getTranslation().getFallback())) {
                    polystring.getTranslation().setFallback(polystring.getOrig());
                }
            }
        }
        return polystring;
    }

    public static DropDownChoice<Boolean> createTriStateCombo(String id, IModel<Boolean> model) {
        final IChoiceRenderer<Boolean> renderer = new IChoiceRenderer<Boolean>() {

            @Override
            public Boolean getObject(String id, IModel<? extends List<? extends Boolean>> choices) {
                return id != null ? choices.getObject().get(Integer.parseInt(id)) : null;
            }

            @Override
            public String getDisplayValue(Boolean object) {
                String key;
                if (object == null) {
                    key = KEY_BOOLEAN_NULL;
                } else {
                    key = object ? KEY_BOOLEAN_TRUE : KEY_BOOLEAN_FALSE;
                }

                StringResourceModel model = PageBase.createStringResourceStatic(null, key);

                return model.getString();
            }

            @Override
            public String getIdValue(Boolean object, int index) {
                return Integer.toString(index);
            }
        };

        DropDownChoice<Boolean> dropDown = new DropDownChoice<Boolean>(id, model, createChoices(), renderer) {

            @Override
            protected CharSequence getDefaultChoice(String selectedValue) {
                StringResourceModel model = PageBase.createStringResourceStatic(null, KEY_BOOLEAN_NULL);

                return model.getString();
            }
        };
        dropDown.setNullValid(true);

        return dropDown;
    }

    public static boolean isAllNulls(Iterable<?> array) {
        return StreamSupport.stream(array.spliterator(), true).allMatch(o -> o == null);
    }

    public static ObjectFilter createAssociationShadowRefFilter(
            RefinedAssociationDefinition refinedAssociationDefinition,
            PrismContext prismContext, String resourceOid) {
        S_FilterEntryOrEmpty atomicFilter = prismContext.queryFor(ShadowType.class);
        List<ObjectFilter> orFilterClauses = new ArrayList<>();
        refinedAssociationDefinition.getIntents()
                .forEach(intent -> orFilterClauses.add(atomicFilter.item(ShadowType.F_INTENT).eq(intent).buildFilter()));
        OrFilter intentFilter = prismContext.queryFactory().createOr(orFilterClauses);

        AndFilter filter = (AndFilter) atomicFilter.item(ShadowType.F_KIND).eq(refinedAssociationDefinition.getKind()).and()
                .item(ShadowType.F_RESOURCE_REF).ref(resourceOid, ResourceType.COMPLEX_TYPE).buildFilter();
        filter.addCondition(intentFilter);
        return filter;
    }

    private static IModel<List<Boolean>> createChoices() {
        return (IModel<List<Boolean>>) () -> {
            List<Boolean> list = new ArrayList<>();
            list.add(null);
            list.add(Boolean.TRUE);
            list.add(Boolean.FALSE);

            return list;
        };
    }

    public static Class<?> getPreviousPageClass(PageBase parentPage) {
        List<Breadcrumb> breadcrumbs = parentPage.getBreadcrumbs();
        if (breadcrumbs == null || breadcrumbs.size() < 2) {
            return null;
        }
        Breadcrumb previousBreadcrumb = breadcrumbs.get(breadcrumbs.size() - 2);
        Class<?> page = null;
        if (previousBreadcrumb instanceof BreadcrumbPageClass) {
            page = ((BreadcrumbPageClass) previousBreadcrumb).getPage();
        } else if (previousBreadcrumb instanceof BreadcrumbPageInstance) {
            page = ((BreadcrumbPageInstance) previousBreadcrumb).getPage().getClass();
        }
        return page;
    }

    @NotNull
    public static List<InlineMenuItem> createMenuItemsFromActions(@NotNull List<GuiActionType> actions, String operation,
            PageBase pageBase, @NotNull Supplier<Collection<? extends ObjectType>> selectedObjectsSupplier) {
        List<InlineMenuItem> menuItems = new ArrayList<>();
        actions.forEach(action -> {
            if (action.getTaskTemplateRef() == null) {
                return;
            }
            String templateOid = action.getTaskTemplateRef().getOid();
            if (StringUtils.isEmpty(templateOid)) {
                return;
            }
            String label = action.getDisplay() != null && PolyStringUtils.isNotEmpty(action.getDisplay().getLabel()) ?
                    action.getDisplay().getLabel().getOrig() : action.getName();
            menuItems.add(new InlineMenuItem(Model.of(label)) {
                private static final long serialVersionUID = 1L;

                @Override
                public InlineMenuItemAction initAction() {
                    return new InlineMenuItemAction() {
                        private static final long serialVersionUID = 1L;

                        @Override
                        public void onClick(AjaxRequestTarget target) {
                            OperationResult result = new OperationResult(operation);
                            try {
                                Collection<String> oids = CollectionUtils.emptyIfNull(selectedObjectsSupplier.get())
                                        .stream()
                                        .filter(o -> o.getOid() != null)
                                        .map(o -> o.getOid())
                                        .collect(Collectors.toSet());
                                if (!oids.isEmpty()) {
                                    Map<QName, Object> extensionValues = prepareExtensionValues(oids);
                                    TaskType executorTask = pageBase.getModelInteractionService().submitTaskFromTemplate(
                                            templateOid, extensionValues, pageBase.createSimpleTask(operation), result);
                                    result.recordInProgress(); // this should be probably have been done in submitTaskFromTemplate
                                    result.setBackgroundTaskOid(executorTask.getOid());
                                } else {
                                    result.recordWarning(pageBase.createStringResource("WebComponentUtil.message.createMenuItemsFromActions.warning").getString());
                                }
                            } catch (Exception ex) {
                                result.recordFatalError(result.getOperation(), ex);
                                target.add(pageBase.getFeedbackPanel());
                            } finally {
                                pageBase.showResult(result);
                                target.add(pageBase.getFeedbackPanel());
                            }
                        }
                    };
                }

                /**
                 * Extension values are task-dependent. Therefore, in the future we will probably make
                 * this behaviour configurable. For the time being we assume that the task template will be
                 * of "iterative task handler" type and so it will expect mext:objectQuery extension property.
                 */

                @NotNull
                private Map<QName, Object> prepareExtensionValues(Collection<String> oids) throws SchemaException {
                    Map<QName, Object> extensionValues = new HashMap<>();
                    PrismContext prismContext = pageBase.getPrismContext();
                    ObjectQuery objectQuery = prismContext.queryFor(ObjectType.class)
                            .id(oids.toArray(new String[0]))
                            .build();
                    QueryType queryBean = pageBase.getQueryConverter().createQueryType(objectQuery);
                    extensionValues.put(SchemaConstants.MODEL_EXTENSION_OBJECT_QUERY, queryBean);
                    return extensionValues;
                }
            });
        });
        return menuItems;
    }

    @SuppressWarnings("unused")
    public static RelationRegistry getStaticallyProvidedRelationRegistry() {
        return staticallyProvidedRelationRegistry;
    }

    public static ObjectFilter getAssignableRolesFilter(PrismObject<? extends FocusType> focusObject, Class<? extends AbstractRoleType> type, AssignmentOrder assignmentOrder,
            OperationResult result, Task task, PageBase pageBase) {
        return getAssignableRolesFilter(focusObject, type, null, assignmentOrder, result, task, pageBase);
    }

    public static ObjectFilter getAssignableRolesFilter(PrismObject<? extends FocusType> focusObject, Class<? extends AbstractRoleType> type,
            QName relation, AssignmentOrder assignmentOrder,
            OperationResult result, Task task, PageBase pageBase) {
        ObjectFilter filter = null;
        LOGGER.debug("Loading objects which can be assigned");
        try {
            ModelInteractionService mis = pageBase.getModelInteractionService();
            RoleSelectionSpecification roleSpec =
                    mis.getAssignableRoleSpecification(focusObject, type, assignmentOrder.getOrder(), task, result);
            filter = roleSpec.getGlobalFilter();
            if (relation != null) {
                ObjectFilter relationFilter = roleSpec.getRelationFilter(relation);
                if (filter == null) {
                    return relationFilter;
                } else if (relationFilter == null) {
                    return filter;
                } else {
                    return pageBase.getPrismContext().queryFactory().createOr(filter, relationFilter);
                }
            }
        } catch (Exception ex) {
            LoggingUtils.logUnexpectedException(LOGGER, "Couldn't load available roles", ex);
            result.recordFatalError(pageBase.createStringResource("WebComponentUtil.message.getAssignableRolesFilter.fatalError").getString(), ex);
        } finally {
            result.recomputeStatus();
        }
        if (!result.isSuccess() && !result.isHandledError()) {
            pageBase.showResult(result);
        }
        return filter;
    }

    public static Behavior getSubmitOnEnterKeyDownBehavior(String submitButtonAboutAttribute) {
        return new Behavior() {

            private static final long serialVersionUID = 1L;

            @Override
            public void bind(Component component) {
                super.bind(component);

                component.add(AttributeModifier.replace("onkeydown",
                        Model.of("if(event.keyCode == 13) {$('[about=\"" + submitButtonAboutAttribute + "\"]').click();}")));
            }
        };
    }

    public static List<QName> getAssignableRelationsList(PrismObject<? extends FocusType> focusObject, Class<? extends AbstractRoleType> type,
            AssignmentOrder assignmentOrder,
            OperationResult result, Task task, PageBase pageBase) {
        List<QName> relationsList = null;
        LOGGER.debug("Loading assignable relations list");
        try {
            ModelInteractionService mis = pageBase.getModelInteractionService();
            RoleSelectionSpecification roleSpec =
                    mis.getAssignableRoleSpecification(focusObject, type, assignmentOrder.getOrder(), task, result);
            relationsList = roleSpec != null && roleSpec.getGlobalFilter() == null && roleSpec.getRelationMap() != null ?
                    new ArrayList<QName>(roleSpec.getRelationMap().keySet()) : null;
        } catch (Exception ex) {
            LoggingUtils.logUnexpectedException(LOGGER, "Couldn't load assignable relations list", ex);
            result.recordFatalError(pageBase.createStringResource("WebComponentUtil.message.getAssignableRelationsList.fatalError").getString(), ex);
        } finally {
            result.recomputeStatus();
        }
        if (!result.isSuccess() && !result.isHandledError()) {
            pageBase.showResult(result);
        }
        return relationsList;
    }

    public static String getReferenceObjectTextValue(ObjectReferenceType ref, PageBase pageBase) {
        if (ref == null) {
            return "";
        }
        StringBuilder sb = new StringBuilder();
        if (ref.getObject() != null) {
            sb.append(WebComponentUtil.getTranslatedPolyString(ref.getObject().getName()));
        }
        if (StringUtils.isNotEmpty(ref.getOid())) {
            if (sb.length() > 0) {
                sb.append("; ");
            }
            sb.append(pageBase.createStringResource("ReferencePopupPanel.oid").getString());
            sb.append(ref.getOid());
        }
        if (ref.getRelation() != null) {
            if (sb.length() > 0) {
                sb.append("; ");
            }
            sb.append(pageBase.createStringResource("ReferencePopupPanel.relation").getString());
            sb.append(ref.getRelation().getLocalPart());
        }
        if (ref.getType() != null) {
            if (sb.length() > 0) {
                sb.append("; ");
            }
            sb.append(ref.getType().getLocalPart());
        }
        return sb.toString();
    }

    public static String formatDurationWordsForLocal(long durationMillis, boolean suppressLeadingZeroElements,
            boolean suppressTrailingZeroElements, PageBase pageBase) {

        String duration = DurationFormatUtils.formatDurationWords(durationMillis, suppressLeadingZeroElements, suppressTrailingZeroElements);

        duration = StringUtils.replaceOnce(duration, "seconds", pageBase.createStringResource("WebComponentUtil.formatDurationWordsForLocal.seconds").getString());
        duration = StringUtils.replaceOnce(duration, "minutes", pageBase.createStringResource("WebComponentUtil.formatDurationWordsForLocal.minutes").getString());
        duration = StringUtils.replaceOnce(duration, "hours", pageBase.createStringResource("WebComponentUtil.formatDurationWordsForLocal.hours").getString());
        duration = StringUtils.replaceOnce(duration, "days", pageBase.createStringResource("WebComponentUtil.formatDurationWordsForLocal.days").getString());
        duration = StringUtils.replaceOnce(duration, "second", pageBase.createStringResource("WebComponentUtil.formatDurationWordsForLocal.second").getString());
        duration = StringUtils.replaceOnce(duration, "minute", pageBase.createStringResource("WebComponentUtil.formatDurationWordsForLocal.minute").getString());
        duration = StringUtils.replaceOnce(duration, "hour", pageBase.createStringResource("WebComponentUtil.formatDurationWordsForLocal.hour").getString());
        duration = StringUtils.replaceOnce(duration, "day", pageBase.createStringResource("WebComponentUtil.formatDurationWordsForLocal.day").getString());

        return duration;
    }

    public static List<QName> loadResourceObjectClassValues(ResourceType resource, PageBase pageBase) {
        try {
            ResourceSchema schema = RefinedResourceSchemaImpl.getResourceSchema(resource, pageBase.getPrismContext());
            if (schema != null) {
                return schema.getObjectClassList();
            }
        } catch (SchemaException | RuntimeException e) {
            LoggingUtils.logUnexpectedException(LOGGER, "Couldn't load object class list from resource.", e);
            pageBase.error("Couldn't load object class list from resource.");
        }
        return new ArrayList<>();
    }

    public static List<RefinedAssociationDefinition> getRefinedAssociationDefinition(ResourceType resource, ShadowKindType kind, String intent) {
        List<RefinedAssociationDefinition> associationDefinitions = new ArrayList<>();

        try {

            if (resource == null) {
                return associationDefinitions;
            }
            RefinedResourceSchema refinedResourceSchema = RefinedResourceSchema.getRefinedSchema(resource.asPrismObject());
            RefinedObjectClassDefinition oc = refinedResourceSchema.getRefinedDefinition(kind, intent);
            if (oc == null) {
                LOGGER.debug("Association for {}/{} not supported by resource {}", kind, intent, resource);
                return associationDefinitions;
            }
            associationDefinitions.addAll(oc.getAssociationDefinitions());

            if (CollectionUtils.isEmpty(associationDefinitions)) {
                LOGGER.debug("Association for {}/{} not supported by resource {}", kind, intent, resource);
                return associationDefinitions;
            }
        } catch (Exception ex) {
            LOGGER.error("Association for {}/{} not supported by resource {}: {}", kind, intent, resource, ex.getLocalizedMessage());
        }
        return associationDefinitions;
    }

    public static String getAssociationDisplayName(RefinedAssociationDefinition assocDef) {
        if (assocDef == null) {
            return "";
        }
        StringBuilder sb = new StringBuilder();
        if (assocDef.getDisplayName() != null) {
            sb.append(assocDef.getDisplayName()).append(", ");
        }
        if (assocDef.getResourceObjectAssociationType() != null && assocDef.getResourceObjectAssociationType().getRef() != null) {
            sb.append("ref: ").append(assocDef.getResourceObjectAssociationType().getRef().getItemPath().toString());
        }
        return sb.toString();
    }

    @Deprecated
    public static ExpressionType getAssociationExpression(PrismContainerValueWrapper<AssignmentType> assignmentValueWrapper, PageBase pageBase) {
        return getAssociationExpression(assignmentValueWrapper, false, null, pageBase);
    }

    //TODO refactor..
    @Deprecated
    public static ExpressionType getAssociationExpression(PrismContainerValueWrapper<AssignmentType> assignmentValueWrapper,
            boolean createIfNotExist, PrismContext prismContext, PageBase pageBase) {
        if (assignmentValueWrapper == null) {
            return null;
        }
        if (createIfNotExist && prismContext == null) {
            throw new IllegalArgumentException("createIfNotExist is set but prismContext is null");
        }
        PrismContainerWrapper<ResourceObjectAssociationType> association;
        try {
            association = assignmentValueWrapper
                    .findContainer(ItemPath.create(AssignmentType.F_CONSTRUCTION, ConstructionType.F_ASSOCIATION));
        } catch (SchemaException e) {
            LOGGER.error("Cannot find association wrapper, reason: {}", e.getMessage(), e);
            pageBase.getSession().error("Cannot find association wrapper, reason: " + e.getMessage());
            return null;
        }

        if (association == null || association.getValues() == null || association.getValues().size() == 0) {
            return null;
        }
<<<<<<< HEAD
=======
        //FIXME HACK not to add empty association value
        if (ContainerStatus.ADDING.equals(association.getStatus())) {
            association.getItem().clear();
        }
>>>>>>> 1c42fa83
        PrismContainerValueWrapper<ResourceObjectAssociationType> associationValueWrapper = association.getValues().get(0);
        PrismPropertyWrapper<ExpressionType> expressionWrapper;
        try {
            expressionWrapper = associationValueWrapper.findProperty(ItemPath.create(ResourceObjectAssociationType.F_OUTBOUND, MappingType.F_EXPRESSION));
        } catch (SchemaException e) {
            LOGGER.error("Cannot find expression wrapper, reason: {}", e.getMessage(), e);
            pageBase.getSession().error("Cannot find expression wrapper, reason: " + e.getMessage());
            return null;
        }

        if (expressionWrapper == null) {
            return null;
        }
        List<PrismPropertyValueWrapper<ExpressionType>> expressionValues = expressionWrapper.getValues();
        if (expressionValues == null || expressionValues.size() == 0) {
            return null;
        }
        try {
            ExpressionType expression = expressionValues.get(0).getRealValue();
            if (expression == null && createIfNotExist) {
                expression = new ExpressionType();
                PrismPropertyValue<ExpressionType> exp = prismContext.itemFactory().createPropertyValue(expression);
                WrapperContext context = new WrapperContext(null, null);
                PrismPropertyValueWrapper<ExpressionType> val = (PrismPropertyValueWrapper<ExpressionType>) pageBase
                        .createValueWrapper(expressionWrapper, exp, ValueStatus.ADDED, context);
                expressionValues.remove(0);
                expressionValues.add(0, val);
            }
        } catch (SchemaException e) {
            // TODO erro handling
            return null;
        }
        return expressionValues.get(0).getRealValue();
    }

    public static PrismObject<ResourceType> getConstructionResource(ConstructionType construction, String operation, PageBase pageBase) {
        ObjectReferenceType resourceRef = construction.getResourceRef();
        if (resourceRef.asReferenceValue().getObject() != null) {
            return resourceRef.asReferenceValue().getObject();
        }
        OperationResult result = new OperationResult(operation);
        Task task = pageBase.createSimpleTask(operation);
        return WebModelServiceUtils.resolveReferenceNoFetch(resourceRef, pageBase, task, result);
    }

    public static <O extends ObjectType> ArchetypePolicyType getArchetypeSpecification(PrismObject<O> object, ModelServiceLocator locator) {
        if (object == null) {
            return null;
        }

        OperationResult result = new OperationResult("loadArchetypeSpecificationFor" + getName(object));

        if (!object.canRepresent(AssignmentHolderType.class)) {
            return null;
        }
        ArchetypePolicyType spec = null;
        try {
            if (ArchetypeType.class.equals(object.getCompileTimeClass())) {
                spec = locator.getModelInteractionService().mergeArchetypePolicies((PrismObject<ArchetypeType>) object, result);
            } else {
                spec = locator.getModelInteractionService().determineArchetypePolicy((PrismObject<? extends AssignmentHolderType>) object, result);
            }
        } catch (SchemaException | ConfigurationException ex) {
            result.recordPartialError(ex.getLocalizedMessage());
            LOGGER.error("Cannot load ArchetypeInteractionSpecification for object {}: {}", object, ex.getLocalizedMessage());
        }
        return spec;
    }

    public static String getIconCssClass(DisplayType displayType) {
        if (displayType == null || displayType.getIcon() == null) {
            return "";
        }
        return displayType.getIcon().getCssClass();
    }

    public static String getIconColor(DisplayType displayType) {
        if (displayType == null || displayType.getIcon() == null) {
            return "";
        }
        return displayType.getIcon().getColor();
    }

    public static String getDisplayTypeTitle(DisplayType displayType) {
        if (displayType == null || displayType.getTooltip() == null) {
            return "";
        }
        return displayType.getTooltip().getOrig();
    }

    public static <O extends ObjectType> DisplayType getDisplayTypeForObject(PrismObject<O> obj, OperationResult result, PageBase pageBase) {
        if (obj == null) {
            return null;
        }

        return getDisplayTypeForObject(obj.asObjectable(), result, pageBase);
    }

    public static <O extends ObjectType> DisplayType getDisplayTypeForObject(O obj, OperationResult result, PageBase pageBase) {
        if (obj == null) {
            return null;
        }
        DisplayType displayType = WebComponentUtil.getArchetypePolicyDisplayType(obj, pageBase);

        if (displayType == null) {
            displayType = WebComponentUtil.createDisplayType(createDefaultIcon(obj.asPrismObject()),
                    "", ColumnUtils.getIconColumnTitle(obj, result));
        }
        return displayType;
    }

    //TODO unify createAccountIcon with createCompositeIconForObject
    public static <O extends ObjectType> CompositedIcon createCompositeIconForObject(O obj, OperationResult result, PageBase pageBase) {
        if (obj instanceof ShadowType) {
            return createAccountIcon((ShadowType) obj, pageBase);
        }

        DisplayType basicIconDisplayType = getDisplayTypeForObject(obj, result, pageBase);
        CompositedIconBuilder iconBuilder = new CompositedIconBuilder();
        if (basicIconDisplayType == null) {
            return new CompositedIconBuilder().build();
        }
        //TODO trigger

        IconType lifecycleStateIcon = getIconForLifecycleState(obj);
        IconType activationStatusIcon = getIconForActivationStatus(obj);

        String iconColor = getIconColor(basicIconDisplayType);

        CompositedIconBuilder builder = iconBuilder.setBasicIcon(
                getIconCssClass(basicIconDisplayType), IconCssStyle.IN_ROW_STYLE)
                .appendColorHtmlValue(StringUtils.isNotEmpty(iconColor) ? iconColor : "")
                .appendLayerIcon(lifecycleStateIcon, IconCssStyle.BOTTOM_LEFT_FOR_COLUMN_STYLE)
                .appendLayerIcon(activationStatusIcon, IconCssStyle.BOTTOM_RIGHT_FOR_COLUMN_STYLE);

        StringBuilder title = new StringBuilder(getOrigStringFromPolyOrEmpty(basicIconDisplayType.getTooltip()));
        appendLifecycleState(title, lifecycleStateIcon, obj, pageBase);
        appendActivationStatus(title, activationStatusIcon, obj, pageBase);
        if (StringUtils.isNotEmpty(title.toString())) {
            builder.setTitle(title.toString());
        }
        return builder.build();
    }

    public static CompositedIcon createAccountIcon(ShadowType shadow, PageBase pageBase) {
        List<TriggerType> triggerType = shadow.getTrigger();
        String iconCssClass = WebComponentUtil.createShadowIcon(shadow.asPrismObject());
        CompositedIconBuilder builder = new CompositedIconBuilder();
        String title = createTriggerTooltip(triggerType, pageBase);
        if (StringUtils.isNotBlank(title)) {
            IconType icon = new IconType();
            icon.setCssClass("fa fa-clock-o " + GuiStyleConstants.BLUE_COLOR);
            builder.appendLayerIcon(icon, IconCssStyle.TOP_RIGHT_FOR_COLUMN_STYLE);
        }
        builder.setBasicIcon(iconCssClass, IconCssStyle.BOTTOM_RIGHT_FOR_COLUMN_STYLE);

        if (BooleanUtils.isTrue(shadow.isDead())) {
            IconType icon = new IconType();
            icon.setCssClass("fa fa-times-circle " + GuiStyleConstants.RED_COLOR);
            builder.appendLayerIcon(icon, IconCssStyle.BOTTOM_RIGHT_FOR_COLUMN_STYLE);
            builder.setTitle(pageBase.createStringResource("FocusProjectionsTabPanel.deadShadow").getString()
                    + (StringUtils.isNotBlank(title) ? ("\n" + title) : ""));
            return builder.build();
        }

        ActivationType activation = shadow.getActivation();
        if (activation == null) {
            builder.setTitle(pageBase.createStringResource("ActivationStatusType.null").getString()
                    + (StringUtils.isNotBlank(title) ? ("\n" + title) : ""));
            appendUndefinedIcon(builder);
            return builder.build();
        }
        LockoutStatusType lockoutStatus = activation.getLockoutStatus();
        XMLGregorianCalendar lockoutExpirationTimestamp = activation.getLockoutExpirationTimestamp();
        if ((lockoutStatus != null && LockoutStatusType.LOCKED == lockoutStatus)
                || (lockoutExpirationTimestamp != null && pageBase.getClock().isPast((lockoutExpirationTimestamp)))) {
            IconType icon = new IconType();
            icon.setCssClass("fa fa-lock " + GuiStyleConstants.RED_COLOR);
            builder.appendLayerIcon(icon, IconCssStyle.BOTTOM_RIGHT_FOR_COLUMN_STYLE);
            builder.setTitle(pageBase.createStringResource("LockoutStatusType.LOCKED").getString()
                    + (StringUtils.isNotBlank(title) ? ("\n" + title) : ""));
            return builder.build();
        }

        ActivationStatusType value = activation.getAdministrativeStatus();
        builder.setTitle(pageBase.createStringResource("ActivationStatusType." + value).getString()
                + (StringUtils.isNotBlank(title) ? ("\n" + title) : ""));
        if (value == null) {
            appendUndefinedIcon(builder);
            return builder.build();
        }

        switch (value) {
            case DISABLED:
                appendIcon(builder, "fe fe-slash " + GuiStyleConstants.RED_COLOR, IconCssStyle.CENTER_FOR_COLUMN_STYLE);
                return builder.build();
            case ARCHIVED:
                appendIcon(builder, "fa fa-archive " + GuiStyleConstants.RED_COLOR, IconCssStyle.BOTTOM_RIGHT_FOR_COLUMN_STYLE);
                return builder.build();
        }

        return builder.build();
    }

    private static void appendUndefinedIcon(CompositedIconBuilder builder) {
        appendIcon(builder, "fa fa-question " + GuiStyleConstants.RED_COLOR, IconCssStyle.BOTTOM_RIGHT_FOR_COLUMN_STYLE);

    }

    private static void appendIcon(CompositedIconBuilder builder, String cssClass, LayeredIconCssStyle iconCssStyle) {
        IconType icon = new IconType();
        icon.setCssClass(cssClass);
        builder.appendLayerIcon(icon, iconCssStyle);
    }

    private static String createTriggerTooltip(List<TriggerType> triggers, PageBase pageBase) {
        if (CollectionUtils.isEmpty(triggers)) {
            return null;
        }

        List<String> triggerTooltips = new ArrayList<>();
        for (TriggerType trigger : triggers) {
            XMLGregorianCalendar time = trigger.getTimestamp();

            if (time == null) {
                triggerTooltips.add(pageBase.getString("CheckTableHeader.triggerUnknownTime"));
            } else {
                triggerTooltips.add(pageBase.getString("CheckTableHeader.triggerPlanned", WebComponentUtil.formatDate(time)));
            }
        }

        return StringUtils.join(triggers, '\n');
    }

    private static <O extends ObjectType> void appendLifecycleState(StringBuilder title, IconType lifecycleStateIcon, O obj, PageBase pageBase) {
        if (StringUtils.isEmpty(lifecycleStateIcon.getCssClass())) {
            return;
        }

        if (title.length() > 0) {
            title.append("\n");
        }
        title.append(pageBase.createStringResource("ObjectType.lifecycleState.title", obj.getLifecycleState()).getString());
    }

    private static <O extends ObjectType> void appendActivationStatus(StringBuilder title, IconType activationStatusIcon, O obj, PageBase pageBase) {
        ActivationType activation = getActivation(obj);
        if (StringUtils.isEmpty(activationStatusIcon.getCssClass()) || activation == null) {
            return;
        }

        if (title.length() > 0) {
            title.append("\n");
        }
        String lockedStatus = LockoutStatusType.LOCKED == activation.getLockoutStatus() ? activation.getLockoutStatus().value() : "";
        String effectiveStatus = activation.getEffectiveStatus() != null ? activation.getEffectiveStatus().value() : "";
        title.append(pageBase.createStringResource("CapabilitiesType.activationStatus").getString())
                .append(": ")
                .append(StringUtils.isNotEmpty(lockedStatus) ? lockedStatus : effectiveStatus);

    }

    private static <O extends ObjectType> ActivationType getActivation(O obj) {
        if (obj instanceof FocusType) {
            return ((FocusType) obj).getActivation();
        }

        if (obj instanceof ShadowType) {
            return ((ShadowType) obj).getActivation();
        }

        return null;

    }

    public static <O extends ObjectType> IconType getIconForLifecycleState(O obj) {
        IconType icon = new IconType();
        if (obj == null) {
            icon.setCssClass("");
            return icon;
        }
        String lifecycle = obj.getLifecycleState();
        if (lifecycle != null) {
            switch (lifecycle) {
                case SchemaConstants.LIFECYCLE_ARCHIVED:
                    icon.setCssClass(GuiStyleConstants.CLASS_FILE_EXCEL);
                    break;
                case SchemaConstants.LIFECYCLE_DRAFT:
                    icon.setCssClass(GuiStyleConstants.CLASS_FILE_BLACK_FILLED);
                    break;
                case SchemaConstants.LIFECYCLE_PROPOSED:
                    icon.setCssClass(GuiStyleConstants.CLASS_FILE_WHITE_FILLED);
                    break;
            }
        }

        if (icon.getCssClass() == null) {
            icon.setCssClass("");
        }
        icon.setColor("blue");
        return icon;
    }

    public static <O extends ObjectType> IconType getIconForActivationStatus(O obj) {
        IconType icon = new IconType();
        if (obj == null || !(obj instanceof FocusType) || ((FocusType) obj).getActivation() == null) {
            icon.setCssClass("");
            return icon;
        }
        if (LockoutStatusType.LOCKED.equals(((FocusType) obj).getActivation().getLockoutStatus())) {
            icon.setCssClass(GuiStyleConstants.CLASS_LOCK_STATUS);
        } else if (ActivationStatusType.DISABLED.equals(((FocusType) obj).getActivation().getEffectiveStatus())) {
            icon.setCssClass(GuiStyleConstants.CLASS_BAN);
        } else if (ActivationStatusType.ARCHIVED.equals(((FocusType) obj).getActivation().getEffectiveStatus())) {
            icon.setCssClass(GuiStyleConstants.CLASS_ICON_NO_OBJECTS);
        } else if (!ActivationStatusType.ENABLED.equals(((FocusType) obj).getActivation().getEffectiveStatus())) {
            icon.setCssClass(GuiStyleConstants.CLASS_TEST_CONNECTION_MENU_ITEM);
        }
        if (icon.getCssClass() == null) {
            icon.setCssClass("");
        }
        icon.setColor("red");
        return icon;
    }

    public static DisplayType createDisplayType(String iconCssClass) {
        return createDisplayType(iconCssClass, "", "");
    }

    public static DisplayType createDisplayType(String iconCssClass, String iconColor, String title) {
        DisplayType displayType = new DisplayType();
        IconType icon = new IconType();
        icon.setCssClass(iconCssClass);
        icon.setColor(iconColor);
        displayType.setIcon(icon);

        displayType.setTooltip(createPolyFromOrigString(title));
        return displayType;
    }

    public static DisplayType createDisplayType(String iconCssClass, PolyStringType title) {
        DisplayType displayType = new DisplayType();
        IconType icon = new IconType();
        icon.setCssClass(iconCssClass);
        displayType.setIcon(icon);

        displayType.setTooltip(title);
        return displayType;
    }

    public static IconType createIconType(String iconStyle) {
        return createIconType(iconStyle, "");
    }

    public static IconType createIconType(String iconStyle, String color) {
        IconType icon = new IconType();
        icon.setCssClass(iconStyle);
        icon.setColor(color);
        return icon;
    }

    public static CompositedIconBuilder getAssignmentRelationIconBuilder(PageBase pageBase, AssignmentObjectRelation relationSpec,
            IconType relationIcon, IconType actionButtonIcon) {
        CompositedIconBuilder builder = new CompositedIconBuilder();
        if (relationSpec == null) {
            if (actionButtonIcon == null) {
                return null;
            }
            builder.setBasicIcon(actionButtonIcon, IconCssStyle.IN_ROW_STYLE)
                    .appendColorHtmlValue(actionButtonIcon.getColor());
            return builder;
        }
        DisplayType objectTypeDisplay = null;
        if (CollectionUtils.isNotEmpty(relationSpec.getArchetypeRefs())) {
            try {
                String operation = pageBase.getClass().getSimpleName() + "." + "loadArchetypeObject";
                ArchetypeType archetype = pageBase.getModelObjectResolver().resolve(relationSpec.getArchetypeRefs().get(0), ArchetypeType.class,
                        null, null, pageBase.createSimpleTask(operation),
                        new OperationResult(operation));
                if (archetype != null && archetype.getArchetypePolicy() != null) {
                    objectTypeDisplay = archetype.getArchetypePolicy().getDisplay();
                }
            } catch (Exception ex) {
                LOGGER.error("Couldn't load archetype object, " + ex.getLocalizedMessage());
            }
        }
        if (objectTypeDisplay == null) {
            objectTypeDisplay = new DisplayType();
        }
        if (objectTypeDisplay.getIcon() == null) {
            objectTypeDisplay.setIcon(new IconType());
        }
        QName objectType = org.apache.commons.collections.CollectionUtils.isNotEmpty(relationSpec.getObjectTypes()) ? relationSpec.getObjectTypes().get(0) : null;
        if (StringUtils.isEmpty(WebComponentUtil.getIconCssClass(objectTypeDisplay)) && objectType != null) {
            objectTypeDisplay.getIcon().setCssClass(WebComponentUtil.createDefaultBlackIcon(objectType));
        }
        if (StringUtils.isNotEmpty(WebComponentUtil.getIconCssClass(objectTypeDisplay))) {
            builder.setBasicIcon(objectTypeDisplay.getIcon(), IconCssStyle.IN_ROW_STYLE)
                    .appendColorHtmlValue(WebComponentUtil.getIconColor(objectTypeDisplay))
                    .appendLayerIcon(actionButtonIcon, IconCssStyle.BOTTOM_RIGHT_STYLE)
                    .appendLayerIcon(relationIcon, IconCssStyle.TOP_RIGHT_STYLE);
        } else {
            builder.setBasicIcon(actionButtonIcon, IconCssStyle.IN_ROW_STYLE)
                    .appendColorHtmlValue(actionButtonIcon.getColor());
        }
        return builder;
    }

    public static <O extends ObjectType> DisplayType getArchetypePolicyDisplayType(O object, PageBase pageBase) {
        if (object != null) {
            ArchetypePolicyType archetypePolicy = WebComponentUtil.getArchetypeSpecification(object.asPrismObject(), pageBase);
            if (archetypePolicy != null) {
                return archetypePolicy.getDisplay();
            }
        }
        return null;
    }

    public static IModel<String> getIconUrlModel(IconType icon) {
        if (icon == null || StringUtils.isEmpty(icon.getImageUrl())) {
            return Model.of();
        }
        String sUrl = icon.getImageUrl();
        if (URI.create(sUrl).isAbsolute()) {
            return Model.of(sUrl);
        }

        List<String> segments = RequestCycle.get().getUrlRenderer().getBaseUrl().getSegments();
        if (segments == null || segments.size() < 2) {
            return Model.of(sUrl);
        }

        String prefix = StringUtils.repeat("../", segments.size() - 1);
        if (!sUrl.startsWith("/")) {
            return Model.of(prefix + sUrl);
        }

        return Model.of(StringUtils.left(prefix, prefix.length() - 1) + sUrl);
    }

    public static void deleteSyncTokenPerformed(AjaxRequestTarget target, ResourceType resourceType, PageBase pageBase) {
        String resourceOid = resourceType.getOid();
        String handlerUri = "http://midpoint.evolveum.com/xml/ns/public/model/synchronization/task/live-sync/handler-3";
        ObjectReferenceType resourceRef = new ObjectReferenceType();
        resourceRef.setOid(resourceOid);
        PrismObject<TaskType> oldTask;

        OperationResult result = new OperationResult(pageBase.getClass().getName() + "." + "deleteSyncToken");
        ObjectQuery query = pageBase.getPrismContext().queryFor(TaskType.class)
                .item(TaskType.F_OBJECT_REF).ref(resourceOid)
                .and().item(TaskType.F_HANDLER_URI).eq(handlerUri)
                .build();

        List<PrismObject<TaskType>> taskList = WebModelServiceUtils.searchObjects(TaskType.class, query, result, pageBase);

        if (taskList.size() != 1) {
            pageBase.error(pageBase.createStringResource("pageResource.message.invalidTaskSearch"));
        } else {
            oldTask = taskList.get(0);
            saveTask(oldTask, result, pageBase);
        }

        result.recomputeStatus();
        pageBase.showResult(result);
        target.add(pageBase.getFeedbackPanel());
    }

    /**
     * The idea is to divide the list of AssignmentObjectRelation objects in such way that each AssignmentObjectRelation
     * in the list will contain not more than 1 relation. This will simplify creating of a new_assignment_button
     * on some panels
     *
     * @param initialRelationsList
     * @return
     */
    public static List<AssignmentObjectRelation> divideAssignmentRelationsByRelationValue(List<AssignmentObjectRelation> initialRelationsList) {
        if (org.apache.commons.collections.CollectionUtils.isEmpty(initialRelationsList)) {
            return initialRelationsList;
        }
        List<AssignmentObjectRelation> combinedRelationList = new ArrayList<>();
        initialRelationsList.forEach(assignmentTargetRelation -> {
            if (org.apache.commons.collections.CollectionUtils.isEmpty(assignmentTargetRelation.getObjectTypes()) &&
                    org.apache.commons.collections.CollectionUtils.isEmpty(assignmentTargetRelation.getRelations())) {
                return;
            }
            if (org.apache.commons.collections.CollectionUtils.isEmpty(assignmentTargetRelation.getRelations())) {
                combinedRelationList.add(assignmentTargetRelation);
            } else {
                assignmentTargetRelation.getRelations().forEach(relation -> {
                    AssignmentObjectRelation relationObj = new AssignmentObjectRelation();
                    relationObj.setObjectTypes(assignmentTargetRelation.getObjectTypes());
                    relationObj.setRelations(Arrays.asList(relation));
                    relationObj.setArchetypeRefs(assignmentTargetRelation.getArchetypeRefs());
                    relationObj.setDescription(assignmentTargetRelation.getDescription());
                    combinedRelationList.add(relationObj);
                });
            }
        });
        return combinedRelationList;
    }

    /**
     * The idea is to divide the list of AssignmentObjectRelation objects in such way that each AssignmentObjectRelation
     * in the list will contain not more than 1 relation, not more than 1 object type and not more than one archetype reference.
     * This will simplify creating of a new_assignment_button
     *
     * @param initialAssignmentRelationsList
     * @return
     */
    public static List<AssignmentObjectRelation> divideAssignmentRelationsByAllValues(List<AssignmentObjectRelation> initialAssignmentRelationsList) {
        if (initialAssignmentRelationsList == null) {
            return null;
        }
        List<AssignmentObjectRelation> dividedByRelationList = divideAssignmentRelationsByRelationValue(initialAssignmentRelationsList);
        List<AssignmentObjectRelation> resultList = new ArrayList<>();
        dividedByRelationList.forEach(assignmentObjectRelation -> {
            if (CollectionUtils.isNotEmpty(assignmentObjectRelation.getObjectTypes())) {
                assignmentObjectRelation.getObjectTypes().forEach(objectType -> {
                    if (CollectionUtils.isNotEmpty(assignmentObjectRelation.getArchetypeRefs())) {
                        assignmentObjectRelation.getArchetypeRefs().forEach(archetypeRef -> {
                            AssignmentObjectRelation newRelation = new AssignmentObjectRelation();
                            newRelation.setObjectTypes(Arrays.asList(objectType));
                            newRelation.setRelations(assignmentObjectRelation.getRelations());
                            newRelation.setArchetypeRefs(Arrays.asList(archetypeRef));
                            newRelation.setDescription(assignmentObjectRelation.getDescription());
                            resultList.add(newRelation);
                        });
                    } else {
                        AssignmentObjectRelation newRelation = new AssignmentObjectRelation();
                        newRelation.setObjectTypes(Arrays.asList(objectType));
                        newRelation.setRelations(assignmentObjectRelation.getRelations());
                        newRelation.setArchetypeRefs(assignmentObjectRelation.getArchetypeRefs());
                        newRelation.setDescription(assignmentObjectRelation.getDescription());
                        resultList.add(newRelation);
                    }
                });
            } else {
                if (CollectionUtils.isNotEmpty(assignmentObjectRelation.getArchetypeRefs())) {
                    assignmentObjectRelation.getArchetypeRefs().forEach(archetypeRef -> {
                        AssignmentObjectRelation newRelation = new AssignmentObjectRelation();
                        newRelation.setObjectTypes(assignmentObjectRelation.getObjectTypes());
                        newRelation.setRelations(assignmentObjectRelation.getRelations());
                        newRelation.setArchetypeRefs(Arrays.asList(archetypeRef));
                        newRelation.setDescription(assignmentObjectRelation.getDescription());
                        resultList.add(newRelation);
                    });
                } else {
                    AssignmentObjectRelation newRelation = new AssignmentObjectRelation();
                    newRelation.setObjectTypes(assignmentObjectRelation.getObjectTypes());
                    newRelation.setRelations(assignmentObjectRelation.getRelations());
                    newRelation.setArchetypeRefs(assignmentObjectRelation.getArchetypeRefs());
                    newRelation.setDescription(assignmentObjectRelation.getDescription());
                    resultList.add(newRelation);
                }
            }
        });
        return resultList;
    }

    public static DisplayType getAssignmentObjectRelationDisplayType(PageBase pageBase, AssignmentObjectRelation assignmentTargetRelation,
            String defaultTitleKey) {
        if (assignmentTargetRelation == null) {
            return createDisplayType("", "", pageBase.createStringResource(defaultTitleKey, "", "").getString());
        }

        String typeTitle = "";
        if (CollectionUtils.isNotEmpty(assignmentTargetRelation.getArchetypeRefs())) {
            OperationResult result = new OperationResult(pageBase.getClass().getSimpleName() + "." + "loadArchetypeObject");
            try {
                ArchetypeType archetype = pageBase.getModelObjectResolver().resolve(assignmentTargetRelation.getArchetypeRefs().get(0), ArchetypeType.class,
                        null, null, pageBase.createSimpleTask(result.getOperation()), result);
                if (archetype != null) {
                    DisplayType archetypeDisplayType = archetype.getArchetypePolicy() != null ? archetype.getArchetypePolicy().getDisplay() : null;
                    String archetypeTooltip = archetypeDisplayType != null && archetypeDisplayType.getLabel() != null &&
                            StringUtils.isNotEmpty(archetypeDisplayType.getLabel().getOrig()) ?
                            archetypeDisplayType.getLabel().getOrig() :
                            (archetype.getName() != null && StringUtils.isNotEmpty(archetype.getName().getOrig()) ?
                                    archetype.getName().getOrig() : null);
                    typeTitle = StringUtils.isNotEmpty(archetypeTooltip) ?
                            pageBase.createStringResource("abstractRoleMemberPanel.withType", archetypeTooltip).getString() : "";
                }
            } catch (Exception ex) {
                LOGGER.error("Couldn't load archetype object. " + ex.getLocalizedMessage());
            }
        } else if (CollectionUtils.isNotEmpty(assignmentTargetRelation.getObjectTypes())) {
            QName type = !CollectionUtils.isEmpty(assignmentTargetRelation.getObjectTypes()) ?
                    assignmentTargetRelation.getObjectTypes().get(0) : null;
            String typeName = type != null ? pageBase.createStringResource("ObjectTypeLowercase." + type.getLocalPart()).getString() : null;
            typeTitle = StringUtils.isNotEmpty(typeName) ?
                    pageBase.createStringResource("abstractRoleMemberPanel.withType", typeName).getString() : "";
        }

        QName relation = !CollectionUtils.isEmpty(assignmentTargetRelation.getRelations()) ?
                assignmentTargetRelation.getRelations().get(0) : null;

        String relationValue = "";
        String relationTitle = "";
        if (relation != null) {
            RelationDefinitionType def = WebComponentUtil.getRelationDefinition(relation);
            if (def != null) {
                DisplayType displayType = null;
                if (def.getDisplay() == null) {
                    displayType = new DisplayType();
                } else {
                    displayType = createDisplayType(def.getDisplay().getCssClass());
                    if (def.getDisplay().getIcon() != null) {
                        displayType.setIcon(new IconType());
                        displayType.getIcon().setCssClass(def.getDisplay().getIcon().getCssClass());
                        displayType.getIcon().setColor(def.getDisplay().getIcon().getColor());
                    }
                }
                if (displayType.getLabel() != null && StringUtils.isNotEmpty(displayType.getLabel().getOrig())) {
                    relationValue = pageBase.createStringResource(displayType.getLabel().getOrig()).getString();
                } else {
                    String relationKey = "RelationTypes." + RelationTypes.getRelationTypeByRelationValue(relation);
                    relationValue = pageBase.createStringResource(relationValue).getString();
                    if (StringUtils.isEmpty(relationValue) || relationKey.equals(relationValue)) {
                        relationValue = relation.getLocalPart();
                    }
                }

                relationTitle = pageBase.createStringResource("abstractRoleMemberPanel.withRelation", relationValue).getString();

                if (displayType.getIcon() == null || StringUtils.isEmpty(displayType.getIcon().getCssClass())) {
                    displayType.setIcon(createIconType(""));
                }
                displayType.setTooltip(createPolyFromOrigString(pageBase.createStringResource(defaultTitleKey, typeTitle, relationTitle).getString()));
                return displayType;
            }
        }
        return createDisplayType(GuiStyleConstants.EVO_ASSIGNMENT_ICON, "green", pageBase.createStringResource(defaultTitleKey, typeTitle, relationTitle).getString());
    }

    public static void saveTask(PrismObject<TaskType> oldTask, OperationResult result, PageBase pageBase) {
        Task task = pageBase.createSimpleTask(pageBase.getClass().getName() + "." + "saveSyncTask");

        PrismProperty<?> property = oldTask.findProperty(ItemPath.create(TaskType.F_EXTENSION, SchemaConstants.SYNC_TOKEN));

        if (property == null) {
            return;
        }
        Object value = property.getRealValue();

        ObjectDelta<TaskType> delta = pageBase.getPrismContext().deltaFactory().object().createModifyDelta(oldTask.getOid(),
                pageBase.getPrismContext().deltaFactory().property()
                        .createModificationDeleteProperty(ItemPath.create(TaskType.F_EXTENSION, SchemaConstants.SYNC_TOKEN), property.getDefinition(), value),
                TaskType.class);

        if (LOGGER.isTraceEnabled()) {
            LOGGER.trace(delta.debugDump());
        }

        try {
            pageBase.getModelService().executeChanges(MiscUtil.createCollection(delta), null, task, result);
        } catch (Exception e) {
            LoggingUtils.logUnexpectedException(LOGGER, "Couldn't save task.", e);
            result.recordFatalError(pageBase.createStringResource("WebModelUtils.couldntSaveTask").getString(), e);
        }
        result.recomputeStatus();
    }

    // TODO: use LocalizationService.translate(polyString) instead
    @Deprecated
    public static String getLocalizedOrOriginPolyStringValue(PolyString polyString) {
        String value = getLocalizedPolyStringValue(setTranslateToPolystring(polyString));
        if (value == null) {
            return getOrigStringFromPoly(polyString);
        }
        return value;
    }

    @Deprecated
    private static String getLocalizedPolyStringValue(PolyString polyString) {
        if (polyString == null) {
            return null;
        }
        if ((polyString.getTranslation() == null || StringUtils.isEmpty(polyString.getTranslation().getKey())) &&
                (polyString.getLang() == null || polyString.getLang().isEmpty())) {
            return null;
        }
        if (polyString.getLang() != null && !polyString.getLang().isEmpty()) {
            //check if it's really selected by user or configured through sysconfig locale
            String currentLocale = getCurrentLocale().getLanguage();
            for (String language : polyString.getLang().keySet()) {
                if (currentLocale.equals(language)) {
                    return polyString.getLang().get(language);
                }
            }
        }

        if (polyString.getTranslation() != null && StringUtils.isNotEmpty(polyString.getTranslation().getKey())) {
            List<String> argumentValues = new ArrayList<>();
            polyString.getTranslation().getArgument().forEach(argument -> {
                String argumentValue = "";
                String translationValue = "";
                if (argument.getTranslation() != null) {
                    String argumentKey = argument.getTranslation().getKey();
                    String valueByKey = StringUtils.isNotEmpty(argumentKey) ? new StringResourceModel(argumentKey).getString() : null;
                    translationValue = StringUtils.isNotEmpty(valueByKey) ? valueByKey : argument.getTranslation().getFallback();
                }
                argumentValue = StringUtils.isNotEmpty(translationValue) ? translationValue : argument.getValue();
                argumentValues.add(argumentValue);
            });
            return new StringResourceModel(polyString.getTranslation().getKey())
                    .setDefaultValue(polyString.getTranslation().getKey())
                    .setModel(new Model<String>())
                    .setParameters(argumentValues.toArray())
                    .getString();
        }
        return null;
    }

    public static <T> List<T> sortDropDownChoices(IModel<? extends List<? extends T>> choicesModel, IChoiceRenderer<T> renderer) {
        List<T> sortedList = choicesModel.getObject().stream().sorted((choice1, choice2) -> {
            if (choice1 == null || choice2 == null) {
                return 0;
            }
            return String.CASE_INSENSITIVE_ORDER.compare(renderer.getDisplayValue(choice1).toString(), renderer.getDisplayValue(choice2).toString());

        }).collect(Collectors.toList());
        return sortedList;
    }

    public static IChoiceRenderer<QName> getRelationChoicesRenderer(PageBase pageBase) {
        return new IChoiceRenderer<QName>() {

            private static final long serialVersionUID = 1L;

            @Override
            public QName getObject(String id, IModel choices) {
                if (StringUtils.isBlank(id)) {
                    return null;
                }
                return ((List<QName>) choices.getObject()).get(Integer.parseInt(id));
            }

            @Override
            public Object getDisplayValue(QName object) {
                RelationDefinitionType def = WebComponentUtil.getRelationDefinition(object);
                if (def != null) {
                    DisplayType display = def.getDisplay();
                    if (display != null) {
                        PolyStringType label = display.getLabel();
                        if (PolyStringUtils.isNotEmpty(label)) {
                            return pageBase.createStringResource(label).getString();
                        }
                    }
                }
                return object.getLocalPart();
            }

            @Override
            public String getIdValue(QName object, int index) {
                return Integer.toString(index);
            }
        };
    }

    public static SceneDto createSceneDto(CaseWorkItemType caseWorkItem, PageBase pageBase, String operation) {
        if (caseWorkItem == null) {
            return null;
        }
        return createSceneDto(CaseTypeUtil.getCase(caseWorkItem), pageBase, operation);
    }

    public static List<EvaluatedTriggerGroupDto> computeTriggers(ApprovalContextType wfc, Integer stage) {
        List<EvaluatedTriggerGroupDto> triggers = new ArrayList<>();
        if (wfc == null) {
            return triggers;
        }
        EvaluatedTriggerGroupDto.UniquenessFilter uniquenessFilter = new EvaluatedTriggerGroupDto.UniquenessFilter();
        List<List<EvaluatedPolicyRuleType>> rulesPerStageList = ApprovalContextUtil.getRulesPerStage(wfc);
        for (int i = 0; i < rulesPerStageList.size(); i++) {
            Integer stageNumber = i + 1;
            boolean highlighted = stageNumber.equals(stage);
            EvaluatedTriggerGroupDto group = EvaluatedTriggerGroupDto.initializeFromRules(rulesPerStageList.get(i), highlighted, uniquenessFilter);
            triggers.add(group);
        }
        return triggers;
    }

    public static SceneDto createSceneDto(CaseType caseObject, PageBase pageBase, String operation) {
        if (caseObject == null || caseObject.getApprovalContext() == null) {
            return null;
        }
        ObjectReferenceType objectRef = caseObject.getObjectRef();

        OperationResult result = new OperationResult(operation);
        Task task = pageBase.createSimpleTask(operation);
        try {
            Scene deltasScene = SceneUtil.visualizeObjectTreeDeltas(caseObject.getApprovalContext().getDeltasToApprove(),
                    CaseTypeUtil.isClosed(caseObject) ? "pageWorkItem.changesApplied" : "pageWorkItem.delta",
                    pageBase.getPrismContext(), pageBase.getModelInteractionService(), objectRef, task, result);
            return new SceneDto(deltasScene);
        } catch (SchemaException | ExpressionEvaluationException ex) {
            LOGGER.error("Unable to create delta visualization for case {}: {}", caseObject, ex.getLocalizedMessage(), ex);
        }
        return null;
    }

    public static SceneDto createSceneDtoForManualCase(CaseType caseObject, PageBase pageBase, String operation) {
        if (caseObject == null || caseObject.getManualProvisioningContext() == null ||
                caseObject.getManualProvisioningContext().getPendingOperation() == null) {
            return null;
        }
        ObjectReferenceType objectRef = caseObject.getObjectRef();
        OperationResult result = new OperationResult(operation);
        Task task = pageBase.createSimpleTask(operation);
        try {
            Scene deltasScene = SceneUtil.visualizeObjectDeltaType(caseObject.getManualProvisioningContext().getPendingOperation().getDelta(),
                    CaseTypeUtil.isClosed(caseObject) ? "pageWorkItem.changesApplied" : "pageWorkItem.changesToBeApplied", pageBase.getPrismContext(), pageBase.getModelInteractionService(), objectRef, task, result);
            return new SceneDto(deltasScene);
        } catch (SchemaException | ExpressionEvaluationException ex) {
            LOGGER.error("Unable to create delta visualization for case {}: {}", caseObject, ex.getLocalizedMessage(), ex);
        }
        return null;
    }

    public static void workItemApproveActionPerformed(AjaxRequestTarget target, CaseWorkItemType workItem, AbstractWorkItemOutputType workItemOutput,
            Component formPanel, PrismObject<UserType> powerDonor, boolean approved, OperationResult result, PageBase pageBase) {
        if (workItem == null) {
            return;
        }
        CaseType parentCase = CaseWorkItemUtil.getCase(workItem);
        if (CaseTypeUtil.isManualProvisioningCase(parentCase)) {
            Task task = pageBase.createSimpleTask(result.getOperation());
            try {
                AbstractWorkItemOutputType output = workItem.getOutput();
                if (output == null) {
                    output = new AbstractWorkItemOutputType(pageBase.getPrismContext());
                }
                output.setOutcome(ApprovalUtils.toUri(approved));
                if (workItemOutput != null && workItemOutput.getComment() != null) {
                    output.setComment(workItemOutput.getComment());
                }
                if (workItemOutput != null && workItemOutput.getEvidence() != null) {
                    output.setEvidence(workItemOutput.getEvidence());
                }
                WorkItemId workItemId = WorkItemId.create(parentCase.getOid(), workItem.getId());
                pageBase.getWorkflowService().completeWorkItem(workItemId, output, task, result);
            } catch (Exception ex) {
                LoggingUtils.logUnexpectedException(LOGGER, "Unable to complete work item, ", ex);
                result.recordFatalError(ex);
            }
        } else {

            Task task = pageBase.createSimpleTask(result.getOperation());
            try {
                try {
                    ObjectDelta additionalDelta = null;
                    if (formPanel != null && formPanel instanceof DynamicFormPanel) {
                        if (approved) {
                            boolean requiredFieldsPresent = ((DynamicFormPanel<?>) formPanel).checkRequiredFields(pageBase);
                            if (!requiredFieldsPresent) {
                                target.add(pageBase.getFeedbackPanel());
                                return;
                            }
                        }
                        additionalDelta = ((DynamicFormPanel<?>) formPanel).getObjectDelta();
                        if (additionalDelta != null) {
                            pageBase.getPrismContext().adopt(additionalDelta);
                        }
                    }
                    assumePowerOfAttorneyIfRequested(result, powerDonor, pageBase);
                    pageBase.getWorkflowService().completeWorkItem(WorkItemId.of(workItem),
                            workItemOutput,
                            additionalDelta, task, result);
                } finally {
                    dropPowerOfAttorneyIfRequested(result, powerDonor, pageBase);
                }
            } catch (Exception ex) {
                result.recordFatalError(pageBase.createStringResource("WebModelUtils.couldntSaveWorkItem").getString(), ex);
                LoggingUtils.logUnexpectedException(LOGGER, "Couldn't save work item", ex);
            }
        }
        result.computeStatusIfUnknown();
        pageBase.showResult(result);
    }

    public static List<ObjectOrdering> createMetadataOrdering(SortParam<String> sortParam, String metadataProperty, PrismContext prismContext) {
        if (sortParam != null && sortParam.getProperty() != null) {
            OrderDirection order = sortParam.isAscending() ? OrderDirection.ASCENDING : OrderDirection.DESCENDING;
            if (sortParam.getProperty().equals(metadataProperty)) {
                return Collections.singletonList(
                        prismContext.queryFactory().createOrdering(
                                ItemPath.create(ReportDataType.F_METADATA, MetadataType.F_CREATE_TIMESTAMP), order));
            }
            return Collections.singletonList(
                    prismContext.queryFactory().createOrdering(
                            ItemPath.create(new QName(SchemaConstantsGenerated.NS_COMMON, sortParam.getProperty())), order));

        } else {
            return null;
        }
    }

    public static void claimWorkItemActionPerformed(CaseWorkItemType workItemToClaim,
            String operation, AjaxRequestTarget target, PageBase pageBase) {
        Task task = pageBase.createSimpleTask(operation);
        OperationResult mainResult = task.getResult();
        WorkflowService workflowService = pageBase.getWorkflowService();
        OperationResult result = mainResult.createSubresult(operation);
        try {
            workflowService.claimWorkItem(WorkItemId.of(workItemToClaim), task, result);
            result.computeStatusIfUnknown();
        } catch (ObjectNotFoundException | SecurityViolationException | RuntimeException | SchemaException |
                ObjectAlreadyExistsException | CommunicationException | ConfigurationException | ExpressionEvaluationException e) {
            result.recordPartialError(pageBase.createStringResource("pageWorkItems.message.partialError.claimed").getString(), e);
        }
        if (mainResult.isUnknown()) {
            mainResult.recomputeStatus();
        }

        if (mainResult.isSuccess()) {
            mainResult.recordStatus(OperationResultStatus.SUCCESS,
                    pageBase.createStringResource("pageWorkItems.message.success.claimed").getString());
        }

        pageBase.showResult(mainResult);

        pageBase.resetWorkItemCountModel();
        target.add(pageBase);

    }

    public static void assumePowerOfAttorneyIfRequested(OperationResult result, PrismObject<UserType> powerDonor, PageBase pageBase) {
        if (powerDonor != null) {
            WebModelServiceUtils.assumePowerOfAttorney(powerDonor, pageBase.getModelInteractionService(), pageBase.getTaskManager(), result);
        }
    }

    public static void dropPowerOfAttorneyIfRequested(OperationResult result, PrismObject<UserType> powerDonor, PageBase pageBase) {
        if (powerDonor != null) {
            WebModelServiceUtils.dropPowerOfAttorney(pageBase.getModelInteractionService(), pageBase.getTaskManager(), result);
        }
    }

    public static <T> T runUnderPowerOfAttorneyIfNeeded(CheckedProducer<T> producer, PrismObject<? extends FocusType> powerDonor,
            PageBase pageBase, Task task, OperationResult result) throws CommonException {
        if (powerDonor != null) {
            return pageBase.getModelInteractionService().runUnderPowerOfAttorneyChecked(producer, powerDonor, task, result);
        } else {
            return producer.get();
        }
    }

    @NotNull
    public static List<SceneDto> computeChangesCategorizationList(ChangesByState changesByState, ObjectReferenceType objectRef,
            ModelInteractionService modelInteractionService, PrismContext prismContext, Task opTask,
            OperationResult thisOpResult) throws SchemaException, ExpressionEvaluationException {
        List<SceneDto> changes = new ArrayList<>();
        if (!changesByState.getApplied().isEmpty()) {
            changes.add(createTaskChangesDto("TaskDto.changesApplied", "box-solid box-success", changesByState.getApplied(),
                    modelInteractionService, prismContext, objectRef, opTask, thisOpResult));
        }
        if (!changesByState.getBeingApplied().isEmpty()) {
            changes.add(createTaskChangesDto("TaskDto.changesBeingApplied", "box-solid box-info", changesByState.getBeingApplied(),
                    modelInteractionService, prismContext, objectRef, opTask, thisOpResult));
        }
        if (!changesByState.getWaitingToBeApplied().isEmpty()) {
            changes.add(createTaskChangesDto("TaskDto.changesWaitingToBeApplied", "box-solid box-warning",
                    changesByState.getWaitingToBeApplied(), modelInteractionService, prismContext, objectRef, opTask, thisOpResult));
        }
        if (!changesByState.getWaitingToBeApproved().isEmpty()) {
            changes.add(createTaskChangesDto("TaskDto.changesWaitingToBeApproved", "box-solid box-primary",
                    changesByState.getWaitingToBeApproved(), modelInteractionService, prismContext, objectRef, opTask, thisOpResult));
        }
        if (!changesByState.getRejected().isEmpty()) {
            changes.add(createTaskChangesDto("TaskDto.changesRejected", "box-solid box-danger", changesByState.getRejected(),
                    modelInteractionService, prismContext, objectRef, opTask, thisOpResult));
        }
        if (!changesByState.getCanceled().isEmpty()) {
            changes.add(createTaskChangesDto("TaskDto.changesCanceled", "box-solid box-danger", changesByState.getCanceled(),
                    modelInteractionService, prismContext, objectRef, opTask, thisOpResult));
        }
        return changes;
    }

    private static SceneDto createTaskChangesDto(String titleKey, String boxClassOverride, ObjectTreeDeltas deltas, ModelInteractionService modelInteractionService,
            PrismContext prismContext, ObjectReferenceType objectRef, Task opTask, OperationResult result) throws SchemaException, ExpressionEvaluationException {
        ObjectTreeDeltasType deltasType = ObjectTreeDeltas.toObjectTreeDeltasType(deltas);
        Scene scene = SceneUtil.visualizeObjectTreeDeltas(deltasType, titleKey, prismContext, modelInteractionService, objectRef, opTask, result);
        SceneDto sceneDto = new SceneDto(scene);
        sceneDto.setBoxClassOverride(boxClassOverride);
        return sceneDto;
    }

    public static String getMidpointCustomSystemName(PageBase pageBase, String defaultSystemNameKey) {
        DeploymentInformationType deploymentInfo = MidPointApplication.get().getDeploymentInfo();
        String subscriptionId = deploymentInfo != null ? deploymentInfo.getSubscriptionIdentifier() : null;
        if (!isSubscriptionIdCorrect(subscriptionId) ||
                SubscriptionType.DEMO_SUBSRIPTION.getSubscriptionType().equals(subscriptionId.substring(0, 2))) {
            return pageBase.createStringResource(defaultSystemNameKey).getString();
        }
        return deploymentInfo != null && StringUtils.isNotEmpty(deploymentInfo.getSystemName()) ?
                deploymentInfo.getSystemName() : pageBase.createStringResource(defaultSystemNameKey).getString();
    }

    public static IModel<String> getResourceLabelModel(ShadowType shadow, PageBase pageBase) {
        return pageBase.createStringResource("DisplayNamePanel.resource",
                WebComponentUtil.getReferencedObjectDisplayNamesAndNames(shadow.getResourceRef(), false));
    }

    public static IModel<String> getResourceAttributesLabelModel(ShadowType shadow, PageBase pageBase) {
        StringBuilder sb = new StringBuilder();
        if (shadow != null) {
            if (shadow.getObjectClass() != null && !StringUtils.isBlank(shadow.getObjectClass().getLocalPart())) {
                sb.append(pageBase.createStringResource("DisplayNamePanel.objectClass", shadow.getObjectClass().getLocalPart()).getString());
            }
            if (shadow.getKind() != null && !StringUtils.isBlank(shadow.getKind().name())) {
                sb.append(", ");
                sb.append(pageBase.createStringResource("DisplayNamePanel.kind", shadow.getKind().name()).getString());
            }

            if (!StringUtils.isBlank(shadow.getIntent())) {
                sb.append(", ");
                sb.append(pageBase.createStringResource("DisplayNamePanel.intent", shadow.getIntent()).getString());
            }

            if (!StringUtils.isBlank(shadow.getTag())) {
                sb.append(", ");
                sb.append(pageBase.createStringResource("DisplayNamePanel.tag", shadow.getTag()).getString());
            }
            return Model.of(sb.toString());
        }
        return Model.of("");
    }

    public static String getPendingOperationsLabels(ShadowType shadow, BasePanel panel) {
        if (shadow == null || shadow.getPendingOperation().isEmpty()) {
            return null;
        }
        StringBuilder sb = new StringBuilder();
        List<PendingOperationType> operations = shadow.getPendingOperation();
        sb.append("\n").append(panel.getString("DisplayNamePanel.pendingOperation")).append(":");
        boolean isFirst = true;
        for (PendingOperationType operation : operations) {
            if (operation != null) {
                if (!isFirst) {
                    sb.append(", ");
                } else {
                    sb.append(" ");
                }
                sb.append(getPendingOperationLabel(operation, panel));
                isFirst = false;
            }
        }
        return sb.toString();
    }

    public static String getPendingOperationLabel(PendingOperationType realValue, BasePanel panel) {
        StringBuilder sb = new StringBuilder();
        boolean empty = true;
        ObjectDeltaType delta = realValue.getDelta();
        if (delta != null && delta.getChangeType() != null) {
            sb.append(panel.getString(delta.getChangeType()));
            empty = false;
        }
        PendingOperationTypeType type = realValue.getType();
        if (type != null) {
            if (!empty) {
                sb.append(" ");
            }
            sb.append("(").append(panel.getString(type)).append(")");
        }
        OperationResultStatusType rStatus = realValue.getResultStatus();
        PendingOperationExecutionStatusType eStatus = realValue.getExecutionStatus();
        if (!empty) {
            sb.append(" ");
        }
        sb.append(panel.getString("PendingOperationType.label.status")).append(": ");
        if (rStatus == null) {
            sb.append(panel.getString(eStatus));
        } else {
            sb.append(panel.getString(rStatus));
        }
        return sb.toString();
    }

    public static String getObjectListPageStorageKey(String additionalKeyValue) {
        if (StringUtils.isEmpty(additionalKeyValue)) {
            return SessionStorage.KEY_OBJECT_LIST;
        }
        return SessionStorage.KEY_OBJECT_LIST + "." + additionalKeyValue;
    }

    public static AssignmentHolderType getObjectFromAddDeltyForCase(CaseType aCase) {
        if (aCase != null && aCase.getApprovalContext() != null
                && aCase.getApprovalContext().getDeltasToApprove() != null) {
            ObjectTreeDeltasType deltaTree = aCase.getApprovalContext().getDeltasToApprove();
            if (deltaTree != null && deltaTree.getFocusPrimaryDelta() != null) {
                ObjectDeltaType primaryDelta = deltaTree.getFocusPrimaryDelta();
                if (primaryDelta != null && (primaryDelta.getItemDelta() == null || primaryDelta.getItemDelta().isEmpty())
                        && primaryDelta.getObjectToAdd() != null && primaryDelta.getObjectToAdd() instanceof AssignmentHolderType
                        && ChangeType.ADD.equals(ChangeType.toChangeType(primaryDelta.getChangeType()))) {
                    return (AssignmentHolderType) primaryDelta.getObjectToAdd();
                }
            }
        }
        return null;
    }

    public static boolean isRefreshEnabled(PageBase pageBase, QName type) {
        CompiledGuiProfile cup = pageBase.getCompiledGuiProfile();
        if (cup == null) {
            return false;
        }

        List<CompiledObjectCollectionView> views = cup.getObjectCollectionViews();
        if (CollectionUtils.isEmpty(views)) {
            return false;
        }

        for (CompiledObjectCollectionView view : views) {
            if (QNameUtil.match(type, view.getObjectType())) {
                if (view.getRefreshInterval() != null) {
                    return true;
                }

            }
        }
        return false;
    }

    public static Long xgc2long(XMLGregorianCalendar gc) {
        return gc != null ? XmlTypeConverter.toMillis(gc) : null;
    }

    public static String getSimpleChannel(String chanelUri) {
        if (chanelUri == null) {
            return null;
        }
        int i = chanelUri.indexOf('#');
        if (i < 0) {
            return chanelUri;
        }
        return chanelUri.substring(i + 1);
    }

    public static List<String> getIntensForKind(PrismObject<ResourceType> resource, ShadowKindType kind, PageBase parentPage) {

        RefinedResourceSchema refinedSchema = null;
        try {
            refinedSchema = RefinedResourceSchemaImpl.getRefinedSchema(resource,
                    parentPage.getPrismContext());

        } catch (SchemaException e) {
            return Collections.emptyList();
        }

        if (kind == null) {
            return Collections.emptyList();
        }

        return RefinedResourceSchemaImpl.getIntentsForKind(refinedSchema, kind);
    }

    public static Class<? extends PageBase> resolveSelfPage() {
        FocusType focusType = WebModelServiceUtils.getLoggedInFocus();
        if (focusType instanceof UserType) {
            return PageUserSelfProfile.class;
        }
        if (focusType instanceof OrgType) {
            return PageOrgSelfProfile.class;
        }
        if (focusType instanceof RoleType) {
            return PageRoleSelfProfile.class;
        }
        if (focusType instanceof ServiceType) {
            return PageServiceSelfProfile.class;
        }
        return null;
    }

    public static <I extends Item> PrismObject<LookupTableType> findLookupTable(ItemDefinition<I> definition, PageBase page) {
        PrismReferenceValue valueEnumerationRef = definition.getValueEnumerationRef();
        if (valueEnumerationRef == null) {
            return null;
        }

        String lookupTableUid = valueEnumerationRef.getOid();
        Task task = page.createSimpleTask("loadLookupTable");
        OperationResult result = task.getResult();

        Collection<SelectorOptions<GetOperationOptions>> options = WebModelServiceUtils.createLookupTableRetrieveOptions(page.getSchemaHelper());
        return WebModelServiceUtils.loadObject(LookupTableType.class, lookupTableUid, options, page, task, result);
    }

    public static <AH extends AssignmentHolderType> boolean hasAnyArchetypeAssignemnt(AH assignmentHolder) {
        if (assignmentHolder.getAssignment() == null) {
            return false;
        }
        List<AssignmentType> archetypeAssignments = assignmentHolder.getAssignment()
                .stream()
                .filter(assignmentType -> WebComponentUtil.isArchetypeAssignment(assignmentType)).collect(Collectors.toList());
        return CollectionUtils.isNotEmpty(archetypeAssignments);
    }

    public static boolean isArchetypeAssignment(AssignmentType assignmentType) {
        if (assignmentType.getTargetRef() == null) {
            return false;
        }
        return QNameUtil.match(assignmentType.getTargetRef().getType(), ArchetypeType.COMPLEX_TYPE);
    }

    public static <AH extends AssignmentHolderType> boolean hasArchetypeAssignment(AH assignmentHolder, String archetypeOid) {
        if (assignmentHolder.getAssignment() == null) {
            return false;
        }
        List<AssignmentType> archetypeAssignments = assignmentHolder.getAssignment()
                .stream()
                .filter(assignmentType -> WebComponentUtil.isArchetypeAssignment(assignmentType)
                        && archetypeOid.equals(assignmentType.getTargetRef().getOid()))
                .collect(Collectors.toList());
        return CollectionUtils.isNotEmpty(archetypeAssignments);
    }
}<|MERGE_RESOLUTION|>--- conflicted
+++ resolved
@@ -3351,13 +3351,10 @@
         if (association == null || association.getValues() == null || association.getValues().size() == 0) {
             return null;
         }
-<<<<<<< HEAD
-=======
         //FIXME HACK not to add empty association value
         if (ContainerStatus.ADDING.equals(association.getStatus())) {
             association.getItem().clear();
         }
->>>>>>> 1c42fa83
         PrismContainerValueWrapper<ResourceObjectAssociationType> associationValueWrapper = association.getValues().get(0);
         PrismPropertyWrapper<ExpressionType> expressionWrapper;
         try {
@@ -3383,6 +3380,8 @@
                 WrapperContext context = new WrapperContext(null, null);
                 PrismPropertyValueWrapper<ExpressionType> val = (PrismPropertyValueWrapper<ExpressionType>) pageBase
                         .createValueWrapper(expressionWrapper, exp, ValueStatus.ADDED, context);
+                // ValueWrapperOld<ExpressionType> val = new
+                // ValueWrapperOld<>(expressionWrapper, exp, prismContext);
                 expressionValues.remove(0);
                 expressionValues.add(0, val);
             }

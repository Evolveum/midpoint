--- conflicted
+++ resolved
@@ -3798,7 +3798,7 @@
 		}
 		result.recomputeStatus();
 	}
-	
+
 	public static String getLocalizedOrOriginPolyStringValue(PolyString polyString){
 		String value = getLocalizedPolyStringValue(polyString);
 		if(value == null) {
@@ -3806,7 +3806,7 @@
 		}
 		return value;
 	}
-	
+
 	public static String getLocalizedPolyStringValue(PolyString polyString){
 		if (polyString == null){
 			return null;
@@ -3870,7 +3870,6 @@
 				deploymentInfo.getSystemName() : pageBase.createStringResource(defaultSystemNameKey).getString();
 	}
 
-<<<<<<< HEAD
     public static IModel<String> getResourceLabelModel(ShadowType shadow, PageBase pageBase){
     	return pageBase.createStringResource("DisplayNamePanel.resource",
 				WebComponentUtil.getReferencedObjectDisplayNamesAndNames(shadow.getResourceRef(), false));
@@ -3909,12 +3908,4 @@
         return SessionStorage.KEY_OBJECT_LIST + "." + additionalKeyValue;
     }
 
-=======
-	public static String getObjectListPageStorageKey(String additionalKeyValue){
-    	if (StringUtils.isEmpty(additionalKeyValue)){
-    		return SessionStorage.KEY_OBJECT_LIST;
-		}
-    	return SessionStorage.KEY_OBJECT_LIST + "." + additionalKeyValue;
-	}
->>>>>>> 47dfa554
 }
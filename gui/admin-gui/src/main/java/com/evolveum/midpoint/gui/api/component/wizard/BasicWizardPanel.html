--- conflicted
+++ resolved
@@ -7,21 +7,11 @@
 <!DOCTYPE html>
 <html xmlns:wicket="http://wicket.apache.org">
 <wicket:panel>
-<<<<<<< HEAD
-    <div class="d-flex flex-column align-items-center mt-3">
-        <h2 class="mb-3 font-weight-bold " wicket:id="text"/>
-        <h5 class="text-secondary" wicket:id="subText"/>
-        <wicket:child/>
-=======
     <div class="d-flex flex-column align-items-center mt-5">
         <h2 class="mb-3" wicket:id="text"/>
         <h5 class="text-secondary mb-5" wicket:id="subText"/>
 
         <wicket:child/>
-        <!-- todo remove -->
-        <div wicket:id="content"/>
-
->>>>>>> 47f61a1c
         <div class="d-flex gap-3 justify-content-center mt-5">
             <a class="btn btn-outline-primary" wicket:id="back">
                 <i class="fas fa-arrow-left mr-2"></i>

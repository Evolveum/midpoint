--- conflicted
+++ resolved
@@ -16,11 +16,8 @@
 
 package com.evolveum.midpoint.web.page.admin.resources;
 
-<<<<<<< HEAD
 import com.evolveum.midpoint.common.security.AuthorizationConstants;
 import com.evolveum.midpoint.prism.PrismContext;
-=======
->>>>>>> 4ba08e27
 import com.evolveum.midpoint.prism.PrismObject;
 import com.evolveum.midpoint.security.api.AuthorizationConstants;
 import com.evolveum.midpoint.util.logging.LoggingUtils;
@@ -123,35 +120,5 @@
 
         Wizard wizard = new Wizard(ID_WIZARD, new Model(wizardModel));
         add(wizard);
-<<<<<<< HEAD
-
-        //todo remove
-        final AceEditor editor = new AceEditor("editor", new AbstractReadOnlyModel<String>() {
-
-            @Override
-            public String getObject() {
-                try {
-                    PrismContext pc = PageResourceWizard.this.getPrismContext();
-                    return pc.serializeObjectToString(model.getObject(), PrismContext.LANG_XML);
-                } catch (Exception ex) {
-                    ex.printStackTrace();
-                }
-                return "error";
-            }
-        });
-        editor.setReadonly(true);
-        editor.setOutputMarkupId(true);
-        add(editor);
-        AjaxButton reload = new AjaxButton("reload", new Model<String>("reload")) {
-
-            @Override
-            public void onClick(AjaxRequestTarget target) {
-                target.add(editor);
-                editor.refreshReadonly(target);
-            }
-        };
-        add(reload);
-=======
->>>>>>> 4ba08e27
     }
 }
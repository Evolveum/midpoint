<!--
  ~ Copyright (c) 2021 Evolveum
  ~
  ~ This work is dual-licensed under the Apache License 2.0
  ~ and European Union Public License. See LICENSE file for details.
  -->
<!DOCTYPE html>
<html xmlns:wicket="http://wicket.apache.org">
<body>
<wicket:extend>
    <div wicket:id="detailsView"></div>

    <wicket:fragment wicket:id="details">
        <div class="row">
            <div class="col-12">
                <div wicket:id="summary"></div>
            </div>
            <div class="col-12">
            <form wicket:id="mainForm">

<<<<<<< HEAD
                <span wicket:id="buttons"/>

                <div class="card details-panel">
                    <div class="details-panel-navigation">
                        <div wicket:id="navigation"></div>
                    </div>
                    <div class="details-panel-details-form">
                        <div wicket:id="mainPanel"></div>
=======
                <div class="col-lg-12 col-md-12 col-sm-12 col-xs-12">
                    <div class="details-panel">
                        <wicket:enclosure child="navigation">
                            <div class="details-panel-navigation">
                                <div wicket:id="navigation"></div>
                            </div>
                        </wicket:enclosure>
                        <div class="details-panel-details-form">
                            <div wicket:id="mainPanel"></div>
                        </div>
>>>>>>> e9184452
                    </div>
                </div>

            </form>
            </div>

        </div>
    </wicket:fragment>
    <wicket:child/>
</wicket:extend>
</body>
</html><|MERGE_RESOLUTION|>--- conflicted
+++ resolved
@@ -18,27 +18,16 @@
             <div class="col-12">
             <form wicket:id="mainForm">
 
-<<<<<<< HEAD
                 <span wicket:id="buttons"/>
 
                 <div class="card details-panel">
+                        <wicket:enclosure child="navigation">
                     <div class="details-panel-navigation">
                         <div wicket:id="navigation"></div>
                     </div>
+                        </wicket:enclosure>
                     <div class="details-panel-details-form">
                         <div wicket:id="mainPanel"></div>
-=======
-                <div class="col-lg-12 col-md-12 col-sm-12 col-xs-12">
-                    <div class="details-panel">
-                        <wicket:enclosure child="navigation">
-                            <div class="details-panel-navigation">
-                                <div wicket:id="navigation"></div>
-                            </div>
-                        </wicket:enclosure>
-                        <div class="details-panel-details-form">
-                            <div wicket:id="mainPanel"></div>
-                        </div>
->>>>>>> e9184452
                     </div>
                 </div>
 

--- conflicted
+++ resolved
@@ -431,24 +431,6 @@
             PolyStringNormalizer normalizer = getPrismContext().getDefaultPolyStringNormalizer();
             String normalizedString = normalizer.normalize(dto.getText());
 
-<<<<<<< HEAD
-            if (dto.isName()) {
-                filters.add(SubstringFilter.createSubstring(UserType.F_NAME, UserType.class, getPrismContext(),
-                        PolyStringNormMatchingRule.NAME, normalizedString));
-            }
-
-            if (dto.isFamilyName()) {
-                filters.add(SubstringFilter.createSubstring(UserType.F_FAMILY_NAME, UserType.class, getPrismContext(),
-                        PolyStringNormMatchingRule.NAME, normalizedString));
-            }
-            if (dto.isFullName()) {
-                filters.add(SubstringFilter.createSubstring(UserType.F_FULL_NAME, UserType.class, getPrismContext(),
-                        PolyStringNormMatchingRule.NAME, normalizedString));
-            }
-            if (dto.isGivenName()) {
-                filters.add(SubstringFilter.createSubstring(UserType.F_GIVEN_NAME, UserType.class, getPrismContext(),
-                        PolyStringNormMatchingRule.NAME, normalizedString));
-=======
             if (dto.hasType(UsersDto.SearchType.NAME)) {
                 filters.add(SubstringFilter.createSubstring(UserType.class, getPrismContext(),
                         UserType.F_NAME, PolyStringNormMatchingRule.NAME.getLocalPart(), normalizedString));
@@ -465,7 +447,6 @@
             if (dto.hasType(UsersDto.SearchType.GIVEN_NAME)) {
                 filters.add(SubstringFilter.createSubstring(UserType.class, getPrismContext(),
                         UserType.F_GIVEN_NAME, PolyStringNormMatchingRule.NAME.getLocalPart(), normalizedString));
->>>>>>> e64a4e50
             }
 
             if (filters.size() == 1) {

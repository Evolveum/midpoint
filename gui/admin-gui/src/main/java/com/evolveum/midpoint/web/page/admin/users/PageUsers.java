/*
 * Copyright (c) 2010-2015 Evolveum
 *
 * Licensed under the Apache License, Version 2.0 (the "License");
 * you may not use this file except in compliance with the License.
 * You may obtain a copy of the License at
 *
 *     http://www.apache.org/licenses/LICENSE-2.0
 *
 * Unless required by applicable law or agreed to in writing, software
 * distributed under the License is distributed on an "AS IS" BASIS,
 * WITHOUT WARRANTIES OR CONDITIONS OF ANY KIND, either express or implied.
 * See the License for the specific language governing permissions and
 * limitations under the License.
 */

package com.evolveum.midpoint.web.page.admin.users;

import java.util.ArrayList;
import java.util.Collection;
import java.util.List;
import java.util.Map;

import org.apache.commons.lang.StringUtils;
import org.apache.wicket.MarkupContainer;
import org.apache.wicket.ajax.AjaxRequestTarget;
import org.apache.wicket.extensions.ajax.markup.html.modal.ModalWindow;
import org.apache.wicket.extensions.markup.html.repeater.data.table.DataTable;
import org.apache.wicket.extensions.markup.html.repeater.data.table.IColumn;
import org.apache.wicket.extensions.markup.html.repeater.data.table.PropertyColumn;
import org.apache.wicket.markup.html.WebMarkupContainer;
import org.apache.wicket.markup.html.form.EnumChoiceRenderer;
import org.apache.wicket.markup.html.form.Form;
import org.apache.wicket.markup.html.panel.Fragment;
import org.apache.wicket.model.AbstractReadOnlyModel;
import org.apache.wicket.model.IModel;
import org.apache.wicket.model.Model;
import org.apache.wicket.model.PropertyModel;
import org.apache.wicket.request.mapper.parameter.PageParameters;

import com.evolveum.midpoint.model.api.ModelExecuteOptions;
import com.evolveum.midpoint.prism.PrismObject;
import com.evolveum.midpoint.prism.PrismReference;
import com.evolveum.midpoint.prism.delta.ChangeType;
import com.evolveum.midpoint.prism.delta.ObjectDelta;
import com.evolveum.midpoint.prism.match.PolyStringNormMatchingRule;
import com.evolveum.midpoint.prism.path.ItemPath;
import com.evolveum.midpoint.prism.polystring.PolyStringNormalizer;
import com.evolveum.midpoint.prism.query.ObjectFilter;
import com.evolveum.midpoint.prism.query.ObjectPaging;
import com.evolveum.midpoint.prism.query.ObjectQuery;
import com.evolveum.midpoint.prism.query.OrFilter;
import com.evolveum.midpoint.prism.query.SubstringFilter;
import com.evolveum.midpoint.schema.GetOperationOptions;
import com.evolveum.midpoint.schema.RetrieveOption;
import com.evolveum.midpoint.schema.SelectorOptions;
import com.evolveum.midpoint.schema.result.OperationResult;
import com.evolveum.midpoint.schema.util.ObjectTypeUtil;
import com.evolveum.midpoint.security.api.AuthorizationConstants;
import com.evolveum.midpoint.task.api.Task;
import com.evolveum.midpoint.util.logging.LoggingUtils;
import com.evolveum.midpoint.util.logging.Trace;
import com.evolveum.midpoint.util.logging.TraceManager;
import com.evolveum.midpoint.web.application.AuthorizationAction;
import com.evolveum.midpoint.web.application.PageDescriptor;
import com.evolveum.midpoint.web.component.BasicSearchPanel;
import com.evolveum.midpoint.web.component.DropDownMultiChoice;
import com.evolveum.midpoint.web.component.data.BoxedTablePanel;
import com.evolveum.midpoint.web.component.data.ObjectDataProvider;
import com.evolveum.midpoint.web.component.data.column.CheckBoxHeaderColumn;
import com.evolveum.midpoint.web.component.data.column.ColumnMenuAction;
import com.evolveum.midpoint.web.component.data.column.IconColumn;
import com.evolveum.midpoint.web.component.data.column.InlineMenuHeaderColumn;
import com.evolveum.midpoint.web.component.data.column.LinkColumn;
import com.evolveum.midpoint.web.component.dialog.ConfirmationDialog;
import com.evolveum.midpoint.web.component.menu.cog.InlineMenuItem;
import com.evolveum.midpoint.web.model.LoadableModel;
import com.evolveum.midpoint.web.component.search.Search;
import com.evolveum.midpoint.web.component.search.SearchFactory;
import com.evolveum.midpoint.web.component.search.SearchPanel;
import com.evolveum.midpoint.web.page.admin.configuration.component.HeaderMenuAction;
import com.evolveum.midpoint.web.page.admin.users.component.ExecuteChangeOptionsDto;
import com.evolveum.midpoint.web.page.admin.users.component.ExecuteChangeOptionsPanel;
import com.evolveum.midpoint.web.page.admin.users.dto.UserListItemDto;
import com.evolveum.midpoint.web.page.admin.users.dto.UsersDto;
import com.evolveum.midpoint.web.session.UserProfileStorage;
import com.evolveum.midpoint.web.session.UsersStorage;
import com.evolveum.midpoint.web.util.OnePageParameterEncoder;
import com.evolveum.midpoint.web.util.WebMiscUtil;
import com.evolveum.midpoint.web.util.WebModelUtils;
import com.evolveum.midpoint.xml.ns._public.common.common_3.CredentialsType;
import com.evolveum.midpoint.xml.ns._public.common.common_3.ObjectType;
import com.evolveum.midpoint.xml.ns._public.common.common_3.PasswordType;
import com.evolveum.midpoint.xml.ns._public.common.common_3.UserType;
<<<<<<< HEAD
=======

import org.apache.commons.lang.StringUtils;
import org.apache.wicket.MarkupContainer;
import org.apache.wicket.ajax.AjaxRequestTarget;
import org.apache.wicket.extensions.ajax.markup.html.modal.ModalWindow;
import org.apache.wicket.extensions.markup.html.repeater.data.table.DataTable;
import org.apache.wicket.extensions.markup.html.repeater.data.table.IColumn;
import org.apache.wicket.extensions.markup.html.repeater.data.table.PropertyColumn;
import org.apache.wicket.markup.html.WebMarkupContainer;
import org.apache.wicket.markup.html.form.Form;
import org.apache.wicket.markup.html.form.IChoiceRenderer;
import org.apache.wicket.markup.html.panel.Fragment;
import org.apache.wicket.model.AbstractReadOnlyModel;
import org.apache.wicket.model.IModel;
import org.apache.wicket.model.Model;
import org.apache.wicket.model.PropertyModel;
import org.apache.wicket.request.mapper.parameter.PageParameters;

import java.util.ArrayList;
import java.util.Collection;
import java.util.List;
import java.util.Map;
>>>>>>> 90ecb7ca

/**
 * @author lazyman
 */
@PageDescriptor(url = "/admin/users", action = {
        @AuthorizationAction(actionUri = PageAdminUsers.AUTH_USERS_ALL,
                label = PageAdminUsers.AUTH_USERS_ALL_LABEL,
                description = PageAdminUsers.AUTH_USERS_ALL_DESCRIPTION),
        @AuthorizationAction(actionUri = AuthorizationConstants.AUTZ_UI_USERS_URL,
                label = "PageUsers.auth.users.label",
                description = "PageUsers.auth.users.description")})
public class PageUsers extends PageAdminUsers {

    private static final Trace LOGGER = TraceManager.getTrace(PageUsers.class);
    private static final String DOT_CLASS = PageUsers.class.getName() + ".";
    private static final String OPERATION_DELETE_USERS = DOT_CLASS + "deleteUsers";
    private static final String OPERATION_DELETE_USER = DOT_CLASS + "deleteUser";
    private static final String OPERATION_DISABLE_USERS = DOT_CLASS + "disableUsers";
    private static final String OPERATION_DISABLE_USER = DOT_CLASS + "disableUser";
    private static final String OPERATION_ENABLE_USERS = DOT_CLASS + "enableUsers";
    private static final String OPERATION_ENABLE_USER = DOT_CLASS + "enableUser";
    private static final String OPERATION_RECONCILE_USERS = DOT_CLASS + "reconcileUsers";
    private static final String OPERATION_RECONCILE_USER = DOT_CLASS + "reconcileUser";
    private static final String OPERATION_UNLOCK_USERS = DOT_CLASS + "unlockUsers";
    private static final String OPERATION_UNLOCK_USER = DOT_CLASS + "unlockUser";
    private static final String DIALOG_CONFIRM_DELETE = "confirmDeletePopup";

    private static final String ID_EXECUTE_OPTIONS = "executeOptions";
    private static final String ID_MAIN_FORM = "mainForm";
    private static final String ID_TABLE = "table";
    private static final String ID_SEARCH = "search";
    private static final String ID_SEARCH_FORM = "searchForm";
    private static final String ID_TABLE_HEADER = "tableHeader";

    private UserListItemDto singleDelete;
    private LoadableModel<Search> searchModel;
    private LoadableModel<ExecuteChangeOptionsDto> executeOptionsModel;

    public PageUsers() {
        this(true, null, null);
    }
    
    public PageUsers(boolean clearPagingInSession) {
        this(clearPagingInSession, null, null);
    }

    public PageUsers(boolean clearPagingInSession, final UsersDto.SearchType type, final String text) {
        searchModel = new LoadableModel<Search>(false) {

            @Override
            public Search load() {
                UsersStorage storage = getSessionStorage().getUsers();
                Search search = storage.getUsersSearch();
                if (search == null) {
                    search = SearchFactory.createSearch(UserType.class, getPrismContext());
                }

                return search;
            }
        };

        executeOptionsModel = new LoadableModel<ExecuteChangeOptionsDto>(false) {

            @Override
            protected ExecuteChangeOptionsDto load() {
                return new ExecuteChangeOptionsDto();
            }
        };

        getSessionStorage().clearPagingInSession(clearPagingInSession);
        initLayout();
    }

    public PageUsers(UsersDto.SearchType type, String text) {
        this(true, type, text);
    }


    private void initLayout() {
        Form mainForm = new Form(ID_MAIN_FORM);
        add(mainForm);

        add(new ConfirmationDialog(DIALOG_CONFIRM_DELETE,
                createStringResource("pageUsers.dialog.title.confirmDelete"), createDeleteConfirmString()) {

            @Override
            public void yesPerformed(AjaxRequestTarget target) {
                close(target);
                deleteConfirmedPerformed(target);
            }
        });

        initTable(mainForm);
    }

    private IModel<String> createDeleteConfirmString() {
        return new AbstractReadOnlyModel<String>() {

            @Override
            public String getObject() {
                if (singleDelete == null) {
                    return createStringResource("pageUsers.message.deleteUserConfirm",
                            WebMiscUtil.getSelectedData(getTable()).size()).getString();
                } else {
                    return createStringResource("pageUsers.message.deleteUserConfirmSingle",
                            singleDelete.getName()).getString();
                }
            }
        };
    }

    private List<IColumn<UserListItemDto, String>> initColumns() {
        List<IColumn<UserListItemDto, String>> columns = new ArrayList<IColumn<UserListItemDto, String>>();

        columns.add(new CheckBoxHeaderColumn());
        columns.add(new IconColumn<UserListItemDto>(null) {

            @Override
            protected IModel<String> createIconModel(final IModel<UserListItemDto> rowModel) {
                return new AbstractReadOnlyModel<String>() {

                    @Override
                    public String getObject() {
                        return rowModel.getObject().getIcon();
                    }
                };
            }

            @Override
            protected IModel<String> createTitleModel(final IModel<UserListItemDto> rowModel) {
                return new AbstractReadOnlyModel<String>() {

                    @Override
                    public String getObject() {
                        String key = rowModel.getObject().getIconTitle();
                        if (key == null) {
                            return null;
                        }
                        return createStringResource(key).getString();
                    }
                };
            }
        });

        IColumn column = new LinkColumn<UserListItemDto>(createStringResource("ObjectType.name"),
                UserType.F_NAME.getLocalPart(), UserListItemDto.F_NAME) {

            @Override
            public void onClick(AjaxRequestTarget target, IModel<UserListItemDto> rowModel) {
                userDetailsPerformed(target, rowModel.getObject().getOid());
            }
        };
        columns.add(column);

        column = new PropertyColumn(createStringResource("UserType.givenName"),
                UserType.F_GIVEN_NAME.getLocalPart(), UserListItemDto.F_GIVEN_NAME);
        columns.add(column);

        column = new PropertyColumn(createStringResource("UserType.familyName"),
                UserType.F_FAMILY_NAME.getLocalPart(), UserListItemDto.F_FAMILY_NAME);
        columns.add(column);

        column = new PropertyColumn(createStringResource("UserType.fullName"),
                UserType.F_FULL_NAME.getLocalPart(), UserListItemDto.F_FULL_NAME);
        columns.add(column);

        column = new PropertyColumn(createStringResource("UserType.emailAddress"), null, UserListItemDto.F_EMAIL);
        columns.add(column);

        column = new PropertyColumn(createStringResource("pageUsers.accounts"), null, UserListItemDto.F_ACCOUNT_COUNT);
        columns.add(column);

        column = new InlineMenuHeaderColumn(initInlineMenu());
        columns.add(column);

        return columns;
    }

    private List<InlineMenuItem> initInlineMenu() {
        List<InlineMenuItem> headerMenuItems = new ArrayList<InlineMenuItem>();
        headerMenuItems.add(new InlineMenuItem(createStringResource("pageUsers.menu.enable"), true,
                new HeaderMenuAction(this) {

                    @Override
                    public void onSubmit(AjaxRequestTarget target, Form<?> form) {
                        updateActivationPerformed(target, true, null);
                    }
                }));

        headerMenuItems.add(new InlineMenuItem(createStringResource("pageUsers.menu.disable"), true,
                new HeaderMenuAction(this) {

                    @Override
                    public void onSubmit(AjaxRequestTarget target, Form<?> form) {
                        updateActivationPerformed(target, false, null);
                    }
                }));

        headerMenuItems.add(new InlineMenuItem(createStringResource("pageUsers.menu.reconcile"), true,
                new HeaderMenuAction(this) {

                    @Override
                    public void onSubmit(AjaxRequestTarget target, Form<?> form) {
                        reconcilePerformed(target, null);
                    }
                }));

        headerMenuItems.add(new InlineMenuItem(createStringResource("pageUsers.menu.unlock"), true,
                new HeaderMenuAction(this) {

                    @Override
                    public void onSubmit(AjaxRequestTarget target, Form<?> form) {
                        unlockPerformed(target, null);
                    }
                }));

        headerMenuItems.add(new InlineMenuItem());

        headerMenuItems.add(new InlineMenuItem(createStringResource("pageUsers.menu.delete"), true,
                new HeaderMenuAction(this) {

                    @Override
                    public void onSubmit(AjaxRequestTarget target, Form<?> form) {
                        deletePerformed(target, null);
                    }
                }));

        return headerMenuItems;
    }

    private void initTable(Form mainForm) {
        List<IColumn<UserListItemDto, String>> columns = initColumns();

        ObjectDataProvider<UserListItemDto, UserType> provider =
                new ObjectDataProvider<UserListItemDto, UserType>(PageUsers.this, UserType.class) {

                    @Override
                    protected void saveProviderPaging(ObjectQuery query, ObjectPaging paging) {
                        UsersStorage storage = getSessionStorage().getUsers();
                        storage.setUsersPaging(paging);
                    }

                    @Override
                    public UserListItemDto createDataObjectWrapper(PrismObject<UserType> obj) {
                        return createRowDto(obj);
                    }
                };
        provider.setQuery(null);

        Collection<SelectorOptions<GetOperationOptions>> options = new ArrayList<>();
        options.add(SelectorOptions.create(UserType.F_LINK_REF,
                GetOperationOptions.createRetrieve(RetrieveOption.INCLUDE)));
        options.add(SelectorOptions.create(UserType.F_ASSIGNMENT,
                GetOperationOptions.createRetrieve(RetrieveOption.INCLUDE)));
        provider.setOptions(options);

        BoxedTablePanel table = new BoxedTablePanel(ID_TABLE, provider, columns,
                UserProfileStorage.TableId.PAGE_USERS_PANEL,
                (int) getItemsPerPage(UserProfileStorage.TableId.PAGE_USERS_PANEL)) {

            @Override
            protected WebMarkupContainer createHeader(String headerId) {
                return new SearchFragment(headerId, ID_TABLE_HEADER, PageUsers.this, searchModel, executeOptionsModel);
            }
        };

        table.setOutputMarkupId(true);

        UsersStorage storage = getSessionStorage().getUsers();
        table.setCurrentPage(storage.getUsersPaging());

        mainForm.add(table);
    }

    private UserListItemDto createRowDto(PrismObject<UserType> obj) {
        UserType user = obj.asObjectable();

        UserListItemDto dto = new UserListItemDto(user.getOid(),
                WebMiscUtil.getOrigStringFromPoly(user.getName()),
                WebMiscUtil.getOrigStringFromPoly(user.getGivenName()),
                WebMiscUtil.getOrigStringFromPoly(user.getFamilyName()),
                WebMiscUtil.getOrigStringFromPoly(user.getFullName()),
                user.getEmailAddress());

        dto.setAccountCount(createAccountCount(obj));
        dto.setCredentials(obj.findContainer(UserType.F_CREDENTIALS));
        dto.setIcon(WebMiscUtil.createUserIcon(obj));
        dto.setIconTitle(WebMiscUtil.createUserIconTitle(obj));

        dto.getMenuItems().add(new InlineMenuItem(createStringResource("pageUsers.menu.enable"),
                new ColumnMenuAction<UserListItemDto>() {

                    @Override
                    public void onClick(AjaxRequestTarget target) {
                        UserListItemDto rowDto = getRowModel().getObject();
                        updateActivationPerformed(target, true, rowDto);
                    }
                }));

        dto.getMenuItems().add(new InlineMenuItem(createStringResource("pageUsers.menu.disable"),
                new ColumnMenuAction<UserListItemDto>() {

                    @Override
                    public void onClick(AjaxRequestTarget target) {
                        UserListItemDto rowDto = getRowModel().getObject();
                        updateActivationPerformed(target, false, rowDto);
                    }
                }));

        dto.getMenuItems().add(new InlineMenuItem(createStringResource("pageUsers.menu.reconcile"),
                new ColumnMenuAction<UserListItemDto>() {

                    @Override
                    public void onClick(AjaxRequestTarget target) {
                        UserListItemDto rowDto = getRowModel().getObject();
                        reconcilePerformed(target, rowDto);
                    }
                }));

        dto.getMenuItems().add(new InlineMenuItem(createStringResource("pageUsers.menu.unlock"),
                new ColumnMenuAction<UserListItemDto>() {

                    @Override
                    public void onClick(AjaxRequestTarget target) {
                        UserListItemDto rowDto = getRowModel().getObject();
                        unlockPerformed(target, rowDto);
                    }
                }));

        dto.getMenuItems().add(new InlineMenuItem());

        dto.getMenuItems().add(new InlineMenuItem(createStringResource("pageUsers.menu.delete"),
                new ColumnMenuAction<UserListItemDto>() {

                    @Override
                    public void onClick(AjaxRequestTarget target) {
                        UserListItemDto rowDto = getRowModel().getObject();
                        deletePerformed(target, rowDto);
                    }
                }));


        return dto;
    }

    private int createAccountCount(PrismObject<UserType> object) {
        PrismReference accountRef = object.findReference(UserType.F_LINK_REF);
        return accountRef != null ? accountRef.size() : 0;
    }

    private void userDetailsPerformed(AjaxRequestTarget target, String oid) {
        PageParameters parameters = new PageParameters();
        parameters.add(OnePageParameterEncoder.PARAMETER, oid);
        getSessionStorage().setPreviousPageInstance(new PageUsers(false));
        setResponsePage(PageUser.class, parameters);
    }

    private BoxedTablePanel getTable() {
        return (BoxedTablePanel) get(createComponentPath(ID_MAIN_FORM, ID_TABLE));
    }

    private void searchPerformed(ObjectQuery query, AjaxRequestTarget target) {
        target.add(getFeedbackPanel());

        BoxedTablePanel panel = getTable();
        DataTable table = panel.getDataTable();
        ObjectDataProvider provider = (ObjectDataProvider) table.getDataProvider();
        provider.setQuery(query);

        UsersStorage storage = getSessionStorage().getUsers();
        storage.setUsersSearch(searchModel.getObject());
        storage.setUsersPaging(null);
        panel.setCurrentPage(null);

        target.add(panel);
    }

    private void deletePerformed(AjaxRequestTarget target, UserListItemDto selectedUser) {
        singleDelete = selectedUser;
        List<UserListItemDto> users = isAnythingSelected(target, selectedUser);
        if (users.isEmpty()) {
            return;
        }

        ModalWindow dialog = (ModalWindow) get(DIALOG_CONFIRM_DELETE);
        dialog.show(target);
    }

    private void deleteConfirmedPerformed(AjaxRequestTarget target) {
        List<UserListItemDto> users = new ArrayList<UserListItemDto>();

        if (singleDelete == null) {
            users = isAnythingSelected(target, null);
        } else {
            users.add(singleDelete);
        }

        if (users.isEmpty()) {
            return;
        }

        OperationResult result = new OperationResult(OPERATION_DELETE_USERS);
        for (UserListItemDto user : users) {
            OperationResult subResult = result.createSubresult(OPERATION_DELETE_USER);
            try {
                Task task = createSimpleTask(OPERATION_DELETE_USER);

                ObjectDelta delta = new ObjectDelta(UserType.class, ChangeType.DELETE, getPrismContext());
                delta.setOid(user.getOid());

                ExecuteChangeOptionsDto executeOptions = executeOptionsModel.getObject();
                ModelExecuteOptions options = executeOptions.createOptions();
                LOGGER.debug("Using options {}.", new Object[]{executeOptions});
                getModelService().executeChanges(WebMiscUtil.createDeltaCollection(delta), options, task, subResult);
                subResult.computeStatus();
            } catch (Exception ex) {
                subResult.recomputeStatus();
                subResult.recordFatalError("Couldn't delete user.", ex);
                LoggingUtils.logException(LOGGER, "Couldn't delete user", ex);
            }
        }
        result.computeStatusComposite();

        ObjectDataProvider<UserListItemDto, UserType> provider = (ObjectDataProvider) getTable().getDataTable()
                .getDataProvider();
        provider.clearCache();

        showResult(result);
        target.add(getFeedbackPanel());
        target.add(getTable());
    }

    public static String toShortString(UserListItemDto object) {
        if (object == null) {
            return "null";
        }
        StringBuilder builder = new StringBuilder();
        builder.append(ObjectTypeUtil.getShortTypeName(UserType.class));
        builder.append(": ");
        builder.append(object.getName());
        builder.append(" (OID:");
        builder.append(object.getOid());
        builder.append(")");

        return builder.toString();
    }

    private void unlockPerformed(AjaxRequestTarget target, UserListItemDto selectedUser) {
        List<UserListItemDto> users = isAnythingSelected(target, selectedUser);
        if (users.isEmpty()) {
            return;
        }
        OperationResult result = new OperationResult(OPERATION_UNLOCK_USERS);
        for (UserListItemDto user : users) {
            String userShortString = toShortString(user);
            OperationResult opResult = result.createSubresult(getString(OPERATION_UNLOCK_USER, userShortString));
            try {
                Task task = createSimpleTask(OPERATION_UNLOCK_USER + userShortString);
                // TODO skip the operation if the user has no password credentials specified (otherwise this would create almost-empty password container)
                ObjectDelta delta = ObjectDelta.createModificationReplaceProperty(UserType.class, user.getOid(),
                        new ItemPath(UserType.F_CREDENTIALS, CredentialsType.F_PASSWORD, PasswordType.F_FAILED_LOGINS), getPrismContext(), 0);
                Collection<ObjectDelta<? extends ObjectType>> deltas = WebMiscUtil.createDeltaCollection(delta);
                getModelService().executeChanges(deltas, null, task, opResult);
                opResult.computeStatusIfUnknown();
            } catch (Exception ex) {
                opResult.recomputeStatus();
                opResult.recordFatalError("Couldn't unlock user " + userShortString + ".", ex);
                LoggingUtils.logException(LOGGER, "Couldn't unlock user " + userShortString + ".", ex);
            }
        }

        result.recomputeStatus();

        showResult(result);
        target.add(getFeedbackPanel());
        target.add(getTable());
    }

    private void reconcilePerformed(AjaxRequestTarget target, UserListItemDto selectedUser) {
        List<UserListItemDto> users = isAnythingSelected(target, selectedUser);
        if (users.isEmpty()) {
            return;
        }

        OperationResult result = new OperationResult(OPERATION_RECONCILE_USERS);
        for (UserListItemDto user : users) {
            String userShortString = toShortString(user);
            OperationResult opResult = result.createSubresult(getString(OPERATION_RECONCILE_USER, userShortString));
            try {
                Task task = createSimpleTask(OPERATION_RECONCILE_USER + userShortString);
                ObjectDelta delta = ObjectDelta.createEmptyModifyDelta(UserType.class, user.getOid(), getPrismContext());
                Collection<ObjectDelta<? extends ObjectType>> deltas = WebMiscUtil.createDeltaCollection(delta);
                getModelService().executeChanges(deltas, ModelExecuteOptions.createReconcile(), task, opResult);
                opResult.computeStatusIfUnknown();
            } catch (Exception ex) {
                opResult.recomputeStatus();
                opResult.recordFatalError("Couldn't reconcile user " + userShortString + ".", ex);
                LoggingUtils.logException(LOGGER, "Couldn't reconcile user " + userShortString + ".", ex);
            }
        }

        result.recomputeStatus();

        showResult(result);
        target.add(getFeedbackPanel());
        target.add(getTable());
    }

    /**
     * This method check selection in table. If selectedUser != null than it returns only this user.
     */
    private List<UserListItemDto> isAnythingSelected(AjaxRequestTarget target, UserListItemDto selectedUser) {
        List<UserListItemDto> users;
        if (selectedUser != null) {
            users = new ArrayList<>();
            users.add(selectedUser);
        } else {
            users = WebMiscUtil.getSelectedData(getTable());
            if (users.isEmpty()) {
                warn(getString("pageUsers.message.nothingSelected"));
                target.add(getFeedbackPanel());
            }
        }

        return users;
    }

    /**
     * This method updates user activation. If userOid parameter is not null, than it updates only that user,
     * otherwise it checks table for selected users.
     */
    private void updateActivationPerformed(AjaxRequestTarget target, boolean enabling, UserListItemDto selectedUser) {
        List<UserListItemDto> users = isAnythingSelected(target, selectedUser);
        if (users.isEmpty()) {
            return;
        }

        String operation = enabling ? OPERATION_ENABLE_USERS : OPERATION_DISABLE_USERS;
        OperationResult result = new OperationResult(operation);
        for (UserListItemDto user : users) {
            operation = enabling ? OPERATION_ENABLE_USER : OPERATION_DISABLE_USER;
            OperationResult subResult = result.createSubresult(operation);
            try {
                Task task = createSimpleTask(operation);

                ObjectDelta objectDelta = WebModelUtils.createActivationAdminStatusDelta(UserType.class, user.getOid(),
                        enabling, getPrismContext());

                ExecuteChangeOptionsDto executeOptions = executeOptionsModel.getObject();
                ModelExecuteOptions options = executeOptions.createOptions();
                LOGGER.debug("Using options {}.", new Object[]{executeOptions});
                getModelService().executeChanges(WebMiscUtil.createDeltaCollection(objectDelta), options, task,
                        subResult);
                subResult.recordSuccess();
            } catch (Exception ex) {
                subResult.recomputeStatus();
                if (enabling) {
                    subResult.recordFatalError("Couldn't enable user.", ex);
                    LoggingUtils.logException(LOGGER, "Couldn't enable user", ex);
                } else {
                    subResult.recordFatalError("Couldn't disable user.", ex);
                    LoggingUtils.logException(LOGGER, "Couldn't disable user", ex);
                }
            }
        }
        result.recomputeStatus();

        showResult(result);
        target.add(getFeedbackPanel());
        target.add(getTable());
    }

    private static class SearchFragment extends Fragment {

        public SearchFragment(String id, String markupId, MarkupContainer markupProvider,
                              IModel<Search> model, IModel<ExecuteChangeOptionsDto> executeOptionsModel) {
            super(id, markupId, markupProvider, model);

            initLayout(executeOptionsModel);
        }

        private void initLayout(IModel<ExecuteChangeOptionsDto> executeOptionsModel) {
            final Form searchForm = new Form(ID_SEARCH_FORM);
            add(searchForm);
            searchForm.setOutputMarkupId(true);

<<<<<<< HEAD
            final IModel<UsersDto> model = (IModel) getDefaultModel();

            IModel<Map<String, String>> options = new Model(null);
            DropDownMultiChoice searchType = new DropDownMultiChoice<UsersDto.SearchType>(ID_SEARCH_TYPE,
                    new PropertyModel<List<UsersDto.SearchType>>(model, UsersDto.F_TYPE),
                    WebMiscUtil.createReadonlyModelFromEnum(UsersDto.SearchType.class),
                    new EnumChoiceRenderer<UsersDto.SearchType>(), options);
            searchForm.add(searchType);

            BasicSearchPanel<UsersDto> basicSearch = new BasicSearchPanel<UsersDto>(ID_BASIC_SEARCH, model) {

                @Override
                protected IModel<String> createSearchTextModel() {
                    return new PropertyModel<String>(model, UsersDto.F_TEXT);
                }

                @Override
                protected void searchPerformed(AjaxRequestTarget target) {
                    PageUsers page = (PageUsers) getPage();
                    page.searchPerformed(target);
                }
=======
            SearchPanel search = new SearchPanel(ID_SEARCH, (IModel) getDefaultModel()) {
>>>>>>> 90ecb7ca

                @Override
                public void searchPerformed(ObjectQuery query, AjaxRequestTarget target) {
                    PageUsers page = (PageUsers) getPage();
                    page.searchPerformed(query, target);
                }
            };
            searchForm.add(search);

            add(new ExecuteChangeOptionsPanel(ID_EXECUTE_OPTIONS, executeOptionsModel, false, false, false));
        }
    }
}<|MERGE_RESOLUTION|>--- conflicted
+++ resolved
@@ -92,8 +92,8 @@
 import com.evolveum.midpoint.xml.ns._public.common.common_3.ObjectType;
 import com.evolveum.midpoint.xml.ns._public.common.common_3.PasswordType;
 import com.evolveum.midpoint.xml.ns._public.common.common_3.UserType;
-<<<<<<< HEAD
-=======
+
+
 
 import org.apache.commons.lang.StringUtils;
 import org.apache.wicket.MarkupContainer;
@@ -116,7 +116,7 @@
 import java.util.Collection;
 import java.util.List;
 import java.util.Map;
->>>>>>> 90ecb7ca
+
 
 /**
  * @author lazyman
@@ -688,7 +688,7 @@
         target.add(getFeedbackPanel());
         target.add(getTable());
     }
-
+    
     private static class SearchFragment extends Fragment {
 
         public SearchFragment(String id, String markupId, MarkupContainer markupProvider,
@@ -703,31 +703,7 @@
             add(searchForm);
             searchForm.setOutputMarkupId(true);
 
-<<<<<<< HEAD
-            final IModel<UsersDto> model = (IModel) getDefaultModel();
-
-            IModel<Map<String, String>> options = new Model(null);
-            DropDownMultiChoice searchType = new DropDownMultiChoice<UsersDto.SearchType>(ID_SEARCH_TYPE,
-                    new PropertyModel<List<UsersDto.SearchType>>(model, UsersDto.F_TYPE),
-                    WebMiscUtil.createReadonlyModelFromEnum(UsersDto.SearchType.class),
-                    new EnumChoiceRenderer<UsersDto.SearchType>(), options);
-            searchForm.add(searchType);
-
-            BasicSearchPanel<UsersDto> basicSearch = new BasicSearchPanel<UsersDto>(ID_BASIC_SEARCH, model) {
-
-                @Override
-                protected IModel<String> createSearchTextModel() {
-                    return new PropertyModel<String>(model, UsersDto.F_TEXT);
-                }
-
-                @Override
-                protected void searchPerformed(AjaxRequestTarget target) {
-                    PageUsers page = (PageUsers) getPage();
-                    page.searchPerformed(target);
-                }
-=======
             SearchPanel search = new SearchPanel(ID_SEARCH, (IModel) getDefaultModel()) {
->>>>>>> 90ecb7ca
 
                 @Override
                 public void searchPerformed(ObjectQuery query, AjaxRequestTarget target) {
@@ -740,4 +716,56 @@
             add(new ExecuteChangeOptionsPanel(ID_EXECUTE_OPTIONS, executeOptionsModel, false, false, false));
         }
     }
+
+//    private static class SearchFragment extends Fragment {
+//
+//        public SearchFragment(String id, String markupId, MarkupContainer markupProvider,
+//                              IModel<Search> model, IModel<ExecuteChangeOptionsDto> executeOptionsModel) {
+//            super(id, markupId, markupProvider, model);
+//
+//            initLayout(executeOptionsModel);
+//        }
+//
+//        private void initLayout(IModel<ExecuteChangeOptionsDto> executeOptionsModel) {
+//            final Form searchForm = new Form(ID_SEARCH_FORM);
+//            add(searchForm);
+//            searchForm.setOutputMarkupId(true);
+//
+//            final IModel<UsersDto> model = (IModel) getDefaultModel();
+//
+//            IModel<Map<String, String>> options = new Model(null);
+//            DropDownMultiChoice searchType = new DropDownMultiChoice<UsersDto.SearchType>(ID_SEARCH_TYPE,
+//                    new PropertyModel<List<UsersDto.SearchType>>(model, UsersDto.F_TYPE),
+//                    WebMiscUtil.createReadonlyModelFromEnum(UsersDto.SearchType.class),
+//                    new EnumChoiceRenderer<UsersDto.SearchType>(), options);
+//            searchForm.add(searchType);
+//
+//            BasicSearchPanel<UsersDto> basicSearch = new BasicSearchPanel<UsersDto>(ID_BASIC_SEARCH, model) {
+//
+//                @Override
+//                protected IModel<String> createSearchTextModel() {
+//                    return new PropertyModel<String>(model, UsersDto.F_TEXT);
+//                }
+//
+//                @Override
+//                protected void searchPerformed(AjaxRequestTarget target) {
+//                    PageUsers page = (PageUsers) getPage();
+//                    page.searchPerformed(target);
+//                }
+//            };
+//
+//            SearchPanel search = new SearchPanel(ID_SEARCH, (IModel) getDefaultModel()) {
+//
+//
+//                @Override
+//                public void searchPerformed(ObjectQuery query, AjaxRequestTarget target) {
+//                    PageUsers page = (PageUsers) getPage();
+//                    page.searchPerformed(query, target);
+//                }
+//            };
+//            searchForm.add(search);
+//            
+//            add(new ExecuteChangeOptionsPanel(ID_EXECUTE_OPTIONS, executeOptionsModel, false, false, false));
+//        }
+//    }
 }
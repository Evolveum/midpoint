--- conflicted
+++ resolved
@@ -469,7 +469,6 @@
             }
             // TODO add containerable option too
             //noinspection unchecked
-<<<<<<< HEAD
             //createSearchConfigWrapper((Class<? extends ObjectType>) request.getType()),
             Search<?> search = storage.getSearch() != null ? storage.getSearch() : new SearchFactory().type(request.getType()).modelServiceLocator(this).createSearch();//createSearch(request.getType(),  this);
             AdvancedQueryWrapper wrapper = new AdvancedQueryWrapper();
@@ -478,28 +477,13 @@
             search.addAllowedModelType(SearchBoxModeType.ADVANCED);
             search.setSearchMode(SearchBoxModeType.ADVANCED);
 //            search.setSearchType(SearchBoxModeType.ADVANCED);
-=======
-            SessionStorage sessionStorage = ((MidPointAuthWebSession) getSession()).getSessionStorage();
-            PageStorage storage = sessionStorage.getPageStorageMap().get(storageKey);
-            if (storage == null) {
-                storage = sessionStorage.initPageStorage(storageKey);
-            }
-
-            Search<?> search = storage.getSearch() != null ? storage.getSearch() :
-                    SearchFactory.createSearch(new SearchConfigurationWrapper<>((Class<? extends ObjectType>) request.getType(), PageRepositoryQuery.this), this);
-            search.setAdvancedQuery(filterAsString);
-            search.setSearchMode(SearchBoxModeType.ADVANCED);
->>>>>>> cc625590
+
             if (!search.isAdvancedQueryValid(getPrismContext())) {
                 // shouldn't occur because the query was already parsed
                 error("Query is not valid: " + search.getAdvancedError());
                 target.add(getFeedbackPanel());
                 return;
             }
-<<<<<<< HEAD
-
-=======
->>>>>>> cc625590
             storage.setSearch(search);
             setResponsePage(listPageClass);
         } catch (CommonException | RuntimeException e) {
@@ -654,14 +638,4 @@
         }
         return sb.toString();
     }
-<<<<<<< HEAD
-
-    private SearchConfigurationWrapper createSearchConfigWrapper(Class<? extends ObjectType> type) {
-        SearchBoxConfigurationType config = new SearchBoxConfigurationType();
-
-        //todo fix
-        return new SearchConfigurationWrapper();
-    }
-=======
->>>>>>> cc625590
 }
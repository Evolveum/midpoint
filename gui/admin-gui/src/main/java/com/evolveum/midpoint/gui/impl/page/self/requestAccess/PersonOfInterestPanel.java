--- conflicted
+++ resolved
@@ -721,51 +721,6 @@
             }
         }
 
-<<<<<<< HEAD
-        private ObjectFilter createAutocompleteFilter(String text) {
-            GroupSelectionType group = panel.getSelectedGroupSelection();
-            if (group == null) {
-                return createDefaultFilter(text);
-            }
-
-            SearchFilterType filterTemplate = group.getSearchFilterTemplate();
-            if (filterTemplate == null) {
-                return createDefaultFilter(text);
-            }
-
-            Task task = panel.page.getPageTask();
-            OperationResult result = task.getResult();
-            try {
-                PrismContext ctx = PrismContext.get();
-                ObjectFilter filter = ctx.getQueryConverter().parseFilter(filterTemplate, UserType.class);
-
-                PrismPropertyDefinition<String> def = ctx.definitionFactory().createPropertyDefinition(ExpressionConstants.VAR_INPUT_QNAME,
-                        DOMUtil.XSD_STRING);
-
-                VariablesMap variables = new VariablesMap();
-                variables.addVariableDefinition(ExpressionConstants.VAR_INPUT, text, def);
-
-                return ExpressionUtil.evaluateFilterExpressions(
-                        filter, variables,
-                        MiscSchemaUtil.getExpressionProfile(),
-                        panel.page.getExpressionFactory(),
-                        "group selection search filter template", task, result);
-            } catch (Exception ex) {
-                result.recordFatalError(ex);
-                LoggingUtils.logUnexpectedException(LOGGER,
-                        "Couldn't evaluate object filter with expression for group selection and search filter template", ex);
-            }
-
-            return createDefaultFilter(text);
-        }
-
-        private ObjectFilter createDefaultFilter(String text) {
-            return panel.getPrismContext().queryFor(UserType.class)
-                    .item(UserType.F_NAME).containsPoly(text).matchingNorm().buildFilter();
-        }
-
-=======
->>>>>>> eb4ac4b0
         private String getDisplayName(PrismObject<UserType> o) {
             if (o == null) {
                 return null;

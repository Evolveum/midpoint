/*
 * Copyright (c) 2010-2013 Evolveum
 *
 * Licensed under the Apache License, Version 2.0 (the "License");
 * you may not use this file except in compliance with the License.
 * You may obtain a copy of the License at
 *
 *     http://www.apache.org/licenses/LICENSE-2.0
 *
 * Unless required by applicable law or agreed to in writing, software
 * distributed under the License is distributed on an "AS IS" BASIS,
 * WITHOUT WARRANTIES OR CONDITIONS OF ANY KIND, either express or implied.
 * See the License for the specific language governing permissions and
 * limitations under the License.
 */

package com.evolveum.midpoint.web.page.admin;

import com.evolveum.midpoint.web.page.PageBase;
<<<<<<< HEAD
import com.evolveum.midpoint.web.page.admin.certification.PageCertCampaigns;
import com.evolveum.midpoint.web.page.admin.certification.PageCertDecisions;
import com.evolveum.midpoint.web.page.admin.certification.PageCertDefinitions;
import com.evolveum.midpoint.web.page.admin.configuration.*;
import com.evolveum.midpoint.web.page.admin.home.PageDashboard;
import com.evolveum.midpoint.web.page.admin.reports.PageCreatedReports;
import com.evolveum.midpoint.web.page.admin.reports.PageNewReport;
import com.evolveum.midpoint.web.page.admin.reports.PageReports;
import com.evolveum.midpoint.web.page.admin.resources.PageResourceWizard;
import com.evolveum.midpoint.web.page.admin.resources.PageResources;
import com.evolveum.midpoint.web.page.admin.roles.PageRole;
import com.evolveum.midpoint.web.page.admin.roles.PageRoles;
import com.evolveum.midpoint.web.page.admin.server.PageTaskAdd;
import com.evolveum.midpoint.web.page.admin.server.PageTasks;
import com.evolveum.midpoint.web.page.admin.users.PageOrgTree;
import com.evolveum.midpoint.web.page.admin.users.PageOrgUnit;
import com.evolveum.midpoint.web.page.admin.users.PageUser;
import com.evolveum.midpoint.web.page.admin.users.PageUsers;
import com.evolveum.midpoint.web.page.admin.workflow.*;
import com.evolveum.midpoint.web.util.WebMiscUtil;
=======
>>>>>>> 44484132
import org.apache.wicket.request.mapper.parameter.PageParameters;

/**
 * @author lazyman
 */
public class PageAdmin extends PageBase {

    public PageAdmin() {
        this(null);
    }

    public PageAdmin(PageParameters parameters) {
        super(parameters);
<<<<<<< HEAD

        TopMenuBar menuBar = getTopMenuBar();
        menuBar.addOrReplace(new UserMenuPanel(TopMenuBar.ID_RIGHT_PANEL));
    }

    @Override
    protected List<MenuBarItem> createMenuItems() {
        //todo enable, disabled descriptor loader until finished [lazyman]
//        return DescriptorLoader.getMenuBarItems();

        List<MenuBarItem> items = new ArrayList<MenuBarItem>();

        // todo fix with visible behaviour [lazyman]
        if (WebMiscUtil.isAuthorized(AuthorizationConstants.AUTZ_UI_DASHBOARD_URL,
                AuthorizationConstants.AUTZ_UI_HOME_ALL_URL, AuthorizationConstants.AUTZ_GUI_ALL_URL, AuthorizationConstants.AUTZ_GUI_ALL_DEPRECATED_URL)) {
            items.add(createHomeItems());
        }

        if (WebMiscUtil.isAuthorized(AuthorizationConstants.AUTZ_UI_USERS_URL,
                AuthorizationConstants.AUTZ_UI_USERS_ALL_URL, AuthorizationConstants.AUTZ_GUI_ALL_URL, AuthorizationConstants.AUTZ_GUI_ALL_DEPRECATED_URL)) {
            items.add(createUsersItems());
        }

        if (WebMiscUtil.isAuthorized(AuthorizationConstants.AUTZ_UI_ROLES_URL,
                AuthorizationConstants.AUTZ_UI_ROLES_ALL_URL, AuthorizationConstants.AUTZ_GUI_ALL_URL, AuthorizationConstants.AUTZ_GUI_ALL_DEPRECATED_URL)) {
            items.add(createRolesItems());
        }

        if (WebMiscUtil.isAuthorized(AuthorizationConstants.AUTZ_UI_RESOURCES_URL,
                AuthorizationConstants.AUTZ_UI_RESOURCES_ALL_URL, AuthorizationConstants.AUTZ_GUI_ALL_URL, AuthorizationConstants.AUTZ_GUI_ALL_DEPRECATED_URL)) {
            items.add(createResourcesItems());
        }

        if (WebMiscUtil.isAuthorized(AuthorizationConstants.AUTZ_UI_WORK_ITEMS_URL,
                AuthorizationConstants.AUTZ_UI_WORK_ITEMS_ALL_URL, AuthorizationConstants.AUTZ_GUI_ALL_URL, AuthorizationConstants.AUTZ_GUI_ALL_DEPRECATED_URL)) {
            if (getWorkflowManager().isEnabled()) {
                items.add(createWorkItemsItems());
            }
        }

        if (WebMiscUtil.isAuthorized(AuthorizationConstants.AUTZ_UI_CERTIFICATION_URL,
                AuthorizationConstants.AUTZ_GUI_ALL_URL, AuthorizationConstants.AUTZ_GUI_ALL_DEPRECATED_URL)
                && SystemConfigurationHolder.isExperimentalCodeEnabled()) {
            items.add(createCertificationItems());
        }

        if (WebMiscUtil.isAuthorized(AuthorizationConstants.AUTZ_UI_TASKS_URL,
                AuthorizationConstants.AUTZ_UI_TASKS_ALL_URL, AuthorizationConstants.AUTZ_GUI_ALL_URL, AuthorizationConstants.AUTZ_GUI_ALL_DEPRECATED_URL)) {
            items.add(createServerTasksItems());
        }

        if (WebMiscUtil.isAuthorized(AuthorizationConstants.AUTZ_UI_REPORTS_URL,
                AuthorizationConstants.AUTZ_GUI_ALL_DEPRECATED_URL)) {
            items.add(createReportsItems());
        }

        if (WebMiscUtil.isAuthorized(AuthorizationConstants.AUTZ_UI_CONFIGURATION_URL,
                AuthorizationConstants.AUTZ_UI_CONFIGURATION_ALL_URL, AuthorizationConstants.AUTZ_GUI_ALL_URL, AuthorizationConstants.AUTZ_GUI_ALL_DEPRECATED_URL)) {
            items.add(createConfigurationItems());
        }

        return items;
    }

    private MenuBarItem createWorkItemsItems() {
        MenuBarItem workItems = new MenuBarItem(createStringResource("PageAdmin.menu.top.workItems"), null);
        workItems.addMenuItem(new MenuItem(createStringResource("PageAdmin.menu.top.workItems.list"),
                PageWorkItems.class));
        workItems.addMenuItem(new MenuItem(createStringResource("PageAdmin.menu.top.workItems.listClaimable"),
                PageWorkItemsClaimable.class));

        MenuItem processAll = new MenuItem(createStringResource("PageAdmin.menu.top.workItems.listProcessInstancesAll"),
                PageProcessInstancesAll.class);
        MenuItem processBy = new MenuItem(createStringResource("PageAdmin.menu.top.workItems.listProcessInstancesRequestedBy"),
                PageProcessInstancesRequestedBy.class);
        MenuItem processFor = new MenuItem(createStringResource("PageAdmin.menu.top.workItems.listProcessInstancesRequestedFor"),
                PageProcessInstancesRequestedFor.class);
        MenuItem divider = new MenuItem(null);
        divider.setDependsOn(Arrays.asList(new MenuItem[]{processAll, processBy, processFor}));

        workItems.addMenuItem(divider);
        workItems.addMenuItem(processAll);
        workItems.addMenuItem(processBy);
        workItems.addMenuItem(processFor);

        return workItems;
    }

    private MenuBarItem createServerTasksItems() {
        MenuBarItem serverTasks = new MenuBarItem(createStringResource("PageAdmin.menu.top.serverTasks"), null);
        serverTasks.addMenuItem(new MenuItem(createStringResource("PageAdmin.menu.top.serverTasks.list"), PageTasks.class));
        serverTasks.addMenuItem(new MenuItem(createStringResource("PageAdmin.menu.top.serverTasks.new"), PageTaskAdd.class));

        return serverTasks;
    }

    private MenuBarItem createResourcesItems() {
        MenuBarItem resources = new MenuBarItem(createStringResource("PageAdmin.menu.top.resources"), null);
        resources.addMenuItem(new MenuItem(createStringResource("PageAdmin.menu.top.resources.list"), PageResources.class));
        resources.addMenuItem(new MenuItem(createStringResource("PageAdmin.menu.top.resources.new"), PageResourceWizard.class));
        resources.addMenuItem(new MenuItem(createStringResource("PageAdmin.menu.top.resources.import"), PageImportObject.class));

        return resources;
    }

    private MenuBarItem createReportsItems() {
        MenuBarItem reports = new MenuBarItem(createStringResource("PageAdmin.menu.top.reports"), null);
        reports.addMenuItem(new MenuItem(createStringResource("PageAdmin.menu.top.reports.list"), PageReports.class));
        reports.addMenuItem(new MenuItem(createStringResource("PageAdmin.menu.top.reports.created"), PageCreatedReports.class));
        reports.addMenuItem(new MenuItem(createStringResource("PageAdmin.menu.top.reports.new"), PageNewReport.class));

        return reports;
    }

    private MenuBarItem createCertificationItems() {
        MenuBarItem certification = new MenuBarItem(createStringResource("PageAdmin.menu.top.certification"), null);
        certification.addMenuItem(new MenuItem(createStringResource("PageAdmin.menu.top.certification.definitions"), PageCertDefinitions.class));
        certification.addMenuItem(new MenuItem(createStringResource("PageAdmin.menu.top.certification.newDefinition"), PageImportObject.class));


        MenuItem campaigns = new MenuItem(createStringResource("PageAdmin.menu.top.certification.campaigns"), PageCertCampaigns.class);
        MenuItem divider = new MenuItem(null);
        divider.addDependsOn(campaigns);

        certification.addMenuItem(divider);
        certification.addMenuItem(campaigns);

        MenuItem decisions = new MenuItem(createStringResource("PageAdmin.menu.top.certification.decisions"), PageCertDecisions.class);
        divider = new MenuItem(null);
        divider.addDependsOn(decisions);

        certification.addMenuItem(divider);
        certification.addMenuItem(decisions);

        return certification;
    }

    private MenuBarItem createConfigurationItems() {
        MenuBarItem configuration = new MenuBarItem(createStringResource("PageAdmin.menu.top.configuration"), null);
        configuration.addMenuItem(new MenuItem(createStringResource("PageAdmin.menu.top.configuration.bulkActions"), PageBulkAction.class));
        configuration.addMenuItem(new MenuItem(createStringResource("PageAdmin.menu.top.configuration.importObject"), PageImportObject.class));
        configuration.addMenuItem(new MenuItem(createStringResource("PageAdmin.menu.top.configuration.repositoryObjects"), PageDebugList.class));

        PageParameters params = new PageParameters();
        params.add(PageSystemConfiguration.SELECTED_TAB_INDEX, PageSystemConfiguration.CONFIGURATION_TAB_BASIC);
        MenuItem basic = new MenuItem(createStringResource("PageAdmin.menu.top.configuration.basic"), PageSystemConfiguration.class, params);

        params = new PageParameters();
        params.add(PageSystemConfiguration.SELECTED_TAB_INDEX, PageSystemConfiguration.CONFIGURATION_TAB_LOGGING);
        MenuItem logging = new MenuItem(createStringResource("PageAdmin.menu.top.configuration.logging"), PageSystemConfiguration.class, params);

        MenuItem header = new MenuItem(createStringResource("PageAdmin.menu.top.configuration.configuration"), true, null, null);
        header.setDependsOn(Arrays.asList(new MenuItem[]{basic, logging}));
        MenuItem divider = new MenuItem(null);
        divider.setDependsOn(Arrays.asList(new MenuItem[]{basic, logging}));

        configuration.addMenuItem(divider);
        configuration.addMenuItem(header);
        configuration.addMenuItem(basic);
        configuration.addMenuItem(logging);

        MenuItem details = new MenuItem(createStringResource("PageAdmin.menu.top.configuration.shadowsDetails"), PageAccounts.class);
        MenuItem internals = new MenuItem(createStringResource("PageAdmin.menu.top.configuration.internals"), PageInternals.class);

        header = new MenuItem(createStringResource("PageAdmin.menu.top.configuration.development"), true, null, null);
        header.setDependsOn(Arrays.asList(new MenuItem[]{details, internals}));
        divider = new MenuItem(null);
        divider.setDependsOn(Arrays.asList(new MenuItem[]{details, internals}));

//        configuration.addMenuItem(new MenuItem(createStringResource("PageAdmin.menu.top.configuration.security"), PageDashboard.class));
        configuration.addMenuItem(divider);
        configuration.addMenuItem(header);
        configuration.addMenuItem(details);
        configuration.addMenuItem(internals);
//        configuration.addMenuItem(new MenuItem(createStringResource("PageAdmin.menu.top.configuration.expressionEvaluator"), PageDashboard.class));

        MenuItem about = new MenuItem(createStringResource("PageAdmin.menu.top.configuration.about"), PageAbout.class);
        divider = new MenuItem(null);
        divider.addDependsOn(about);

        configuration.addMenuItem(divider);
        configuration.addMenuItem(about);

        return configuration;
    }

    private MenuBarItem createHomeItems() {
        MenuBarItem home = new MenuBarItem(createStringResource("PageAdmin.menu.top.home"), PageDashboard.class);

        return home;
    }

    private MenuBarItem createUsersItems() {
        MenuBarItem users = new MenuBarItem(createStringResource("PageAdmin.menu.top.users"), null);
        users.addMenuItem(new MenuItem(createStringResource("PageAdmin.menu.top.users.list"), PageUsers.class));
        users.addMenuItem(new MenuItem(createStringResource("PageAdmin.menu.top.users.new"), PageUser.class));

        MenuItem orgTree = new MenuItem(createStringResource("PageAdmin.menu.top.users.org.tree"), PageOrgTree.class);
        MenuItem orgNew = new MenuItem(createStringResource("PageAdmin.menu.top.users.org.new"), PageOrgUnit.class);
        List<MenuItem> orgs = Arrays.asList(new MenuItem[]{orgTree, orgNew});

        MenuItem divider = new MenuItem(null);
        divider.setDependsOn(orgs);
        MenuItem org = new MenuItem(createStringResource("PageAdmin.menu.top.users.org"), true, null, null);
        org.setDependsOn(orgs);

        users.addMenuItem(divider);
        users.addMenuItem(org);
        users.addMenuItem(orgTree);
        users.addMenuItem(orgNew);

        return users;
    }

    private MenuBarItem createRolesItems() {
        MenuBarItem roles = new MenuBarItem(createStringResource("PageAdmin.menu.top.roles"), null);
        roles.addMenuItem(new MenuItem(createStringResource("PageAdmin.menu.top.roles.list"), PageRoles.class));
        roles.addMenuItem(new MenuItem(createStringResource("PageAdmin.menu.top.roles.new"), PageRole.class));

        return roles;
=======
>>>>>>> 44484132
    }
}<|MERGE_RESOLUTION|>--- conflicted
+++ resolved
@@ -17,29 +17,6 @@
 package com.evolveum.midpoint.web.page.admin;
 
 import com.evolveum.midpoint.web.page.PageBase;
-<<<<<<< HEAD
-import com.evolveum.midpoint.web.page.admin.certification.PageCertCampaigns;
-import com.evolveum.midpoint.web.page.admin.certification.PageCertDecisions;
-import com.evolveum.midpoint.web.page.admin.certification.PageCertDefinitions;
-import com.evolveum.midpoint.web.page.admin.configuration.*;
-import com.evolveum.midpoint.web.page.admin.home.PageDashboard;
-import com.evolveum.midpoint.web.page.admin.reports.PageCreatedReports;
-import com.evolveum.midpoint.web.page.admin.reports.PageNewReport;
-import com.evolveum.midpoint.web.page.admin.reports.PageReports;
-import com.evolveum.midpoint.web.page.admin.resources.PageResourceWizard;
-import com.evolveum.midpoint.web.page.admin.resources.PageResources;
-import com.evolveum.midpoint.web.page.admin.roles.PageRole;
-import com.evolveum.midpoint.web.page.admin.roles.PageRoles;
-import com.evolveum.midpoint.web.page.admin.server.PageTaskAdd;
-import com.evolveum.midpoint.web.page.admin.server.PageTasks;
-import com.evolveum.midpoint.web.page.admin.users.PageOrgTree;
-import com.evolveum.midpoint.web.page.admin.users.PageOrgUnit;
-import com.evolveum.midpoint.web.page.admin.users.PageUser;
-import com.evolveum.midpoint.web.page.admin.users.PageUsers;
-import com.evolveum.midpoint.web.page.admin.workflow.*;
-import com.evolveum.midpoint.web.util.WebMiscUtil;
-=======
->>>>>>> 44484132
 import org.apache.wicket.request.mapper.parameter.PageParameters;
 
 /**
@@ -53,228 +30,5 @@
 
     public PageAdmin(PageParameters parameters) {
         super(parameters);
-<<<<<<< HEAD
-
-        TopMenuBar menuBar = getTopMenuBar();
-        menuBar.addOrReplace(new UserMenuPanel(TopMenuBar.ID_RIGHT_PANEL));
-    }
-
-    @Override
-    protected List<MenuBarItem> createMenuItems() {
-        //todo enable, disabled descriptor loader until finished [lazyman]
-//        return DescriptorLoader.getMenuBarItems();
-
-        List<MenuBarItem> items = new ArrayList<MenuBarItem>();
-
-        // todo fix with visible behaviour [lazyman]
-        if (WebMiscUtil.isAuthorized(AuthorizationConstants.AUTZ_UI_DASHBOARD_URL,
-                AuthorizationConstants.AUTZ_UI_HOME_ALL_URL, AuthorizationConstants.AUTZ_GUI_ALL_URL, AuthorizationConstants.AUTZ_GUI_ALL_DEPRECATED_URL)) {
-            items.add(createHomeItems());
-        }
-
-        if (WebMiscUtil.isAuthorized(AuthorizationConstants.AUTZ_UI_USERS_URL,
-                AuthorizationConstants.AUTZ_UI_USERS_ALL_URL, AuthorizationConstants.AUTZ_GUI_ALL_URL, AuthorizationConstants.AUTZ_GUI_ALL_DEPRECATED_URL)) {
-            items.add(createUsersItems());
-        }
-
-        if (WebMiscUtil.isAuthorized(AuthorizationConstants.AUTZ_UI_ROLES_URL,
-                AuthorizationConstants.AUTZ_UI_ROLES_ALL_URL, AuthorizationConstants.AUTZ_GUI_ALL_URL, AuthorizationConstants.AUTZ_GUI_ALL_DEPRECATED_URL)) {
-            items.add(createRolesItems());
-        }
-
-        if (WebMiscUtil.isAuthorized(AuthorizationConstants.AUTZ_UI_RESOURCES_URL,
-                AuthorizationConstants.AUTZ_UI_RESOURCES_ALL_URL, AuthorizationConstants.AUTZ_GUI_ALL_URL, AuthorizationConstants.AUTZ_GUI_ALL_DEPRECATED_URL)) {
-            items.add(createResourcesItems());
-        }
-
-        if (WebMiscUtil.isAuthorized(AuthorizationConstants.AUTZ_UI_WORK_ITEMS_URL,
-                AuthorizationConstants.AUTZ_UI_WORK_ITEMS_ALL_URL, AuthorizationConstants.AUTZ_GUI_ALL_URL, AuthorizationConstants.AUTZ_GUI_ALL_DEPRECATED_URL)) {
-            if (getWorkflowManager().isEnabled()) {
-                items.add(createWorkItemsItems());
-            }
-        }
-
-        if (WebMiscUtil.isAuthorized(AuthorizationConstants.AUTZ_UI_CERTIFICATION_URL,
-                AuthorizationConstants.AUTZ_GUI_ALL_URL, AuthorizationConstants.AUTZ_GUI_ALL_DEPRECATED_URL)
-                && SystemConfigurationHolder.isExperimentalCodeEnabled()) {
-            items.add(createCertificationItems());
-        }
-
-        if (WebMiscUtil.isAuthorized(AuthorizationConstants.AUTZ_UI_TASKS_URL,
-                AuthorizationConstants.AUTZ_UI_TASKS_ALL_URL, AuthorizationConstants.AUTZ_GUI_ALL_URL, AuthorizationConstants.AUTZ_GUI_ALL_DEPRECATED_URL)) {
-            items.add(createServerTasksItems());
-        }
-
-        if (WebMiscUtil.isAuthorized(AuthorizationConstants.AUTZ_UI_REPORTS_URL,
-                AuthorizationConstants.AUTZ_GUI_ALL_DEPRECATED_URL)) {
-            items.add(createReportsItems());
-        }
-
-        if (WebMiscUtil.isAuthorized(AuthorizationConstants.AUTZ_UI_CONFIGURATION_URL,
-                AuthorizationConstants.AUTZ_UI_CONFIGURATION_ALL_URL, AuthorizationConstants.AUTZ_GUI_ALL_URL, AuthorizationConstants.AUTZ_GUI_ALL_DEPRECATED_URL)) {
-            items.add(createConfigurationItems());
-        }
-
-        return items;
-    }
-
-    private MenuBarItem createWorkItemsItems() {
-        MenuBarItem workItems = new MenuBarItem(createStringResource("PageAdmin.menu.top.workItems"), null);
-        workItems.addMenuItem(new MenuItem(createStringResource("PageAdmin.menu.top.workItems.list"),
-                PageWorkItems.class));
-        workItems.addMenuItem(new MenuItem(createStringResource("PageAdmin.menu.top.workItems.listClaimable"),
-                PageWorkItemsClaimable.class));
-
-        MenuItem processAll = new MenuItem(createStringResource("PageAdmin.menu.top.workItems.listProcessInstancesAll"),
-                PageProcessInstancesAll.class);
-        MenuItem processBy = new MenuItem(createStringResource("PageAdmin.menu.top.workItems.listProcessInstancesRequestedBy"),
-                PageProcessInstancesRequestedBy.class);
-        MenuItem processFor = new MenuItem(createStringResource("PageAdmin.menu.top.workItems.listProcessInstancesRequestedFor"),
-                PageProcessInstancesRequestedFor.class);
-        MenuItem divider = new MenuItem(null);
-        divider.setDependsOn(Arrays.asList(new MenuItem[]{processAll, processBy, processFor}));
-
-        workItems.addMenuItem(divider);
-        workItems.addMenuItem(processAll);
-        workItems.addMenuItem(processBy);
-        workItems.addMenuItem(processFor);
-
-        return workItems;
-    }
-
-    private MenuBarItem createServerTasksItems() {
-        MenuBarItem serverTasks = new MenuBarItem(createStringResource("PageAdmin.menu.top.serverTasks"), null);
-        serverTasks.addMenuItem(new MenuItem(createStringResource("PageAdmin.menu.top.serverTasks.list"), PageTasks.class));
-        serverTasks.addMenuItem(new MenuItem(createStringResource("PageAdmin.menu.top.serverTasks.new"), PageTaskAdd.class));
-
-        return serverTasks;
-    }
-
-    private MenuBarItem createResourcesItems() {
-        MenuBarItem resources = new MenuBarItem(createStringResource("PageAdmin.menu.top.resources"), null);
-        resources.addMenuItem(new MenuItem(createStringResource("PageAdmin.menu.top.resources.list"), PageResources.class));
-        resources.addMenuItem(new MenuItem(createStringResource("PageAdmin.menu.top.resources.new"), PageResourceWizard.class));
-        resources.addMenuItem(new MenuItem(createStringResource("PageAdmin.menu.top.resources.import"), PageImportObject.class));
-
-        return resources;
-    }
-
-    private MenuBarItem createReportsItems() {
-        MenuBarItem reports = new MenuBarItem(createStringResource("PageAdmin.menu.top.reports"), null);
-        reports.addMenuItem(new MenuItem(createStringResource("PageAdmin.menu.top.reports.list"), PageReports.class));
-        reports.addMenuItem(new MenuItem(createStringResource("PageAdmin.menu.top.reports.created"), PageCreatedReports.class));
-        reports.addMenuItem(new MenuItem(createStringResource("PageAdmin.menu.top.reports.new"), PageNewReport.class));
-
-        return reports;
-    }
-
-    private MenuBarItem createCertificationItems() {
-        MenuBarItem certification = new MenuBarItem(createStringResource("PageAdmin.menu.top.certification"), null);
-        certification.addMenuItem(new MenuItem(createStringResource("PageAdmin.menu.top.certification.definitions"), PageCertDefinitions.class));
-        certification.addMenuItem(new MenuItem(createStringResource("PageAdmin.menu.top.certification.newDefinition"), PageImportObject.class));
-
-
-        MenuItem campaigns = new MenuItem(createStringResource("PageAdmin.menu.top.certification.campaigns"), PageCertCampaigns.class);
-        MenuItem divider = new MenuItem(null);
-        divider.addDependsOn(campaigns);
-
-        certification.addMenuItem(divider);
-        certification.addMenuItem(campaigns);
-
-        MenuItem decisions = new MenuItem(createStringResource("PageAdmin.menu.top.certification.decisions"), PageCertDecisions.class);
-        divider = new MenuItem(null);
-        divider.addDependsOn(decisions);
-
-        certification.addMenuItem(divider);
-        certification.addMenuItem(decisions);
-
-        return certification;
-    }
-
-    private MenuBarItem createConfigurationItems() {
-        MenuBarItem configuration = new MenuBarItem(createStringResource("PageAdmin.menu.top.configuration"), null);
-        configuration.addMenuItem(new MenuItem(createStringResource("PageAdmin.menu.top.configuration.bulkActions"), PageBulkAction.class));
-        configuration.addMenuItem(new MenuItem(createStringResource("PageAdmin.menu.top.configuration.importObject"), PageImportObject.class));
-        configuration.addMenuItem(new MenuItem(createStringResource("PageAdmin.menu.top.configuration.repositoryObjects"), PageDebugList.class));
-
-        PageParameters params = new PageParameters();
-        params.add(PageSystemConfiguration.SELECTED_TAB_INDEX, PageSystemConfiguration.CONFIGURATION_TAB_BASIC);
-        MenuItem basic = new MenuItem(createStringResource("PageAdmin.menu.top.configuration.basic"), PageSystemConfiguration.class, params);
-
-        params = new PageParameters();
-        params.add(PageSystemConfiguration.SELECTED_TAB_INDEX, PageSystemConfiguration.CONFIGURATION_TAB_LOGGING);
-        MenuItem logging = new MenuItem(createStringResource("PageAdmin.menu.top.configuration.logging"), PageSystemConfiguration.class, params);
-
-        MenuItem header = new MenuItem(createStringResource("PageAdmin.menu.top.configuration.configuration"), true, null, null);
-        header.setDependsOn(Arrays.asList(new MenuItem[]{basic, logging}));
-        MenuItem divider = new MenuItem(null);
-        divider.setDependsOn(Arrays.asList(new MenuItem[]{basic, logging}));
-
-        configuration.addMenuItem(divider);
-        configuration.addMenuItem(header);
-        configuration.addMenuItem(basic);
-        configuration.addMenuItem(logging);
-
-        MenuItem details = new MenuItem(createStringResource("PageAdmin.menu.top.configuration.shadowsDetails"), PageAccounts.class);
-        MenuItem internals = new MenuItem(createStringResource("PageAdmin.menu.top.configuration.internals"), PageInternals.class);
-
-        header = new MenuItem(createStringResource("PageAdmin.menu.top.configuration.development"), true, null, null);
-        header.setDependsOn(Arrays.asList(new MenuItem[]{details, internals}));
-        divider = new MenuItem(null);
-        divider.setDependsOn(Arrays.asList(new MenuItem[]{details, internals}));
-
-//        configuration.addMenuItem(new MenuItem(createStringResource("PageAdmin.menu.top.configuration.security"), PageDashboard.class));
-        configuration.addMenuItem(divider);
-        configuration.addMenuItem(header);
-        configuration.addMenuItem(details);
-        configuration.addMenuItem(internals);
-//        configuration.addMenuItem(new MenuItem(createStringResource("PageAdmin.menu.top.configuration.expressionEvaluator"), PageDashboard.class));
-
-        MenuItem about = new MenuItem(createStringResource("PageAdmin.menu.top.configuration.about"), PageAbout.class);
-        divider = new MenuItem(null);
-        divider.addDependsOn(about);
-
-        configuration.addMenuItem(divider);
-        configuration.addMenuItem(about);
-
-        return configuration;
-    }
-
-    private MenuBarItem createHomeItems() {
-        MenuBarItem home = new MenuBarItem(createStringResource("PageAdmin.menu.top.home"), PageDashboard.class);
-
-        return home;
-    }
-
-    private MenuBarItem createUsersItems() {
-        MenuBarItem users = new MenuBarItem(createStringResource("PageAdmin.menu.top.users"), null);
-        users.addMenuItem(new MenuItem(createStringResource("PageAdmin.menu.top.users.list"), PageUsers.class));
-        users.addMenuItem(new MenuItem(createStringResource("PageAdmin.menu.top.users.new"), PageUser.class));
-
-        MenuItem orgTree = new MenuItem(createStringResource("PageAdmin.menu.top.users.org.tree"), PageOrgTree.class);
-        MenuItem orgNew = new MenuItem(createStringResource("PageAdmin.menu.top.users.org.new"), PageOrgUnit.class);
-        List<MenuItem> orgs = Arrays.asList(new MenuItem[]{orgTree, orgNew});
-
-        MenuItem divider = new MenuItem(null);
-        divider.setDependsOn(orgs);
-        MenuItem org = new MenuItem(createStringResource("PageAdmin.menu.top.users.org"), true, null, null);
-        org.setDependsOn(orgs);
-
-        users.addMenuItem(divider);
-        users.addMenuItem(org);
-        users.addMenuItem(orgTree);
-        users.addMenuItem(orgNew);
-
-        return users;
-    }
-
-    private MenuBarItem createRolesItems() {
-        MenuBarItem roles = new MenuBarItem(createStringResource("PageAdmin.menu.top.roles"), null);
-        roles.addMenuItem(new MenuItem(createStringResource("PageAdmin.menu.top.roles.list"), PageRoles.class));
-        roles.addMenuItem(new MenuItem(createStringResource("PageAdmin.menu.top.roles.new"), PageRole.class));
-
-        return roles;
-=======
->>>>>>> 44484132
     }
 }
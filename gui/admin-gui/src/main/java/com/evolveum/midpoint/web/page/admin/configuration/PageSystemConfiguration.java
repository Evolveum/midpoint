/*
 * Copyright (c) 2010-2013 Evolveum
 *
 * Licensed under the Apache License, Version 2.0 (the "License");
 * you may not use this file except in compliance with the License.
 * You may obtain a copy of the License at
 *
 *     http://www.apache.org/licenses/LICENSE-2.0
 *
 * Unless required by applicable law or agreed to in writing, software
 * distributed under the License is distributed on an "AS IS" BASIS,
 * WITHOUT WARRANTIES OR CONDITIONS OF ANY KIND, either express or implied.
 * See the License for the specific language governing permissions and
 * limitations under the License.
 */

package com.evolveum.midpoint.web.page.admin.configuration;

import com.evolveum.midpoint.prism.PrismObject;
import com.evolveum.midpoint.prism.delta.DiffUtil;
import com.evolveum.midpoint.prism.delta.ObjectDelta;
import com.evolveum.midpoint.schema.GetOperationOptions;
import com.evolveum.midpoint.schema.SelectorOptions;
import com.evolveum.midpoint.schema.result.OperationResult;
import com.evolveum.midpoint.schema.util.SystemConfigurationTypeUtil;
import com.evolveum.midpoint.security.api.AuthorizationConstants;
import com.evolveum.midpoint.task.api.Task;
import com.evolveum.midpoint.util.logging.LoggingUtils;
import com.evolveum.midpoint.util.logging.Trace;
import com.evolveum.midpoint.util.logging.TraceManager;
import com.evolveum.midpoint.web.application.AuthorizationAction;
import com.evolveum.midpoint.web.application.PageDescriptor;
import com.evolveum.midpoint.web.component.AjaxButton;
import com.evolveum.midpoint.web.component.AjaxSubmitButton;
import com.evolveum.midpoint.web.component.TabbedPanel;
import com.evolveum.midpoint.web.component.util.LoadableModel;
import com.evolveum.midpoint.web.page.admin.configuration.component.LoggingConfigPanel;
import com.evolveum.midpoint.web.page.admin.configuration.component.ProfilingConfigPanel;
import com.evolveum.midpoint.web.page.admin.configuration.component.SystemConfigPanel;
import com.evolveum.midpoint.web.page.admin.configuration.dto.*;
import com.evolveum.midpoint.web.page.error.PageError;
import com.evolveum.midpoint.web.util.WebMiscUtil;
import com.evolveum.midpoint.xml.ns._public.common.common_3.*;

import com.evolveum.prism.xml.ns._public.types_3.ItemPathType;
import com.evolveum.prism.xml.ns._public.types_3.ProtectedStringType;
import org.apache.commons.lang.StringUtils;
import org.apache.wicket.ajax.AjaxRequestTarget;
import org.apache.wicket.extensions.markup.html.tabs.AbstractTab;
import org.apache.wicket.extensions.markup.html.tabs.ITab;
import org.apache.wicket.markup.html.WebMarkupContainer;
import org.apache.wicket.markup.html.form.Form;
import org.apache.wicket.request.mapper.parameter.PageParameters;
import org.apache.wicket.util.string.StringValue;

import javax.xml.datatype.DatatypeFactory;
import javax.xml.datatype.Duration;

import java.util.ArrayList;
import java.util.Collection;
import java.util.List;

/**
 * @author lazyman
 */
@PageDescriptor(url = {"/admin/config", "/admin/config/system"}, action = {
        @AuthorizationAction(actionUri = PageAdminConfiguration.AUTH_CONFIGURATION_ALL,
                label = PageAdminConfiguration.AUTH_CONFIGURATION_ALL_LABEL,
                description = PageAdminConfiguration.AUTH_CONFIGURATION_ALL_DESCRIPTION),
        @AuthorizationAction(actionUri = AuthorizationConstants.AUTZ_UI_CONFIGURATION_SYSTEM_CONFIG_URL,
                label = "PageSystemConfiguration.auth.configSystemConfiguration.label",
                description = "PageSystemConfiguration.auth.configSystemConfiguration.description")})
public class PageSystemConfiguration extends PageAdminConfiguration {

    public static final String SELECTED_TAB_INDEX = "tab";

    public static final int CONFIGURATION_TAB_BASIC = 0;
    public static final int CONFIGURATION_TAB_LOGGING = 1;
    public static final int CONFIGURATION_TAB_PROFILING = 2;

    private static final Trace LOGGER = TraceManager.getTrace(PageSystemConfiguration.class);

    private static final String DOT_CLASS = PageSystemConfiguration.class.getName() + ".";
    private static final String TASK_GET_SYSTEM_CONFIG = DOT_CLASS + "getSystemConfiguration";
    private static final String TASK_UPDATE_SYSTEM_CONFIG = DOT_CLASS + "updateSystemConfiguration";

    private static final String ID_MAIN_FORM = "mainForm";
    private static final String ID_TAB_PANEL = "tabPanel";
    private static final String ID_CANCEL = "cancel";
    private static final String ID_SAVE = "save";

    public static final String ROOT_APPENDER_INHERITANCE_CHOICE = "(Inherit root)";

    private LoggingConfigPanel loggingConfigPanel;
    private ProfilingConfigPanel profilingConfigPanel;
    private SystemConfigPanel systemConfigPanel;

    private LoadableModel<SystemConfigurationDto> model;

    private boolean initialized;

    public PageSystemConfiguration() {
        this(null);
    }

    public PageSystemConfiguration(PageParameters parameters) {
        super(parameters);

        model = new LoadableModel<SystemConfigurationDto>(false) {

            @Override
            protected SystemConfigurationDto load() {
                return loadSystemConfiguration();
            }
        };

        initLayout();
    }

    private SystemConfigurationDto loadSystemConfiguration() {
        Task task = createSimpleTask(TASK_GET_SYSTEM_CONFIG);
        OperationResult result = new OperationResult(TASK_GET_SYSTEM_CONFIG);

        Collection<SelectorOptions<GetOperationOptions>> options =
                SelectorOptions.createCollection(GetOperationOptions.createResolve(),
                        SystemConfigurationType.F_DEFAULT_USER_TEMPLATE ,SystemConfigurationType.F_GLOBAL_PASSWORD_POLICY);

        SystemConfigurationDto dto = null;
        try{
            PrismObject<SystemConfigurationType> systemConfig = getModelService().getObject(SystemConfigurationType.class,
                    SystemObjectsType.SYSTEM_CONFIGURATION.value(), options, task, result);

            dto = new SystemConfigurationDto(systemConfig);
            result.recordSuccess();
        } catch(Exception ex){
            LoggingUtils.logException(LOGGER, "Couldn't load system configuration", ex);
            result.recordFatalError("Couldn't load system configuration.", ex);
        }

        //what do you do with null? many components depends on this not to be null :)
        if(!WebMiscUtil.isSuccessOrHandledError(result) || dto == null) {
            showResultInSession(result);
            throw getRestartResponseException(PageError.class);
        }

        return dto;
    }

    private void initLayout() {
        Form mainForm = new Form(ID_MAIN_FORM);
        add(mainForm);

        List<ITab> tabs = new ArrayList<>();
        tabs.add(new AbstractTab(createStringResource("pageSystemConfiguration.system.title")) {

            @Override
            public WebMarkupContainer getPanel(String panelId) {
                systemConfigPanel = new SystemConfigPanel(panelId, model);
                return  systemConfigPanel;
            }
        });
        tabs.add(new AbstractTab(createStringResource("pageSystemConfiguration.logging.title")) {

            @Override
            public WebMarkupContainer getPanel(String panelId) {
                loggingConfigPanel = new LoggingConfigPanel(panelId);
                return loggingConfigPanel;
            }
        });
        
        tabs.add(new AbstractTab(createStringResource("pageSystemConfiguration.profiling.title")) {

            @Override
            public WebMarkupContainer getPanel(String panelId) {
            	profilingConfigPanel = new ProfilingConfigPanel(panelId);
                return profilingConfigPanel;
            }
        });

        TabbedPanel tabPanel = new TabbedPanel(ID_TAB_PANEL, tabs);
        tabPanel.setOutputMarkupId(true);
        mainForm.add(tabPanel);

        initButtons(mainForm);
    }

    @Override
    protected void onBeforeRender() {
        super.onBeforeRender();

        if (!initialized) {
            PageParameters params = getPageParameters();
            StringValue val = params.get(SELECTED_TAB_INDEX);
            String value = null;
            if (val != null && !val.isNull()) {
                value = val.toString();
            }

            int index = StringUtils.isNumeric(value) ? Integer.parseInt(value) : CONFIGURATION_TAB_BASIC;
            getTabPanel().setSelectedTab(index);

            initialized = true;
        }
    }

    private void initButtons(Form mainForm) {
        AjaxSubmitButton save = new AjaxSubmitButton(ID_SAVE, createStringResource("PageBase.button.save")) {

            @Override
            protected void onSubmit(AjaxRequestTarget target, Form<?> form) {
                savePerformed(target);
            }

            @Override
            protected void onError(AjaxRequestTarget target, Form<?> form) {
                target.add(getFeedbackPanel());
            }
        };
        mainForm.add(save);

        AjaxButton cancel = new AjaxButton(ID_CANCEL, createStringResource("PageBase.button.cancel")) {

            @Override
            public void onClick(AjaxRequestTarget target) {
                cancelPerformed(target);
            }
        };
        mainForm.add(cancel);
    }

    private LoggingConfigurationType createLoggingConfiguration(LoggingDto dto) {
        LoggingConfigurationType configuration = new LoggingConfigurationType();
        AuditingConfigurationType audit = new AuditingConfigurationType();
        audit.setEnabled(dto.isAuditLog());
        audit.setDetails(dto.isAuditDetails());
        if (StringUtils.isNotEmpty(dto.getAuditAppender())) {
            audit.getAppender().add(dto.getAuditAppender());
        }
        configuration.setAuditing(audit);
        configuration.setRootLoggerAppender(dto.getRootAppender());
        configuration.setRootLoggerLevel(dto.getRootLevel());

        for (AppenderConfiguration item : dto.getAppenders()) {
            configuration.getAppender().add(item.getConfig());
        }

        for (LoggerConfiguration item : dto.getLoggers()) {
            if (LoggingDto.LOGGER_PROFILING.equals(item.getName())) {
                continue;
            }

            for(ClassLoggerConfigurationType logger : configuration.getClassLogger()){
                if(logger.getPackage().equals(item.getName())){
                    error("Logger with name '" + item.getName() + "' is already defined.");
                    return null;
                }
            }

            if (item instanceof StandardLogger){
                configuration.getClassLogger().add(((StandardLogger)item).toXmlType());
            } else if (item instanceof ComponentLogger){
                configuration.getClassLogger().add(((ComponentLogger) item).toXmlType());
            } else {
                configuration.getClassLogger().add(((ClassLogger) item).toXmlType());
            }

        }

        for (FilterConfiguration item : dto.getFilters()) {
            if (LoggingDto.LOGGER_PROFILING.equals(item.getName())) {
                continue;
            }

            for(SubSystemLoggerConfigurationType  filter : configuration.getSubSystemLogger()){
                if(filter.getComponent().name().equals(item.getName())){
                    error("Filter with name '" + item.getName() + "' is already defined.");
                    return null;
                }
            }

            configuration.getSubSystemLogger().add(item.toXmlType());
        }

//        if (dto.getProfilingLevel() != null) {
//            ClassLoggerConfigurationType type = createCustomClassLogger(LoggingDto.LOGGER_PROFILING,
//                    ProfilingLevel.toLoggerLevelType(dto.getProfilingLevel()), dto.getProfilingAppender());
//            configuration.getClassLogger().add(type);
//        }

        return configuration;
    }

    private TabbedPanel getTabPanel() {
        return (TabbedPanel) get(createComponentPath(ID_MAIN_FORM, ID_TAB_PANEL));
    }

    private ClassLoggerConfigurationType createCustomClassLogger(String name, LoggingLevelType level, String appender) {
        ClassLoggerConfigurationType type = new ClassLoggerConfigurationType();
        type.setPackage(name);
        type.setLevel(level);
        if (StringUtils.isNotEmpty(appender) || !(ROOT_APPENDER_INHERITANCE_CHOICE.equals(appender))) {
            type.getAppender().add(appender);
        }

        return type;
    }

    private ProfilingConfigurationType createProfilingConfiguration(LoggingDto dto){
        ProfilingConfigurationType config = new ProfilingConfigurationType();

        if(dto.isPerformanceStatistics() || dto.isRequestFilter() || dto.isSubsystemModel() || dto.isSubsystemRepository() || dto.isSubsystemProvisioning()
                || dto.isSubsystemResourceObjectChangeListener() || dto.isSubsystemUcf() || dto.isSubsystemTaskManager() || dto.isSubsystemWorkflow()) {
            config.setEnabled(true);
        } else {
            config.setEnabled(false);
        }

        LOGGER.info("Profiling enabled: " + config.isEnabled());

        config.setDumpInterval(dto.getDumpInterval());
        config.setPerformanceStatistics(dto.isPerformanceStatistics());
        config.setRequestFilter(dto.isRequestFilter());
        config.setModel(dto.isSubsystemModel());
        config.setProvisioning(dto.isSubsystemProvisioning());
        config.setRepository(dto.isSubsystemRepository());
        config.setUcf(dto.isSubsystemUcf());
        config.setResourceObjectChangeListener(dto.isSubsystemResourceObjectChangeListener());
        config.setTaskManager(dto.isSubsystemTaskManager());
        config.setWorkflow(dto.isSubsystemWorkflow());

       
        return config;
    }

    private void savePerformed(AjaxRequestTarget target) {
        OperationResult result = new OperationResult(TASK_UPDATE_SYSTEM_CONFIG);
        String oid = SystemObjectsType.SYSTEM_CONFIGURATION.value();

        try{
            SystemConfigurationDto dto = model.getObject();

            String globalPasswordPolicyOid = dto.getPassPolicyDto().getOid();
            ObjectReferenceType globalPassPolicyRef = new ObjectReferenceType();
            globalPassPolicyRef.setOid(globalPasswordPolicyOid);

            String globalObjectTemplateOid = dto.getObjectTemplateDto().getOid();
            ObjectReferenceType globalObjectTemplateRef = new ObjectReferenceType();
            globalObjectTemplateRef.setOid(globalObjectTemplateOid);

            AssignmentPolicyEnforcementType globalAEP = AEPlevel.toAEPValueType(dto.getAepLevel());
            ProjectionPolicyType projectionPolicy = new ProjectionPolicyType();
            projectionPolicy.setAssignmentPolicyEnforcement(globalAEP);

            Duration auditCleanupDuration = DatatypeFactory.newInstance().newDuration(dto.getAuditCleanupValue());
            Duration cleanupTaskDuration = DatatypeFactory.newInstance().newDuration(dto.getTaskCleanupValue());
            CleanupPolicyType auditCleanup = new CleanupPolicyType();
            CleanupPolicyType taskCleanup = new CleanupPolicyType();
            auditCleanup.setMaxAge(auditCleanupDuration);
            taskCleanup.setMaxAge(cleanupTaskDuration);
            CleanupPoliciesType cleanupPolicies = new CleanupPoliciesType();
            cleanupPolicies.setAuditRecords(auditCleanup);
            cleanupPolicies.setClosedTasks(taskCleanup);

            Task task = createSimpleTask(TASK_UPDATE_SYSTEM_CONFIG);
            PrismObject<SystemConfigurationType> newObject = getModelService().getObject(SystemConfigurationType.class,
                    oid, null, task, result);
            SystemConfigurationType s = newObject.asObjectable();

            s = saveLogging(target, s);
            s = saveNotificationConfiguration(s);
            s = saveProfiling(target, s);
            saveObjectPolicies(s);

            if(LOGGER.isTraceEnabled())
                LOGGER.trace("Saving logging configuration.");

            if(StringUtils.isEmpty(globalPasswordPolicyOid)){
                s.setGlobalPasswordPolicyRef(null);
            }else{
                s.setGlobalPasswordPolicyRef(globalPassPolicyRef);
            }

            if(StringUtils.isEmpty(globalObjectTemplateOid)){
                s.setDefaultUserTemplateRef(null);
            }else{
                s.setDefaultUserTemplateRef(globalObjectTemplateRef);
            }

            s.setGlobalAccountSynchronizationSettings(projectionPolicy);
            s.setCleanupPolicy(cleanupPolicies);
            SystemConfigurationTypeUtil.setEnableExperimentalCode(s, dto.getEnableExperimentalCode());

            PrismObject<SystemConfigurationType> oldObject = getModelService().getObject(SystemConfigurationType.class,
                    oid, null, task, result);

            newObject = s.asPrismObject();

            ObjectDelta<SystemConfigurationType> delta = DiffUtil.diff(oldObject, newObject);
            if (LOGGER.isTraceEnabled()) {
                LOGGER.trace("System configuration delta:\n{}", delta.debugDump());
            }
            if (delta != null && !delta.isEmpty()){
                getModelService().executeChanges(WebMiscUtil.createDeltaCollection(delta), null, task, result);
            }

            result.computeStatusIfUnknown();
        } catch (Exception e){
            result.recomputeStatus();
            result.recordFatalError("Couldn't save system configuration.", e);
            LoggingUtils.logException(LOGGER,"Couldn't save system configuration.", e);
        }

        showResultInSession(result);
        target.add(getFeedbackPanel());
        resetPerformed(target);
    }

    private void saveObjectPolicies(SystemConfigurationType systemConfig){
        if(systemConfigPanel == null){
            return;
        }

        List<ObjectPolicyConfigurationTypeDto> configList = systemConfigPanel.getModel().getObject().getObjectPolicyList();
        List<ObjectPolicyConfigurationType> confList = new ArrayList<>();

        ObjectPolicyConfigurationType newObjectPolicyConfig;
        for(ObjectPolicyConfigurationTypeDto o: configList){
            newObjectPolicyConfig = new ObjectPolicyConfigurationType();
            newObjectPolicyConfig.setType(o.getType());
            newObjectPolicyConfig.setObjectTemplateRef(o.getTemplateRef());

            List<PropertyConstraintType> constraintList = new ArrayList<>();
            PropertyConstraintType property;

            if(o.getConstraints() != null){
                for(PropertyConstraintTypeDto c: o.getConstraints()){
                    if(StringUtils.isNotEmpty(c.getPropertyPath())){
                        property = new PropertyConstraintType();
                        property.setOidBound(c.isOidBound());
                        property.setPath(new ItemPathType(c.getPropertyPath()));

                        constraintList.add(property);
                    }
                }
            }

            newObjectPolicyConfig.getPropertyConstraint().addAll(constraintList);

            confList.add(newObjectPolicyConfig);
        }

        systemConfig.getDefaultObjectPolicyConfiguration().clear();
        systemConfig.getDefaultObjectPolicyConfiguration().addAll(confList);
    }

    private SystemConfigurationType saveNotificationConfiguration(SystemConfigurationType config){
        NotificationConfigurationDto dto;
        NotificationConfigurationType notificationConfig;
        MailConfigurationType mailConfig;

        if(systemConfigPanel != null && systemConfigPanel.getModel().getObject().getNotificationConfig() != null){
            dto = systemConfigPanel.getModel().getObject().getNotificationConfig();

            if(config.getNotificationConfiguration() != null){
                notificationConfig = config.getNotificationConfiguration();
            } else {
                notificationConfig = new NotificationConfigurationType();
            }

            if(notificationConfig.getMail() != null){
                mailConfig = notificationConfig.getMail();
            } else {
                mailConfig = new MailConfigurationType();
            }

            mailConfig.setDebug(dto.isDebug());
            mailConfig.setDefaultFrom(dto.getDefaultFrom());
            mailConfig.setRedirectToFile(dto.getRedirectToFile());

            mailConfig.getServer().clear();
            for(MailServerConfigurationTypeDto serverDto: dto.getServers()){
                MailServerConfigurationType newConfig = new MailServerConfigurationType();
                newConfig.setHost(serverDto.getHost());
                newConfig.setPort(serverDto.getPort());
                newConfig.setUsername(serverDto.getUsername());
                newConfig.setTransportSecurity(serverDto.getMailTransportSecurityType());

                if(serverDto.getPassword() != null && StringUtils.isNotEmpty(serverDto.getPassword())){
                    ProtectedStringType pass = new ProtectedStringType();
                    pass.setClearValue(serverDto.getPassword());
                    newConfig.setPassword(pass);
                } else {
                    newConfig.setPassword(serverDto.getOldConfig().getPassword());
                }

                mailConfig.getServer().add(newConfig);
            }

            notificationConfig.setMail(mailConfig);
            config.setNotificationConfiguration(notificationConfig);
        }

        return config;
    }

    private SystemConfigurationType saveLogging(AjaxRequestTarget target, SystemConfigurationType config){
        LoggingDto loggingDto = null;
        LoggingConfigurationType loggingConfig = null;
        ProfilingConfigurationType profilingConfig = null;

        if(loggingConfigPanel != null){
            loggingDto = loggingConfigPanel.getModel().getObject();
            loggingConfig = createLoggingConfiguration(loggingDto);

            if(loggingConfig == null){
                target.add(getFeedbackPanel());
                target.add(get(ID_MAIN_FORM));
                return config;
            }

//            profilingConfig = createProfilingConfiguration(loggingDto);
//            if(profilingConfig == null){
//                target.add(getFeedbackPanel());
//                target.add(get(ID_MAIN_FORM));
//                return config;
//            }
        }

        if(loggingConfigPanel != null){
            config.setLogging(loggingConfig);
//            config.setProfilingConfiguration(profilingConfig);
        }

        if(loggingConfigPanel != null){
            for (LoggerConfiguration logger : loggingDto.getLoggers()) {
                logger.setEditing(false);
            }
            for (FilterConfiguration filter : loggingDto.getFilters()) {
                filter.setEditing(false);
            }
            for (AppenderConfiguration appender : loggingDto.getAppenders()) {
                appender.setEditing(false);
            }
        }

        return config;
    }
    
    private SystemConfigurationType saveProfiling(AjaxRequestTarget target, SystemConfigurationType config){
        LoggingDto loggingDto = null;
//        LoggingConfigurationType loggingConfig = null;
        ProfilingConfigurationType profilingConfig = null;

        if (profilingConfigPanel != null) {
            loggingDto = profilingConfigPanel.getModel().getObject();
            profilingConfig = createProfilingConfiguration(loggingDto);
            if (profilingConfig == null) {
                target.add(getFeedbackPanel());
                target.add(get(ID_MAIN_FORM));
                return config;
            }
            config.setProfilingConfiguration(profilingConfig);
        }
<<<<<<< HEAD
        
        
        if (loggingDto != null && loggingDto.getProfilingLevel() != null) {
=======

        if (loggingDto.getProfilingLevel() != null) {
>>>>>>> a9cd7c23
            ClassLoggerConfigurationType type = createCustomClassLogger(LoggingDto.LOGGER_PROFILING,
                    ProfilingLevel.toLoggerLevelType(loggingDto.getProfilingLevel()), loggingDto.getProfilingAppender());
            LoggingConfigurationType loggingConfig = config.getLogging();
            if (loggingConfig == null){
            	loggingConfig = new LoggingConfigurationType();
            }
            loggingConfig.getClassLogger().add(type);
        }
        

//        if(loggingConfigPanel != null){
//            for (LoggerConfiguration logger : loggingDto.getLoggers()) {
//                logger.setEditing(false);
//            }
//            for (FilterConfiguration filter : loggingDto.getFilters()) {
//                filter.setEditing(false);
//            }
//            for (AppenderConfiguration appender : loggingDto.getAppenders()) {
//                appender.setEditing(false);
//            }
//        }

        return config;
    }

    private void resetPerformed(AjaxRequestTarget target) {
        int index = getTabPanel().getSelectedTab();

        PageParameters params = new PageParameters();
        params.add(SELECTED_TAB_INDEX, index);
        PageSystemConfiguration page = new PageSystemConfiguration(params);
        setResponsePage(page);
    }

    private void cancelPerformed(AjaxRequestTarget target) {
        resetPerformed(target);
    }
}<|MERGE_RESOLUTION|>--- conflicted
+++ resolved
@@ -561,14 +561,8 @@
             }
             config.setProfilingConfiguration(profilingConfig);
         }
-<<<<<<< HEAD
-        
-        
+
         if (loggingDto != null && loggingDto.getProfilingLevel() != null) {
-=======
-
-        if (loggingDto.getProfilingLevel() != null) {
->>>>>>> a9cd7c23
             ClassLoggerConfigurationType type = createCustomClassLogger(LoggingDto.LOGGER_PROFILING,
                     ProfilingLevel.toLoggerLevelType(loggingDto.getProfilingLevel()), loggingDto.getProfilingAppender());
             LoggingConfigurationType loggingConfig = config.getLogging();

--- conflicted
+++ resolved
@@ -8,14 +8,6 @@
 <!DOCTYPE html>
 <html xmlns:wicket="http://wicket.apache.org">
 <wicket:panel>
-<<<<<<< HEAD
-    <div class="d-flex flex-column">
-        <div class="text-bold" wicket:id="title"></div>
-        <p wicket:id="description" class="m-0"></p>
-    </div>
-    <div class="ml-auto">
-        <input type="checkbox" wicket:id="check" data-bootstrap-switch />
-=======
     <div class="d-flex flex-row gap-3">
         <div class="d-flex flex-column">
             <label wicket:id="label"></label>
@@ -24,7 +16,6 @@
         <div class="ml-auto">
             <input type="checkbox" wicket:id="check" data-bootstrap-switch />
         </div>
->>>>>>> 483c771c
     </div>
 </wicket:panel>
 </html>

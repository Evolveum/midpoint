<!--
  ~ Copyright (C) 2010-2022 Evolveum and contributors
  ~
  ~ This work is dual-licensed under the Apache License 2.0
  ~ and European Union Public License. See LICENSE file for details.
  -->

<!DOCTYPE html>
<html xmlns:wicket="http://wicket.apache.org">
<wicket:panel>
<<<<<<< HEAD
        <div class="d-flex flex-column">
            <div class="text-bold" wicket:id="title"></div>
            <p wicket:id="description" class="m-0"></p>
        </div>
=======
    <div class="d-flex flex-row gap-3">
>>>>>>> 5b8a4fbf
        <div class="ml-auto">
            <input type="checkbox" wicket:id="check" data-bootstrap-switch />
        </div>
</wicket:panel>
</html>
<|MERGE_RESOLUTION|>--- conflicted
+++ resolved
@@ -8,16 +8,12 @@
 <!DOCTYPE html>
 <html xmlns:wicket="http://wicket.apache.org">
 <wicket:panel>
-<<<<<<< HEAD
-        <div class="d-flex flex-column">
-            <div class="text-bold" wicket:id="title"></div>
-            <p wicket:id="description" class="m-0"></p>
-        </div>
-=======
-    <div class="d-flex flex-row gap-3">
->>>>>>> 5b8a4fbf
-        <div class="ml-auto">
-            <input type="checkbox" wicket:id="check" data-bootstrap-switch />
-        </div>
+    <div class="d-flex flex-column">
+        <div class="text-bold" wicket:id="title"></div>
+        <p wicket:id="description" class="m-0"></p>
+    </div>
+    <div class="ml-auto">
+        <input type="checkbox" wicket:id="check" data-bootstrap-switch />
+    </div>
 </wicket:panel>
 </html>

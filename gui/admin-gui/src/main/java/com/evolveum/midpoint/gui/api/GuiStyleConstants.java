--- conflicted
+++ resolved
@@ -172,7 +172,6 @@
     public static final String CLASS_TEST_CONNECTION_MENU_ITEM = "fa fa-question";
     public static final String CLASS_DELETE_MENU_ITEM = "fa fa-minus";
     public static final String CLASS_EDIT_MENU_ITEM = "fa fa-edit";
-    public static final String CLASS_REFRESH = "fa fa-refresh";
     public static final String CLASS_SUSPEND_MENU_ITEM = "fa fa-pause";
     public static final String CLASS_RESUME_MENU_ITEM = "fa fa-check-square";
     public static final String CLASS_STOP_MENU_ITEM = "fa fa-stop";
@@ -215,9 +214,7 @@
 
     public static final String CLASS_SYSTEM_CONFIGURATION_ICON = "fa fa-cog";
 
-    public static final String CLASS_OPTIONS_COGS = "fa fa-cogs";
-    public static final String CLASS_OPTIONS_COG = "fa fa-cog";
-    public static final String CLASS_INFO_CIRCLE = "fa fa-info-circle";
+    public static final String CLASS_OPTIONS = "fa fa-cogs";
     public static final String CLASS_SYSTEM_CONFIGURATION_ICON_COLORED = CLASS_SYSTEM_CONFIGURATION_ICON + " object-shadow-color";
 
     public static final String CLASS_ASSIGN = "fa fa-link";
@@ -230,10 +227,7 @@
     public static final String CLASS_PAUSE = "fa fa-pause";
 
     public static final String ARROW_LEFT = "fa fa-arrow-left";
-    public static final String ARROW_LONG_DOWN = "fa fa-long-arrow-down";
-    public static final String CLASS_DETECTED_PATTERN_ICON = "fa fa-cube";
-    public static final String CLASS_CANDIDATE_ROLE_ICON ="fe fe-role";
-    public static final String THUMBS_UP = "fa fa-thumbs-up";
+
     public static final String EVO_CROW_ICON = "fe fe-crown-object";
     public static final String EVO_RIGHT_TOP_ARROW_ICON = "fe fe-arrow";
     public static final String EVO_ASSIGNMENT_ICON = "fe fe-assignment";
@@ -315,11 +309,17 @@
 
     public static final String CLASS_AUDIT = "fa-solid fa-magnifying-glass-chart";
 
-<<<<<<< HEAD
-    public static final String CLASS_ICON_OUTLIER = "fa fa-user-circle";
-=======
     public static final String CLASS_SCHEMA_BASIC_SETTINGS_PANEL_ICON = "fa fa-cog";
     public static final String CLASS_SCHEMA_COMPLEX_TYPE_ICON = "fa fa-cubes";
     public static final String CLASS_SCHEMA_ENUM_TYPE_ICON = "fa fa-cube";
->>>>>>> 5b8a4fbf
+    public static final String CLASS_REFRESH = "fa fa-refresh";
+    public static final String CLASS_OPTIONS_COGS = "fa fa-cogs";
+    public static final String CLASS_OPTIONS_COG = "fa fa-cog";
+    public static final String CLASS_INFO_CIRCLE = "fa fa-info-circle";
+    public static final String ARROW_LONG_DOWN = "fa fa-long-arrow-down";
+    public static final String CLASS_DETECTED_PATTERN_ICON = "fa fa-cube";
+    public static final String CLASS_CANDIDATE_ROLE_ICON = "fe fe-role";
+    public static final String THUMBS_UP = "fa fa-thumbs-up";
+
+    public static final String CLASS_ICON_OUTLIER = "fa fa-user-circle";
 }
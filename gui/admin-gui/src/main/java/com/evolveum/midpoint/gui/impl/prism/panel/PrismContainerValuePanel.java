/*
 * Copyright (c) 2010-2018 Evolveum and contributors
 *
 * Licensed under the EUPL-1.2 or later.
 */

package com.evolveum.midpoint.gui.impl.prism.panel;

import java.io.Serial;
import java.util.List;

import com.evolveum.midpoint.gui.api.page.PageAdminLTE;

import com.evolveum.midpoint.gui.api.util.WebComponentUtil;

import org.apache.commons.lang3.StringUtils;
import org.apache.wicket.AttributeModifier;
import org.apache.wicket.Component;
import org.apache.wicket.ajax.AjaxRequestTarget;
import org.apache.wicket.ajax.markup.html.AjaxLink;
import org.apache.wicket.behavior.AttributeAppender;
import org.apache.wicket.markup.html.WebMarkupContainer;
import org.apache.wicket.markup.html.basic.Label;
import org.apache.wicket.model.*;

import com.evolveum.midpoint.gui.api.GuiStyleConstants;
import com.evolveum.midpoint.gui.api.component.togglebutton.ToggleIconButton;
import com.evolveum.midpoint.gui.api.factory.wrapper.WrapperContext;
import com.evolveum.midpoint.gui.api.prism.wrapper.ItemWrapper;
import com.evolveum.midpoint.gui.api.prism.wrapper.PrismContainerValueWrapper;
import com.evolveum.midpoint.gui.api.prism.wrapper.PrismContainerWrapper;
import com.evolveum.midpoint.gui.api.prism.wrapper.PrismObjectValueWrapper;
import com.evolveum.midpoint.gui.impl.factory.panel.ItemPanelContext;
import com.evolveum.midpoint.gui.impl.factory.panel.PrismContainerPanelContext;
import com.evolveum.midpoint.gui.impl.prism.panel.component.ListContainersPopup;
import com.evolveum.midpoint.prism.Containerable;
import com.evolveum.midpoint.prism.PrismContainerDefinition;
import com.evolveum.midpoint.prism.PrismValue;
import com.evolveum.midpoint.schema.result.OperationResult;
import com.evolveum.midpoint.task.api.Task;
import com.evolveum.midpoint.util.exception.SchemaException;
import com.evolveum.midpoint.web.component.AjaxButton;
import com.evolveum.midpoint.web.component.prism.ValueStatus;
import com.evolveum.midpoint.web.component.util.VisibleBehaviour;
import com.evolveum.midpoint.web.component.util.VisibleEnableBehaviour;
import com.evolveum.midpoint.web.util.InfoTooltipBehavior;

/**
 * @author katka
 *
 */
public class PrismContainerValuePanel<C extends Containerable, CVW extends PrismContainerValueWrapper<C>> extends PrismValuePanel<C, PrismContainerWrapper<C>, CVW> {

    @Serial private static final long serialVersionUID = 1L;

    protected static final String ID_EXPANDABLE_LABEL_CONTAINER = "expandableLabelContainer";
    protected static final String ID_LABEL = "label";
    protected static final String ID_HELP = "help";
    private static final String ID_SORT_PROPERTIES = "sortProperties";
    private static final String ID_ADD_CHILD_CONTAINER = "addChildContainer";
    protected static final String ID_EXPAND_COLLAPSE_BUTTON = "expandCollapseButton";

    public PrismContainerValuePanel(String id, IModel<CVW> model, ItemPanelSettings settings) {
        super(id, model, settings);
    }

    @Override
    protected <PC extends ItemPanelContext> PC createPanelCtx(IModel<PrismContainerWrapper<C>> wrapper) {
        PrismContainerPanelContext<C> ctx = new PrismContainerPanelContext<>(wrapper);
        ctx.setSettings(getSettings());
        //noinspection unchecked
        return (PC) ctx;
    }

    @Override
    protected void onInitialize() {
        super.onInitialize();

        setOutputMarkupId(true);

        appendClassForAddedOrRemovedItem();

        add(AttributeAppender.append(
                "aria-label",
                () -> {
                    String key = "PrismContainerPanel.container";
                    if (getModelObject().getDefinition() != null && getModelObject().getDefinition().isMultiValue()) {
                        key = "PrismContainerValuePanel.container";
                    }
                    IModel<String> labelModel = getLabelModel();
                    String label = labelModel.getObject();
                    labelModel.detach();
                    return getParentPage().createStringResource(
                                    key, label)
                            .getString();
                }));
    }

    protected void appendClassForAddedOrRemovedItem(){
        add(AttributeModifier.append("class", () -> {
            String cssClasses = "";
            if (getModelObject() != null && ValueStatus.ADDED == getModelObject().getStatus()) {
                cssClasses = " added-value-background";
            }
            if (getModelObject() != null && ValueStatus.DELETED == getModelObject().getStatus()) {
                cssClasses = " removed-value-background";
            }
            return cssClasses;
        }));
    }

    @Override
    protected void addToHeader(WebMarkupContainer header) {
<<<<<<< HEAD
        AjaxButton expandableLabelContainer = new AjaxButton(ID_EXPANDABLE_LABEL_CONTAINER) {
=======
        IModel<String> headerLabelModel = getLabelModel();
        AjaxButton labelComponent = new AjaxButton(ID_LABEL, headerLabelModel) {
>>>>>>> ac46c398
            @Serial private static final long serialVersionUID = 1L;

            @Override
            public void onClick(AjaxRequestTarget target) {
                onExpandClick(target);
            }
        };
        expandableLabelContainer.setOutputMarkupId(true);
        expandableLabelContainer.setOutputMarkupPlaceholderTag(true);
        expandableLabelContainer.add(AttributeModifier.append("aria-expanded", getExpandedContainerValueModel()));
        expandableLabelContainer.add(AttributeModifier.append("aria-label", getExpandableLabelContainerAriaLabelModel()));
        header.add(expandableLabelContainer);

        LoadableDetachableModel<String> headerLabelModel = getLabelModel();
        Label labelComponent = new Label(ID_LABEL, headerLabelModel);
        labelComponent.setOutputMarkupId(true);
        labelComponent.setOutputMarkupPlaceholderTag(true);
        expandableLabelContainer.add(labelComponent);

        expandableLabelContainer.add(createExpandCollapseButton());

        header.add(getHelpLabel());

        initButtons(header);

        //commented due to wcag issue "Accessible labels are confusing"
//        header.add(AttributeAppender.append(
//                "aria-label",
//                () -> {
//                    String key = "PrismContainerPanel.header";
//                    if (getModelObject().getDefinition().isMultiValue()) {
//                        key = "PrismContainerValuePanel.header";
//                    }
//                    return getParentPage().createStringResource(
//                                    key, headerLabelModel.getObject())
//                            .getString();
//                }));

        //TODO always visible if isObject
    }

    protected IModel<String> getLabelModel() {
        return createStringResource("${displayName}", getModel());
    }

    @Override
    protected Component createDefaultPanel(String id) {
        throw new IllegalArgumentException("Cannot create default panel");
    }

    @Override
    protected <PV extends PrismValue> PV createNewValue(PrismContainerWrapper<C> itemWrapper) {
        //noinspection unchecked
        return (PV) itemWrapper.getItem().createNewValue();
    }

    private void initButtons(WebMarkupContainer header) {
        header.add(createSortButton());
        header.add(createAddMoreButton());
    }

    protected void onExpandClick(AjaxRequestTarget target) {
        CVW wrapper = getModelObject();
        wrapper.setExpanded(!wrapper.isExpanded());
        refreshPanel(target);
    }

    protected Label getHelpLabel() {
        Label help = new Label(ID_HELP);
        help.add(AttributeModifier.replace("title", new PropertyModel<>(getModel(), "helpText")));
        help.add(new InfoTooltipBehavior() {

            @Override
            public IModel<String> createAriaLabelModel() {
                return getParentPage().createStringResource("PrismContainerValuePanel.helpTooltip", getLabelModel().getObject());
            }
        });
        help.add(new VisibleBehaviour(() -> StringUtils.isNotEmpty(getModelObject().getHelpText()) && shouldBeButtonsShown()));
        help.setOutputMarkupId(true);
        return help;
    }

    private ToggleIconButton<String> createSortButton() {
        ToggleIconButton<String> sortPropertiesButton = new ToggleIconButton<>(ID_SORT_PROPERTIES,
                GuiStyleConstants.CLASS_ICON_SORT_ALPHA_ASC, GuiStyleConstants.CLASS_ICON_SORT_AMOUNT_ASC) {

            @Serial private static final long serialVersionUID = 1L;

            @Override
            public void onClick(AjaxRequestTarget target) {
                onSortClicked(target);
            }

            @Override
            public boolean isOn() {
                return PrismContainerValuePanel.this.getModelObject().isSorted();
            }
        };
        sortPropertiesButton.add(AttributeAppender.append("data-tooltip", this::getSortButtonTitle));
        sortPropertiesButton.add(AttributeAppender.append("aria-label", this::getSortButtonTitle));
        sortPropertiesButton.add(new VisibleBehaviour(this::shouldBeButtonsShown));
        sortPropertiesButton.setOutputMarkupId(true);
        sortPropertiesButton.setOutputMarkupPlaceholderTag(true);
        return sortPropertiesButton;
    }

    private String getSortButtonTitle() {
        return getModelObject().isSorted() ? getString("PrismObjectPanel.sortPropertiesByOrder")
                : getString("PrismObjectPanel.sortPropertiesByName");
    }

    private AjaxLink createAddMoreButton() {

         AjaxLink<String> addChildContainerButton = new AjaxLink<>(ID_ADD_CHILD_CONTAINER, new StringResourceModel("PrismContainerValuePanel.addMore")) {
                @Serial private static final long serialVersionUID = 1L;

                @Override
                public void onClick(AjaxRequestTarget target) {
                    initMoreContainersPopup(target);
                }
            };

            addChildContainerButton.add(new VisibleEnableBehaviour(
                    this::isAddChildContainerButtonVisible, this::isAddChildContainerButtonEnable));
            addChildContainerButton.setOutputMarkupId(true);
            addChildContainerButton.setOutputMarkupPlaceholderTag(true);
            return addChildContainerButton;
    }

    private boolean isAddChildContainerButtonVisible() {
        return shouldBeButtonsShown() && getModelObject()!= null && getModelObject().isHeterogenous() &&
                !getModelObject().isVirtual();
    }

    private boolean isAddChildContainerButtonEnable() {
        if (getModelObject() != null) {
            if(getModelObject().getParent() != null) {
                return !getModelObject().getParent().isReadOnly();
            } else {
                return !getModelObject().isReadOnly();
            }
        }
        return false;
    }

    private void initMoreContainersPopup(AjaxRequestTarget parentTarget) {


        ListContainersPopup<C, CVW> listContainersPopup = new ListContainersPopup<>(getPageBase().getMainPopupBodyId(), getModel()) {

            @Serial private static final long serialVersionUID = 1L;

            @Override
            protected void processSelectedChildren(AjaxRequestTarget target, List<PrismContainerDefinition<?>> selected) {
                prepareNewContainers(target, selected);
            }

        };
        listContainersPopup.setOutputMarkupId(true);

        getPageBase().showMainPopup(listContainersPopup, parentTarget);
    }

    private void prepareNewContainers(AjaxRequestTarget target, List<PrismContainerDefinition<?>> containers) {
        PageAdminLTE parentPage = WebComponentUtil.getPage(PrismContainerValuePanel.this, PageAdminLTE.class);
        Task task = parentPage.createSimpleTask("Create child containers");
        WrapperContext ctx = new WrapperContext(task, task.getResult());
        ctx.setCreateIfEmpty(true);
        containers.forEach(container -> {
            try {
                ItemWrapper iw = parentPage.createItemWrapper(container, getModelObject(), ctx);
                if (iw != null) {
                    getModelObject().addItem(iw);
                }
            } catch (SchemaException e) {
                OperationResult result = ctx.getResult();
                result.recordFatalError(createStringResource("PrismContainerValuePanel.message.prepareNewContainers.fatalError", container).getString(), e);
                showResult(ctx.getResult());
            }
        });

        refreshPanel(target);

    }

    private boolean shouldBeButtonsShown() {
        return isContainerExpanded();
    }

    private void onSortClicked(AjaxRequestTarget target) {
        CVW wrapper = getModelObject();
        wrapper.setSorted(!wrapper.isSorted());
        target.add(getValuePanel());
        target.add(getSortButton());
        target.add(getFeedbackPanel());
    }

    private ToggleIconButton<Void> getSortButton() {
        return (ToggleIconButton) get(createComponentPath(ID_MAIN_CONTAINER, ID_HEADER_CONTAINER, ID_SORT_PROPERTIES));
    }

    public void refreshPanel(AjaxRequestTarget target) {
        target.add(PrismContainerValuePanel.this);
        target.add(getFeedbackPanel());
    }

    protected WebMarkupContainer createExpandCollapseButton() {
        WebMarkupContainer expandCollapseButton = new WebMarkupContainer(ID_EXPAND_COLLAPSE_BUTTON);
        expandCollapseButton.setOutputMarkupId(true);
        expandCollapseButton.add(AttributeModifier.append("class",
                () -> isContainerExpanded() ?
                GuiStyleConstants.CLASS_ICON_COLLAPSE_CONTAINER : GuiStyleConstants.CLASS_ICON_EXPAND_CONTAINER));
        return expandCollapseButton;
    }

    @Override
    protected void remove(CVW valueToRemove, AjaxRequestTarget target) throws SchemaException {
        throw new UnsupportedOperationException("Must be implemented in calling panel");
    }

    @Override
    protected boolean isRemoveButtonVisible() {
        return super.isRemoveButtonVisible() && isContainerExpanded() && !(getModelObject() instanceof PrismObjectValueWrapper)
                && !getModelObject().isVirtual();
    }

    private boolean isContainerExpanded() {
        return getModelObject().isExpanded();
    }

    private LoadableDetachableModel<Boolean> getExpandedContainerValueModel() {
        return new LoadableDetachableModel<>() {
            @Serial private static final long serialVersionUID = 1L;

            @Override
            protected Boolean load() {
                return isContainerExpanded();
            }
        };
    }

    private LoadableDetachableModel<String> getExpandableLabelContainerAriaLabelModel() {
        return new LoadableDetachableModel<>() {
            @Serial private static final long serialVersionUID = 1L;

            @Override
            protected String load() {
                return getString(
                        isContainerExpanded() ? "PrismObjectPanel.collapseContainer" : "PrismObjectPanel.expandContainer");
            }
        };
    }
}<|MERGE_RESOLUTION|>--- conflicted
+++ resolved
@@ -111,12 +111,7 @@
 
     @Override
     protected void addToHeader(WebMarkupContainer header) {
-<<<<<<< HEAD
         AjaxButton expandableLabelContainer = new AjaxButton(ID_EXPANDABLE_LABEL_CONTAINER) {
-=======
-        IModel<String> headerLabelModel = getLabelModel();
-        AjaxButton labelComponent = new AjaxButton(ID_LABEL, headerLabelModel) {
->>>>>>> ac46c398
             @Serial private static final long serialVersionUID = 1L;
 
             @Override

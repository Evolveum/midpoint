/*
 * Copyright (c) 2010-2024 Evolveum and contributors
 *
 * This work is dual-licensed under the Apache License 2.0
 * and European Union Public License. See LICENSE file for details.
 */

package com.evolveum.midpoint.gui.impl.page.admin.role.mining.page.page.outlier.panel;

import java.io.Serial;
import java.io.Serializable;
import java.math.BigDecimal;
import java.math.RoundingMode;
import java.util.HashSet;
import java.util.List;
import java.util.Set;

import com.evolveum.midpoint.gui.api.model.LoadableModel;
import com.evolveum.midpoint.gui.impl.page.admin.role.mining.page.panel.outlier.WidgetItemModel;

import com.evolveum.midpoint.gui.impl.page.admin.role.mining.page.tmp.panel.RoleAnalysisAttributesDto;

import org.apache.wicket.AttributeModifier;
import org.apache.wicket.Component;
import org.apache.wicket.ajax.AjaxRequestTarget;
import org.apache.wicket.markup.html.basic.Label;
import org.apache.wicket.model.IModel;
import org.apache.wicket.model.Model;
import org.jetbrains.annotations.NotNull;

import com.evolveum.midpoint.common.mining.objects.analysis.RoleAnalysisAttributeDef;
import com.evolveum.midpoint.gui.api.component.BasePanel;
import com.evolveum.midpoint.gui.api.component.LabelWithHelpPanel;
import com.evolveum.midpoint.gui.impl.component.menu.listGroup.ListGroupMenuItem;
import com.evolveum.midpoint.gui.impl.component.menu.listGroup.MenuItemLinkPanel;
import com.evolveum.midpoint.gui.impl.page.admin.role.mining.page.panel.outlier.RoleAnalysisWidgetsPanel;
import com.evolveum.midpoint.gui.impl.page.admin.role.mining.page.tmp.panel.RoleAnalysisAttributePanel;
import com.evolveum.midpoint.model.api.mining.RoleAnalysisService;
import com.evolveum.midpoint.prism.PrismObject;
import com.evolveum.midpoint.task.api.Task;
import com.evolveum.midpoint.xml.ns._public.common.common_3.*;

import static com.evolveum.midpoint.gui.impl.page.admin.role.mining.RoleAnalysisWebUtils.CLASS_CSS;

public class OutlierAttributeItemPanel<T extends Serializable>
        extends BasePanel<ListGroupMenuItem<T>> {

    @Serial private static final long serialVersionUID = 1L;

    private static final String ID_LINK = "link";

    private final IModel<RoleAnalysisOutlierPartitionType> partitionModel;
    private final IModel<RoleAnalysisOutlierType> outlierModel;

    public OutlierAttributeItemPanel(@NotNull String id,
            @NotNull IModel<ListGroupMenuItem<T>> model,
            @NotNull IModel<RoleAnalysisOutlierPartitionType> selectionModel,
            @NotNull IModel<RoleAnalysisOutlierType> outlierModel) {
        super(id, model);

        this.partitionModel = selectionModel;
        this.outlierModel = outlierModel;
        initLayout();
    }

    private void initLayout() {
        add(AttributeModifier.append(CLASS_CSS, () -> getModelObject().isOpen() ? "open" : null));
        MenuItemLinkPanel<?> link = new MenuItemLinkPanel<>(ID_LINK, getModel(), 0) {
            @Override
            protected boolean isChevronLinkVisible() {
                return false;
            }

            @SuppressWarnings("rawtypes")
            @Override
            protected void onClickPerformed(AjaxRequestTarget target, ListGroupMenuItem item) {
                OutlierAttributeItemPanel.this.onClickPerformed(target, getDetailsPanelComponent());
            }
        };
        add(link);
    }

    protected void onClickPerformed(@NotNull AjaxRequestTarget target, @NotNull Component panelComponent) {
        dispatchComponent(target, panelComponent);
    }

    private void dispatchComponent(@NotNull AjaxRequestTarget target, @NotNull Component component) {
        component.replaceWith(buildDetailsPanel(component.getId()));
        target.add(getDetailsPanelComponent());
    }

    private @NotNull Component buildDetailsPanel(@NotNull String id) {
        Task task = getPageBase().createSimpleTask("loadOutlierDetails");

        RoleAnalysisWidgetsPanel detailsPanel = loadDetailsPanel(id, task);
        detailsPanel.setOutputMarkupId(true);
        return detailsPanel;
    }

    @NotNull
    private RoleAnalysisWidgetsPanel loadDetailsPanel(@NotNull String id, Task task) {

        RoleAnalysisOutlierPartitionType partition = getPartitionModel().getObject();
        AttributeAnalysis attributeAnalysis = partition.getPartitionAnalysis().getAttributeAnalysis();
        if (attributeAnalysis == null) {
            return new RoleAnalysisWidgetsPanel(id, loadDetailsModel());
        }

        RoleAnalysisAttributeAnalysisResult userAttributeAnalysisResult = attributeAnalysis.getUserAttributeAnalysisResult();
        RoleAnalysisAttributeAnalysisResult clusterCompare = attributeAnalysis.getUserClusterCompare();
        RoleAnalysisService roleAnalysisService = getPageBase().getRoleAnalysisService();
        ObjectReferenceType targetSessionRef = partition.getTargetSessionRef();

        RoleAnalysisOutlierType outlier = getOutlierModel().getObject();
        ObjectReferenceType targetUserRef = outlier.getTargetObjectRef();
        PrismObject<RoleAnalysisSessionType> session = roleAnalysisService.getSessionTypeObject(
                targetSessionRef.getOid(), task, task.getResult());
        PrismObject<UserType> userPrismObject = roleAnalysisService.getUserTypeObject(
                targetUserRef.getOid(), task, task.getResult());

        Set<String> userPathToMark = new HashSet<>();
        if (session != null && userPrismObject != null) {
            List<RoleAnalysisAttributeDef> attributesForUserAnalysis = roleAnalysisService.resolveAnalysisAttributes(
                    session.asObjectable(), UserType.COMPLEX_TYPE);
            if (attributesForUserAnalysis != null) {
                userPathToMark = roleAnalysisService.resolveUserValueToMark(userPrismObject, attributesForUserAnalysis);
            }
        }

        Set<String> finalUserPathToMark = userPathToMark;

        return new RoleAnalysisWidgetsPanel(id, loadDetailsModel()) {
            @Override
            protected @NotNull Component getPanelComponent(String id1) {
                LoadableModel<RoleAnalysisAttributesDto> attributesModel = new LoadableModel<>(false) {
                    @Override
                    protected RoleAnalysisAttributesDto load() {
                        return RoleAnalysisAttributesDto.fromPartitionAttributeAnalysis("Role analysis attribute panel", getPartitionModel().getObject());
                    }
                };
                RoleAnalysisAttributePanel roleAnalysisAttributePanel = new RoleAnalysisAttributePanel(id1,
<<<<<<< HEAD
                        attributesModel) {

                    @Override
                    protected @NotNull String getChartContainerStyle() {
                        return "min-height:350px;";
                    }
=======
                        Model.of("Role analysis attribute panel"),
                        null, userAttributeAnalysisResult,
                        null, clusterCompare) {
>>>>>>> 270759de

                    @Override
                    public Set<String> getPathToMark() {
                        return finalUserPathToMark;
                    }
                };

                roleAnalysisAttributePanel.setOutputMarkupId(true);
                return roleAnalysisAttributePanel;
            }
        };
    }

    protected @NotNull Component getDetailsPanelComponent() {
        return getPageBase().get("form").get("panel");
    }

    public IModel<RoleAnalysisOutlierPartitionType> getPartitionModel() {
        return partitionModel;
    }

    public IModel<RoleAnalysisOutlierType> getOutlierModel() {
        return outlierModel;
    }

    private @NotNull IModel<List<WidgetItemModel>> loadDetailsModel() {

        RoleAnalysisOutlierPartitionType partition = getPartitionModel().getObject();
        RoleAnalysisPartitionAnalysisType partitionAnalysis = partition.getPartitionAnalysis();
        AttributeAnalysis attributeAnalysis = partitionAnalysis.getAttributeAnalysis();
        if (attributeAnalysis == null) {
            return Model.ofList(List.of());
        }
        RoleAnalysisAttributeAnalysisResult userAttributeAnalysisResult = attributeAnalysis.getUserAttributeAnalysisResult();
        RoleAnalysisAttributeAnalysisResult clusterCompare = attributeAnalysis.getUserClusterCompare();

        List<WidgetItemModel> detailsModel = List.of(
                new WidgetItemModel(createStringResource(""),
                        Model.of("")) {
                    @Override
                    public Component createValueComponent(String id) {
                        List<RoleAnalysisAttributeAnalysis> attributeAnalysisCluster = userAttributeAnalysisResult.getAttributeAnalysis();

                        double itemsConfidence = resolveItemConfidence(attributeAnalysisCluster);

                        Label label = new Label(id, itemsConfidence + "%");
                        label.add(AttributeModifier.append(CLASS_CSS, " h4"));
                        return label;
                    }

                    @Override
                    public Component createDescriptionComponent(String id) {
                        return new LabelWithHelpPanel(id, createStringResource("OutlierAttributeItemPanel.cluster.attribute.confidence")) {
                            @Override
                            protected IModel<String> getHelpModel() {
                                return createStringResource("OutlierAttributeItemPanel.cluster.attribute.confidence.help");
                            }
                        };
                    }
                },

                new WidgetItemModel(createStringResource(""),
                        Model.of("")) {
                    @Override
                    public Component createValueComponent(String id) {

                        List<RoleAnalysisAttributeAnalysis> attributeAnalysisCluster = clusterCompare.getAttributeAnalysis();

                        double itemsConfidence = resolveItemConfidence(attributeAnalysisCluster);
                        Label label = new Label(id, itemsConfidence + "%");
                        label.add(AttributeModifier.append(CLASS_CSS, " h4"));
                        return label;
                    }

                    @Override
                    public Component createDescriptionComponent(String id) {
                        return new LabelWithHelpPanel(id,
                                createStringResource("OutlierAttributeItemPanel.outlier.vs.cluster.attribute.confidence")) {
                            @Override
                            protected IModel<String> getHelpModel() {
                                return createStringResource("RoleAnalysisOutlierType.anomalyAverageConfidence.help");
                            }
                        };
                    }
                },

                new WidgetItemModel(createStringResource(""),
                        Model.of("Sort")) {
                    @Override
                    public Component createValueComponent(String id) {
                        List<RoleAnalysisAttributeAnalysis> attributeAnalysisCluster = clusterCompare.getAttributeAnalysis();

                        int items = 0;
                        if (attributeAnalysisCluster != null) {
                            items = attributeAnalysisCluster.size();
                        }

                        Label label = new Label(id, items);
                        label.add(AttributeModifier.append(CLASS_CSS, " h4"));
                        return label;
                    }

                    @Override
                    public Component createDescriptionComponent(String id) {
                        return new LabelWithHelpPanel(id, createStringResource("OutlierAttributeItemPanel.analysed.attributes")) {
                            @Override
                            protected IModel<String> getHelpModel() {
                                return createStringResource("OutlierAttributeItemPanel.analysed.attributes.help");
                            }
                        };
                    }
                },

                new WidgetItemModel(createStringResource(""),
                        Model.of("Chart")) {
                    @Override
                    public Component createValueComponent(String id) {
                        Integer similarObjectsCount = partitionAnalysis.getSimilarObjectAnalysis().getSimilarObjectsCount();
                        if (similarObjectsCount == null) {
                            similarObjectsCount = 0;
                        }
                        Label label = new Label(id, similarObjectsCount);
                        label.add(AttributeModifier.append(CLASS_CSS, " h4"));
                        return label;
                    }

                    @Override
                    public Component createDescriptionComponent(String id) {
                        return new LabelWithHelpPanel(id, createStringResource("OutlierAttributeItemPanel.analysed.users")) {
                            @Override
                            protected IModel<String> getHelpModel() {
                                return createStringResource("OutlierAttributeItemPanel.analysed.users.help");
                            }
                        };
                    }
                }
        );

        return Model.ofList(detailsModel);
    }

    private double resolveItemConfidence(List<RoleAnalysisAttributeAnalysis> attributeAnalysisCluster) {
        double totalDensity = 0.0;
        int totalCount = 0;
        if (attributeAnalysisCluster != null) {
            totalDensity += calculateDensity(attributeAnalysisCluster);
            totalCount += attributeAnalysisCluster.size();
        }

        int itemCount = (attributeAnalysisCluster != null ? attributeAnalysisCluster.size() : 0);

        double itemsConfidence = (totalCount > 0 && totalDensity > 0.0 && itemCount > 0) ? totalDensity / itemCount : 0.0;

        BigDecimal bd = BigDecimal.valueOf(itemsConfidence);
        bd = bd.setScale(2, RoundingMode.HALF_UP);
        itemsConfidence = bd.doubleValue();
        return itemsConfidence;
    }

    private double calculateDensity(@NotNull List<RoleAnalysisAttributeAnalysis> attributeAnalysisList) {
        double totalDensity = 0.0;
        for (RoleAnalysisAttributeAnalysis attributeAnalysis : attributeAnalysisList) {
            Double density = attributeAnalysis.getDensity();
            if (density != null) {
                totalDensity += density;
            }
        }
        return totalDensity;
    }
}<|MERGE_RESOLUTION|>--- conflicted
+++ resolved
@@ -106,8 +106,6 @@
             return new RoleAnalysisWidgetsPanel(id, loadDetailsModel());
         }
 
-        RoleAnalysisAttributeAnalysisResult userAttributeAnalysisResult = attributeAnalysis.getUserAttributeAnalysisResult();
-        RoleAnalysisAttributeAnalysisResult clusterCompare = attributeAnalysis.getUserClusterCompare();
         RoleAnalysisService roleAnalysisService = getPageBase().getRoleAnalysisService();
         ObjectReferenceType targetSessionRef = partition.getTargetSessionRef();
 
@@ -139,18 +137,12 @@
                     }
                 };
                 RoleAnalysisAttributePanel roleAnalysisAttributePanel = new RoleAnalysisAttributePanel(id1,
-<<<<<<< HEAD
                         attributesModel) {
 
                     @Override
                     protected @NotNull String getChartContainerStyle() {
                         return "min-height:350px;";
                     }
-=======
-                        Model.of("Role analysis attribute panel"),
-                        null, userAttributeAnalysisResult,
-                        null, clusterCompare) {
->>>>>>> 270759de
 
                     @Override
                     public Set<String> getPathToMark() {

--- conflicted
+++ resolved
@@ -17,21 +17,6 @@
 
 import com.evolveum.midpoint.gui.api.component.BasePanel;
 import com.evolveum.midpoint.gui.api.page.PageBase;
-<<<<<<< HEAD
-import com.evolveum.midpoint.gui.api.util.WebModelServiceUtils;
-import com.evolveum.midpoint.model.api.ModelInteractionService;
-import com.evolveum.midpoint.model.api.RoleSelectionSpecification;
-import com.evolveum.midpoint.prism.PrismObject;
-import com.evolveum.midpoint.prism.query.*;
-import com.evolveum.midpoint.prism.query.builder.QueryBuilder;
-import com.evolveum.midpoint.schema.result.OperationResult;
-import com.evolveum.midpoint.task.api.Task;
-import com.evolveum.midpoint.util.logging.LoggingUtils;
-import com.evolveum.midpoint.util.logging.Trace;
-import com.evolveum.midpoint.util.logging.TraceManager;
-import com.evolveum.midpoint.web.component.AjaxButton;
-=======
->>>>>>> 3057a90e
 import com.evolveum.midpoint.web.component.data.*;
 import com.evolveum.midpoint.web.page.self.dto.AssignmentViewType;
 import com.evolveum.midpoint.xml.ns._public.common.common_3.*;
@@ -138,110 +123,6 @@
         };
     }
 
-<<<<<<< HEAD
-    private void initViewSelector(WebMarkupContainer headerPanel){
-        DropDownChoice<AssignmentViewType> viewSelect = new DropDownChoice(ID_VIEW_TYPE, viewModel, new ListModel(createAssignableTypesList()),
-                new EnumChoiceRenderer<AssignmentViewType>(this));
-        viewSelect.add(new OnChangeAjaxBehavior() {
-
-            @Override
-            protected void onUpdate(AjaxRequestTarget target) {
-                AssignmentCatalogPanel parentPanel = CatalogItemsPanel.this.findParent(AssignmentCatalogPanel.class);
-                parentPanel.addOrReplaceLayout();
-                target.add(parentPanel);
-            }
-        });
-        viewSelect.setOutputMarkupId(true);
-        headerPanel.add(viewSelect);
-
-    }
-
-    private void initSearchPanel(WebMarkupContainer headerPanel) {
-        final Form searchForm = new Form(ID_SEARCH_FORM);
-        headerPanel.add(searchForm);
-        searchForm.add(new VisibleEnableBehaviour(){
-            public boolean isVisible(){
-                return !(AssignmentViewType.ROLE_CATALOG_VIEW.equals(AssignmentViewType.getViewTypeFromSession(pageBase)) &&
-                        (catalogOidModel != null || StringUtils.isNotEmpty(catalogOidModel.getObject())));
-            }
-        });
-        searchForm.setOutputMarkupId(true);
-
-        SearchPanel search = new SearchPanel(ID_SEARCH, (IModel) searchModel, false) {
-
-            @Override
-            public void searchPerformed(ObjectQuery query, AjaxRequestTarget target) {
-                CatalogItemsPanel.this.searchPerformed(query, target);
-            }
-        };
-        searchForm.add(search);
-
-    }
-
-    private void searchPerformed(ObjectQuery query, AjaxRequestTarget target) {
-        setCurrentPage(0);
-        provider.setQuery(createContentQuery(query));
-        refreshItemsPanel();
-        target.add(CatalogItemsPanel.this);
-    }
-
-    protected ObjectQuery createContentQuery(ObjectQuery searchQuery) {
-        ObjectQuery memberQuery;
-        if (AssignmentViewType.ROLE_CATALOG_VIEW.equals(AssignmentViewType.getViewTypeFromSession(pageBase))){
-            memberQuery = createMemberQuery(catalogOidModel.getObject());
-        } else {
-            memberQuery = createMemberQuery(getViewTypeClass(AssignmentViewType.getViewTypeFromSession(pageBase)));
-        }
-        if (memberQuery == null) {
-            memberQuery = new ObjectQuery();
-        }
-        if (searchQuery == null) {
-            if (searchModel != null && searchModel.getObject() != null) {
-                Search search = searchModel.getObject();
-                searchQuery = search.createObjectQuery(pageBase.getPrismContext());
-            }
-        }
-        if (searchQuery != null && searchQuery.getFilter() != null) {
-            memberQuery.addFilter(searchQuery.getFilter());
-        }
-        return memberQuery;
-    }
-
-    private ObjectQuery createMemberQuery(QName focusTypeClass) {
-        ObjectQuery query = new ObjectQuery();
-        ObjectFilter filter = null;
-        if (focusTypeClass.equals(RoleType.COMPLEX_TYPE)) {
-            LOGGER.debug("Loading roles which the current user has right to assign");
-            OperationResult result = new OperationResult(OPERATION_LOAD_ASSIGNABLE_ROLES);
-            try {
-                ModelInteractionService mis = pageBase.getModelInteractionService();
-                RoleSelectionSpecification roleSpec =
-                        mis.getAssignableRoleSpecification(SecurityUtils.getPrincipalUser().getUser().asPrismObject(), result);
-                filter = roleSpec.getFilter();
-            } catch (Exception ex) {
-                LoggingUtils.logUnexpectedException(LOGGER, "Couldn't load available roles", ex);
-                result.recordFatalError("Couldn't load available roles", ex);
-            } finally {
-                result.recomputeStatus();
-            }
-            if (!result.isSuccess() && !result.isHandledError()) {
-                pageBase.showResult(result);
-            }
-        }
-        query.addFilter(TypeFilter.createType(focusTypeClass, filter));
-        return query;
-
-    }
-
-    private ObjectQuery createMemberQuery(String oid) {
-        return QueryBuilder.queryFor(ObjectType.class, getPageBase().getPrismContext())
-                .type(AbstractRoleType.class)
-                        .isDirectChildOf(oid)
-                .build();
-    }
-
-=======
->>>>>>> 3057a90e
     private void refreshItemsPanel() {
         if (provider != null) {
             if (provider.getAvailableData() != null){

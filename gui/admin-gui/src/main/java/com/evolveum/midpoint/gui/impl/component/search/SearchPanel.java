--- conflicted
+++ resolved
@@ -298,33 +298,6 @@
         savedSearchMenu.add(AttributeAppender.append("title",
                 getPageBase().createStringResource("SearchPanel.savedFiltersListButton.title")));
         saveSearchContainer.add(savedSearchMenu);
-<<<<<<< HEAD
-//
-//        WebMarkupContainer savedSearchMenu = new WebMarkupContainer(ID_SAVED_SEARCH_MENU);
-//        savedSearchMenu.add(new VisibleBehaviour(() -> CollectionUtils.isNotEmpty(savedSearchListModel.getObject())));
-//        savedSearchMenu.add(AttributeAppender.append("title",
-//                getPageBase().createStringResource("SearchPanel.savedFiltersListButton.title")));
-//        saveSearchContainer.add(savedSearchMenu);
-
-//        ListView<InlineMenuItem> savedSearchItems = new ListView<InlineMenuItem>(ID_SAVED_SEARCH_ITEMS, savedSearchListModel) {
-//
-//            private static final long serialVersionUID = 1L;
-//
-//            @Override
-//            protected void populateItem(ListItem<InlineMenuItem> item) {
-//                WebMarkupContainer menuItemBody = new MenuLinkPanel(ID_SAVED_SEARCH_ITEM, item.getModelService());
-//                menuItemBody.setRenderBodyOnly(true);
-//                item.add(menuItemBody);
-//                menuItemBody.add(new VisibleEnableBehaviour() {
-//                    @Override
-//                    public boolean isVisible() {
-//                        return Boolean.TRUE.equals(item.getModelObject().getVisible().getObject());
-//                    }
-//                });
-//            }
-//        };
-//        saveSearchContainer.add(savedSearchItems);
-=======
     }
 
     private VisibleEnableBehaviour getSearchButtonVisibleEnableBehavior() {
@@ -350,7 +323,6 @@
             }
         };
     }
->>>>>>> 0d5c9fa9
 
     private void selectSavedFilterPerformed(List<AvailableFilterType> filterList, AjaxRequestTarget target) {
         if (CollectionUtils.isEmpty(filterList)) {

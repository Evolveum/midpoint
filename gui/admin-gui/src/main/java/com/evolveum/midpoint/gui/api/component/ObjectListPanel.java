--- conflicted
+++ resolved
@@ -270,15 +270,15 @@
 		return table;
 	}
 
-<<<<<<< HEAD
 	protected String getBoxCssClasses() {
-=======
+		return null;
+	}
+
 	/**
 	 * there's no way to do it properly...
      */
 	@Deprecated
 	protected WebMarkupContainer createTableButtonToolbar(String id) {
->>>>>>> fa955c7c
 		return null;
 	}
 

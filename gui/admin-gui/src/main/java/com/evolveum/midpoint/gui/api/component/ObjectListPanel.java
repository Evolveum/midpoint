--- conflicted
+++ resolved
@@ -56,22 +56,8 @@
         super(id, defaultType);
     }
 
-<<<<<<< HEAD
-    public ObjectListPanel(String id, Class<O> defaultType, Collection<SelectorOptions<GetOperationOptions>> options, boolean isRoleMining) {
-        super(id, defaultType, options, isRoleMining);
-    }
-
-    public ObjectListPanel(String id, Class<O> defaultType, Collection<SelectorOptions<GetOperationOptions>> options, ContainerPanelConfigurationType config) {
-        super(id, defaultType, options, config);
-=======
     public ObjectListPanel(String id, Class<O> defaultType, ContainerPanelConfigurationType config) {
         super(id, defaultType, config);
->>>>>>> 0817eb9d
-    }
-
-    @Override
-    public String getTb(String s) {
-        return super.getTb(s);
     }
 
     protected String getSearchByNameParameterValue() {

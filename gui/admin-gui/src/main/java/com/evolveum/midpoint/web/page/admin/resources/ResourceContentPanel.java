/*
 * Copyright (C) 2010-2020 Evolveum and contributors
 *
 * This work is dual-licensed under the Apache License 2.0
 * and European Union Public License. See LICENSE file for details.
 */
package com.evolveum.midpoint.web.page.admin.resources;

import java.util.*;
import javax.xml.namespace.QName;

import com.evolveum.midpoint.util.exception.ConfigurationException;

import org.apache.commons.lang3.StringUtils;
import org.apache.wicket.ajax.AjaxRequestTarget;
import org.apache.wicket.markup.html.WebMarkupContainer;
import org.apache.wicket.markup.html.basic.Label;
import org.apache.wicket.model.IModel;
import org.apache.wicket.request.mapper.parameter.PageParameters;
import org.jetbrains.annotations.Nullable;

import com.evolveum.midpoint.gui.api.GuiStyleConstants;
import com.evolveum.midpoint.gui.api.component.BasePanel;
import com.evolveum.midpoint.gui.api.component.button.DropdownButtonDto;
import com.evolveum.midpoint.gui.api.component.button.DropdownButtonPanel;
import com.evolveum.midpoint.gui.api.page.PageBase;
import com.evolveum.midpoint.gui.api.util.WebComponentUtil;
import com.evolveum.midpoint.gui.api.util.WebModelServiceUtils;
import com.evolveum.midpoint.gui.impl.page.admin.resource.component.ResourceTasksPanel;
import com.evolveum.midpoint.model.api.ModelExecuteOptions;
import com.evolveum.midpoint.model.api.authentication.CompiledObjectCollectionView;
import com.evolveum.midpoint.model.api.authentication.CompiledShadowCollectionView;
import com.evolveum.midpoint.prism.PrismObject;
import com.evolveum.midpoint.prism.query.ObjectQuery;
import com.evolveum.midpoint.schema.GetOperationOptions;
import com.evolveum.midpoint.schema.GetOperationOptionsBuilder;
import com.evolveum.midpoint.schema.SelectorOptions;
import com.evolveum.midpoint.schema.processor.ResourceObjectDefinition;
import com.evolveum.midpoint.schema.processor.ResourceSchema;
import com.evolveum.midpoint.schema.processor.ResourceSchemaFactory;
import com.evolveum.midpoint.schema.result.OperationResult;
import com.evolveum.midpoint.schema.util.ObjectQueryUtil;
import com.evolveum.midpoint.schema.util.ShadowUtil;
import com.evolveum.midpoint.schema.util.task.work.ResourceObjectSetUtil;
import com.evolveum.midpoint.util.QNameUtil;
import com.evolveum.midpoint.util.exception.SchemaException;
import com.evolveum.midpoint.util.logging.LoggingUtils;
import com.evolveum.midpoint.util.logging.Trace;
import com.evolveum.midpoint.util.logging.TraceManager;
import com.evolveum.midpoint.web.component.data.ISelectableDataProvider;
import com.evolveum.midpoint.web.component.data.SelectableBeanObjectDataProvider;
import com.evolveum.midpoint.web.component.menu.cog.InlineMenuItem;
import com.evolveum.midpoint.web.component.menu.cog.InlineMenuItemAction;
<<<<<<< HEAD
import com.evolveum.midpoint.gui.impl.component.search.Search;
import com.evolveum.midpoint.web.component.util.SelectableBean;
import com.evolveum.midpoint.web.component.util.SelectableBeanImpl;
=======
import com.evolveum.midpoint.web.component.search.Search;
>>>>>>> 9c31cc77
import com.evolveum.midpoint.web.component.util.VisibleEnableBehaviour;
import com.evolveum.midpoint.web.page.admin.server.PageTasks;
import com.evolveum.midpoint.web.page.admin.shadows.ShadowTablePanel;
import com.evolveum.midpoint.web.session.PageStorage;
import com.evolveum.midpoint.web.session.SessionStorage;
import com.evolveum.midpoint.web.session.UserProfileStorage;
import com.evolveum.midpoint.xml.ns._public.common.common_3.*;

/**
 * Implementation classes : ResourceContentResourcePanel,
 * ResourceContentRepositoryPanel
 *
 * @author katkav
 * @author semancik
 */
public abstract class ResourceContentPanel extends BasePanel<PrismObject<ResourceType>> {
    private static final long serialVersionUID = 1L;

    private static final Trace LOGGER = TraceManager.getTrace(ResourceContentPanel.class);

    private static final String DOT_CLASS = ResourceContentPanel.class.getName() + ".";
    private static final String OPERATION_SEARCH_TASKS_FOR_RESOURCE = DOT_CLASS + "searchTasks";

    private static final String ID_TABLE = "table";
    private static final String ID_LABEL = "label";

    private static final String ID_IMPORT = "import";
    private static final String ID_RECONCILIATION = "reconciliation";
    private static final String ID_LIVE_SYNC = "liveSync";
    private static final String ID_TOTALS = "totals";

    private final ShadowKindType kind;
    private final String intent;
    private final QName objectClass;

    private String searchMode;
    private SelectableBeanObjectDataProvider<ShadowType> provider;

    IModel<PrismObject<ResourceType>> resourceModel;

    private final ContainerPanelConfigurationType config;

    public ResourceContentPanel(String id, IModel<PrismObject<ResourceType>> resourceModel, QName objectClass,
            ShadowKindType kind, String intent, String searchMode, ContainerPanelConfigurationType config) {
        super(id);
        this.kind = kind;
        this.searchMode = searchMode;
        this.resourceModel = resourceModel;
        this.intent = intent;
        this.objectClass = objectClass;
        this.config = config;
    }

    public ContainerPanelConfigurationType getPanelConfiguration() {
        return config;
    }

    @Override
    protected void onInitialize() {
        super.onInitialize();
        initLayout();
    }

    public ShadowKindType getKind() {
        return kind;
    }

    public String getIntent() {
        return intent;
    }

    public IModel<PrismObject<ResourceType>> getResourceModel() {
        return resourceModel;
    }

    public QName getObjectClass() {
        return objectClass;
    }

    public ResourceObjectDefinition getDefinitionByKind() throws SchemaException, ConfigurationException {
        ResourceSchema refinedSchema = getRefinedSchema();
        if (refinedSchema == null) {
            warn("No schema found in resource. Please check your configuration and try to test connection for the resource.");
            return null;
        }
        String intent = getIntent();
        if (ShadowUtil.isKnown(intent)) {
            return refinedSchema.findObjectDefinition(getKind(), intent);
        } else {
            // TODO: Can be intent unknown or null here? If so, what should we do with that?
            return refinedSchema.findObjectDefinition(getKind(), null);
        }
    }

    public ResourceObjectDefinition getDefinitionByObjectClass() throws SchemaException, ConfigurationException {
        ResourceSchema refinedSchema = getRefinedSchema();
        if (refinedSchema == null) {
            warn("No schema found in resource. Please check your configuration and try to test connection for the resource.");
            return null;
        }
        return refinedSchema.findDefinitionForObjectClass(getObjectClass());

    }

    protected ResourceSchema getRefinedSchema() throws SchemaException, ConfigurationException {
        return ResourceSchemaFactory.getCompleteSchema(resourceModel.getObject());
    }

    private UserProfileStorage.TableId getTableId() {
        if (kind == null) {
            return UserProfileStorage.TableId.PAGE_RESOURCE_OBJECT_CLASS_PANEL;
        }

        if (searchMode == null) {
            searchMode = SessionStorage.KEY_RESOURCE_PAGE_REPOSITORY_CONTENT;
        }

        if (searchMode.equals(SessionStorage.KEY_RESOURCE_PAGE_REPOSITORY_CONTENT)) {
            switch (kind) {
                case ACCOUNT:
                    return UserProfileStorage.TableId.PAGE_RESOURCE_ACCOUNTS_PANEL_REPOSITORY_MODE;
                case GENERIC:
                    return UserProfileStorage.TableId.PAGE_RESOURCE_GENERIC_PANEL_REPOSITORY_MODE;
                case ENTITLEMENT:
                    return UserProfileStorage.TableId.PAGE_RESOURCE_ENTITLEMENT_PANEL_REPOSITORY_MODE;

                default:
                    return UserProfileStorage.TableId.PAGE_RESOURCE_OBJECT_CLASS_PANEL;
            }
        } else if (searchMode.equals(SessionStorage.KEY_RESOURCE_PAGE_RESOURCE_CONTENT)) {
            switch (kind) {
                case ACCOUNT:
                    return UserProfileStorage.TableId.PAGE_RESOURCE_ACCOUNTS_PANEL_RESOURCE_MODE;
                case GENERIC:
                    return UserProfileStorage.TableId.PAGE_RESOURCE_GENERIC_PANEL_RESOURCE_MODE;
                case ENTITLEMENT:
                    return UserProfileStorage.TableId.PAGE_RESOURCE_ENTITLEMENT_PANEL_RESOURCE_MODE;

                default:
                    return UserProfileStorage.TableId.PAGE_RESOURCE_OBJECT_CLASS_PANEL;
            }
        }
        return UserProfileStorage.TableId.PAGE_RESOURCE_OBJECT_CLASS_PANEL;
    }

    private void initLayout() {

        WebMarkupContainer totals = new WebMarkupContainer(ID_TOTALS);
        totals.setOutputMarkupId(true);
        add(totals);
        initShadowStatistics(totals);

        ShadowTablePanel shadowListPanel = new ShadowTablePanel(ID_TABLE, createSearchOptions(), getPanelConfiguration()) {

            @Override
            protected UserProfileStorage.TableId getTableId() {
                return ResourceContentPanel.this.getTableId();
            }

            @Override
            public PageStorage getPageStorage() {
                return getPageBase().getSessionStorage().getResourceContentStorage(kind, searchMode);
            }

            @Override
            protected ISelectableDataProvider createProvider() {
                provider = createSelectableBeanObjectDataProvider(() -> getResourceContentQuery(), null);
                provider.setEmptyListOnNullQuery(true);
                provider.setSort(null);
                provider.setDefaultCountIfNull(Integer.MAX_VALUE);
                return provider;
            }

            @Override
            protected Search createSearch(Class<ShadowType> type) {
                return ResourceContentPanel.this.createSearch();
            }

<<<<<<< HEAD
                    @Override
                    public CompiledObjectCollectionView getObjectCollectionView() {
                        CompiledShadowCollectionView compiledView = findContainerPanelConfig();
                        if (compiledView != null) {
                            return compiledView;
                        }
                        return super.getObjectCollectionView();
                    }
                };
=======
            @Override
            protected CompiledShadowCollectionView findContainerPanelConfig() {
                return ResourceContentPanel.this.findContainerPanelConfig();
            }
        };
>>>>>>> 9c31cc77
        shadowListPanel.setOutputMarkupId(true);
        shadowListPanel.add(new VisibleEnableBehaviour() {
            private static final long serialVersionUID = 1L;

            @Override
            public boolean isVisible() {
                return createQuery() != null;
            }
        });
        shadowListPanel.setAdditionalBoxCssClasses(GuiStyleConstants.CLASS_OBJECT_SHADOW_BOX_CSS_CLASSES);
        add(shadowListPanel);

        Label label = new Label(ID_LABEL, "Nothing to show. Select intent to search");
        add(label);
        label.setOutputMarkupId(true);
        label.add(new VisibleEnableBehaviour() {
            private static final long serialVersionUID = 1L;

            @Override
            public boolean isVisible() {
                return createQuery() == null;
            }
        });

        initButton(ID_IMPORT, "Import", " fa-download", SystemObjectsType.ARCHETYPE_IMPORT_TASK.value());
        initButton(ID_RECONCILIATION, "Reconciliation", " fa-link", SystemObjectsType.ARCHETYPE_RECONCILIATION_TASK.value());
        initButton(ID_LIVE_SYNC, "Live Sync", " fa-sync-alt", SystemObjectsType.ARCHETYPE_LIVE_SYNC_TASK.value());

        initCustomLayout();
    }

    private CompiledShadowCollectionView findContainerPanelConfig() {
        PrismObject<ResourceType> resource = getResourceModel().getObject();
        return getPageBase().getCompiledGuiProfile().findShadowCollectionView(resource.getOid(), getKind(), getIntent());
    }

    private ObjectQuery getResourceContentQuery() {
        ObjectQuery customQuery = ResourceContentPanel.this.createQuery();
        if (customQuery != null && customQuery.getFilter() != null) {
            return customQuery;
        }
        return null;
    }

    protected abstract void initShadowStatistics(WebMarkupContainer totals);

    private void initButton(String id, String label, String icon, String archetypeOid) {

        ObjectQuery existingTasksQuery = getExistingTasksQuery(archetypeOid);
        OperationResult result = new OperationResult(OPERATION_SEARCH_TASKS_FOR_RESOURCE);
        List<PrismObject<TaskType>> tasksList = WebModelServiceUtils.searchObjects(TaskType.class, existingTasksQuery,
                result, getPageBase());

        List<InlineMenuItem> items = new ArrayList<>();

        InlineMenuItem item = new InlineMenuItem(
                getPageBase().createStringResource("ResourceContentResourcePanel.showExisting")) {
            private static final long serialVersionUID = 1L;

            @Override
            public InlineMenuItemAction initAction() {
                return new InlineMenuItemAction() {
                    private static final long serialVersionUID = 1L;

                    @Override
                    public void onClick(AjaxRequestTarget target) {
                        List<TaskType> filteredByKindIntentTasks = getTasksForKind(tasksList);
                        redirectToTasksListPage(createInTaskOidQuery(filteredByKindIntentTasks), archetypeOid);
                    }
                };
            }
        };
        items.add(item);

        item = new InlineMenuItem(getPageBase().createStringResource("ResourceContentResourcePanel.newTask")) {
            private static final long serialVersionUID = 1L;

            @Override
            public InlineMenuItemAction initAction() {
                return new InlineMenuItemAction() {
                    private static final long serialVersionUID = 1L;

                    @Override
                    public void onClick(AjaxRequestTarget target) {
                        newTaskPerformed(target, archetypeOid);
                    }
                };
            }
        };
        items.add(item);

        DropdownButtonPanel button = new DropdownButtonPanel(id,
                new DropdownButtonDto(String.valueOf(tasksList.size()), icon, label, items)) {
            @Override
            protected String getSpecialDropdownMenuClass() {
                return "pull-left";
            }
        };
        add(button);

    }

    private void newTaskPerformed(AjaxRequestTarget target, String archetypeOid) {
        List<ObjectReferenceType> archetypeRef = Arrays.asList(
                new ObjectReferenceType()
                        .oid(archetypeOid)
                        .type(ArchetypeType.COMPLEX_TYPE));
        try {
            TaskType newTask = ResourceTasksPanel.createResourceTask(getPrismContext(), getResourceModel().getObject(), archetypeRef);

            WebComponentUtil.initNewObjectWithReference(getPageBase(), newTask, archetypeRef);
        } catch (SchemaException ex) {
            getPageBase().getFeedbackMessages().error(ResourceContentPanel.this, ex.getUserFriendlyMessage());
            target.add(getPageBase().getFeedbackPanel());
        }
    }

    private ObjectQuery createInTaskOidQuery(List<TaskType> tasksList) {
        if (tasksList == null) {
            tasksList = new ArrayList<>();
        }
        List<String> taskOids = new ArrayList<>();
        tasksList.forEach(task -> taskOids.add(task.getOid()));
        return getPageBase().getPrismContext().queryFor(TaskType.class)
                .id(taskOids.toArray(new String[0]))
                .build();
    }

    private void redirectToTasksListPage(ObjectQuery tasksQuery, String archetypeOid) {
        String taskCollectionViewName = getTaskCollectionViewNameByArchetypeOid(archetypeOid);
        PageParameters pageParameters = new PageParameters();
        if (StringUtils.isNotEmpty(taskCollectionViewName)) {
            pageParameters.add(PageBase.PARAMETER_OBJECT_COLLECTION_NAME, taskCollectionViewName);
            PageTasks pageTasks = new PageTasks(tasksQuery, pageParameters);
            getPageBase().setResponsePage(pageTasks);
        } else {
            PageTasks pageTasks = new PageTasks(tasksQuery, pageParameters);
            getPageBase().setResponsePage(pageTasks);
        }

    }

    private String getTaskCollectionViewNameByArchetypeOid(String archetypeOid) {
        if (StringUtils.isEmpty(archetypeOid)) {
            return "";
        }
        List<CompiledObjectCollectionView> taskCollectionViews =
                getPageBase().getCompiledGuiProfile().findAllApplicableArchetypeViews(TaskType.class);
        for (CompiledObjectCollectionView view : taskCollectionViews) {
            if (archetypeOid.equals(view.getCollection().getCollectionRef().getOid())) {
                return view.getViewIdentifier();
            }
        }
        return "";
    }

    private List<TaskType> getTasksForKind(List<PrismObject<TaskType>> tasks) {
        List<TaskType> tasksForKind = new ArrayList<>();
        for (PrismObject<TaskType> task : tasks) {
            ShadowKindType taskKindValue;

            @Nullable ResourceObjectSetType resourceSet = ResourceObjectSetUtil.fromTask(task.asObjectable());
            if (!java.util.Objects.isNull(resourceSet)) {
                taskKindValue = resourceSet.getKind();
                if (Objects.isNull(taskKindValue)) {
                    QName taskObjectClass = resourceSet.getObjectclass();
                    if (Objects.isNull(taskObjectClass)) {
                        LOGGER.warn("Bad task definition. Task {} doesn't contain definition either of objectClass or kind/intent", task.getOid());
                        continue;
                    }

                    QName objectClass = getObjectClass();
                    if (Objects.isNull(objectClass)) {
                        LOGGER.trace("Trying to determine objectClass for kind: {}, intent: {}", getKind(), getIntent());
                        ResourceObjectDefinition objectClassDef = null;
                        try {
                            objectClassDef = getDefinitionByKind();
                        } catch (SchemaException | ConfigurationException e) {
                            LOGGER.error("Failed to search for objectClass definition. Reason: {}", e.getMessage(), e);
                        }
                        if (objectClassDef == null) {
                            LOGGER.warn("Cannot find any definition for kind: {}, intent: {}", getKind(), getIntent());
                            continue;
                        }

                        objectClass = objectClassDef.getTypeName();
                    }

                    if (QNameUtil.match(objectClass, taskObjectClass)) {
                        tasksForKind.add(task.asObjectable());
                    }

                } else {
                    String taskIntentValue = resourceSet.getIntent();
                    if (StringUtils.isNotEmpty(getIntent())) {
                        if (getKind() == taskKindValue && getIntent().equals(taskIntentValue)) {
                            tasksForKind.add(task.asObjectable());
                        }
                    } else if (getKind() == taskKindValue) {
                        tasksForKind.add(task.asObjectable());
                    }
                }
            }
        }
        return tasksForKind;
    }

    protected void initCustomLayout() {
        // Nothing to do, for subclass extension
    }

    protected ObjectQuery createQuery() {
        ObjectQuery baseQuery = null;

        try {
            if (kind == null) {
                if (objectClass == null) {
                    return null;
                }
                return ObjectQueryUtil.createResourceAndObjectClassQuery(resourceModel.getObject().getOid(),
                        objectClass, getPageBase().getPrismContext());
            }

            ResourceObjectDefinition rOcDef = getDefinitionByKind();
            if (rOcDef != null) {
                baseQuery = rOcDef.createShadowSearchQuery(resourceModel.getObject().getOid());
            }
        } catch (SchemaException | ConfigurationException ex) {
            LoggingUtils.logUnexpectedException(LOGGER,
                    "Could not crate query for shadows: " + ex.getMessage(), ex);
        }
        return baseQuery;
    }

    protected abstract Search createSearch();

    private Collection<SelectorOptions<GetOperationOptions>> createSearchOptions() {
        GetOperationOptionsBuilder builder = getPageBase().getOperationOptionsBuilder()
                .item(ShadowType.F_ASSOCIATION).dontRetrieve();
        builder = addAdditionalOptions(builder);
        return builder.build();
    }

    protected abstract ModelExecuteOptions createModelOptions();

    private ObjectQuery getExistingTasksQuery(String archetypeRefOid) {
        return getPageBase().getPrismContext().queryFor(TaskType.class)
                .item(TaskType.F_OBJECT_REF).ref(resourceModel.getObject().getOid())
                .and()
                .item(AssignmentHolderType.F_ARCHETYPE_REF).ref(archetypeRefOid)
                .build();
    }

    protected abstract GetOperationOptionsBuilder addAdditionalOptions(GetOperationOptionsBuilder builder);

    protected abstract boolean isUseObjectCounting();
}<|MERGE_RESOLUTION|>--- conflicted
+++ resolved
@@ -51,13 +51,10 @@
 import com.evolveum.midpoint.web.component.data.SelectableBeanObjectDataProvider;
 import com.evolveum.midpoint.web.component.menu.cog.InlineMenuItem;
 import com.evolveum.midpoint.web.component.menu.cog.InlineMenuItemAction;
-<<<<<<< HEAD
+import com.evolveum.midpoint.web.component.search.Search;
 import com.evolveum.midpoint.gui.impl.component.search.Search;
 import com.evolveum.midpoint.web.component.util.SelectableBean;
 import com.evolveum.midpoint.web.component.util.SelectableBeanImpl;
-=======
-import com.evolveum.midpoint.web.component.search.Search;
->>>>>>> 9c31cc77
 import com.evolveum.midpoint.web.component.util.VisibleEnableBehaviour;
 import com.evolveum.midpoint.web.page.admin.server.PageTasks;
 import com.evolveum.midpoint.web.page.admin.shadows.ShadowTablePanel;
@@ -236,23 +233,21 @@
                 return ResourceContentPanel.this.createSearch();
             }
 
-<<<<<<< HEAD
-                    @Override
-                    public CompiledObjectCollectionView getObjectCollectionView() {
-                        CompiledShadowCollectionView compiledView = findContainerPanelConfig();
-                        if (compiledView != null) {
-                            return compiledView;
-                        }
-                        return super.getObjectCollectionView();
-                    }
-                };
-=======
             @Override
             protected CompiledShadowCollectionView findContainerPanelConfig() {
                 return ResourceContentPanel.this.findContainerPanelConfig();
             }
+
+            @Override
+            public CompiledObjectCollectionView getObjectCollectionView() {
+                CompiledShadowCollectionView compiledView = findContainerPanelConfig();
+                if (compiledView != null) {
+                    return compiledView;
+                }
+                return super.getObjectCollectionView();
+            }
+
         };
->>>>>>> 9c31cc77
         shadowListPanel.setOutputMarkupId(true);
         shadowListPanel.add(new VisibleEnableBehaviour() {
             private static final long serialVersionUID = 1L;

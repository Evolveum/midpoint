/*
 * Copyright (C) 2010-2023 Evolveum and contributors
 *
 * This work is dual-licensed under the Apache License 2.0
 * and European Union Public License. See LICENSE file for details.
 */

package com.evolveum.midpoint.gui.impl.page.admin.role.mining.page.panel.chart;

import static com.evolveum.midpoint.xml.ns._public.common.common_3.AssignmentHolderType.F_ASSIGNMENT;
import static com.evolveum.midpoint.xml.ns._public.common.common_3.ObjectType.F_NAME;

import java.io.Serial;
import java.math.BigDecimal;
import java.math.RoundingMode;
import java.util.ArrayList;
import java.util.List;

import org.apache.wicket.Component;
import org.apache.wicket.ajax.AjaxRequestTarget;
import org.apache.wicket.behavior.AttributeAppender;
import org.apache.wicket.markup.html.WebMarkupContainer;
import org.apache.wicket.markup.html.basic.Label;
import org.apache.wicket.markup.repeater.RepeatingView;
import org.apache.wicket.model.IModel;
import org.apache.wicket.model.Model;
import org.jetbrains.annotations.Contract;
import org.jetbrains.annotations.NotNull;
import org.jetbrains.annotations.Nullable;

import com.evolveum.midpoint.gui.api.GuiStyleConstants;
import com.evolveum.midpoint.gui.api.component.BasePanel;
import com.evolveum.midpoint.gui.api.component.progressbar.ProgressBar;
import com.evolveum.midpoint.gui.api.component.progressbar.ProgressBarPanel;
import com.evolveum.midpoint.gui.api.model.LoadableModel;
import com.evolveum.midpoint.gui.api.page.PageBase;
import com.evolveum.midpoint.gui.impl.page.admin.role.mining.page.panel.outlier.MetricValuePanel;
import com.evolveum.midpoint.gui.impl.page.admin.role.mining.page.panel.widgets.component.RoleAnalysisIdentifyWidgetPanel;
import com.evolveum.midpoint.gui.impl.page.admin.role.mining.page.panel.widgets.model.IdentifyWidgetItem;
import com.evolveum.midpoint.gui.impl.page.admin.role.mining.page.tmp.panel.IconWithLabel;
import com.evolveum.midpoint.gui.impl.page.admin.role.mining.tables.outlier.panel.RoleAnalysisDistributionProgressPanel;
import com.evolveum.midpoint.model.api.mining.RoleAnalysisService;
import com.evolveum.midpoint.prism.PrismContainerValue;
import com.evolveum.midpoint.prism.PrismContext;
import com.evolveum.midpoint.prism.path.ItemPath;
import com.evolveum.midpoint.prism.path.ObjectReferencePathSegment;
import com.evolveum.midpoint.prism.query.OrderDirection;
import com.evolveum.midpoint.repo.api.AggregateQuery;
import com.evolveum.midpoint.repo.api.RepositoryService;
import com.evolveum.midpoint.schema.SearchResultList;
import com.evolveum.midpoint.schema.result.OperationResult;
import com.evolveum.midpoint.task.api.Task;
import com.evolveum.midpoint.util.exception.SchemaException;
import com.evolveum.midpoint.util.logging.Trace;
import com.evolveum.midpoint.util.logging.TraceManager;
import com.evolveum.midpoint.web.component.util.VisibleBehaviour;
import com.evolveum.midpoint.xml.ns._public.common.common_3.AssignmentType;
import com.evolveum.midpoint.xml.ns._public.common.common_3.RoleType;
import com.evolveum.midpoint.xml.ns._public.common.common_3.UserType;

public class RoleAnalysisInfoPanel extends BasePanel<String> {

    private static final Trace LOGGER = TraceManager.getTrace(RoleAnalysisInfoPanel.class);

    private static final String ID_PATTERN_PANEL = "patternPanel";
    private static final String ID_OUTLIER_PANEL = "outlierPanel";
    private static final String ID_DISTRIBUTION_PANEL = "distributionPanel";

    public RoleAnalysisInfoPanel(String id) {
        super(id);
    }

    @Override
    protected void onInitialize() {
        super.onInitialize();
        initPanels();
    }

    private void initPanels() {
        initInfoPatternPanel();
        initInfoOutlierPanel();
        initDistributionPanel();
    }

    private void initDistributionPanel() {

        RoleAnalysisIdentifyWidgetPanel distributionPanel = new RoleAnalysisIdentifyWidgetPanel(ID_DISTRIBUTION_PANEL,
                createStringResource("Distribution.access.title"), getModelDistribution()) {

            @Contract(pure = true)
            @Override
            protected @NotNull String getBodyHeaderPanelStyle() {
                return "height:90px;";
            }

            @Override
            protected @NotNull Component getBodyHeaderPanel(String id) {
<<<<<<< HEAD
                List<ProgressBar> progressBars = new ArrayList<>();
                PageBase pageBase = getPageBase();
=======
                PageBase pageBase = RoleAnalysisInfoPanel.this.getPageBase();
>>>>>>> 7df86d1a
                RoleAnalysisService roleAnalysisService = pageBase.getRoleAnalysisService();
                Task task = pageBase.createSimpleTask("Count objects");
                OperationResult result = task.getResult();

                Integer rolesInSystem = roleAnalysisService.countObjects(RoleType.class, null, null, task, result);
                if (rolesInSystem == null) {
                    rolesInSystem = 0;
                }

                Integer usersInSystem = roleAnalysisService.countObjects(UserType.class, null, null, task, result);
                if (usersInSystem == null) {
                    usersInSystem = 0;
                }

                int allObjects = rolesInSystem + usersInSystem;

                List<ProgressBar> progressBars = new ArrayList<>();
                progressBars.add(new ProgressBar(rolesInSystem * 100 / (double) allObjects, ProgressBar.State.SUCCESS));
                progressBars.add(new ProgressBar(usersInSystem * 100 / (double) allObjects, ProgressBar.State.DANGER));

                Integer finalUsersInSystem = usersInSystem;
                Integer finalRolesInSystem = rolesInSystem;
                RoleAnalysisDistributionProgressPanel<?> panel = new RoleAnalysisDistributionProgressPanel<>(id) {
                    @Contract("_ -> new")
                    @Override
                    protected @NotNull Component getPanelComponent(String id) {
                        return new ProgressBarPanel(id, new LoadableModel<>() {
                            @Serial private static final long serialVersionUID = 1L;

                            @Override
                            protected List<ProgressBar> load() {
                                return progressBars;
                            }
                        });
                    }

                    @Override
                    protected Component getLegendComponent(String id) {
                        RepeatingView view = new RepeatingView(id);
                        MetricValuePanel resolved = new MetricValuePanel(view.newChildId()) {
                            @Contract("_ -> new")
                            @Override
                            protected @NotNull Component getTitleComponent(String id) {
                                return new IconWithLabel(id, Model.of("Roles")) {
                                    @Override
                                    protected String getIconCssClass() {
                                        return "fa fa-circle text-success fa-2xs";
                                    }

                                    @Override
                                    protected String getLabelComponentCssClass() {
                                        return "text-success";
                                    }

                                    @Override
                                    protected String getComponentCssClass() {
                                        return super.getComponentCssClass() + " gap-2";
                                    }
                                };
                            }

                            @Contract("_ -> new")
                            @Override
                            protected @NotNull Component getValueComponent(String id) {
                                Label label = new Label(id, finalRolesInSystem);
                                label.add(AttributeAppender.append("class", "d-flex pl-3 m-0"));
                                label.add(AttributeAppender.append("style", "font-size:20px"));
                                return label;
                            }
                        };
                        resolved.setOutputMarkupId(true);
                        view.add(resolved);

                        MetricValuePanel inProgress = new MetricValuePanel(view.newChildId()) {
                            @Contract("_ -> new")
                            @Override
                            protected @NotNull Component getTitleComponent(String id) {
                                return new IconWithLabel(id, Model.of("Users")) {
                                    @Override
                                    protected String getIconCssClass() {
                                        return "fa fa-circle text-danger fa-2xs";
                                    }

                                    @Override
                                    protected String getLabelComponentCssClass() {
                                        return "text-danger";
                                    }

                                    @Override
                                    protected String getComponentCssClass() {
                                        return super.getComponentCssClass() + " gap-2";
                                    }
                                };
                            }

                            @Contract("_ -> new")
                            @Override
                            protected @NotNull Component getValueComponent(String id) {
                                Label label = new Label(id, finalUsersInSystem);
                                label.add(AttributeAppender.append("class", "d-flex pl-3 m-0"));
                                label.add(AttributeAppender.append("style", "font-size:20px"));
                                return label;
                            }
                        };
                        inProgress.setOutputMarkupId(true);
                        view.add(inProgress);

                        return view;

                    }
                };

                panel.setOutputMarkupId(true);
                panel.add(AttributeAppender.append("class", "col-12"));
                return panel;
            }

            @Contract(" -> new")
            @Override
            protected @NotNull IModel<String> getFooterButtonLabelModel() {
                return Model.of("Explore distribution details");
            }

            @Override
            protected void onClickFooter(AjaxRequestTarget target) {
                RoleAnalysisChartPanel roleAnalysisChartPanel = new RoleAnalysisChartPanel(getPageBase().getMainPopupBodyId());
                roleAnalysisChartPanel.setOutputMarkupId(true);
                getPageBase().showMainPopup(roleAnalysisChartPanel, target);
            }

            @Override
            protected @NotNull String getIconCssClass() {
                return GuiStyleConstants.CLASS_DETECTED_PATTERN_ICON;
            }
        };
        add(distributionPanel);
    }

    private void initInfoPatternPanel() {

        if (getModelPatterns() == null) {
            WebMarkupContainer roleAnalysisInfoOutlierPanel = new WebMarkupContainer(ID_PATTERN_PANEL);
            roleAnalysisInfoOutlierPanel.setOutputMarkupId(true);
            add(roleAnalysisInfoOutlierPanel);
            return;
        }

        RoleAnalysisIdentifyWidgetPanel patternPanel = new RoleAnalysisIdentifyWidgetPanel(ID_PATTERN_PANEL,
                createStringResource("Pattern.suggestions.title"), getModelPatterns()) {

            @Contract(pure = true)
            @Override
            protected @NotNull String getBodyHeaderPanelStyle() {
                return "height:90px;";
            }

            @Override
            protected @NotNull Component getBodyHeaderPanel(String id) {
                List<ProgressBar> progressBars = new ArrayList<>();
<<<<<<< HEAD

                RoleAnalysisService roleAnalysisService = getPageBase().getRoleAnalysisService();
                Task task = getPageBase().createSimpleTask("Prepare data");
                OperationResult result = task.getResult();

=======
                PageBase pageBase = RoleAnalysisInfoPanel.this.getPageBase();
                RoleAnalysisService roleAnalysisService = pageBase.getRoleAnalysisService();
                Task task = pageBase.createSimpleTask("Prepare data");
                OperationResult result = task.getResult();
>>>>>>> 7df86d1a
                int[] resolvedAndCandidateRoles = roleAnalysisService.computeResolvedAndCandidateRoles(task, result);

                int resolved = resolvedAndCandidateRoles[0];
                int inProgress = resolvedAndCandidateRoles[1];
                int allObjects = resolved + inProgress;

                progressBars.add(new ProgressBar(resolved * 100 / (double) allObjects, ProgressBar.State.SUCCESS));
                progressBars.add(new ProgressBar(inProgress * 100 / (double) allObjects, ProgressBar.State.WARNINIG));

                RoleAnalysisDistributionProgressPanel<?> panel = new RoleAnalysisDistributionProgressPanel<>(id) {
                    @Contract("_ -> new")
                    @Override
                    protected @NotNull Component getPanelComponent(String id) {
                        return new ProgressBarPanel(id, new LoadableModel<>() {
                            @Serial private static final long serialVersionUID = 1L;

                            @Override
                            protected List<ProgressBar> load() {
                                return progressBars;
                            }
                        });
                    }

                    @Override
                    protected Component getLegendComponent(String id) {
                        RepeatingView view = new RepeatingView(id);
                        MetricValuePanel resolvedPanel = new MetricValuePanel(view.newChildId()) {
                            @Contract("_ -> new")
                            @Override
                            protected @NotNull Component getTitleComponent(String id) {
                                return new IconWithLabel(id, Model.of("Resolved")) {
                                    @Override
                                    protected String getIconCssClass() {
                                        return "fa fa-circle text-success fa-2xs";
                                    }

                                    @Override
                                    protected String getLabelComponentCssClass() {
                                        return "text-success";
                                    }

                                    @Override
                                    protected String getComponentCssClass() {
                                        return super.getComponentCssClass() + " gap-2";
                                    }
                                };
                            }

                            @Contract("_ -> new")
                            @Override
                            protected @NotNull Component getValueComponent(String id) {
                                Label label = new Label(id, resolved);
                                label.add(AttributeAppender.append("class", "d-flex pl-3 m-0"));
                                label.add(AttributeAppender.append("style", "font-size:20px"));
                                return label;
                            }
                        };
                        resolvedPanel.setOutputMarkupId(true);
                        view.add(resolvedPanel);

                        MetricValuePanel inProgressPanel = new MetricValuePanel(view.newChildId()) {
                            @Contract("_ -> new")
                            @Override
                            protected @NotNull Component getTitleComponent(String id) {
                                return new IconWithLabel(id, Model.of("In progress")) {
                                    @Override
                                    protected String getIconCssClass() {
                                        return "fa fa-circle text-warning fa-2xs";
                                    }

                                    @Override
                                    protected String getLabelComponentCssClass() {
                                        return "text-warning";
                                    }

                                    @Override
                                    protected String getComponentCssClass() {
                                        return super.getComponentCssClass() + " gap-2";
                                    }
                                };
                            }

                            @Contract("_ -> new")
                            @Override
                            protected @NotNull Component getValueComponent(String id) {
                                Label label = new Label(id, inProgress);
                                label.add(AttributeAppender.append("class", "d-flex pl-3 m-0"));
                                label.add(AttributeAppender.append("style", "font-size:20px"));
                                return label;
                            }
                        };
                        inProgressPanel.setOutputMarkupId(true);
                        view.add(inProgressPanel);

                        return view;

                    }
                };

                panel.setOutputMarkupId(true);
                panel.add(AttributeAppender.append("class", "col-12"));
                return panel;
            }

            @Override
            protected @NotNull String getIconCssClass() {
                return GuiStyleConstants.CLASS_DETECTED_PATTERN_ICON;
            }
        };
        add(patternPanel);
    }

    private void initInfoOutlierPanel() {

        if (getModelOutliers() == null) {
            WebMarkupContainer roleAnalysisInfoOutlierPanel = new WebMarkupContainer(ID_OUTLIER_PANEL);
            roleAnalysisInfoOutlierPanel.setOutputMarkupId(true);
            add(roleAnalysisInfoOutlierPanel);
            return;
        }

        RoleAnalysisIdentifyWidgetPanel outlierPanel = new RoleAnalysisIdentifyWidgetPanel(ID_OUTLIER_PANEL,
                createStringResource("Outlier.suggestions.title"), getModelOutliers()){
            @Contract(pure = true)
            @Override
            protected @NotNull String getBodyHeaderPanelStyle() {
                return "height:90px;";
            }
        };
        outlierPanel.setOutputMarkupId(true);
        add(outlierPanel);
    }

    protected @Nullable IModel<List<IdentifyWidgetItem>> getModelOutliers() {
        return null;
    }

    protected @Nullable IModel<List<IdentifyWidgetItem>> getModelPatterns() {
        return null;
    }

    protected @Nullable IModel<List<IdentifyWidgetItem>> getModelDistribution() {
        PageBase pageBase = (PageBase) getPage();
        RoleAnalysisService roleAnalysisService = pageBase.getRoleAnalysisService();
        Task task = pageBase.createSimpleTask("Count objects");
        OperationResult result = task.getResult();

        Integer usersInSystem = roleAnalysisService.countObjects(UserType.class, null, null, task, result);
        if (usersInSystem == null) {
            usersInSystem = 0;
        }

        int numberOfRoleToUserAssignment = roleAnalysisService.countUserOwnedRoleAssignment(result);

        int finalUsersInSystem = usersInSystem;

        double averagePerUser = finalUsersInSystem > 0
                ? (double) numberOfRoleToUserAssignment / finalUsersInSystem
                : 0.0;

        BigDecimal averagePerUserRounded = BigDecimal.valueOf(averagePerUser)
                .setScale(2, RoundingMode.HALF_UP);
        averagePerUser = averagePerUserRounded.doubleValue();

        double finalAveragePerUser = averagePerUser;

        int usedRoles = (int) countAppliedDirectlyRoles();


        List<IdentifyWidgetItem> detailsModel = new ArrayList<>();

        IdentifyWidgetItem identifyWidgetItem = new IdentifyWidgetItem(
                IdentifyWidgetItem.ComponentType.STATISTIC,
                Model.of("fe fe-assignment"),
                Model.of(),
                Model.of("Number of role assignment to user"),
                Model.of(String.valueOf(numberOfRoleToUserAssignment)),
                Model.of("name")) {

            public Component createValueTitleComponent(String id) {
                Label label = new Label(id);
                label.setOutputMarkupId(true);
                label.add(new VisibleBehaviour(() -> getDescription() != null));
                return label;
            }

            @Override
            public Component createDescriptionComponent(String id) {
                return super.createDescriptionComponent(id);
            }

            @Override
            public Component createScoreComponent(String id) {
                Component valueComponent = super.createScoreComponent(id);
                valueComponent.add(AttributeAppender.replace("class", "text-dark h5 m-0"));
                return valueComponent;
            }

            @Override
            public Component createTitleComponent(String id) {
                Label linkPanel = new Label(id, Model.of("Role to user assignment"));
                linkPanel.setOutputMarkupId(true);
                linkPanel.add(AttributeAppender.append("class", "text-dark"));
                return linkPanel;
            }

            @Override
            public Component createActionComponent(String id) {
                return new WebMarkupContainer(id);
            }
        };
        detailsModel.add(identifyWidgetItem);

        identifyWidgetItem = new IdentifyWidgetItem(
                IdentifyWidgetItem.ComponentType.STATISTIC,
                Model.of("fa fa-bar-chart"),
                Model.of(),
                Model.of("Average role assignment per user"),
                Model.of(String.valueOf(finalAveragePerUser)),
                Model.of("name")) {

            public Component createValueTitleComponent(String id) {
                Label label = new Label(id);
                label.setOutputMarkupId(true);
                label.add(new VisibleBehaviour(() -> getDescription() != null));
                return label;
            }

            @Override
            public Component createDescriptionComponent(String id) {
                return super.createDescriptionComponent(id);
            }

            @Override
            public Component createScoreComponent(String id) {
                Component valueComponent = super.createScoreComponent(id);
                valueComponent.add(AttributeAppender.replace("class", "text-dark h5 m-0"));
                return valueComponent;
            }

            @Override
            public Component createTitleComponent(String id) {
                Label linkPanel = new Label(id, Model.of("Average assignment"));
                linkPanel.setOutputMarkupId(true);
                linkPanel.add(AttributeAppender.append("class", "text-dark"));
                return linkPanel;
            }

            @Override
            public Component createActionComponent(String id) {
                return new WebMarkupContainer(id);
            }
        };
        detailsModel.add(identifyWidgetItem);

        identifyWidgetItem = new IdentifyWidgetItem(
                IdentifyWidgetItem.ComponentType.STATISTIC,
                Model.of("fa fa-recycle"),
                Model.of(),
                Model.of("Existing roles that is applied directly"),
                Model.of(String.valueOf(usedRoles)),
                Model.of("name")) {

            public Component createValueTitleComponent(String id) {
                Label label = new Label(id);
                label.setOutputMarkupId(true);
                label.add(new VisibleBehaviour(() -> getDescription() != null));
                return label;
            }

            @Override
            public Component createDescriptionComponent(String id) {
                return super.createDescriptionComponent(id);
            }

            @Override
            public Component createScoreComponent(String id) {
                Component valueComponent = super.createScoreComponent(id);
                valueComponent.add(AttributeAppender.replace("class", "text-dark h5 m-0"));
                return valueComponent;
            }

            @Override
            public Component createTitleComponent(String id) {
                Label linkPanel = new Label(id, Model.of("Applied direct roles"));
                linkPanel.setOutputMarkupId(true);
                linkPanel.add(AttributeAppender.append("class", "text-dark"));
                return linkPanel;
            }

            @Override
            public Component createActionComponent(String id) {
                return new WebMarkupContainer(id);
            }
        };

        detailsModel.add(identifyWidgetItem);

        return Model.ofList(detailsModel);
    }

    private double countAppliedDirectlyRoles() {
        RepositoryService repositoryService = getPageBase().getRepositoryService();
        OperationResult result = new OperationResult("OP_LOAD_STATISTICS");

        SearchResultList<PrismContainerValue<?>> aggregateResult = new SearchResultList<>();

        var spec = AggregateQuery.forType(AssignmentType.class);
        try {
            spec.retrieve(F_NAME, ItemPath.create(AssignmentType.F_TARGET_REF, new ObjectReferencePathSegment(), F_NAME))
                    .retrieve(AssignmentType.F_TARGET_REF)
                    .filter(PrismContext.get().queryFor(AssignmentType.class).ownedBy(UserType.class, UserType.F_ASSIGNMENT)
                            .and().ref(AssignmentType.F_TARGET_REF).type(RoleType.class).buildFilter())
                    .count(F_ASSIGNMENT, ItemPath.SELF_PATH);

            AggregateQuery.ResultItem resultItem = spec.getResultItem(F_ASSIGNMENT);
            spec.orderBy(resultItem, OrderDirection.DESCENDING);
            aggregateResult = repositoryService.searchAggregate(spec, result);

        } catch (SchemaException e) {
            LOGGER.error("Cloud aggregate execute search", e);
        }

        return aggregateResult.size();

    }

}<|MERGE_RESOLUTION|>--- conflicted
+++ resolved
@@ -95,12 +95,8 @@
 
             @Override
             protected @NotNull Component getBodyHeaderPanel(String id) {
-<<<<<<< HEAD
-                List<ProgressBar> progressBars = new ArrayList<>();
+
                 PageBase pageBase = getPageBase();
-=======
-                PageBase pageBase = RoleAnalysisInfoPanel.this.getPageBase();
->>>>>>> 7df86d1a
                 RoleAnalysisService roleAnalysisService = pageBase.getRoleAnalysisService();
                 Task task = pageBase.createSimpleTask("Count objects");
                 OperationResult result = task.getResult();
@@ -260,18 +256,10 @@
             @Override
             protected @NotNull Component getBodyHeaderPanel(String id) {
                 List<ProgressBar> progressBars = new ArrayList<>();
-<<<<<<< HEAD
-
                 RoleAnalysisService roleAnalysisService = getPageBase().getRoleAnalysisService();
                 Task task = getPageBase().createSimpleTask("Prepare data");
                 OperationResult result = task.getResult();
 
-=======
-                PageBase pageBase = RoleAnalysisInfoPanel.this.getPageBase();
-                RoleAnalysisService roleAnalysisService = pageBase.getRoleAnalysisService();
-                Task task = pageBase.createSimpleTask("Prepare data");
-                OperationResult result = task.getResult();
->>>>>>> 7df86d1a
                 int[] resolvedAndCandidateRoles = roleAnalysisService.computeResolvedAndCandidateRoles(task, result);
 
                 int resolved = resolvedAndCandidateRoles[0];

package com.evolveum.midpoint.gui.impl.page.admin.role.component.wizard;

<<<<<<< HEAD
import java.io.Serializable;
import java.util.Collection;
import java.util.List;

import org.apache.wicket.model.IModel;

import com.evolveum.midpoint.gui.impl.component.search.wrapper.SearchConfigurationWrapper;
=======
import com.evolveum.midpoint.gui.api.prism.wrapper.PrismContainerValueWrapper;
import com.evolveum.midpoint.gui.api.prism.wrapper.PrismContainerWrapper;
import com.evolveum.midpoint.gui.api.util.WebPrismUtil;
import com.evolveum.midpoint.gui.impl.component.search.SearchConfigurationWrapper;
import com.evolveum.midpoint.gui.impl.component.search.SearchFactory;
>>>>>>> fe8057f5
import com.evolveum.midpoint.gui.impl.component.tile.MultiSelectTileTablePanel;
import com.evolveum.midpoint.gui.impl.page.admin.ObjectDetailsModels;
import com.evolveum.midpoint.gui.impl.page.admin.resource.component.TemplateTile;
import com.evolveum.midpoint.prism.Containerable;
import com.evolveum.midpoint.prism.PrismContainerValue;
import com.evolveum.midpoint.prism.path.ItemPath;
import com.evolveum.midpoint.prism.query.ObjectQuery;
import com.evolveum.midpoint.schema.GetOperationOptions;
import com.evolveum.midpoint.schema.SelectorOptions;
import com.evolveum.midpoint.util.exception.SchemaException;
import com.evolveum.midpoint.web.component.data.SelectableBeanObjectDataProvider;
import com.evolveum.midpoint.web.component.util.SelectableBean;
import com.evolveum.midpoint.web.component.util.VisibleBehaviour;
import com.evolveum.midpoint.web.session.UserProfileStorage;
import com.evolveum.midpoint.xml.ns._public.common.common_3.ContainerPanelConfigurationType;
import com.evolveum.midpoint.xml.ns._public.common.common_3.ObjectType;

<<<<<<< HEAD
=======
import org.apache.wicket.model.IModel;

import java.io.Serializable;
import java.util.Collection;
import java.util.List;

>>>>>>> fe8057f5
public abstract class MultiSelectTileWizardStepPanel<SI extends Serializable, O extends ObjectType, ODM extends ObjectDetailsModels, V extends Containerable>
        extends SelectTileWizardStepPanel<O, ODM, V> {

    private static final String ID_TABLE = "table";

    public MultiSelectTileWizardStepPanel(ODM model) {
        super(model);
    }

    @Override
    protected void onInitialize() {
        super.onInitialize();
        initLayout();
    }

    private void initLayout() {
        MultiSelectTileTablePanel<SI, O> tilesTable =
                new MultiSelectTileTablePanel<>(
                        ID_TABLE,
                        UserProfileStorage.TableId.PANEL_ACCESS_WIZARD_STEP) {

                    @Override
                    protected void deselectItem(SI entry) {
                        MultiSelectTileWizardStepPanel.this.deselectItem(entry);
                    }

                    @Override
                    protected IModel<String> getItemLabelModel(SI entry) {
                        return MultiSelectTileWizardStepPanel.this.getItemLabelModel(entry);
                    }

                    @Override
                    protected boolean isSelectedItemsPanelVisible() {
                        return MultiSelectTileWizardStepPanel.this.isSelectedItemsPanelVisible();
                    }

                    @Override
                    protected IModel<List<SI>> getSelectedItemsModel() {
                        return MultiSelectTileWizardStepPanel.this.getSelectedItemsModel();
                    }

                    @Override
                    protected void processSelectOrDeselectItem(TemplateTile<SelectableBean<O>> tile) {
                        MultiSelectTileWizardStepPanel.this.processSelectOrDeselectItem(tile);
                    }

                    @Override
                    protected ObjectQuery getCustomQuery() {
                        return MultiSelectTileWizardStepPanel.this.getCustomQuery();
                    }

                    @Override
                    protected Collection<SelectorOptions<GetOperationOptions>> getSearchOptions() {
                        return MultiSelectTileWizardStepPanel.this.getSearchOptions();
                    }

                    @Override
                    protected ContainerPanelConfigurationType getContainerConfiguration() {
                        return MultiSelectTileWizardStepPanel.this.getContainerConfiguration(getPanelType());
                    }

                    @Override
                    protected Class<O> getType() {
                        return MultiSelectTileWizardStepPanel.this.getType();
                    }

                    @Override
                    protected SearchConfigurationWrapper<O> createSearchConfigWrapper(Class<O> type) {
                        return MultiSelectTileWizardStepPanel.this.createSearchConfigWrapper(type);
                    }

                    @Override
                    protected SelectableBeanObjectDataProvider<O> createProvider() {
                        return MultiSelectTileWizardStepPanel.this.createProvider(super.createProvider());
                    }

                    @Override
                    protected TemplateTile<SelectableBean<O>> createTileObject(SelectableBean<O> object) {
                        TemplateTile<SelectableBean<O>> tile = super.createTileObject(object);
                        MultiSelectTileWizardStepPanel.this.customizeTile(tile);
                        return tile;
                    }
                };
        add(tilesTable);
    }

    protected void processSelectOrDeselectItem(TemplateTile<SelectableBean<O>> tile) {

    }

    protected abstract IModel<List<SI>> getSelectedItemsModel();

    protected abstract IModel<String> getItemLabelModel(SI entry);

    protected abstract void deselectItem(SI entry);

    protected boolean isSelectedItemsPanelVisible() {
        return false;
    }

    protected void customizeTile(TemplateTile<SelectableBean<O>> tile) {
    }

    protected SelectableBeanObjectDataProvider<O> createProvider(SelectableBeanObjectDataProvider<O> defaultProvider) {
        return defaultProvider;
    }

    protected SearchConfigurationWrapper<O> createSearchConfigWrapper(Class<O> type) {
<<<<<<< HEAD
        return new SearchConfigurationWrapper<>();
=======
        return SearchFactory.createDefaultSearchBoxConfigurationWrapper(type, getPageBase());
>>>>>>> fe8057f5
    }
}<|MERGE_RESOLUTION|>--- conflicted
+++ resolved
@@ -1,46 +1,26 @@
 package com.evolveum.midpoint.gui.impl.page.admin.role.component.wizard;
 
-<<<<<<< HEAD
 import java.io.Serializable;
 import java.util.Collection;
 import java.util.List;
 
 import org.apache.wicket.model.IModel;
 
+import com.evolveum.midpoint.gui.impl.component.search.SearchFactory;
 import com.evolveum.midpoint.gui.impl.component.search.wrapper.SearchConfigurationWrapper;
-=======
-import com.evolveum.midpoint.gui.api.prism.wrapper.PrismContainerValueWrapper;
-import com.evolveum.midpoint.gui.api.prism.wrapper.PrismContainerWrapper;
-import com.evolveum.midpoint.gui.api.util.WebPrismUtil;
-import com.evolveum.midpoint.gui.impl.component.search.SearchConfigurationWrapper;
-import com.evolveum.midpoint.gui.impl.component.search.SearchFactory;
->>>>>>> fe8057f5
 import com.evolveum.midpoint.gui.impl.component.tile.MultiSelectTileTablePanel;
 import com.evolveum.midpoint.gui.impl.page.admin.ObjectDetailsModels;
 import com.evolveum.midpoint.gui.impl.page.admin.resource.component.TemplateTile;
 import com.evolveum.midpoint.prism.Containerable;
-import com.evolveum.midpoint.prism.PrismContainerValue;
-import com.evolveum.midpoint.prism.path.ItemPath;
 import com.evolveum.midpoint.prism.query.ObjectQuery;
 import com.evolveum.midpoint.schema.GetOperationOptions;
 import com.evolveum.midpoint.schema.SelectorOptions;
-import com.evolveum.midpoint.util.exception.SchemaException;
 import com.evolveum.midpoint.web.component.data.SelectableBeanObjectDataProvider;
 import com.evolveum.midpoint.web.component.util.SelectableBean;
-import com.evolveum.midpoint.web.component.util.VisibleBehaviour;
 import com.evolveum.midpoint.web.session.UserProfileStorage;
 import com.evolveum.midpoint.xml.ns._public.common.common_3.ContainerPanelConfigurationType;
 import com.evolveum.midpoint.xml.ns._public.common.common_3.ObjectType;
 
-<<<<<<< HEAD
-=======
-import org.apache.wicket.model.IModel;
-
-import java.io.Serializable;
-import java.util.Collection;
-import java.util.List;
-
->>>>>>> fe8057f5
 public abstract class MultiSelectTileWizardStepPanel<SI extends Serializable, O extends ObjectType, ODM extends ObjectDetailsModels, V extends Containerable>
         extends SelectTileWizardStepPanel<O, ODM, V> {
 
@@ -108,11 +88,6 @@
                     }
 
                     @Override
-                    protected SearchConfigurationWrapper<O> createSearchConfigWrapper(Class<O> type) {
-                        return MultiSelectTileWizardStepPanel.this.createSearchConfigWrapper(type);
-                    }
-
-                    @Override
                     protected SelectableBeanObjectDataProvider<O> createProvider() {
                         return MultiSelectTileWizardStepPanel.this.createProvider(super.createProvider());
                     }
@@ -147,12 +122,4 @@
     protected SelectableBeanObjectDataProvider<O> createProvider(SelectableBeanObjectDataProvider<O> defaultProvider) {
         return defaultProvider;
     }
-
-    protected SearchConfigurationWrapper<O> createSearchConfigWrapper(Class<O> type) {
-<<<<<<< HEAD
-        return new SearchConfigurationWrapper<>();
-=======
-        return SearchFactory.createDefaultSearchBoxConfigurationWrapper(type, getPageBase());
->>>>>>> fe8057f5
-    }
 }
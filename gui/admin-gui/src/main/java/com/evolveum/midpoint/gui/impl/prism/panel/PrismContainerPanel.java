/*
 * Copyright (c) 2010-2018 Evolveum and contributors
 *
 * This work is dual-licensed under the Apache License 2.0
 * and European Union Public License. See LICENSE file for details.
 */
package com.evolveum.midpoint.gui.impl.prism.panel;

import org.apache.wicket.AttributeModifier;
import org.apache.wicket.Component;
import org.apache.wicket.ajax.AjaxRequestTarget;
import org.apache.wicket.behavior.AttributeAppender;
import org.apache.wicket.markup.html.list.ListItem;
import org.apache.wicket.model.IModel;

import com.evolveum.midpoint.gui.api.prism.wrapper.PrismContainerValueWrapper;
import com.evolveum.midpoint.gui.api.prism.wrapper.PrismContainerWrapper;
import com.evolveum.midpoint.prism.Containerable;
import com.evolveum.midpoint.prism.PrismValue;
import com.evolveum.midpoint.util.exception.SchemaException;

/**
 * @author katka
 */
public class PrismContainerPanel<C extends Containerable, PCW extends PrismContainerWrapper<C>> extends ItemPanel<PrismContainerValueWrapper<C>, PCW> {

    private static final long serialVersionUID = 1L;

    private static final String ID_HEADER = "header";

    public PrismContainerPanel(String id, IModel<PCW> model, ItemPanelSettings settings) {
        super(id, model, settings);

        if(getModelObject() != null) {
            getModelObject().setExpanded(isExpanded());
        }
    }

    public boolean isExpanded() {
        if (getModelObject() != null) {
            return true;
        }
        return false;
    }

    @Override
    protected void onInitialize() {
        super.onInitialize();

        add(AttributeModifier.append("class", () -> {

            if (getModelObject() != null && getModelObject().isMultiValue()) {
                return " multivalue-container";
            }
            return "";
        }));

    }

    @Override
    protected Component createValuesPanel() {
        Component valueContainer = super.createValuesPanel();
        valueContainer.add(AttributeAppender.append(
                "aria-label",
                () -> {
<<<<<<< HEAD
                    if (getModelObject() != null && getModelObject().isMultiValue()) {
                        if (getHeader() == null) {
                            return getParentPage().createStringResource(
                                    "PrismContainerPanel.container");
                        }
=======
                    if (getModelObject() == null) {
                        return null;
                    }
                    if (getModelObject().isMultiValue()) {
>>>>>>> 391cf3a4
                        return getParentPage().createStringResource(
                                        "PrismContainerPanel.container", getHeader().createLabelModel().getObject())
                                .getString();
                    }
                    return null;
                }));
        valueContainer.add(AttributeAppender.append(
                "tabindex",
                () -> getModelObject() != null && getModelObject().isMultiValue() ? "0" : null));
        return valueContainer;
    }

    private PrismContainerHeaderPanel getHeader() {
        return (PrismContainerHeaderPanel) get(ID_HEADER);
    }

    @Override
    protected ItemHeaderPanel createHeaderPanel() {
        PrismContainerHeaderPanel<C, PCW> header = new PrismContainerHeaderPanel(ID_HEADER, getModel()) {
            @Override
            protected void onExpandClick(AjaxRequestTarget target) {
                PrismContainerWrapper<C> wrapper = PrismContainerPanel.this.getModelObject();
                wrapper.setExpanded(!wrapper.isExpanded());
                target.add(PrismContainerPanel.this);
            }

            @Override
            protected void refreshPanel(AjaxRequestTarget target) {
                target.add(PrismContainerPanel.this);
            }
        };

        header.add(AttributeAppender.append(
                "aria-label",
                () -> getParentPage().createStringResource(
                        "PrismContainerPanel.header",
                        getHeader().createLabelModel().getObject())));
        return header;
    }

    @Override
    protected boolean getHeaderVisibility() {
        if (!super.getHeaderVisibility()) {
            return false;
        }
        return getModelObject() != null && getModelObject().isMultiValue();
    }

    @Override
    protected Component createValuePanel(ListItem<PrismContainerValueWrapper<C>> item) {
        ItemPanelSettings settings = getSettings() != null ? getSettings().copy() : null;
        PrismContainerValuePanel<C, PrismContainerValueWrapper<C>> panel = new PrismContainerValuePanel<C, PrismContainerValueWrapper<C>>("value", item.getModel(), settings) {

            @Override
            protected void remove(PrismContainerValueWrapper<C> valueToRemove, AjaxRequestTarget target) throws SchemaException {
                PrismContainerPanel.this.removeValue(valueToRemove, target);
            }
        };
        panel.add(AttributeAppender.replace("style", getModelObject().isMultiValue() && !getModelObject().isExpanded() ? "display:none" : ""));
        item.add(panel);

        return panel;
    }

    protected String getCssClassForValueContainer() {
        return "";
    }

    @SuppressWarnings("unchecked")
    @Override
    protected <PV extends PrismValue> PV createNewValue(PCW itemWrapper) {
        return (PV) itemWrapper.getItem().createNewValue();
    }
}<|MERGE_RESOLUTION|>--- conflicted
+++ resolved
@@ -30,17 +30,6 @@
 
     public PrismContainerPanel(String id, IModel<PCW> model, ItemPanelSettings settings) {
         super(id, model, settings);
-
-        if(getModelObject() != null) {
-            getModelObject().setExpanded(isExpanded());
-        }
-    }
-
-    public boolean isExpanded() {
-        if (getModelObject() != null) {
-            return true;
-        }
-        return false;
     }
 
     @Override
@@ -63,18 +52,10 @@
         valueContainer.add(AttributeAppender.append(
                 "aria-label",
                 () -> {
-<<<<<<< HEAD
-                    if (getModelObject() != null && getModelObject().isMultiValue()) {
-                        if (getHeader() == null) {
-                            return getParentPage().createStringResource(
-                                    "PrismContainerPanel.container");
-                        }
-=======
                     if (getModelObject() == null) {
                         return null;
                     }
                     if (getModelObject().isMultiValue()) {
->>>>>>> 391cf3a4
                         return getParentPage().createStringResource(
                                         "PrismContainerPanel.container", getHeader().createLabelModel().getObject())
                                 .getString();
@@ -88,7 +69,7 @@
     }
 
     private PrismContainerHeaderPanel getHeader() {
-        return (PrismContainerHeaderPanel) get(ID_HEADER);
+        return (PrismContainerHeaderPanel)get(ID_HEADER);
     }
 
     @Override

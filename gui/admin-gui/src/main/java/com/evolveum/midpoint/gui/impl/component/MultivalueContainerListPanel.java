/*
 * Copyright (c) 2018 Evolveum and contributors
 *
 * This work is dual-licensed under the Apache License 2.0
 * and European Union Public License. See LICENSE file for details.
 */
package com.evolveum.midpoint.gui.impl.component;

import java.io.Serializable;
import java.util.ArrayList;
import java.util.List;
import java.util.stream.Collectors;

import com.evolveum.midpoint.model.api.AssignmentObjectRelation;
import com.evolveum.midpoint.model.api.authentication.CompiledObjectCollectionView;
import com.evolveum.midpoint.web.component.MultiCompositedButtonPanel;
import com.evolveum.midpoint.web.component.MultiFunctinalButtonDto;
import com.evolveum.midpoint.web.component.objectdetails.AssignmentHolderTypeMainPanel;
import com.evolveum.midpoint.xml.ns._public.common.common_3.AssignmentHolderType;

import org.apache.wicket.AttributeModifier;
import org.apache.wicket.Component;
import org.apache.wicket.ajax.AjaxRequestTarget;
import org.apache.wicket.extensions.markup.html.repeater.data.table.IColumn;
import org.apache.wicket.markup.html.WebMarkupContainer;
import org.apache.wicket.markup.repeater.Item;
import org.apache.wicket.model.IModel;
import org.apache.wicket.model.PropertyModel;

import com.evolveum.midpoint.gui.api.GuiStyleConstants;
import com.evolveum.midpoint.gui.api.component.BasePanel;
import com.evolveum.midpoint.gui.api.model.LoadableModel;
<<<<<<< HEAD
import com.evolveum.midpoint.gui.api.prism.wrapper.PrismContainerWrapper;
import com.evolveum.midpoint.gui.api.util.WebComponentUtil;
import com.evolveum.midpoint.gui.api.util.WebPrismUtil;
import com.evolveum.midpoint.gui.impl.prism.wrapper.PrismContainerValueWrapper;
=======
import com.evolveum.midpoint.gui.api.prism.PrismContainerWrapper;
import com.evolveum.midpoint.gui.api.util.WebComponentUtil;
import com.evolveum.midpoint.gui.api.util.WebPrismUtil;
import com.evolveum.midpoint.gui.impl.component.icon.CompositedIconBuilder;
import com.evolveum.midpoint.gui.impl.prism.PrismContainerValueWrapper;
>>>>>>> 1f4aea6c
import com.evolveum.midpoint.gui.impl.util.GuiImplUtil;
import com.evolveum.midpoint.prism.Containerable;
import com.evolveum.midpoint.prism.PrismContainerDefinition;
import com.evolveum.midpoint.prism.PrismContainerValue;
import com.evolveum.midpoint.prism.PrismObject;
import com.evolveum.midpoint.prism.query.ObjectPaging;
import com.evolveum.midpoint.prism.query.ObjectQuery;
import com.evolveum.midpoint.util.logging.Trace;
import com.evolveum.midpoint.util.logging.TraceManager;
<<<<<<< HEAD
=======
import com.evolveum.midpoint.web.component.MultifunctionalButton;
>>>>>>> 1f4aea6c
import com.evolveum.midpoint.web.component.data.BoxedTablePanel;
import com.evolveum.midpoint.web.component.data.Table;
import com.evolveum.midpoint.web.component.data.column.ColumnMenuAction;
import com.evolveum.midpoint.web.component.menu.cog.ButtonInlineMenuItem;
import com.evolveum.midpoint.web.component.menu.cog.InlineMenuItem;
import com.evolveum.midpoint.web.component.menu.cog.InlineMenuItemAction;
import com.evolveum.midpoint.web.component.objectdetails.FocusMainPanel;
import com.evolveum.midpoint.web.component.prism.ValueStatus;
import com.evolveum.midpoint.web.component.search.Search;
import com.evolveum.midpoint.web.component.search.SearchFormPanel;
import com.evolveum.midpoint.web.component.search.SearchItemDefinition;
import com.evolveum.midpoint.web.component.util.MultivalueContainerListDataProvider;
import com.evolveum.midpoint.web.component.util.VisibleBehaviour;
import com.evolveum.midpoint.web.component.util.VisibleEnableBehaviour;
import com.evolveum.midpoint.web.session.PageStorage;
import com.evolveum.midpoint.web.session.UserProfileStorage.TableId;
import com.evolveum.midpoint.xml.ns._public.common.common_3.DisplayType;

/**
 * @author skublik
 */

public abstract class MultivalueContainerListPanel<C extends Containerable, S extends Serializable> extends BasePanel<PrismContainerWrapper<C>> {

    private static final long serialVersionUID = 1L;

    private static final String DOT_CLASS = MultivalueContainerListPanel.class.getName() + ".";
    private static final String OPERATION_CREATE_NEW_VALUE = DOT_CLASS + "createNewValue";

    public static final String ID_ITEMS = "items";
    private static final String ID_ITEMS_TABLE = "itemsTable";
    public static final String ID_SEARCH_ITEM_PANEL = "search";


    private static final Trace LOGGER = TraceManager.getTrace(MultivalueContainerListPanel.class);

    private TableId tableId;
    private PageStorage pageStorage;

    private LoadableModel<Search> searchModel = null;

    public MultivalueContainerListPanel(String id, IModel<PrismContainerWrapper<C>> model, TableId tableId, PageStorage pageStorage) {
        super(id, model);
        this.tableId = tableId;
        this.pageStorage = pageStorage;

        searchModel = new LoadableModel<Search>(false) {

            private static final long serialVersionUID = 1L;

            @Override
            protected Search load() {
                if (model == null || model.getObject() == null){
                    return null;
                }
                List<SearchItemDefinition> availableDefs = initSearchableItems(model.getObject());

                Search search = new Search(model.getObject().getCompileTimeClass(), availableDefs);
                return search;
            }


        };
    }


    public MultivalueContainerListPanel(String id, PrismContainerDefinition<C> def, TableId tableId, PageStorage pageStorage) {
        super(id);
        this.tableId = tableId;
        this.pageStorage = pageStorage;

        searchModel = new LoadableModel<Search>(false) {

            private static final long serialVersionUID = 1L;

            @Override
            protected Search load() {
                List<SearchItemDefinition> availableDefs = initSearchableItems(def);

                Search search = new Search(def.getCompileTimeClass(), availableDefs);
                return search;
            }


        };
    }

    protected abstract List<SearchItemDefinition> initSearchableItems(PrismContainerDefinition<C> containerDef);

    @Override
    protected void onInitialize() {
        super.onInitialize();

        initPaging();
        initLayout();
    }

    private void initLayout() {

        initListPanel();
        setOutputMarkupId(true);

    }

    protected abstract void initPaging();

    private void initListPanel() {
        WebMarkupContainer itemsContainer = new WebMarkupContainer(ID_ITEMS);
        itemsContainer.setOutputMarkupId(true);
        itemsContainer.setOutputMarkupPlaceholderTag(true);
        add(itemsContainer);

        BoxedTablePanel<PrismContainerValueWrapper<C>> itemTable = initItemTable();
        itemTable.setOutputMarkupId(true);
        itemTable.setOutputMarkupPlaceholderTag(true);
        itemsContainer.add(itemTable);

        WebMarkupContainer searchContainer = getSearchPanel(ID_SEARCH_ITEM_PANEL);
        searchContainer.setOutputMarkupId(true);
        searchContainer.setOutputMarkupPlaceholderTag(true);
        itemsContainer.add(searchContainer);
        itemsContainer.add(new VisibleEnableBehaviour() {

            private static final long serialVersionUID = 1L;

            @Override
            public boolean isVisible() {
                return isListPanelVisible();
            }
        });

    }

    protected boolean isListPanelVisible() {
        return true;
    }

    protected WebMarkupContainer getSearchPanel(String contentAreaId) {
        return new WebMarkupContainer(contentAreaId);
    }

    protected abstract boolean enableActionNewObject();

    protected IModel<List<PrismContainerValueWrapper<C>>> loadValuesModel() {
        if (getModel() == null) {
            LOGGER.info("Parent model is null. Cannot load model for values for table: {}", tableId.name());
        }

        return new PropertyModel<>(getModel(), "values");
    }

    private BoxedTablePanel<PrismContainerValueWrapper<C>> initItemTable() {

        MultivalueContainerListDataProvider<C> containersProvider = new MultivalueContainerListDataProvider<C>(this, loadValuesModel()) {
            private static final long serialVersionUID = 1L;

            @Override
            protected void saveProviderPaging(ObjectQuery query, ObjectPaging paging) {
                pageStorage.setPaging(paging);
            }

            @Override
            public ObjectQuery getQuery() {
                return MultivalueContainerListPanel.this.createProviderQuery();
            }

            @Override
            protected List<PrismContainerValueWrapper<C>> searchThroughList() {
                List<PrismContainerValueWrapper<C>> resultList = super.searchThroughList();
                return postSearch(resultList);
            }

        };

        List<IColumn<PrismContainerValueWrapper<C>, String>> columns = createColumns();

        int itemPerPage = (int) getPageBase().getItemsPerPage(tableId);
        BoxedTablePanel<PrismContainerValueWrapper<C>> itemTable = new BoxedTablePanel<PrismContainerValueWrapper<C>>(ID_ITEMS_TABLE,
                containersProvider, columns, tableId, itemPerPage) {
            private static final long serialVersionUID = 1L;

            @Override
            protected WebMarkupContainer createHeader(String headerId) {
                return MultivalueContainerListPanel.this.initSearch(headerId);
            }

            @Override
            public int getItemsPerPage() {
                return getPageBase().getSessionStorage().getUserProfile().getTables()
                        .get(getTableId());
            }

            @Override
            protected Item<PrismContainerValueWrapper<C>> customizeNewRowItem(Item<PrismContainerValueWrapper<C>> item,
                                                                                      IModel<PrismContainerValueWrapper<C>> model) {
                item.add(AttributeModifier.append("class", new IModel<String>() {

                            private static final long serialVersionUID = 1L;

                            @Override
                            public String getObject() {
                                return GuiImplUtil.getObjectStatus(model.getObject());
                            }
                        }));
                return item;
            }

            @Override
            protected WebMarkupContainer createButtonToolbar(String id) {
                return initButtonToolbar(id);
            }

        };
        itemTable.setOutputMarkupId(true);
        itemTable.setCurrentPage(pageStorage != null ? pageStorage.getPaging() : null);
        return itemTable;

    }

    protected WebMarkupContainer initButtonToolbar(String id) {
        return getNewItemButton(id);
    }

    protected List<MultiFunctinalButtonDto> createNewButtonDescription() {
        return null;
    }


    public MultiCompositedButtonPanel getNewItemButton(String id) {
        MultiCompositedButtonPanel newObjectIcon =
                new MultiCompositedButtonPanel(id, createNewButtonDescription()) {
                    private static final long serialVersionUID = 1L;

                    @Override
                    protected void buttonClickPerformed(AjaxRequestTarget target, AssignmentObjectRelation relationSepc, CompiledObjectCollectionView collectionViews) {
                        newItemPerformed(target, relationSepc);
                    }

                    @Override
                    protected boolean isDefaultButtonVisible(){
                        return getNewObjectGenericButtonVisibility();
                    }

                    @Override
                    protected DisplayType getMainButtonDisplayType() {
                        return getNewObjectButtonDisplayType();
                    }

                    @Override
                    protected DisplayType getDefaultObjectButtonDisplayType() {
                        return getNewObjectButtonDisplayType();
                    }
                };
        newObjectIcon.add(AttributeModifier.append("class", "btn-group btn-margin-right"));
        newObjectIcon.add(new VisibleEnableBehaviour() {
            private static final long serialVersionUID = 1L;

            @Override
            public boolean isVisible() {
                return enableActionNewObject();
            }

            @Override
            public boolean isEnabled() {
                return isNewObjectButtonEnabled();
            }
        });
//        newObjectIcon.add(AttributeModifier.append("class", createStyleClassModelForNewObjectIcon()));
        return newObjectIcon;
    }

    protected boolean isNewObjectButtonEnabled(){
        return true;
    }


    protected boolean getNewObjectGenericButtonVisibility(){
        return true;
    }


    protected DisplayType getNewObjectButtonDisplayType(){
        return WebComponentUtil.createDisplayType(GuiStyleConstants.CLASS_ADD_NEW_OBJECT, "green", createStringResource("MainObjectListPanel.newObject").getString());
    }


    protected WebMarkupContainer initSearch(String headerId) {
        SearchFormPanel searchPanel = new SearchFormPanel(headerId, searchModel) {

            private static final long serialVersionUID = 1L;

            @Override
            protected void searchPerformed(ObjectQuery query, AjaxRequestTarget target) {
                MultivalueContainerListPanel.this.searchPerformed(query, target);
            }
        };
        searchPanel.add(new VisibleBehaviour(() -> isSearchEnabled()));
        return searchPanel;
    }

    protected boolean isSearchEnabled(){
        return true;
    }

    private void searchPerformed(ObjectQuery query, AjaxRequestTarget target) {
        Table table = getItemTable();
        table.setCurrentPage(null);
        target.add((Component) table);
        target.add(getPageBase().getFeedbackPanel());

    }

    private ObjectQuery getQuery() {
        Search search = searchModel.getObject();
        ObjectQuery query = search.createObjectQuery(getPageBase().getPrismContext());
        return query;
    }

    private MultivalueContainerListDataProvider<C> getDataProvider() {
        return (MultivalueContainerListDataProvider<C>) getItemTable().getDataTable().getDataProvider();
    }


    protected IModel<String> createStyleClassModelForNewObjectIcon() {
        return new IModel<String>() {
            private static final long serialVersionUID = 1L;

            @Override
            public String getObject() {
                return "btn btn-success btn-sm";
            }
        };
    }

    protected abstract List<PrismContainerValueWrapper<C>> postSearch(List<PrismContainerValueWrapper<C>> items);

    private ObjectQuery createProviderQuery() {
        ObjectQuery searchQuery = isSearchEnabled() ? getQuery() : null;

        ObjectQuery customQuery = createQuery();

        if (searchQuery != null && searchQuery.getFilter() != null) {
            if (customQuery != null && customQuery.getFilter() != null) {
                return getPrismContext().queryFactory().createQuery(getPrismContext().queryFactory().createAnd(customQuery.getFilter(), searchQuery.getFilter()));
            }
            return searchQuery;

        }
        return customQuery;
    }

    protected abstract ObjectQuery createQuery();

    protected abstract List<IColumn<PrismContainerValueWrapper<C>, String>> createColumns();

//    protected void newItemPerformed(AjaxRequestTarget target){}

    protected void newItemPerformed(AjaxRequestTarget target, AssignmentObjectRelation influencingObject){}

    public BoxedTablePanel<PrismContainerValueWrapper<C>> getItemTable() {
        return (BoxedTablePanel<PrismContainerValueWrapper<C>>) get(createComponentPath(ID_ITEMS, ID_ITEMS_TABLE));
    }

    public void refreshTable(AjaxRequestTarget ajaxRequestTarget) {
        ajaxRequestTarget.add(getItemContainer().addOrReplace(initItemTable()));
    }

    public WebMarkupContainer getItemContainer() {
        return (WebMarkupContainer) get(ID_ITEMS);
    }

    public <AH extends AssignmentHolderType> PrismObject<AH> getFocusObject(){
        AssignmentHolderTypeMainPanel mainPanel = findParent(AssignmentHolderTypeMainPanel.class);
        if (mainPanel != null) {
            return mainPanel.getObjectWrapper().getObject();
        }
        return null;
    }

    public List<PrismContainerValueWrapper<C>> getSelectedItems() {
        BoxedTablePanel<PrismContainerValueWrapper<C>> itemsTable = getItemTable();
        MultivalueContainerListDataProvider<C> itemsProvider = (MultivalueContainerListDataProvider<C>) itemsTable.getDataTable()
                .getDataProvider();
        return itemsProvider.getAvailableData().stream().filter(a -> a.isSelected()).collect(Collectors.toList());
    }

    public void reloadSavePreviewButtons(AjaxRequestTarget target){
        FocusMainPanel mainPanel = findParent(FocusMainPanel.class);
        if (mainPanel != null) {
            mainPanel.reloadSavePreviewButtons(target);
        }
    }

    public List<PrismContainerValueWrapper<C>> getPerformedSelectedItems(IModel<PrismContainerValueWrapper<C>> rowModel) {
        List<PrismContainerValueWrapper<C>> performedItems = new ArrayList<PrismContainerValueWrapper<C>>();
        List<PrismContainerValueWrapper<C>> listItems = getSelectedItems();
        if((listItems!= null && !listItems.isEmpty()) || rowModel != null) {
            if(rowModel == null) {
                performedItems.addAll(listItems);
                listItems.forEach(itemConfigurationTypeContainerValueWrapper -> {
                    itemConfigurationTypeContainerValueWrapper.setSelected(false);
                });
            } else {
                performedItems.add(rowModel.getObject());
                rowModel.getObject().setSelected(false);
            }
        }
        return performedItems;
    }

    //TODO generalize for properties
    public PrismContainerValueWrapper<C> createNewItemContainerValueWrapper(
            PrismContainerValue<C> newItem,
            PrismContainerWrapper<C> model, AjaxRequestTarget target) {

        return WebPrismUtil.createNewValueWrapper(model, newItem, getPageBase(), target);

    }

    public ColumnMenuAction<PrismContainerValueWrapper<C>> createDeleteColumnAction() {
        return new ColumnMenuAction<PrismContainerValueWrapper<C>>() {
            private static final long serialVersionUID = 1L;

            @Override
            public void onClick(AjaxRequestTarget target) {
                if (getRowModel() == null) {
                    deleteItemPerformed(target, getSelectedItems());
                } else {
                    List<PrismContainerValueWrapper<C>> toDelete = new ArrayList<>();
                    toDelete.add(getRowModel().getObject());
                    deleteItemPerformed(target, toDelete);
                }
            }
        };
    }

    public ColumnMenuAction<PrismContainerValueWrapper<C>> createEditColumnAction() {
        return new ColumnMenuAction<PrismContainerValueWrapper<C>>() {
            private static final long serialVersionUID = 1L;

            @Override
            public void onClick(AjaxRequestTarget target) {
                itemPerformedForDefaultAction(target, getRowModel(), getSelectedItems());
            }
        };
    }

    protected abstract void itemPerformedForDefaultAction(AjaxRequestTarget target, IModel<PrismContainerValueWrapper<C>> rowModel, List<PrismContainerValueWrapper<C>> listItems);

    protected void deleteItemPerformed(AjaxRequestTarget target, List<PrismContainerValueWrapper<C>> toDelete) {
        if (toDelete == null || toDelete.isEmpty()){
            warn(createStringResource("MultivalueContainerListPanel.message.noItemsSelected").getString());
            target.add(getPageBase().getFeedbackPanel());
            return;
        }
        toDelete.forEach(value -> {
            if (value.getStatus() == ValueStatus.ADDED) {
                PrismContainerWrapper<C> wrapper = getModelObject();
                wrapper.getValues().remove(value);
            } else {
                value.setStatus(ValueStatus.DELETED);
            }
            value.setSelected(false);
        });
        refreshTable(target);
        reloadSavePreviewButtons(target);
    }

    public List<InlineMenuItem> getDefaultMenuActions() {
        List<InlineMenuItem> menuItems = new ArrayList<>();
        menuItems.add(new ButtonInlineMenuItem(createStringResource("pageAdminFocus.button.delete")) {
            private static final long serialVersionUID = 1L;

            @Override
<<<<<<< HEAD
            public String getButtonIconCssClass() {
                return GuiStyleConstants.CLASS_DELETE_MENU_ITEM;
=======
            public CompositedIconBuilder getIconCompositedBuilder(){
                return getDefaultCompositedIconBuilder(GuiStyleConstants.CLASS_DELETE_MENU_ITEM);
>>>>>>> 1f4aea6c
            }

            @Override
            public InlineMenuItemAction initAction() {
                return createDeleteColumnAction();
            }
        });

        menuItems.add(new ButtonInlineMenuItem(createStringResource("PageBase.button.edit")) {
            private static final long serialVersionUID = 1L;

            @Override
<<<<<<< HEAD
            public String getButtonIconCssClass() {
                return GuiStyleConstants.CLASS_EDIT_MENU_ITEM;
=======
            public CompositedIconBuilder getIconCompositedBuilder(){
                return getDefaultCompositedIconBuilder(GuiStyleConstants.CLASS_EDIT_MENU_ITEM);
>>>>>>> 1f4aea6c
            }

            @Override
            public InlineMenuItemAction initAction() {
                return createEditColumnAction();
            }
        });
        return menuItems;
    }
}<|MERGE_RESOLUTION|>--- conflicted
+++ resolved
@@ -30,18 +30,11 @@
 import com.evolveum.midpoint.gui.api.GuiStyleConstants;
 import com.evolveum.midpoint.gui.api.component.BasePanel;
 import com.evolveum.midpoint.gui.api.model.LoadableModel;
-<<<<<<< HEAD
 import com.evolveum.midpoint.gui.api.prism.wrapper.PrismContainerWrapper;
 import com.evolveum.midpoint.gui.api.util.WebComponentUtil;
 import com.evolveum.midpoint.gui.api.util.WebPrismUtil;
 import com.evolveum.midpoint.gui.impl.prism.wrapper.PrismContainerValueWrapper;
-=======
-import com.evolveum.midpoint.gui.api.prism.PrismContainerWrapper;
-import com.evolveum.midpoint.gui.api.util.WebComponentUtil;
-import com.evolveum.midpoint.gui.api.util.WebPrismUtil;
 import com.evolveum.midpoint.gui.impl.component.icon.CompositedIconBuilder;
-import com.evolveum.midpoint.gui.impl.prism.PrismContainerValueWrapper;
->>>>>>> 1f4aea6c
 import com.evolveum.midpoint.gui.impl.util.GuiImplUtil;
 import com.evolveum.midpoint.prism.Containerable;
 import com.evolveum.midpoint.prism.PrismContainerDefinition;
@@ -51,10 +44,7 @@
 import com.evolveum.midpoint.prism.query.ObjectQuery;
 import com.evolveum.midpoint.util.logging.Trace;
 import com.evolveum.midpoint.util.logging.TraceManager;
-<<<<<<< HEAD
-=======
 import com.evolveum.midpoint.web.component.MultifunctionalButton;
->>>>>>> 1f4aea6c
 import com.evolveum.midpoint.web.component.data.BoxedTablePanel;
 import com.evolveum.midpoint.web.component.data.Table;
 import com.evolveum.midpoint.web.component.data.column.ColumnMenuAction;
@@ -528,14 +518,8 @@
         menuItems.add(new ButtonInlineMenuItem(createStringResource("pageAdminFocus.button.delete")) {
             private static final long serialVersionUID = 1L;
 
-            @Override
-<<<<<<< HEAD
-            public String getButtonIconCssClass() {
-                return GuiStyleConstants.CLASS_DELETE_MENU_ITEM;
-=======
             public CompositedIconBuilder getIconCompositedBuilder(){
                 return getDefaultCompositedIconBuilder(GuiStyleConstants.CLASS_DELETE_MENU_ITEM);
->>>>>>> 1f4aea6c
             }
 
             @Override
@@ -548,13 +532,8 @@
             private static final long serialVersionUID = 1L;
 
             @Override
-<<<<<<< HEAD
-            public String getButtonIconCssClass() {
-                return GuiStyleConstants.CLASS_EDIT_MENU_ITEM;
-=======
             public CompositedIconBuilder getIconCompositedBuilder(){
                 return getDefaultCompositedIconBuilder(GuiStyleConstants.CLASS_EDIT_MENU_ITEM);
->>>>>>> 1f4aea6c
             }
 
             @Override

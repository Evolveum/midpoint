<?xml version="1.0" encoding="UTF-8"?>
<!--
  ~ Copyright (c) 2010-2014 Evolveum
  ~
  ~ Licensed under the Apache License, Version 2.0 (the "License");
  ~ you may not use this file except in compliance with the License.
  ~ You may obtain a copy of the License at
  ~
  ~     http://www.apache.org/licenses/LICENSE-2.0
  ~
  ~ Unless required by applicable law or agreed to in writing, software
  ~ distributed under the License is distributed on an "AS IS" BASIS,
  ~ WITHOUT WARRANTIES OR CONDITIONS OF ANY KIND, either express or implied.
  ~ See the License for the specific language governing permissions and
  ~ limitations under the License.
  -->

<web-app xmlns="http://java.sun.com/xml/ns/javaee" xmlns:xsi="http://www.w3.org/2001/XMLSchema-instance"
         xsi:schemaLocation="http://java.sun.com/xml/ns/javaee http://java.sun.com/xml/ns/javaee/web-app_2_5.xsd"
         version="2.5">

    <display-name>midPoint</display-name>

    <context-param>
        <param-name>contextConfigLocation</param-name>
        <param-value>
            classpath:ctx-common.xml
            classpath:ctx-configuration.xml
            classpath*:ctx-repository.xml,
            classpath:ctx-repo-cache.xml,
            classpath:ctx-task.xml,
            classpath:ctx-provisioning.xml,
            classpath:ctx-audit.xml,
            classpath:ctx-security.xml,
            classpath:ctx-report.xml 
            classpath:ctx-model.xml,
            classpath*:ctx-workflow.xml,
            classpath*:ctx-notifications.xml,
<!--             classpath:ctx-camel-imports.xml, -->
            /WEB-INF/ctx-webapp.xml,
            /WEB-INF/ctx-web-security.xml,
            /WEB-INF/ctx-init.xml
        </param-value>
    </context-param>

    <context-param>
        <param-name>log4jConfigLocation</param-name>
        <param-value>/WEB-INF/log4j.properties</param-value>
    </context-param>

    <listener>
        <listener-class>org.springframework.web.util.Log4jConfigListener</listener-class>
    </listener>

    <listener>
        <listener-class>org.springframework.web.context.ContextLoaderListener</listener-class>
    </listener>

    <filter>
        <filter-name>MidPointProfilingServletFilter</filter-name>
        <filter-class>com.evolveum.midpoint.web.util.MidPointProfilingServletFilter</filter-class>
    </filter>

    <filter-mapping>
        <filter-name>MidPointProfilingServletFilter</filter-name>
        <url-pattern>/*</url-pattern>
    </filter-mapping>

    <filter>
        <filter-name>wicket</filter-name>
        <filter-class>org.apache.wicket.protocol.http.WicketFilter</filter-class>
        <init-param>
            <param-name>configuration</param-name>
              <param-value>development</param-value>
            <!--<param-value>deployment</param-value>-->
        </init-param>
        <init-param>
            <param-name>applicationBean</param-name>
            <param-value>midpointApplication</param-value>
        </init-param>
        <init-param>
            <param-name>applicationFactoryClassName</param-name>
            <param-value>org.apache.wicket.spring.SpringWebApplicationFactory</param-value>
        </init-param>
    </filter>

    <filter>
        <filter-name>springSecurityFilterChain</filter-name>
        <filter-class>org.springframework.web.filter.DelegatingFilterProxy</filter-class>
    </filter>

    <filter-mapping>
        <filter-name>springSecurityFilterChain</filter-name>
        <url-pattern>/*</url-pattern>
    </filter-mapping>

    <filter>
        <filter-name>WebResourceOptimizer</filter-name>
        <filter-class>ro.isdc.wro.http.WroFilter</filter-class>
    </filter>
    <filter-mapping>
        <filter-name>WebResourceOptimizer</filter-name>
        <url-pattern>/wro/*</url-pattern>
    </filter-mapping>

    <filter-mapping>
        <filter-name>wicket</filter-name>
        <url-pattern>/*</url-pattern>
        <dispatcher>REQUEST</dispatcher>
        <dispatcher>ERROR</dispatcher>
    </filter-mapping>

<<<<<<< HEAD
    <!--<servlet>-->
        <!--<description>Atmospherefilter</description>-->
        <!--<servlet-name>Atmospherefilter</servlet-name>-->
        <!--<servlet-class>org.atmosphere.cpr.AtmosphereServlet</servlet-class>-->
        <!--<init-param>-->
            <!--<param-name>configuration</param-name>-->
            <!--<param-value>development</param-value>-->
        <!--</init-param>-->
        <!--<init-param>-->
            <!--<param-name>applicationBean</param-name>-->
            <!--<param-value>midpointApplication</param-value>-->
        <!--</init-param>-->
        <!--<init-param>-->
            <!--<param-name>applicationFactoryClassName</param-name>-->
            <!--<param-value>org.apache.wicket.spring.SpringWebApplicationFactory</param-value>-->
        <!--</init-param>-->
        <!--<init-param>-->
            <!--<param-name>org.atmosphere.useWebSocket</param-name>-->
            <!--<param-value>true</param-value>-->
        <!--</init-param>-->
        <!--<init-param>-->
            <!--<param-name>org.atmosphere.useNative</param-name>-->
            <!--<param-value>true</param-value>-->
        <!--</init-param>-->
        <!--<init-param>-->
            <!--<param-name>org.atmosphere.cpr.sessionSupport</param-name>-->
            <!--<param-value>true</param-value>-->
        <!--</init-param>-->
        <!--<init-param>-->
            <!--<param-name>filterMappingUrlPattern</param-name>-->
            <!--<param-value>/*</param-value>-->
        <!--</init-param>-->
        <!--<init-param>-->
            <!--<param-name>org.atmosphere.websocket.WebSocketProtocol</param-name>-->
            <!--<param-value>org.atmosphere.websocket.protocol.EchoProtocol</param-value>-->
        <!--</init-param>-->
        <!--<init-param>-->
            <!--<param-name>org.atmosphere.cpr.broadcastFilterClasses</param-name>-->
            <!--<param-value>org.apache.wicket.atmosphere.TrackMessageSizeFilter</param-value>-->
        <!--</init-param>-->
        <!--<load-on-startup>1</load-on-startup>-->
        <!--<async-supported>true</async-supported> supported in servlet 3.0 (tomcat 7) -->
    <!--</servlet>-->
    <!--<servlet-mapping>-->
        <!--<servlet-name>Atmospherefilter</servlet-name>-->
        <!--<url-pattern>/*</url-pattern>-->
    <!--</servlet-mapping>-->

=======
>>>>>>> 5664c93c
    <servlet>
        <servlet-name>CXFServlet</servlet-name>
        <servlet-class>
            org.apache.cxf.transport.servlet.CXFServlet
        </servlet-class>
        <load-on-startup>1</load-on-startup>
    </servlet>
    <servlet-mapping>
    	<!-- Deprecated -->
        <servlet-name>CXFServlet</servlet-name>
        <url-pattern>/model/*</url-pattern>
    </servlet-mapping>
    <servlet-mapping>
        <servlet-name>CXFServlet</servlet-name>
        <url-pattern>/ws/*</url-pattern>
    </servlet-mapping>
    <session-config>
        <session-timeout>30</session-timeout>
    </session-config>
    <welcome-file-list>
        <welcome-file>index.html</welcome-file>
    </welcome-file-list>

    <error-page>
        <error-code>401</error-code>
        <location>/error/401</location>
    </error-page>
    <error-page>
        <error-code>403</error-code>
        <location>/error/403</location>
    </error-page>
    <error-page>
        <error-code>404</error-code>
        <location>/error/404</location>
    </error-page>
    <error-page>
        <error-code>500</error-code>
        <location>/error</location>
    </error-page>

</web-app><|MERGE_RESOLUTION|>--- conflicted
+++ resolved
@@ -110,57 +110,6 @@
         <dispatcher>ERROR</dispatcher>
     </filter-mapping>
 
-<<<<<<< HEAD
-    <!--<servlet>-->
-        <!--<description>Atmospherefilter</description>-->
-        <!--<servlet-name>Atmospherefilter</servlet-name>-->
-        <!--<servlet-class>org.atmosphere.cpr.AtmosphereServlet</servlet-class>-->
-        <!--<init-param>-->
-            <!--<param-name>configuration</param-name>-->
-            <!--<param-value>development</param-value>-->
-        <!--</init-param>-->
-        <!--<init-param>-->
-            <!--<param-name>applicationBean</param-name>-->
-            <!--<param-value>midpointApplication</param-value>-->
-        <!--</init-param>-->
-        <!--<init-param>-->
-            <!--<param-name>applicationFactoryClassName</param-name>-->
-            <!--<param-value>org.apache.wicket.spring.SpringWebApplicationFactory</param-value>-->
-        <!--</init-param>-->
-        <!--<init-param>-->
-            <!--<param-name>org.atmosphere.useWebSocket</param-name>-->
-            <!--<param-value>true</param-value>-->
-        <!--</init-param>-->
-        <!--<init-param>-->
-            <!--<param-name>org.atmosphere.useNative</param-name>-->
-            <!--<param-value>true</param-value>-->
-        <!--</init-param>-->
-        <!--<init-param>-->
-            <!--<param-name>org.atmosphere.cpr.sessionSupport</param-name>-->
-            <!--<param-value>true</param-value>-->
-        <!--</init-param>-->
-        <!--<init-param>-->
-            <!--<param-name>filterMappingUrlPattern</param-name>-->
-            <!--<param-value>/*</param-value>-->
-        <!--</init-param>-->
-        <!--<init-param>-->
-            <!--<param-name>org.atmosphere.websocket.WebSocketProtocol</param-name>-->
-            <!--<param-value>org.atmosphere.websocket.protocol.EchoProtocol</param-value>-->
-        <!--</init-param>-->
-        <!--<init-param>-->
-            <!--<param-name>org.atmosphere.cpr.broadcastFilterClasses</param-name>-->
-            <!--<param-value>org.apache.wicket.atmosphere.TrackMessageSizeFilter</param-value>-->
-        <!--</init-param>-->
-        <!--<load-on-startup>1</load-on-startup>-->
-        <!--<async-supported>true</async-supported> supported in servlet 3.0 (tomcat 7) -->
-    <!--</servlet>-->
-    <!--<servlet-mapping>-->
-        <!--<servlet-name>Atmospherefilter</servlet-name>-->
-        <!--<url-pattern>/*</url-pattern>-->
-    <!--</servlet-mapping>-->
-
-=======
->>>>>>> 5664c93c
     <servlet>
         <servlet-name>CXFServlet</servlet-name>
         <servlet-class>

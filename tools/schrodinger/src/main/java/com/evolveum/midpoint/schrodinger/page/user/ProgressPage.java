--- conflicted
+++ resolved
@@ -14,12 +14,4 @@
  */
 public class ProgressPage extends BasicPage {
 
-<<<<<<< HEAD
-=======
-    public FeedbackBox<ProgressPage> feedback() {
-        SelenideElement feedback = $(By.cssSelector("div.feedbackContainer")).waitUntil(Condition.appears, MidPoint.TIMEOUT_LONG_1_M);
-
-        return new FeedbackBox<ProgressPage>(this, feedback);
-    }
->>>>>>> 6361870d
 }
#
# Copyright (C) 2010-2021 Evolveum and contributors
#
# This work is dual-licensed under the Apache License 2.0
# and European Union Public License. See LICENSE file for details.
#
base.help=Print this help
base.version=Version and build description
base.charset=Charset used for input/output
base.silent=No output at all
base.verbose=Verbose output
base.jdbc=Path to JDBC Driver jar file
base.type=Object type, case insensitive value, e.g. "user". Do not use "Type" suffix.
base.filter=Value of object filter used to search objects. If you start the filter with the \
  letter @, the rest should be a filename. Start the filter with % to use Axiom query language.
import=Imports objects into MidPoint
import.input=Input file for import
import.overwrite=Overwrite input file
import.allowUnencryptedValues=Allow unencrypted values
import.continueOnInputError=Continue with import, skipping invalid objects
baseImportExport.raw=Use raw option
baseImportExport.oid=Object OID
baseImportExport.zip=Use zip/unzip compression
baseImportExport.multiThread=How many threads to use for operation.
connection.url=URL to MidPoint model webservice endpoint or JDBC URL to database. If '-m' option is used URL \
  will be used to connect to JDBC database. If '-m' is not specified then this parameter is used as MidPoint \
  REST URL endpoint.
connection.username=Username for rest/jdbc connection
connection.password=Password for rest/jdbc connection
connection.askPassword=Please write rest/jdbc connection password
connection.midpointHome=Path to MidPoint home folder. If relative path is specified, it will be translated \
  to absolute path.
connection.useWebservice=Use model webservice to connect to MidPoint
connection.offline=Do not use repository (local nor via webservice)
delete=Delete objects from MidPoint
delete.oid=Object OID
delete.raw=Raw option
delete.force=Force option
delete.ask=Ask before object deletion
export=Exports objects from midPoint
export.output=Output file for export
export.overwrite=Overwrite output file
export.skipids=Skips container ids
base.filterRole=Value of role object filter used to search objects. If you start the filter with the \
  letter @, the rest should be a filename. Start the filter with % to use Axiom query language.
base.filterUser=Value of user object filter used to search objects. If you start the filter with the \
  letter @, the rest should be a filename. Start the filter with % to use Axiom query language.
base.filterOrg=Value of organization object filter used to search objects. If you start the filter with the \
  letter @, the rest should be a filename. Start the filter with % to use Axiom query language.
export.security.level=Set the security level. Standard offers (128-bit) security measures and advanced offers (256-bit) security measures.
export.application.role.prefix=Prefix for identifying exported application roles. Multiple prefixes can be specified using a comma "," as a delimiter.
export.application.role.suffix=Suffix for identifying exported application roles. Multiple suffixes can be specified using a comma "," as a delimiter.
export.business.role.prefix=Prefix for identifying exported business roles. Multiple prefixes can be specified using a comma "," as a delimiter.
export.business.role.suffix=Suffix for identifying exported business roles. Multiple suffixes can be specified using a comma "," as a delimiter.
<<<<<<< HEAD
export.prevent.org=Specifies whether to include the export of organizational structures.
=======
export.prevent.org=Prevent the export of organizational structures.
>>>>>>> 72cf5253
export.name.options=Defines the format of the name parameter in the export.
export.business.role.archetype.oid=Detects a business role based on a specific archetype, provided by its OID.
export.application.role.archetype.oid=Detects an application role based on a specific archetype, provided by its OID.
info=Shows information about the repository for the provided midPoint home
verify=Verify objects in midPoint repository
verify.warn=List of displayed warning categories, e.g. deprecated, plannedRemoval, uuid
passwordReset=Command will reset password of user specified by OID
passwordReset.oid=OID of the user to have password reset
testResource=Test resource
testResource.oid=Resource OID
unlock=Unlock user through DB connection to MidPoint repository
unlock.oid=User OID
listKeys=List keys from keystore
listKeys.keyPassword=Key password
listKeys.askKeyPassword=Please write key password
editTrace=Edit trace file
editTrace.input=Input trace file
editTrace.output=Output trace file (default is "output.zip")
editTrace.printStat=Print statistics
editTrace.printStatExtra=Print extra statistics i.e. the node size. Takes longer time.
editTrace.kill=Operation results to be removed (with their children). Asterisk is allowed.
editTrace.keep=Operation results to be kept (with their children). Asterisk is allowed. All above them will be removed.
schema=DB schema operations
schema.test=Validate DB schema
schema.init=Initialize DB schema
count=Count objects in midPoint repository
importAudit=Imports audit records into MidPoint
exportAudit=Exports audit records from MidPoint
exportMining=Export of anonymized structure of relationships between roles, users and organizations objects.
base.psn.className=PolyString normalizer class name
base.psn.trim=PolyString normalizer trim. Removes whitespace from beginning and end of the string. Trimming is done before any other processing.
base.psn.nfkd=PolyString normalizer NFKD. Unicode Normalization Form Compatibility Decomposition (NFKD). \
This process expands composed characters (e.g. diacritic marks, ligatures, roman numerals). \
Character components are then processed individually. E.g. ascii7 normalizer \
will then remove just the diacritic mark, but leave the base letter. Therefore \
for a-acute character with NFKD processing the output will be plain "a" character. \
Without NFKD processing the whole character will be removed.
base.psn.trimWhitespace=PolyString normalizer trim whitespace
base.psn.lowercase=PolyString normalizer lowercase
<|MERGE_RESOLUTION|>--- conflicted
+++ resolved
@@ -52,11 +52,7 @@
 export.application.role.suffix=Suffix for identifying exported application roles. Multiple suffixes can be specified using a comma "," as a delimiter.
 export.business.role.prefix=Prefix for identifying exported business roles. Multiple prefixes can be specified using a comma "," as a delimiter.
 export.business.role.suffix=Suffix for identifying exported business roles. Multiple suffixes can be specified using a comma "," as a delimiter.
-<<<<<<< HEAD
-export.prevent.org=Specifies whether to include the export of organizational structures.
-=======
 export.prevent.org=Prevent the export of organizational structures.
->>>>>>> 72cf5253
 export.name.options=Defines the format of the name parameter in the export.
 export.business.role.archetype.oid=Detects a business role based on a specific archetype, provided by its OID.
 export.application.role.archetype.oid=Detects an application role based on a specific archetype, provided by its OID.

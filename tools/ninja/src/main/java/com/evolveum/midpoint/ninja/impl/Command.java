--- conflicted
+++ resolved
@@ -41,15 +41,11 @@
 
     EXPORT_AUDIT("exportAudit", ExportAuditOptions.class, ExportAuditRepositoryAction.class),
 
-<<<<<<< HEAD
+    EXPORT_MINING("exportMining", ExportMiningOptions.class, ExportMiningRepositoryAction.class),
+
     TRACE("trace", EditTraceOptions.class, EditTraceAction.class),
 
     UPGRADE("upgrade", UpgradeOptions.class, UpgradeAction.class);
-=======
-    EXPORT_MINING("exportMining", ExportMiningOptions.class, ExportMiningRepositoryAction.class),
-
-    TRACE("trace", EditTraceOptions.class, EditTraceAction.class);
->>>>>>> 551ab3fd
 
     // todo reencrypt, modify, bulk, etc
 

/*
 * Copyright (C) 2010-2021 Evolveum and contributors
 *
 * This work is dual-licensed under the Apache License 2.0
 * and European Union Public License. See LICENSE file for details.
 */
package com.evolveum.midpoint.ninja.action.worker;

import java.util.concurrent.BlockingQueue;

import com.evolveum.midpoint.ninja.impl.NinjaContext;
import com.evolveum.midpoint.ninja.util.NinjaUtils;
import com.evolveum.midpoint.ninja.util.OperationStatus;
<<<<<<< HEAD
import com.evolveum.midpoint.prism.PrismObject;
=======
>>>>>>> 0b9149fe

/**
 * Created by Viliam Repan (lazyman).
 */
<<<<<<< HEAD
public class ProgressReporterWorker extends BaseWorker<Object, PrismObject<?>> {

    public ProgressReporterWorker(NinjaContext context,
            Object options, BlockingQueue<PrismObject<?>> queue, OperationStatus operation) {
=======
public class ProgressReporterWorker<T> extends BaseWorker<Object, T> {

    public ProgressReporterWorker(NinjaContext context,
            Object options, BlockingQueue<T> queue, OperationStatus operation) {
>>>>>>> 0b9149fe
        super(context, options, queue, operation);
    }

    @Override
    public void run() {
        while (!shouldConsumerStop()) {
            if (operation.isStarted() || operation.isProducerFinished()) {
                operation.print(context.getLog());
            }

            try {
                //noinspection BusyWait
                Thread.sleep(NinjaUtils.COUNT_STATUS_LOG_INTERVAL);
            } catch (InterruptedException ex) {
                // ignored
            }
        }
    }
}<|MERGE_RESOLUTION|>--- conflicted
+++ resolved
@@ -11,25 +11,14 @@
 import com.evolveum.midpoint.ninja.impl.NinjaContext;
 import com.evolveum.midpoint.ninja.util.NinjaUtils;
 import com.evolveum.midpoint.ninja.util.OperationStatus;
-<<<<<<< HEAD
-import com.evolveum.midpoint.prism.PrismObject;
-=======
->>>>>>> 0b9149fe
 
 /**
  * Created by Viliam Repan (lazyman).
  */
-<<<<<<< HEAD
-public class ProgressReporterWorker extends BaseWorker<Object, PrismObject<?>> {
-
-    public ProgressReporterWorker(NinjaContext context,
-            Object options, BlockingQueue<PrismObject<?>> queue, OperationStatus operation) {
-=======
 public class ProgressReporterWorker<T> extends BaseWorker<Object, T> {
 
     public ProgressReporterWorker(NinjaContext context,
             Object options, BlockingQueue<T> queue, OperationStatus operation) {
->>>>>>> 0b9149fe
         super(context, options, queue, operation);
     }
 

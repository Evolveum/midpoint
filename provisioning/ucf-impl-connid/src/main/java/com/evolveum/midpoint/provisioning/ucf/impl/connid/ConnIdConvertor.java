/**
 * Copyright (c) 2014-2017 Evolveum
 *
 * Licensed under the Apache License, Version 2.0 (the "License");
 * you may not use this file except in compliance with the License.
 * You may obtain a copy of the License at
 *
 *     http://www.apache.org/licenses/LICENSE-2.0
 *
 * Unless required by applicable law or agreed to in writing, software
 * distributed under the License is distributed on an "AS IS" BASIS,
 * WITHOUT WARRANTIES OR CONDITIONS OF ANY KIND, either express or implied.
 * See the License for the specific language governing permissions and
 * limitations under the License.
 */
package com.evolveum.midpoint.provisioning.ucf.impl.connid;

import java.util.ArrayList;
import java.util.Collection;
import java.util.HashSet;
import java.util.List;
import java.util.Set;

import javax.xml.namespace.QName;

import org.identityconnectors.common.security.GuardedString;
import org.identityconnectors.framework.common.objects.Attribute;
import org.identityconnectors.framework.common.objects.AttributeBuilder;
import org.identityconnectors.framework.common.objects.AttributeDelta;
import org.identityconnectors.framework.common.objects.AttributeDeltaBuilder;
import org.identityconnectors.framework.common.objects.AttributeValueCompleteness;
import org.identityconnectors.framework.common.objects.ConnectorObject;
import org.identityconnectors.framework.common.objects.ObjectClass;
import org.identityconnectors.framework.common.objects.OperationalAttributes;
import org.identityconnectors.framework.common.objects.PredefinedAttributes;
import org.identityconnectors.framework.common.objects.Uid;

import com.evolveum.midpoint.prism.PrismObject;
import com.evolveum.midpoint.prism.PrismObjectDefinition;
import com.evolveum.midpoint.prism.PrismPropertyValue;
import com.evolveum.midpoint.prism.crypto.EncryptionException;
import com.evolveum.midpoint.prism.crypto.Protector;
import com.evolveum.midpoint.prism.xml.XmlTypeConverter;
import com.evolveum.midpoint.schema.constants.SchemaConstants;
import com.evolveum.midpoint.schema.processor.ObjectClassComplexTypeDefinition;
import com.evolveum.midpoint.schema.processor.ResourceAttribute;
import com.evolveum.midpoint.schema.processor.ResourceAttributeContainer;
import com.evolveum.midpoint.schema.processor.ResourceAttributeContainerDefinition;
import com.evolveum.midpoint.schema.processor.ResourceAttributeDefinition;
import com.evolveum.midpoint.schema.util.ShadowUtil;
import com.evolveum.midpoint.util.exception.SchemaException;
import com.evolveum.midpoint.util.logging.Trace;
import com.evolveum.midpoint.util.logging.TraceManager;
import com.evolveum.midpoint.xml.ns._public.common.common_3.ActivationStatusType;
import com.evolveum.midpoint.xml.ns._public.common.common_3.ActivationType;
import com.evolveum.midpoint.xml.ns._public.common.common_3.LockoutStatusType;
import com.evolveum.midpoint.xml.ns._public.common.common_3.ShadowType;
import com.evolveum.prism.xml.ns._public.types_3.ProtectedStringType;

/**
 * @author semancik
 *
 */
public class ConnIdConvertor {

	private static final Trace LOGGER = TraceManager.getTrace(ConnIdConvertor.class);

	private String resourceSchemaNamespace;
	private Protector protector;
	private ConnIdNameMapper icfNameMapper;

	public ConnIdConvertor(Protector protector, String resourceSchemaNamespace) {
		super();
		this.protector = protector;
		this.resourceSchemaNamespace = resourceSchemaNamespace;
	}

	public ConnIdNameMapper getIcfNameMapper() {
		return icfNameMapper;
	}

	public void setIcfNameMapper(ConnIdNameMapper icfNameMapper) {
		this.icfNameMapper = icfNameMapper;
	}

	/**
	 * Converts ICF ConnectorObject to the midPoint ResourceObject.
	 * <p/>
	 * All the attributes are mapped using the same way as they are mapped in
	 * the schema (which is actually no mapping at all now).
	 * <p/>
	 * If an optional ResourceObjectDefinition was provided, the resulting
	 * ResourceObject is schema-aware (getDefinition() method works). If no
	 * ResourceObjectDefinition was provided, the object is schema-less. TODO:
	 * this still needs to be implemented.
	 *
	 * @param co
	 *            ICF ConnectorObject to convert
	 * @param def
	 *            ResourceObjectDefinition (from the schema) or null
	 * @param full
	 *            if true it describes if the returned resource object should
	 *            contain all of the attributes defined in the schema, if false
	 *            the returned resource object will contain only attributed with
	 *            the non-null values.
	 * @return new mapped ResourceObject instance.
	 * @throws SchemaException
	 */
	<T extends ShadowType> PrismObject<T> convertToResourceObject(ConnectorObject co,
			PrismObjectDefinition<T> objectDefinition, boolean full, boolean caseIgnoreAttributeNames,
			boolean legacySchema) throws SchemaException {

		PrismObject<T> shadowPrism = null;
		if (objectDefinition != null) {
			shadowPrism = objectDefinition.instantiate();
		} else {
			throw new SchemaException("No definition");
		}

		// LOGGER.trace("Instantiated prism object {} from connector object.",
		// shadowPrism.debugDump());

		T shadow = shadowPrism.asObjectable();
		ResourceAttributeContainer attributesContainer = (ResourceAttributeContainer) shadowPrism
				.findOrCreateContainer(ShadowType.F_ATTRIBUTES);
		ResourceAttributeContainerDefinition attributesContainerDefinition = attributesContainer.getDefinition();
		shadow.setObjectClass(attributesContainerDefinition.getTypeName());

		List<ObjectClassComplexTypeDefinition> auxiliaryObjectClassDefinitions = new ArrayList<>();

		// too loud
//		if (LOGGER.isTraceEnabled()) {
//			LOGGER.trace("Resource attribute container definition {}.", attributesContainerDefinition.debugDump());
//		}

		for (Attribute icfAttr : co.getAttributes()) {
			if (icfAttr.is(PredefinedAttributes.AUXILIARY_OBJECT_CLASS_NAME)) {
				List<QName> auxiliaryObjectClasses = shadow.getAuxiliaryObjectClass();
				for (Object auxiliaryIcfObjectClass: icfAttr.getValue()) {
					QName auxiliaryObjectClassQname = icfNameMapper.objectClassToQname(new ObjectClass((String)auxiliaryIcfObjectClass), resourceSchemaNamespace, legacySchema);
					auxiliaryObjectClasses.add(auxiliaryObjectClassQname);
					ObjectClassComplexTypeDefinition auxiliaryObjectClassDefinition = icfNameMapper.getResourceSchema().findObjectClassDefinition(auxiliaryObjectClassQname);
					if (auxiliaryObjectClassDefinition == null) {
						throw new SchemaException("Resource object "+co+" refers to auxiliary object class "+auxiliaryObjectClassQname+" which is not in the schema");
					}
					auxiliaryObjectClassDefinitions.add(auxiliaryObjectClassDefinition);
				}
				break;
			}
		}
		
		for (Attribute connIdAttr : co.getAttributes()) {
			if (LOGGER.isTraceEnabled()) {
				LOGGER.trace("Reading ICF attribute {}: {}", connIdAttr.getName(), connIdAttr.getValue());
			}
			if (connIdAttr.getName().equals(Uid.NAME)) {
				// UID is handled specially (see above)
				continue;
			}
			if (connIdAttr.is(PredefinedAttributes.AUXILIARY_OBJECT_CLASS_NAME)) {
				// Already processed
				continue;
			}
			if (connIdAttr.getName().equals(OperationalAttributes.PASSWORD_NAME)) {
				// password has to go to the credentials section
				ProtectedStringType password = getSingleValue(connIdAttr, ProtectedStringType.class);
				if (password == null) {
					// equals() instead of == is needed. The AttributeValueCompleteness enum may be loaded by different classloader
					if (!AttributeValueCompleteness.INCOMPLETE.equals(connIdAttr.getAttributeValueCompleteness())) {
						continue;
					}
					// There is no password value in the ConnId attribute. But it was indicated that
					// that attribute is incomplete. Therefore we can assume that there in fact is a value.
					// We just do not know it.
					ShadowUtil.setPasswordIncomplete(shadow);
					LOGGER.trace("Converted password: (incomplete)");
				} else {
					ShadowUtil.setPassword(shadow, password);
					LOGGER.trace("Converted password: {}", password);
				}
				continue;
			}
			if (connIdAttr.getName().equals(OperationalAttributes.ENABLE_NAME)) {
				Boolean enabled = getSingleValue(connIdAttr, Boolean.class);
				if (enabled == null) {
					continue;
				}
				ActivationType activationType = ShadowUtil.getOrCreateActivation(shadow);
				ActivationStatusType activationStatusType;
				if (enabled) {
					activationStatusType = ActivationStatusType.ENABLED;
				} else {
					activationStatusType = ActivationStatusType.DISABLED;
				}
				activationType.setAdministrativeStatus(activationStatusType);
				activationType.setEffectiveStatus(activationStatusType);
				LOGGER.trace("Converted activation administrativeStatus: {}", activationStatusType);
				continue;
			}
			
			if (connIdAttr.getName().equals(OperationalAttributes.ENABLE_DATE_NAME)) {
				Long millis = getSingleValue(connIdAttr, Long.class);
				if (millis == null) {
					continue;
				}
				ActivationType activationType = ShadowUtil.getOrCreateActivation(shadow);
				activationType.setValidFrom(XmlTypeConverter.createXMLGregorianCalendar(millis));
				continue;
			}

			if (connIdAttr.getName().equals(OperationalAttributes.DISABLE_DATE_NAME)) {
				Long millis = getSingleValue(connIdAttr, Long.class);
				if (millis == null) {
					continue;
				}
				ActivationType activationType = ShadowUtil.getOrCreateActivation(shadow);
				activationType.setValidTo(XmlTypeConverter.createXMLGregorianCalendar(millis));
				continue;
			}
			
			if (connIdAttr.getName().equals(OperationalAttributes.LOCK_OUT_NAME)) {
				Boolean lockOut = getSingleValue(connIdAttr, Boolean.class);
				if (lockOut == null) {
					continue;
				}
				ActivationType activationType = ShadowUtil.getOrCreateActivation(shadow);
				LockoutStatusType lockoutStatusType;
				if (lockOut) {
					lockoutStatusType = LockoutStatusType.LOCKED;
				} else {
					lockoutStatusType = LockoutStatusType.NORMAL;
				}
				activationType.setLockoutStatus(lockoutStatusType);
				LOGGER.trace("Converted activation lockoutStatus: {}", lockoutStatusType);
				continue;
			}

			QName qname = icfNameMapper.convertAttributeNameToQName(connIdAttr.getName(), attributesContainerDefinition);
			ResourceAttributeDefinition attributeDefinition = attributesContainerDefinition.findAttributeDefinition(qname, caseIgnoreAttributeNames);

			if (attributeDefinition == null) {
				// Try to locate definition in auxiliary object classes
				for (ObjectClassComplexTypeDefinition auxiliaryObjectClassDefinition: auxiliaryObjectClassDefinitions) {
					attributeDefinition = auxiliaryObjectClassDefinition.findAttributeDefinition(qname, caseIgnoreAttributeNames);
					if (attributeDefinition != null) {
						break;
					}
				}
				if (attributeDefinition == null) {
					throw new SchemaException("Unknown attribute " + qname + " in definition of object class " + attributesContainerDefinition.getTypeName()
					+ ". Original ConnId name: " + connIdAttr.getName() + " in resource object identified by " + co.getName(), qname);
				}
			}

			if (caseIgnoreAttributeNames) {
				qname = attributeDefinition.getName();            // normalized version
			}

			ResourceAttribute<Object> resourceAttribute = attributeDefinition.instantiate(qname);

			// if true, we need to convert whole connector object to the
			// resource object also with the null-values attributes
			if (full) {
				if (connIdAttr.getValue() != null) {
					// Convert the values. While most values do not need
					// conversions, some
					// of them may need it (e.g. GuardedString)
					for (Object connIdValue : connIdAttr.getValue()) {
						Object value = convertValueFromIcf(connIdValue, qname);
						resourceAttribute.add(new PrismPropertyValue<>(value));
					}
				}

				LOGGER.trace("Converted attribute {}", resourceAttribute);
				attributesContainer.getValue().add(resourceAttribute);

				// in this case when false, we need only the attributes with the
				// non-null values.
			} else {
				if (connIdAttr.getValue() != null && !connIdAttr.getValue().isEmpty()) {
					// Convert the values. While most values do not need
					// conversions, some of them may need it (e.g. GuardedString)
					boolean empty = true;
					for (Object connIdValue : connIdAttr.getValue()) {
						if (connIdValue != null) {
							Object value = convertValueFromIcf(connIdValue, qname);
							empty = false;
							resourceAttribute.add(new PrismPropertyValue<>(value));
						}
					}

					if (!empty) {
						LOGGER.trace("Converted attribute {}", resourceAttribute);
						attributesContainer.getValue().add(resourceAttribute);
					}

				}
			}

		}

		// Add Uid if it is not there already. It can be already present,
		// e.g. if Uid and Name represent the same attribute
		Uid uid = co.getUid();
		ObjectClassComplexTypeDefinition ocDef = attributesContainerDefinition.getComplexTypeDefinition();
		ResourceAttributeDefinition<String> uidDefinition = ConnIdUtil.getUidDefinition(ocDef);
		if (uidDefinition == null) {
			throw new SchemaException("No definition for ConnId UID attribute found in definition "
					+ ocDef);
		}
		if (attributesContainer.getValue().findItem(uidDefinition.getName()) == null) {
			ResourceAttribute<String> uidRoa = uidDefinition.instantiate();
			uidRoa.setValue(new PrismPropertyValue<>(uid.getUidValue()));
			attributesContainer.getValue().add(uidRoa);
		}

		return shadowPrism;
	}

	Set<Attribute> convertFromResourceObject(ResourceAttributeContainer attributesPrism,
			ObjectClassComplexTypeDefinition ocDef) throws SchemaException {
		Collection<ResourceAttribute<?>> resourceAttributes = attributesPrism.getAttributes();
		return convertFromResourceObject(resourceAttributes, ocDef);
	}

	Set<Attribute> convertFromResourceObject(Collection<ResourceAttribute<?>> resourceAttributes,
			ObjectClassComplexTypeDefinition ocDef) throws SchemaException {

		Set<Attribute> attributes = new HashSet<>();
		if (resourceAttributes == null) {
			// returning empty set
			return attributes;
		}

		for (ResourceAttribute<?> attribute : resourceAttributes) {
			attributes.add(convertToConnIdAttribute(attribute, ocDef));
		}
		return attributes;
	}

	Attribute convertToConnIdAttribute(ResourceAttribute<?> mpAttribute, ObjectClassComplexTypeDefinition ocDef) throws SchemaException {
		QName midPointAttrQName = mpAttribute.getElementName();
		if (midPointAttrQName.equals(SchemaConstants.ICFS_UID)) {
			throw new SchemaException("ICF UID explicitly specified in attributes");
		}

		String connIdAttrName = icfNameMapper.convertAttributeNameToIcf(mpAttribute, ocDef);

		Set<Object> connIdAttributeValues = new HashSet<>();
		for (PrismPropertyValue<?> pval: mpAttribute.getValues()) {
			connIdAttributeValues.add(ConnIdUtil.convertValueToIcf(pval, protector, mpAttribute.getElementName()));
		}

		try {
			return AttributeBuilder.build(connIdAttrName, connIdAttributeValues);
		} catch (IllegalArgumentException e) {
			throw new SchemaException(e.getMessage(), e);
		}
	}
<<<<<<< HEAD

=======
	
	AttributeDelta convertToConnIdAttributeDeltaWithAddValues(ResourceAttribute<?> mpAttribute, ObjectClassComplexTypeDefinition ocDef) throws SchemaException {
		return convertToConnIdAttributeDelta(mpAttribute, ocDef, true, true);
	}
	
	AttributeDelta convertToConnIdAttributeDeltaWithRemoveValues(ResourceAttribute<?> mpAttribute, ObjectClassComplexTypeDefinition ocDef) throws SchemaException {
		return convertToConnIdAttributeDelta(mpAttribute, ocDef, true, false);
	}
	
	AttributeDelta convertToConnIdAttributeDeltaWithReplaceValues(ResourceAttribute<?> mpAttribute, ObjectClassComplexTypeDefinition ocDef) throws SchemaException {
		return convertToConnIdAttributeDelta(mpAttribute, ocDef, false, false);
	}
	
	private AttributeDelta convertToConnIdAttributeDelta(ResourceAttribute<?> mpAttribute, ObjectClassComplexTypeDefinition ocDef, boolean isMultivalue, boolean isAdd) throws SchemaException {
		QName midPointAttrQName = mpAttribute.getElementName();
		if (midPointAttrQName.equals(SchemaConstants.ICFS_UID)) {
			throw new SchemaException("ICF UID explicitly specified in attributes");
		}

		String connIdAttrName = icfNameMapper.convertAttributeNameToIcf(mpAttribute, ocDef);

		Set<Object> connIdAttributeValues = new HashSet<Object>();
		for (PrismPropertyValue<?> pval: mpAttribute.getValues()) {
			connIdAttributeValues.add(ConnIdUtil.convertValueToIcf(pval, protector, mpAttribute.getElementName()));
		}

		try {
			if(!isMultivalue){
				return AttributeDeltaBuilder.build(connIdAttrName, connIdAttributeValues);
			} else if(isAdd){
				return AttributeDeltaBuilder.build(connIdAttrName, connIdAttributeValues, null);
			} else {
				return AttributeDeltaBuilder.build(connIdAttrName, null, connIdAttributeValues);
			}
		} catch (IllegalArgumentException e) {
			throw new SchemaException(e.getMessage(), e);
		}
	}
	
>>>>>>> e64066dd
	private <T> T getSingleValue(Attribute icfAttr, Class<T> type) throws SchemaException {
		List<Object> values = icfAttr.getValue();
		if (values != null && !values.isEmpty()) {
			if (values.size() > 1) {
				throw new SchemaException("Expected single value for " + icfAttr.getName());
			}
			Object val = convertValueFromIcf(values.get(0), null);
			if (val == null) {
				return null;
			}
			if (type.isAssignableFrom(val.getClass())) {
				return (T) val;
			} else {
				throw new SchemaException("Expected type " + type.getName() + " for " + icfAttr.getName()
						+ " but got " + val.getClass().getName());
			}
		} else {
			return null;
		}

	}

	private Object convertValueFromIcf(Object icfValue, QName propName) {
		if (icfValue == null) {
			return null;
		}
		if (icfValue instanceof GuardedString) {
			return fromGuardedString((GuardedString) icfValue);
		}
		return icfValue;
	}

	private ProtectedStringType fromGuardedString(GuardedString icfValue) {
		final ProtectedStringType ps = new ProtectedStringType();
		icfValue.access(new GuardedString.Accessor() {
			@Override
			public void access(char[] passwordChars) {
				try {
					ps.setClearValue(new String(passwordChars));
					protector.encrypt(ps);
				} catch (EncryptionException e) {
					throw new IllegalStateException("Protector failed to encrypt password");
				}
			}
		});
		return ps;
	}
}<|MERGE_RESOLUTION|>--- conflicted
+++ resolved
@@ -357,9 +357,6 @@
 			throw new SchemaException(e.getMessage(), e);
 		}
 	}
-<<<<<<< HEAD
-
-=======
 	
 	AttributeDelta convertToConnIdAttributeDeltaWithAddValues(ResourceAttribute<?> mpAttribute, ObjectClassComplexTypeDefinition ocDef) throws SchemaException {
 		return convertToConnIdAttributeDelta(mpAttribute, ocDef, true, true);
@@ -399,7 +396,6 @@
 		}
 	}
 	
->>>>>>> e64066dd
 	private <T> T getSingleValue(Attribute icfAttr, Class<T> type) throws SchemaException {
 		List<Object> values = icfAttr.getValue();
 		if (values != null && !values.isEmpty()) {

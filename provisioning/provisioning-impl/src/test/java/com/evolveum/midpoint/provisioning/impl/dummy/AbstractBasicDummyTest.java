--- conflicted
+++ resolved
@@ -29,13 +29,9 @@
 
 import com.evolveum.midpoint.util.exception.ConfigurationException;
 
-<<<<<<< HEAD
 import com.evolveum.prism.xml.ns._public.types_3.RawType;
 
-import org.apache.commons.lang.StringUtils;
-=======
 import org.apache.commons.lang3.StringUtils;
->>>>>>> 9c168e2b
 import org.jetbrains.annotations.NotNull;
 import org.springframework.test.annotation.DirtiesContext;
 import org.springframework.test.context.ContextConfiguration;
@@ -462,19 +458,19 @@
         assertResource(resourceRepoAfter, "Resource after test")
                 .display()
                 .operationalState()
-                    .assertAny()
-                    .assertPropertyEquals(OperationalStateType.F_LAST_AVAILABILITY_STATUS, AvailabilityStatusType.UP)
-                    .assertPropertyEquals(OperationalStateType.F_NODE_ID, localNodeId)
-                    .assertItemValueSatisfies(OperationalStateType.F_TIMESTAMP, approximatelyCurrent(60000))
-                    .assertItemValueSatisfies(OperationalStateType.F_MESSAGE, startsWith("Status set to UP"))
-                    .end()
+                .assertAny()
+                .assertPropertyEquals(OperationalStateType.F_LAST_AVAILABILITY_STATUS, AvailabilityStatusType.UP)
+                .assertPropertyEquals(OperationalStateType.F_NODE_ID, localNodeId)
+                .assertItemValueSatisfies(OperationalStateType.F_TIMESTAMP, approximatelyCurrent(60000))
+                .assertItemValueSatisfies(OperationalStateType.F_MESSAGE, startsWith("Status set to UP"))
+                .end()
                 .operationalStateHistory()
-                    .assertSize(1)
-                    .value(0)
-                        .assertPropertyEquals(OperationalStateType.F_LAST_AVAILABILITY_STATUS, AvailabilityStatusType.UP)
-                        .assertPropertyEquals(OperationalStateType.F_NODE_ID, localNodeId)
-                        .assertItemValueSatisfies(OperationalStateType.F_TIMESTAMP, approximatelyCurrent(60000))
-                        .assertItemValueSatisfies(OperationalStateType.F_MESSAGE, startsWith("Status set to UP"));
+                .assertSize(1)
+                .value(0)
+                .assertPropertyEquals(OperationalStateType.F_LAST_AVAILABILITY_STATUS, AvailabilityStatusType.UP)
+                .assertPropertyEquals(OperationalStateType.F_NODE_ID, localNodeId)
+                .assertItemValueSatisfies(OperationalStateType.F_TIMESTAMP, approximatelyCurrent(60000))
+                .assertItemValueSatisfies(OperationalStateType.F_MESSAGE, startsWith("Status set to UP"));
 
         XmlSchemaType xmlSchemaTypeAfter = resourceTypeRepoAfter.getSchema();
         assertNotNull("No schema after test connection", xmlSchemaTypeAfter);
@@ -591,7 +587,7 @@
         if (property != null) {
             if (property.getRealValue() instanceof RawType) {
                 try {
-                    value = ((RawType)property.getRealValue()).getValue();
+                    value = ((RawType) property.getRealValue()).getValue();
                 } catch (SchemaException e) {
                     //ignore exception
                     value = null;

--- conflicted
+++ resolved
@@ -91,7 +91,6 @@
 
         if (change.getCurrentShadow() != null) {
             ShadowType currentShadowType = change.getCurrentShadow().asObjectable();
-<<<<<<< HEAD
             // not a useful check..the current shadow could be null
             assertNotNull("Current shadow does not have an OID", change.getCurrentShadow().getOid());
             assertNotNull("Current shadow does not have resourceRef", currentShadowType.getResourceRef());
@@ -115,32 +114,6 @@
                 AssertJUnit.fail("Got exception while trying to read resource "+resourceOid+" as specified in current shadow "+currentShadowType+
                         ": "+e.getCause()+": "+e.getMessage());
             }
-=======
-            if (currentShadowType != null) {
-                // not a useful check..the current shadow could be null
-                assertNotNull("Current shadow does not have an OID", change.getCurrentShadow().getOid());
-                assertNotNull("Current shadow does not have resourceRef", currentShadowType.getResourceRef());
-                assertNotNull("Current shadow has null attributes", currentShadowType.getAttributes());
-                assertFalse("Current shadow has empty attributes", ShadowUtil
-                        .getAttributesContainer(currentShadowType).isEmpty());
-
-                // Check if the shadow is already present in repo
-                try {
-                    repositoryService.getObject(currentShadowType.getClass(), currentShadowType.getOid(), null, new OperationResult("mockSyncService.notifyChange"));
-                } catch (Exception e) {
-                    AssertJUnit.fail("Got exception while trying to read current shadow " + currentShadowType +
-                            ": " + e.getCause() + ": " + e.getMessage());
-                }
-                // Check resource
-                String resourceOid = ShadowUtil.getResourceOid(currentShadowType);
-                assertFalse("No resource OID in current shadow " + currentShadowType, StringUtils.isBlank(resourceOid));
-                try {
-                    repositoryService.getObject(ResourceType.class, resourceOid, null, new OperationResult("mockSyncService.notifyChange"));
-                } catch (Exception e) {
-                    AssertJUnit.fail("Got exception while trying to read resource " + resourceOid + " as specified in current shadow " + currentShadowType +
-                            ": " + e.getCause() + ": " + e.getMessage());
-                }
->>>>>>> 37b6a143
 
             if (change.getCurrentShadow().asObjectable().getKind() == ShadowKindType.ACCOUNT) {
                 ShadowType account = change.getCurrentShadow().asObjectable();

--- conflicted
+++ resolved
@@ -278,18 +278,9 @@
                             latch.await();
                             long time = System.nanoTime();
                             ConnectorType connector = getCsvConnector(result);
-<<<<<<< HEAD
-                            Element elem = ConnectorTypeUtil.getConnectorXsdSchemaElement(connector);
-                            if (elem != null) {
-                                ConnectorTypeUtil.parseConnectorSchema(connector);
-                            }
-                            System.out.println(time + ": " + Thread.currentThread().getId() + ": " + System.identityHashCode(elem));
-                            return elem != null;
-=======
                             var schema = ConnectorTypeUtil.parseConnectorSchemaIfPresent(connector);
                             System.out.println(time + ": " + Thread.currentThread().getId() + ": " + System.identityHashCode(schema));
                             return schema != null;
->>>>>>> aaecd641
                         } catch (SchemaException e) {
                             throw new AssertionError(e);
                         }

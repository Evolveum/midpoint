--- conflicted
+++ resolved
@@ -16,6 +16,7 @@
 import javax.xml.namespace.QName;
 
 import com.evolveum.midpoint.prism.util.CloneUtil;
+
 import com.evolveum.midpoint.xml.ns._public.resource.capabilities_3.CapabilityCollectionType;
 
 import org.jetbrains.annotations.NotNull;
@@ -56,23 +57,8 @@
 import com.evolveum.midpoint.xml.ns._public.resource.capabilities_3.ActivationCapabilityType;
 import com.evolveum.prism.xml.ns._public.types_3.SchemaDefinitionType;
 
-<<<<<<< HEAD
 import org.apache.commons.lang3.StringUtils;
-import org.jetbrains.annotations.NotNull;
-import org.jetbrains.annotations.Nullable;
-import org.w3c.dom.Document;
-import org.w3c.dom.Element;
-
-import javax.xml.namespace.QName;
-import java.util.ArrayList;
-import java.util.Collection;
-import java.util.List;
-import java.util.Map;
-
-import static com.evolveum.midpoint.xml.ns._public.common.common_3.AvailabilityStatusType.UP;
-
-=======
->>>>>>> 9c168e2b
+
 /**
  * Responsible for "completing" a resource object, i.e. transforming the raw value fetched from the repository
  * into fully operational version - resolving super-resources, fetching schema and capabilities, and so on.
@@ -262,29 +248,21 @@
             throw new StopException();
         }
 
-<<<<<<< HEAD
         if (isRepoResource()) {
             // Now we need to re-read the resource from the repository and re-apply the schemas. This ensures that we will
             // cache the correct version and that we avoid race conditions, etc.
             PrismObject<ResourceType> reloaded = beans.resourceManager.readResourceFromRepository(resource.getOid(), result);
-            beans.resourceManager.applyConnectorSchemasToResource(reloaded, task, result);
+            expand(reloaded);
+
+            // Schema is applied, but expressions in configuration need to be resolved.
+            schemaHelper.applyConnectorSchemasToResource(reloaded, task, result);
+
+            LOGGER.trace("Completed resource after reload:\n{}", reloaded.debugDumpLazily(1));
+
             return reloaded;
         } else {
             return resource;
         }
-=======
-        // Now we need to re-read the resource from the repository and re-apply the schemas. This ensures that we will
-        // cache the correct version and that we avoid race conditions, etc.
-        PrismObject<ResourceType> reloaded = beans.resourceManager.readResourceFromRepository(resource.getOid(), result);
-        expand(reloaded);
-
-        // Schema is applied, but expressions in configuration need to be resolved.
-        schemaHelper.applyConnectorSchemasToResource(reloaded, task, result);
-
-        LOGGER.trace("Completed resource after reload:\n{}", reloaded.debugDumpLazily(1));
-
-        return reloaded;
->>>>>>> 9c168e2b
     }
 
     private void parseSchema(PrismObject<ResourceType> reloaded) {
@@ -304,7 +282,7 @@
     private void completeSchemaAndCapabilities()
             throws SchemaException, CommunicationException, ObjectNotFoundException, GenericFrameworkException,
             ConfigurationException {
-        Collection<ItemDelta<?,?>> modifications = new ArrayList<>();
+        Collection<ItemDelta<?, ?>> modifications = new ArrayList<>();
 
         // Capabilities
         // we need to process capabilities first. Schema is one of the connector capabilities.
@@ -323,7 +301,7 @@
 
         if (isRepoResource()) {
             completeSchemaRepoResource(modifications);
-            
+
             if (!modifications.isEmpty()) {
                 try {
                     LOGGER.trace("Applying completion modifications to {}:\n{}",
@@ -339,8 +317,8 @@
         }
     }
 
-    private void completeSchemaRepoResource(Collection<ItemDelta<?,?>> modifications)
-            throws SchemaException{
+    private void completeSchemaRepoResource(Collection<ItemDelta<?, ?>> modifications)
+            throws SchemaException {
         if (rawResourceSchema != null) {
             if (isSchemaFreshlyLoaded) {
                 adjustSchemaForSimulatedCapabilities();
@@ -373,11 +351,11 @@
     }
 
     private void completeSchemaResourceObject()
-            throws SchemaException{
+            throws SchemaException {
         if (rawResourceSchema != null) {
             if (isSchemaFreshlyLoaded) {
                 adjustSchemaForSimulatedCapabilities();
-               resource.asObjectable().schema(createSchemaUpdateValue());
+                resource.asObjectable().schema(createSchemaUpdateValue());
 
                 // Update the operational state (we know we are up, as the schema was freshly loaded).
                 AvailabilityStatusType previousStatus = ResourceTypeUtil.getLastAvailabilityStatus(resource.asObjectable());
@@ -466,23 +444,6 @@
             @NotNull OperationResult result)
             throws ObjectNotFoundException, SchemaException, CommunicationException, ConfigurationException {
 
-<<<<<<< HEAD
-        if (capType.getNative() != null && !capType.getNative().getAny().isEmpty()) {
-            if (!forceRefresh) {
-                CachingMetadataType cachingMetadata = capType.getCachingMetadata();
-                if (cachingMetadata == null) {
-                    cachingMetadata = MiscSchemaUtil.generateCachingMetadata();
-                    if (isRepoResource()) {
-                        modifications.add(
-                                PrismContext.get().deltaFactory().property().createModificationReplaceProperty(
-                                        ItemPath.create(ResourceType.F_CAPABILITIES, CapabilitiesType.F_CACHING_METADATA),
-                                        connectorSpec.getResource().getDefinition(),
-                                        cachingMetadata)
-                        );
-                    } else {
-                        resource.asObjectable().getCapabilities().cachingMetadata(cachingMetadata);
-                    }
-=======
         if (capabilitiesBean.getNative() != null && !capabilitiesBean.getNative().asPrismContainerValue().hasNoItems()) {
             if (ignoreStoredCapabilities) {
                 LOGGER.trace("There are capabilities in resource object, but we ignore them; for {}", connectorSpec);
@@ -490,12 +451,16 @@
                 LOGGER.trace("Using capabilities that are cached in the resource object; for {}", connectorSpec);
                 if (capabilitiesBean.getCachingMetadata() == null) {
                     LOGGER.trace("No caching metadata present, creating them");
-                    modifications.add(
-                            PrismContext.get().deltaFactory().property().createModificationReplaceProperty(
-                                    itemPath.append(CapabilitiesType.F_CACHING_METADATA),
-                                    connectorSpec.getResource().getDefinition(),
-                                    MiscSchemaUtil.generateCachingMetadata()));
->>>>>>> 9c168e2b
+                    CachingMetadataType cachingMetadata = MiscSchemaUtil.generateCachingMetadata();
+                    if (isRepoResource()) {
+                        modifications.add(
+                                PrismContext.get().deltaFactory().property().createModificationReplaceProperty(
+                                        itemPath.append(CapabilitiesType.F_CACHING_METADATA),
+                                        connectorSpec.getResource().getDefinition(),
+                                        cachingMetadata));
+                    } else {
+                        resource.asObjectable().getCapabilities().cachingMetadata(cachingMetadata);
+                    }
                 }
                 return;
             }
@@ -520,41 +485,28 @@
         capabilitiesBean.setNative(CloneUtil.clone(nativeCapabilities));
         capabilitiesBean.setCachingMetadata(MiscSchemaUtil.generateCachingMetadata());
 
-<<<<<<< HEAD
         if (isRepoResource()) {
             //noinspection unchecked
             ObjectDelta<ResourceType> capabilitiesReplaceDelta = PrismContext.get().deltaFactory().object()
-                    .createModificationReplaceContainer(ResourceType.class, connectorSpec.getResource().getOid(),
-                            itemPath, capType.asPrismContainerValue().clone());
-=======
-        //noinspection unchecked
-        ObjectDelta<ResourceType> capabilitiesReplaceDelta = PrismContext.get().deltaFactory().object()
-                .createModificationReplaceContainer(
-                        ResourceType.class,
-                        connectorSpec.getResource().getOid(),
-                        itemPath,
-                        capabilitiesBean.asPrismContainerValue().clone());
->>>>>>> 9c168e2b
+                    .createModificationReplaceContainer(
+                            ResourceType.class,
+                            connectorSpec.getResource().getOid(),
+                            itemPath,
+                            capabilitiesBean.asPrismContainerValue().clone());
 
             modifications.addAll(capabilitiesReplaceDelta.getModifications());
         }
     }
 
-<<<<<<< HEAD
-    private ContainerDelta<XmlSchemaType> createSchemaUpdateDelta() throws SchemaException {
-        PrismContainerValue<XmlSchemaType> cval = createSchemaUpdateValue().asPrismContainerValue();
-
-        PrismContext prismContext = PrismContext.get();
-        ContainerDelta<XmlSchemaType> schemaContainerDelta =
-                prismContext.deltaFactory().container().createDelta(ResourceType.F_SCHEMA, ResourceType.class);
-        schemaContainerDelta.setValueToReplace(cval);
-
-        return schemaContainerDelta;
+    private ItemDelta<?, ?> createSchemaUpdateDelta() throws SchemaException {
+        XmlSchemaType schemaBean = createSchemaUpdateValue();
+
+        return PrismContext.get().deltaFor(ResourceType.class)
+                .item(ResourceType.F_SCHEMA).replace(schemaBean)
+                .asItemDelta();
     }
 
     private XmlSchemaType createSchemaUpdateValue() throws SchemaException {
-=======
-    private ItemDelta<?, ?> createSchemaUpdateDelta() throws SchemaException {
         SchemaDefinitionType schemaDefinition = new SchemaDefinitionType();
         schemaDefinition.setSchema(getSchemaRootElement());
 
@@ -562,15 +514,11 @@
                 .cachingMetadata(MiscSchemaUtil.generateCachingMetadata())
                 .definition(schemaDefinition)
                 .generationConstraints(getCurrentSchemaGenerationConstraints());
-
-        return PrismContext.get().deltaFor(ResourceType.class)
-                .item(ResourceType.F_SCHEMA).replace(schemaBean)
-                .asItemDelta();
+        return schemaBean;
     }
 
     @NotNull
     private Element getSchemaRootElement() throws SchemaException {
->>>>>>> 9c168e2b
         Document xsdDoc;
         try {
             xsdDoc = rawResourceSchema.serializeToXsd();
@@ -580,28 +528,9 @@
             throw new SchemaException("Error processing resource schema for " + resource + ": " + e.getMessage(), e);
         }
 
-<<<<<<< HEAD
-        Element xsdElement = DOMUtil.getFirstChildElement(xsdDoc);
-        if (xsdElement == null) {
-            throw new SchemaException("No schema was generated for " + resource);
-        }
-
-        XmlSchemaType schemaType = new XmlSchemaType()
-                .cachingMetadata(MiscSchemaUtil.generateCachingMetadata());
-        List<QName> objectClasses = ResourceTypeUtil.getSchemaGenerationConstraints(resource);
-        if (objectClasses != null) {
-            schemaType.beginGenerationConstraints().getGenerateObjectClass().addAll(objectClasses);
-        }
-        SchemaDefinitionType schemaDef = new SchemaDefinitionType();
-        schemaDef.setSchema(xsdElement);
-        schemaType.definition(schemaDef);
-
-        return schemaType;
-=======
         return MiscUtil.requireNonNull(
                 DOMUtil.getFirstChildElement(xsdDoc),
                 () -> "No schema was generated for " + resource);
->>>>>>> 9c168e2b
     }
 
     private PropertyDelta<CachingMetadataType> createMetadataUpdateDelta() {

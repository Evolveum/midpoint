/*
 * Copyright (C) 2010-2021 Evolveum and contributors
 *
 * This work is dual-licensed under the Apache License 2.0
 * and European Union Public License. See LICENSE file for details.
 */

package com.evolveum.midpoint.provisioning.impl.shadows.manager;

import static com.evolveum.midpoint.prism.delta.PropertyDeltaCollectionsUtil.findPropertyDelta;
import static com.evolveum.midpoint.provisioning.impl.shadows.ShadowsNormalizationUtil.getMatchingRule;
import static com.evolveum.midpoint.provisioning.impl.shadows.manager.ShadowManagerMiscUtil.determinePrimaryIdentifierValue;
import static com.evolveum.midpoint.schema.util.ObjectTypeUtil.asObjectable;
import static com.evolveum.midpoint.util.DebugUtil.debugDumpLazily;

import java.util.ArrayList;
import java.util.Collection;
import java.util.List;
import java.util.Objects;

<<<<<<< HEAD
=======
import com.evolveum.midpoint.common.Clock;

>>>>>>> 89e139da
import org.jetbrains.annotations.NotNull;
import org.jetbrains.annotations.Nullable;
import org.springframework.beans.factory.annotation.Autowired;
import org.springframework.beans.factory.annotation.Qualifier;
import org.springframework.stereotype.Component;

import com.evolveum.midpoint.prism.*;
import com.evolveum.midpoint.prism.crypto.Protector;
import com.evolveum.midpoint.prism.delta.*;
import com.evolveum.midpoint.prism.match.MatchingRule;
import com.evolveum.midpoint.prism.path.ItemPath;
import com.evolveum.midpoint.provisioning.api.EventDispatcher;
import com.evolveum.midpoint.provisioning.api.ShadowDeathEvent;
import com.evolveum.midpoint.provisioning.impl.ProvisioningContext;
import com.evolveum.midpoint.provisioning.impl.shadows.ConstraintsChecker;
import com.evolveum.midpoint.provisioning.impl.shadows.ProvisioningOperationState;
import com.evolveum.midpoint.provisioning.impl.shadows.ShadowsNormalizationUtil;
import com.evolveum.midpoint.repo.api.RepositoryService;
import com.evolveum.midpoint.schema.GetOperationOptions;
import com.evolveum.midpoint.schema.RetrieveOption;
import com.evolveum.midpoint.schema.SchemaService;
import com.evolveum.midpoint.schema.SelectorOptions;
import com.evolveum.midpoint.schema.processor.ResourceAttributeDefinition;
import com.evolveum.midpoint.schema.processor.ResourceObjectDefinition;
import com.evolveum.midpoint.schema.result.OperationResult;
import com.evolveum.midpoint.schema.util.ShadowUtil;
import com.evolveum.midpoint.task.api.Task;
import com.evolveum.midpoint.util.DebugUtil;
import com.evolveum.midpoint.util.exception.*;
import com.evolveum.midpoint.util.logging.LoggingUtils;
import com.evolveum.midpoint.util.logging.Trace;
import com.evolveum.midpoint.util.logging.TraceManager;
import com.evolveum.midpoint.xml.ns._public.common.common_3.PendingOperationType;
import com.evolveum.midpoint.xml.ns._public.common.common_3.ShadowLifecycleStateType;
import com.evolveum.midpoint.xml.ns._public.common.common_3.ShadowType;

/**
 * Updates shadows as needed. This is one of public classes of this package.
 */
@Component
public class ShadowUpdater {

    @Autowired @Qualifier("cacheRepositoryService") private RepositoryService repositoryService;
    @Autowired private PrismContext prismContext;
    @Autowired private Protector protector;
    @Autowired private ShadowDeltaComputerAbsolute shadowDeltaComputerAbsolute;
    @Autowired private ShadowFinder shadowFinder;
    @Autowired private PendingOperationsHelper pendingOperationsHelper;
    @Autowired private EventDispatcher eventDispatcher;
    @Autowired private Clock clock;

    private static final Trace LOGGER = TraceManager.getTrace(ShadowUpdater.class);

    public void addTombstoneDeltas(ShadowType repoShadow, List<ItemDelta<?, ?>> shadowModifications)
            throws SchemaException {
        LOGGER.trace("Adding deltas that mark shadow {} as dead", repoShadow);
        if (ShadowUtil.isExists(repoShadow)) {
<<<<<<< HEAD
            shadowModifications.add(
                    prismContext.deltaFor(ShadowType.class)
                            .item(ShadowType.F_EXISTS).replace(false)
                            .asItemDelta());
        }
        if (!ShadowUtil.isDead(repoShadow)) {
=======
>>>>>>> 89e139da
            shadowModifications.add(
                    prismContext.deltaFor(ShadowType.class)
                            .item(ShadowType.F_EXISTS).replace(false)
                            .asItemDelta());
        }
<<<<<<< HEAD
=======
        if (!ShadowUtil.isDead(repoShadow)) {
            shadowModifications.addAll(
                    prismContext.deltaFor(ShadowType.class)
                            .item(ShadowType.F_DEAD).replace(true)
                            .item(ShadowType.F_DEATH_TIMESTAMP).replace(clock.currentTimeXMLGregorianCalendar())
                            .asItemDeltas());
        }
>>>>>>> 89e139da
        if (repoShadow.getPrimaryIdentifierValue() != null) {
            // We need to free the identifier for further use by live shadows that may come later
            shadowModifications.add(
                    prismContext.deltaFor(ShadowType.class)
                            .item(ShadowType.F_PRIMARY_IDENTIFIER_VALUE).replace()
                            .asItemDelta());
        }
    }

    /**
     * Takes a list of modifications targeting the repository object and/or the resource object.
     * Derives modifications relevant to the repository object itself. See {@link ShadowDeltaComputerRelative}.
     *
     * Applies those repo modifications: into repository and into in-memory object representation.
     */
    public void modifyRepoShadow(
            ProvisioningContext ctx,
            ShadowType repoShadow,
            Collection<? extends ItemDelta<?, ?>> modifications,
            OperationResult result) throws SchemaException,
            ObjectNotFoundException, ConfigurationException {

        Collection<? extends ItemDelta<?, ?>> repoModifications =
                new ShadowDeltaComputerRelative(ctx, modifications, protector)
                        .computeShadowModifications();

        executeRepoShadowModifications(ctx, repoShadow, repoModifications, result);
    }

    void executeRepoShadowDeletion(ShadowType repoShadow, Task task, OperationResult result) {
        try {
            LOGGER.trace("Deleting repository {}", repoShadow);
            repositoryService.deleteObject(ShadowType.class, repoShadow.getOid(), result);
            // Maybe we should issue death event even if the shadow was not found. But unless such previous deletion occurred
            // in raw mode by the administrator, we shouldn't care, because the thread that deleted the shadow should have
            // updated the links accordingly.
            issueShadowDeletionEvent(repoShadow.getOid(), task, result);
        } catch (ObjectNotFoundException e) {
            result.muteLastSubresultError();
            LoggingUtils.logExceptionAsWarning(LOGGER, "Couldn't delete already deleted shadow {}, continuing", e, repoShadow);
        }
    }

    /** This is the real delta executions. The in-memory shadow is updated with them as well. Must not contain resource mods! */
    public void executeRepoShadowModifications(
            @NotNull ProvisioningContext ctx,
            @NotNull ShadowType repoShadow,
            @NotNull Collection<? extends ItemDelta<?, ?>> repoModifications,
            @NotNull OperationResult result)
            throws ObjectNotFoundException, SchemaException {
        if (!repoModifications.isEmpty()) {
            LOGGER.trace("Applying repository shadow modifications:\n{}", debugDumpLazily(repoModifications, 1));
            try {
                ConstraintsChecker.onShadowModifyOperation(repoModifications);
                repositoryService.modifyObject(ShadowType.class, repoShadow.getOid(), repoModifications, result);
                // Maybe we should catch ObjectNotFoundException here and issue death event. But unless such deletion occurred
                // in raw mode by the administrator, we shouldn't care, because the thread that deleted the shadow should have
                // updated the links accordingly.
                if (wasMarkedDead(repoShadow, repoModifications)) {
                    issueShadowDeathEvent(repoShadow.getOid(), ctx.getTask(), result);
                }
                // This is important e.g. to update opState.repoShadow content in case of ADD operation success
                // - to pass newly-generated primary identifier to other parts of the code.
                ItemDeltaCollectionsUtil.applyTo(repoModifications, repoShadow.asPrismObject());
                LOGGER.trace("Shadow changes processed successfully.");
            } catch (ObjectAlreadyExistsException ex) {
                throw SystemException.unexpected(ex, "when updating shadow in the repository");
            }
        }
    }

    private void issueShadowDeathEvent(String shadowOid, Task task, OperationResult result) {
        eventDispatcher.notify(
                ShadowDeathEvent.dead(shadowOid), task, result);
    }

    private void issueShadowDeletionEvent(String shadowOid, Task task, OperationResult result) {
        eventDispatcher.notify(
                ShadowDeathEvent.deleted(shadowOid), task, result);
    }

    private boolean wasMarkedDead(ShadowType stateBefore, Collection<? extends ItemDelta<?, ?>> changes) {
        return !ShadowUtil.isDead(stateBefore) && changedToDead(changes);
    }

    private boolean changedToDead(Collection<? extends ItemDelta<?, ?>> changes) {
        PropertyDelta<Object> deadDelta = findPropertyDelta(changes, (ItemPath) ShadowType.F_DEAD);
        return deadDelta != null &&
                (containsTrue(deadDelta.getRealValuesToAdd()) || containsTrue(deadDelta.getRealValuesToReplace()));
    }

    private boolean containsTrue(Collection<?> values) {
        return values != null && values.contains(Boolean.TRUE);
    }

    public ShadowType markShadowTombstone(ShadowType repoShadow, Task task, OperationResult result)
            throws SchemaException {
        if (repoShadow == null) {
            return null;
        }
        List<ItemDelta<?, ?>> shadowChanges = prismContext.deltaFor(ShadowType.class)
                .item(ShadowType.F_DEAD).replace(true)
                .item(ShadowType.F_DEATH_TIMESTAMP).replace(clock.currentTimeXMLGregorianCalendar()) // TODO what if already dead?
                .item(ShadowType.F_EXISTS).replace(false)
                // We need to free the identifier for further use by live shadows that may come later
                .item(ShadowType.F_PRIMARY_IDENTIFIER_VALUE).replace()
                .asItemDeltas();
        LOGGER.trace("Marking shadow {} as tombstone", repoShadow);
        try {
            repositoryService.modifyObject(ShadowType.class, repoShadow.getOid(), shadowChanges, result);
        } catch (ObjectAlreadyExistsException e) {
            // Should not happen, this is not a rename
            throw new SystemException(e.getMessage(), e);
        } catch (ObjectNotFoundException e) {
            // Cannot be more dead
            LOGGER.trace("Attempt to mark shadow {} as tombstone found that no such shadow exists", repoShadow);
            // Maybe we should catch ObjectNotFoundException here and issue death event. But unless such deletion occurred
            // in raw mode by the administrator, we shouldn't care, because the thread that deleted the shadow should have
            // updated the links accordingly.
            return null;
        }
        issueShadowDeathEvent(repoShadow.getOid(), task, result);
        ObjectDeltaUtil.applyTo(repoShadow.asPrismObject(), shadowChanges);
        repoShadow.setShadowLifecycleState(ShadowLifecycleStateType.TOMBSTONE);
        return repoShadow;
    }

    /**
     * Checks that the live shadow is marked as existing.
     *
     * Side effects: marks the live shadow as existing, if it is not marked as such yet.
     *
     * Returns `false` if the shadow has disappeared in the meantime.
     */
    public boolean markLiveShadowExistingIfNotMarkedSo(ShadowType liveShadow, OperationResult result) throws SchemaException {
        assert ShadowUtil.isNotDead(liveShadow);
        if (ShadowUtil.isExists(liveShadow)) {
            return true;
        } else {
            // This is where gestation quantum state collapses.
            // Or maybe the account was created and we have found it before the original thread could mark the shadow as alive.
            // Marking the shadow as existent should not cause much harm. It should only speed up things a little.
            // And it also avoids shadow duplication.
            return markShadowExists(liveShadow, result);
        }
    }
    /** @return false if the shadow was not found. */
    private boolean markShadowExists(ShadowType repoShadow, OperationResult parentResult) throws SchemaException {
        List<ItemDelta<?, ?>> shadowChanges = prismContext.deltaFor(ShadowType.class)
                .item(ShadowType.F_EXISTS).replace(true)
                .asItemDeltas();
        LOGGER.trace("Marking shadow {} as existent", repoShadow);
        try {
            repositoryService.modifyObject(ShadowType.class, repoShadow.getOid(), shadowChanges, parentResult);
        } catch (ObjectAlreadyExistsException e) {
            // Should not happen, this is not a rename
            throw new SystemException(e.getMessage(), e);
        } catch (ObjectNotFoundException e) {
            LOGGER.trace("Attempt to mark shadow {} as existent found that no such shadow exists", repoShadow);
            return false;
        }
        ObjectDeltaUtil.applyTo(repoShadow.asPrismObject(), shadowChanges);
        return true;
    }

    public void refreshProvisioningIndexes(
            ProvisioningContext ctx, ShadowType repoShadow, boolean resolveDuplicates, OperationResult result)
            throws ObjectNotFoundException, SchemaException, ObjectAlreadyExistsException {

        String currentPrimaryIdentifierValue = repoShadow.getPrimaryIdentifierValue();
        String expectedPrimaryIdentifierValue = determinePrimaryIdentifierValue(ctx, repoShadow);

        if (Objects.equals(currentPrimaryIdentifierValue, expectedPrimaryIdentifierValue)) {
            // Everything is all right
            return;
        }
        List<ItemDelta<?, ?>> modifications = prismContext.deltaFor(ShadowType.class)
                .item(ShadowType.F_PRIMARY_IDENTIFIER_VALUE).replace(expectedPrimaryIdentifierValue)
                .asItemDeltas();

        LOGGER.trace("Correcting primaryIdentifierValue for {}: {} -> {}",
                repoShadow, currentPrimaryIdentifierValue, expectedPrimaryIdentifierValue);
        try {

            repositoryService.modifyObject(ShadowType.class, repoShadow.getOid(), modifications, result);

        } catch (ObjectAlreadyExistsException e) {
            if (!resolveDuplicates) {
                throw e; // Client will take care of this
            }

            // Boom! We have some kind of inconsistency here. There is not much we can do to fix it.
            // But let's try to find offending object.
            LOGGER.error("Error updating primaryIdentifierValue for {} to value {}: {}",
                    repoShadow, expectedPrimaryIdentifierValue, e.getMessage(), e);

            ShadowType potentialConflictingShadow =
                    asObjectable(shadowFinder.lookupShadowByIndexedPrimaryIdValue(ctx, expectedPrimaryIdentifierValue, result));
            LOGGER.debug("REPO CONFLICT: potential conflicting repo shadow (by primaryIdentifierValue)\n{}",
                    DebugUtil.debugDumpLazily(potentialConflictingShadow, 1));
            String conflictingShadowPrimaryIdentifierValue = determinePrimaryIdentifierValue(ctx, potentialConflictingShadow);

            if (Objects.equals(conflictingShadowPrimaryIdentifierValue, potentialConflictingShadow.getPrimaryIdentifierValue())) {
                // Whoohoo, the conflicting shadow has good identifier. And it is the same as ours.
                // We really have two conflicting shadows here.
                LOGGER.info("REPO CONFLICT: Found conflicting shadows that both claim the values of primaryIdentifierValue={}\n"
                                + "Shadow with existing value:\n{}\nShadow that should have the same value:\n{}",
                        expectedPrimaryIdentifierValue, potentialConflictingShadow, repoShadow);
                throw new SystemException("Duplicate shadow conflict with " + potentialConflictingShadow);
            }

            // The other shadow has wrong primaryIdentifierValue. Therefore let's reset it.
            // Even though we do know the correct value of primaryIdentifierValue, do NOT try to set it here. It may conflict with
            // another shadow and the we will end up in an endless loop of conflicts all the way down to hell. Resetting it to null
            // is safe. And as that shadow has a wrong value, it obviously haven't been refreshed yet. It's turn will come later.
            LOGGER.debug("Resetting primaryIdentifierValue in conflicting shadow {}", repoShadow);
            List<ItemDelta<?, ?>> resetModifications = prismContext.deltaFor(ShadowType.class)
                    .item(ShadowType.F_PRIMARY_IDENTIFIER_VALUE).replace()
                    .asItemDeltas();
            try {
                repositoryService.modifyObject(ShadowType.class, potentialConflictingShadow.getOid(), resetModifications, result);
            } catch (ObjectAlreadyExistsException ee) {
                throw new SystemException(
                        String.format("Attempt to reset primaryIdentifierValue on %s failed: %s",
                                potentialConflictingShadow, ee.getMessage()),
                        ee);
            }

            // Now we should be free to set up correct identifier. Finally.
            try {
                repositoryService.modifyObject(ShadowType.class, repoShadow.getOid(), modifications, result);
            } catch (ObjectAlreadyExistsException ee) {
                // Oh no! Not again!
                throw new SystemException(
                        String.format("Despite all our best efforts, attempt to refresh primaryIdentifierValue on %s failed: %s",
                                repoShadow, ee.getMessage()),
                        ee);
            }
        }
        repoShadow.setPrimaryIdentifierValue(expectedPrimaryIdentifierValue);
    }

    /**
     * Returns conflicting operation (pending delta) if there is any.
     * The repo shadow in opState is updated.
     *
     * BEWARE: updated repo shadow is raw. ApplyDefinitions must be called on it before any serious use.
     *
     * For more information, see {@link PendingOperationsHelper#checkAndRecordPendingOperationBeforeExecution(ProvisioningContext,
     * ObjectDelta, ProvisioningOperationState, OperationResult)}.
     */
    public PendingOperationType checkAndRecordPendingOperationBeforeExecution(
            @NotNull ProvisioningContext ctx,
            @NotNull ObjectDelta<ShadowType> proposedDelta,
            @NotNull ProvisioningOperationState<?> opState,
            OperationResult result)
            throws ObjectNotFoundException, SchemaException {
        return pendingOperationsHelper.checkAndRecordPendingOperationBeforeExecution(ctx, proposedDelta, opState, result);
    }

    /**
     * Updates repository shadow based on an object or a delta obtained from the resource.
     * What is updated:
     *
     * - cached attributes and activation,
     * - shadow name,
     * - aux object classes,
     * - exists flag,
     * - "production" flag,
     * - caching metadata.
     *
     * Retrieves index-only attributes from repo if needed.
     *
     * @param currentResourceObject Current state of the resource object. Not shadowized yet.
     * @param resourceObjectDelta Delta coming from the resource (if known).
     *
     * @return repository shadow as it should look like after the update
     *
     * @see ShadowDeltaComputerAbsolute
     */
    public @NotNull ShadowType updateShadowInRepository(
            @NotNull ProvisioningContext ctx,
            @NotNull ShadowType currentResourceObject,
            @Nullable ObjectDelta<ShadowType> resourceObjectDelta,
            @NotNull ShadowType repoShadow,
            ShadowLifecycleStateType shadowState, // TODO ensure this is filled-in
            OperationResult result)
            throws SchemaException, ObjectNotFoundException, ConfigurationException {

        LOGGER.trace("updateShadowInRepository starting; shadowState = {}", shadowState);
        if (resourceObjectDelta == null) {
            repoShadow = retrieveIndexOnlyAttributesIfNeeded(ctx, repoShadow, result);
        } else {
            LOGGER.trace("Resource object delta is present. We assume we will be able to update the shadow without "
                    + "explicitly reading index-only attributes first."); // TODO check if this assumption is correct
        }

        ObjectDelta<ShadowType> computedShadowDelta =
                shadowDeltaComputerAbsolute.computeShadowDelta(
                        ctx, repoShadow, currentResourceObject, resourceObjectDelta, shadowState, true);

        if (!computedShadowDelta.isEmpty()) {
            LOGGER.trace("Updating repo shadow {} with delta:\n{}", repoShadow, computedShadowDelta.debugDumpLazily(1));
            executeRepoShadowModifications(ctx, repoShadow, computedShadowDelta.getModifications(), result);
            ShadowType updatedShadow = repoShadow.clone();
            computedShadowDelta.applyTo(updatedShadow.asPrismObject());
            return updatedShadow;
        } else {
            LOGGER.trace("No need to update repo shadow {} (empty delta)", repoShadow);
            return repoShadow;
        }
    }

    private @NotNull ShadowType retrieveIndexOnlyAttributesIfNeeded(
            @NotNull ProvisioningContext shadowCtx, @NotNull ShadowType repoShadow, OperationResult result)
            throws SchemaException, ConfigurationException, ObjectNotFoundException {
        ResourceObjectDefinition objectDefinition = shadowCtx.getObjectDefinition();
        if (objectDefinition == null) {
            // TODO consider throwing an exception
            LOGGER.warn("No resource object definition for {}", shadowCtx);
            return repoShadow;
        }

        if (!objectDefinition.hasIndexOnlyAttributes()) {
            LOGGER.trace("No index only attributes -> nothing to retrieve");
            return repoShadow;
        }

        if (ShadowUtil.getAttributes(repoShadow).stream()
                .noneMatch(Item::isIncomplete)) {
            LOGGER.trace("All repo attributes are complete -> nothing to retrieve");
            return repoShadow;
        }

        LOGGER.debug("Re-reading the shadow, retrieving all attributes (including index-only ones): {}", repoShadow);
        Collection<SelectorOptions<GetOperationOptions>> options =
                SchemaService.get().getOperationOptionsBuilder()
                        .item(ShadowType.F_ATTRIBUTES).retrieve(RetrieveOption.INCLUDE)
                        .build();

        ShadowType retrievedRepoShadow =
                repositoryService
                        .getObject(ShadowType.class, repoShadow.getOid(), options, result)
                        .asObjectable();

        shadowCtx.applyAttributesDefinition(retrievedRepoShadow);
        shadowCtx.updateShadowState(retrievedRepoShadow);

        LOGGER.trace("Full repo shadow:\n{}", retrievedRepoShadow.debugDumpLazily(1));

        return retrievedRepoShadow;
    }

    public void deleteShadow(ShadowType oldRepoShadow, Task task, OperationResult result) {
        executeRepoShadowDeletion(oldRepoShadow, task, result);
    }

    /**
     * Re-reads the shadow, re-evaluates the identifiers and stored values (including their normalization under matching rules),
     * updates them if necessary in the repository.
     *
     * Returns fixed shadow.
     *
     * See also {@link ShadowsNormalizationUtil}. (However, this code is too specific to be put there.)
     */
    public @NotNull ShadowType normalizeShadowAttributesInRepository(
            @NotNull ProvisioningContext ctx,
            @NotNull ShadowType origRepoShadow,
            @NotNull OperationResult result)
            throws ObjectNotFoundException, SchemaException, ConfigurationException {
        PrismObject<ShadowType> currentRepoShadow =
                repositoryService.getObject(ShadowType.class, origRepoShadow.getOid(), null, result);
        ResourceObjectDefinition objectDef = ctx
                .spawnForShadow(currentRepoShadow.asObjectable())
                .getObjectDefinitionRequired();
        List<ItemDelta<?, ?>> normalizationDeltas = new ArrayList<>();
        for (Item<?, ?> attribute : ShadowUtil.getAttributesRaw(currentRepoShadow)) {
            addNormalizationDeltas(normalizationDeltas, attribute, objectDef);
        }
        if (!normalizationDeltas.isEmpty()) {
            LOGGER.trace("Normalizing shadow {} with deltas:\n{}", origRepoShadow, debugDumpLazily(normalizationDeltas));
            // TODO should we put there origRepoShadow or currentRepoShadow?
            executeRepoShadowModifications(ctx, origRepoShadow, normalizationDeltas, result);
        } else {
            LOGGER.trace("No need to normalize shadow {} (no differences)", origRepoShadow);
        }
        return currentRepoShadow.asObjectable();
    }

    private <T> void addNormalizationDeltas(
            List<ItemDelta<?, ?>> normalizationDeltas, Item<?, ?> attribute, ResourceObjectDefinition objectDef)
            throws SchemaException {
        if (!(attribute instanceof PrismProperty<?>)) {
            LOGGER.trace("Ignoring non-property item in attribute container: {}", attribute);
        } else {
            //noinspection unchecked
            ResourceAttributeDefinition<T> attrDef =
                    (ResourceAttributeDefinition<T>) objectDef.findAttributeDefinition(attribute.getElementName());
            if (attrDef != null) {
                //noinspection unchecked
                addNormalizationDeltas(normalizationDeltas, (PrismProperty<T>) attribute, attrDef);
            } else {
                addDeletionDelta(normalizationDeltas, (PrismProperty<?>) attribute);
            }
        }
    }

    private <T> void addNormalizationDeltas(
            List<ItemDelta<?, ?>> normalizationDeltas,
            PrismProperty<T> attribute,
            ResourceAttributeDefinition<T> attrDef) throws SchemaException {
        attribute.applyDefinition(attrDef);
        MatchingRule<T> matchingRule = getMatchingRule(attrDef);
        List<T> valuesToAdd = null;
        List<T> valuesToDelete = null;
        boolean anyChange = false;
        for (PrismPropertyValue<T> attrVal : attribute.getValues()) {
            T currentRealValue = attrVal.getValue();
            T normalizedRealValue = matchingRule.normalize(currentRealValue);
            if (!normalizedRealValue.equals(currentRealValue)) {
                if (attrDef.isSingleValue()) {
                    PropertyDelta<T> attrDelta = attribute.createDelta(attribute.getPath());
                    //noinspection unchecked
                    attrDelta.setRealValuesToReplace(normalizedRealValue);
                    normalizationDeltas.add(attrDelta);
                    return;
                } else {
                    if (!anyChange) {
                        valuesToAdd = new ArrayList<>();
                        valuesToDelete = new ArrayList<>();
                    }
                    valuesToAdd.add(normalizedRealValue);
                    valuesToDelete.add(currentRealValue);
                    anyChange = true;
                }
            }
        }
        if (anyChange) {
            PropertyDelta<T> attrDelta = attribute.createDelta(attribute.getPath());
            attrDelta.addRealValuesToAdd(valuesToAdd);
            attrDelta.addRealValuesToDelete(valuesToDelete);
            normalizationDeltas.add(attrDelta);
        }
    }

    private <T> void addDeletionDelta(List<ItemDelta<?, ?>> normalizationDeltas, PrismProperty<T> attribute) {
        // No definition for this property, it should not be in the shadow
        PropertyDelta<?> delta = attribute.createDelta();
        //noinspection unchecked,rawtypes
        delta.addValuesToDelete(
                (Collection) PrismValueCollectionsUtil.cloneCollection(attribute.getValues()));
        normalizationDeltas.add(delta);
    }

    public void cancelAllPendingOperations(ProvisioningContext ctx, ShadowType repoShadow, OperationResult result)
            throws SchemaException, ObjectNotFoundException {
        List<ItemDelta<?, ?>> shadowDeltas = pendingOperationsHelper.cancelAllPendingOperations(repoShadow);
        if (!shadowDeltas.isEmpty()) {
            LOGGER.debug("Cancelling pending operations on {}", repoShadow);
            executeRepoShadowModifications(ctx, repoShadow, shadowDeltas, result);
        }
    }
}<|MERGE_RESOLUTION|>--- conflicted
+++ resolved
@@ -18,11 +18,8 @@
 import java.util.List;
 import java.util.Objects;
 
-<<<<<<< HEAD
-=======
 import com.evolveum.midpoint.common.Clock;
 
->>>>>>> 89e139da
 import org.jetbrains.annotations.NotNull;
 import org.jetbrains.annotations.Nullable;
 import org.springframework.beans.factory.annotation.Autowired;
@@ -80,22 +77,11 @@
             throws SchemaException {
         LOGGER.trace("Adding deltas that mark shadow {} as dead", repoShadow);
         if (ShadowUtil.isExists(repoShadow)) {
-<<<<<<< HEAD
             shadowModifications.add(
                     prismContext.deltaFor(ShadowType.class)
                             .item(ShadowType.F_EXISTS).replace(false)
                             .asItemDelta());
         }
-        if (!ShadowUtil.isDead(repoShadow)) {
-=======
->>>>>>> 89e139da
-            shadowModifications.add(
-                    prismContext.deltaFor(ShadowType.class)
-                            .item(ShadowType.F_EXISTS).replace(false)
-                            .asItemDelta());
-        }
-<<<<<<< HEAD
-=======
         if (!ShadowUtil.isDead(repoShadow)) {
             shadowModifications.addAll(
                     prismContext.deltaFor(ShadowType.class)
@@ -103,7 +89,6 @@
                             .item(ShadowType.F_DEATH_TIMESTAMP).replace(clock.currentTimeXMLGregorianCalendar())
                             .asItemDeltas());
         }
->>>>>>> 89e139da
         if (repoShadow.getPrimaryIdentifierValue() != null) {
             // We need to free the identifier for further use by live shadows that may come later
             shadowModifications.add(

/*
 * Copyright (C) 2010-2021 Evolveum and contributors
 *
 * This work is dual-licensed under the Apache License 2.0
 * and European Union Public License. See LICENSE file for details.
 */

package com.evolveum.midpoint.provisioning.impl.shadows.task;

import com.evolveum.midpoint.repo.common.activity.definition.AbstractWorkDefinition;
import com.evolveum.midpoint.repo.common.activity.definition.ObjectSetSpecificationProvider;
import com.evolveum.midpoint.schema.config.ConfigurationItemOrigin;
import com.evolveum.midpoint.schema.util.task.work.ObjectSetUtil;
import com.evolveum.midpoint.schema.util.task.work.WorkDefinitionBean;
import com.evolveum.midpoint.util.DebugUtil;
import com.evolveum.midpoint.xml.ns._public.common.common_3.MultiPropagationWorkDefinitionType;
import com.evolveum.midpoint.xml.ns._public.common.common_3.ObjectSetType;
import com.evolveum.midpoint.xml.ns._public.common.common_3.ResourceType;

import org.jetbrains.annotations.NotNull;

import javax.xml.namespace.QName;

public class MultiPropagationWorkDefinition extends AbstractWorkDefinition implements ObjectSetSpecificationProvider {

    @NotNull private final ObjectSetType resources;

<<<<<<< HEAD
    MultiPropagationWorkDefinition(@NotNull WorkDefinitionBean source, @NotNull ConfigurationItemOrigin origin) {
        super(origin);
=======
    MultiPropagationWorkDefinition(@NotNull WorkDefinitionBean source, @NotNull QName activityTypeName) {
        super(activityTypeName);
>>>>>>> 80cece9f
        resources = ObjectSetUtil.emptyIfNull(
                ((MultiPropagationWorkDefinitionType) source.getBean()).getResources());
        ObjectSetUtil.assumeObjectType(resources, ResourceType.COMPLEX_TYPE);
    }

    @Override
    public @NotNull ObjectSetType getObjectSetSpecification() {
        return resources;
    }

    @Override
    protected void debugDumpContent(StringBuilder sb, int indent) {
        DebugUtil.debugDumpWithLabel(sb, "resources", resources, indent+1);
    }
}<|MERGE_RESOLUTION|>--- conflicted
+++ resolved
@@ -9,7 +9,6 @@
 
 import com.evolveum.midpoint.repo.common.activity.definition.AbstractWorkDefinition;
 import com.evolveum.midpoint.repo.common.activity.definition.ObjectSetSpecificationProvider;
-import com.evolveum.midpoint.schema.config.ConfigurationItemOrigin;
 import com.evolveum.midpoint.schema.util.task.work.ObjectSetUtil;
 import com.evolveum.midpoint.schema.util.task.work.WorkDefinitionBean;
 import com.evolveum.midpoint.util.DebugUtil;
@@ -25,13 +24,8 @@
 
     @NotNull private final ObjectSetType resources;
 
-<<<<<<< HEAD
-    MultiPropagationWorkDefinition(@NotNull WorkDefinitionBean source, @NotNull ConfigurationItemOrigin origin) {
-        super(origin);
-=======
     MultiPropagationWorkDefinition(@NotNull WorkDefinitionBean source, @NotNull QName activityTypeName) {
         super(activityTypeName);
->>>>>>> 80cece9f
         resources = ObjectSetUtil.emptyIfNull(
                 ((MultiPropagationWorkDefinitionType) source.getBean()).getResources());
         ObjectSetUtil.assumeObjectType(resources, ResourceType.COMPLEX_TYPE);

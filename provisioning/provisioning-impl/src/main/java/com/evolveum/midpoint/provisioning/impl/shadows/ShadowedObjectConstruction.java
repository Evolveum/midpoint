--- conflicted
+++ resolved
@@ -333,10 +333,6 @@
 
         var associationName = iterableAssociationValue.name();
         var associationValue = iterableAssociationValue.associationValue();
-<<<<<<< HEAD
-=======
-        var attributesContainer = associationValue.getAttributesContainerRequired();
-        var associationClassDef = associationValue.getAssociationClassDefinition();
 
         if (authoritativeDefinition.findAssociationDefinition(associationName) == null) {
             // This is quite legal. Imagine that we are looking for account/type1 type that has an association defined,
@@ -346,7 +342,6 @@
             return false;
         }
 
->>>>>>> f1f493ff
         boolean potentialMatch = false;
 
         for (var targetParticipantType : associationValue.getDefinitionRequired().getTargetParticipantTypes()) {

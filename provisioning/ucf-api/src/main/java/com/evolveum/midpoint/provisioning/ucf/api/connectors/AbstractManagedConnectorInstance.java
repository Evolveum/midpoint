/*
 * Copyright (c) 2017-2019 Evolveum and contributors
 *
 * This work is dual-licensed under the Apache License 2.0
 * and European Union Public License. See LICENSE file for details.
 */
package com.evolveum.midpoint.provisioning.ucf.api.connectors;

import java.beans.PropertyDescriptor;
import java.lang.reflect.InvocationTargetException;
import java.util.List;

import javax.xml.namespace.QName;

import com.evolveum.midpoint.prism.*;
import com.evolveum.midpoint.provisioning.ucf.api.*;
import com.evolveum.midpoint.xml.ns._public.resource.capabilities_3.CapabilityCollectionType;
import org.jetbrains.annotations.NotNull;
import org.jetbrains.annotations.Nullable;
import org.springframework.beans.BeanWrapper;
import org.springframework.beans.BeanWrapperImpl;

import com.evolveum.midpoint.prism.schema.PrismSchema;
import com.evolveum.midpoint.schema.processor.ResourceSchema;
import com.evolveum.midpoint.schema.result.OperationResult;
import com.evolveum.midpoint.util.annotation.Experimental;
import com.evolveum.midpoint.util.exception.ConfigurationException;
import com.evolveum.midpoint.util.exception.SchemaException;
import com.evolveum.midpoint.xml.ns._public.common.common_3.ConnectorType;
import com.evolveum.midpoint.xml.ns._public.common.common_3.ResourceType;

/**
 * @author semancik
 *
 */
@Experimental
public abstract class AbstractManagedConnectorInstance implements ConnectorInstance {

    private ConnectorType connectorObject;
    private PrismSchema connectorConfigurationSchema;
    private String resourceSchemaNamespace;
    private PrismContext prismContext;

    private PrismContainerValue<?> connectorConfiguration;
    private ResourceSchema resourceSchema = null;
    private CapabilityCollectionType capabilities = null;
    private boolean configured = false;

    private String instanceName; // resource name
    private String resourceOid; // FIXME temporary -- remove when no longer needed (MID-5931)

    public ConnectorType getConnectorObject() {
        return connectorObject;
    }

    public void setConnectorObject(ConnectorType connectorObject) {
        this.connectorObject = connectorObject;
    }

    public void setConnectorConfigurationSchema(PrismSchema connectorConfigurationSchema) {
        this.connectorConfigurationSchema = connectorConfigurationSchema;
    }

    public PrismContainerValue<?> getConnectorConfiguration() {
        return connectorConfiguration;
    }

    public void setConnectorConfiguration(PrismContainerValue<?> connectorConfiguration) {
        this.connectorConfiguration = connectorConfiguration;
    }

    public String getResourceSchemaNamespace() {
        return resourceSchemaNamespace;
    }

    public void setResourceSchemaNamespace(String resourceSchemaNamespace) {
        this.resourceSchemaNamespace = resourceSchemaNamespace;
    }

    public PrismContext getPrismContext() {
        return prismContext;
    }

    public void setPrismContext(PrismContext prismContext) {
        this.prismContext = prismContext;
    }

    public ResourceSchema getResourceSchema() {
        return resourceSchema;
    }

    protected void setResourceSchema(ResourceSchema resourceSchema) {
        this.resourceSchema = resourceSchema;
    }

    protected CapabilityCollectionType getCapabilities() {
        return capabilities;
    }

    protected void setCapabilities(CapabilityCollectionType capabilities) {
        this.capabilities = capabilities;
    }

    @Override
    public void initialize(
            ResourceSchema resourceSchema,
            CapabilityCollectionType capabilities,
            boolean caseIgnoreAttributeNames,
            OperationResult parentResult) {

        OperationResult result = parentResult.createSubresult(ConnectorInstance.OPERATION_INITIALIZE);
        result.addContext("connector", getConnectorObject().toString());
        result.addContext(OperationResult.CONTEXT_IMPLEMENTATION_CLASS, this.getClass());

        updateSchema(resourceSchema);
        setCapabilities(capabilities);

        result.recordSuccessIfUnknown();
    }

    @Override
    public void updateSchema(ResourceSchema resourceSchema) {
        setResourceSchema(resourceSchema);
    }

    @Override
<<<<<<< HEAD
    public void configure(@NotNull PrismContainerValue<?> configuration, List<QName> generateObjectClasses, boolean isCaching, OperationResult parentResult)
=======
    public void configure(
            @NotNull PrismContainerValue<?> configuration,
            @Nullable List<QName> generateObjectClasses,
            @NotNull OperationResult parentResult)
>>>>>>> 9c168e2b
            throws SchemaException, ConfigurationException {

        OperationResult result = parentResult.createSubresult(ConnectorInstance.OPERATION_CONFIGURE);

        PrismContainerValue<?> mutableConfiguration;
        if (configuration.isImmutable()) {
            mutableConfiguration = configuration.clone();
        } else {
            mutableConfiguration = configuration;
        }

        mutableConfiguration.applyDefinition(getConfigurationContainerDefinition());
        setConnectorConfiguration(mutableConfiguration);
        applyConfigurationToConfigurationClass(mutableConfiguration);

        // TODO: transform configuration in a subclass

        if (configured) {
            disconnect(result);
        }

        connect(result);

        configured = true;

        result.recordSuccessIfUnknown();
    }

    protected abstract void connect(OperationResult result);

    protected abstract void disconnect(OperationResult result);

    protected PrismContainerDefinition<?> getConfigurationContainerDefinition() throws SchemaException {
        QName configContainerQName = new QName(getConnectorObject().getNamespace(),
                ResourceType.F_CONNECTOR_CONFIGURATION.getLocalPart());
        PrismContainerDefinition<?> configContainerDef =
                connectorConfigurationSchema.findContainerDefinitionByElementName(configContainerQName);
        if (configContainerDef == null) {
            throw new SchemaException("No definition of container " + configContainerQName
                    + " in configuration schema for connector " + this);
        }
        return configContainerDef;
    }

    private void applyConfigurationToConfigurationClass(PrismContainerValue<?> configurationContainer) throws ConfigurationException {
        BeanWrapper connectorBean = new BeanWrapperImpl(this);
        PropertyDescriptor connectorConfigurationProp = UcfUtil.findAnnotatedProperty(connectorBean, ManagedConnectorConfiguration.class);
        if (connectorConfigurationProp == null) {
            return;
        }
        Class<?> configurationClass = connectorConfigurationProp.getPropertyType();
        Object configurationObject;
        try {
            configurationObject = configurationClass.getDeclaredConstructor().newInstance();
        } catch (InstantiationException | IllegalAccessException | NoSuchMethodException | InvocationTargetException e) {
            throw new ConfigurationException("Cannot instantiate configuration "+configurationClass);
        }
        BeanWrapper configurationClassBean = new BeanWrapperImpl(configurationObject);
        for (Item<?, ?> configurationItem: configurationContainer.getItems()) {
            ItemDefinition<?> configurationItemDefinition = configurationItem.getDefinition();
            String itemLocalName = configurationItem.getElementName().getLocalPart();
            if (configurationItemDefinition != null && configurationItemDefinition.isMultiValue()) {
                Object[] realValuesArray = configurationItem.getRealValuesArray(Object.class);
                configurationClassBean.setPropertyValue(itemLocalName, realValuesArray);
            } else {
                Object realValue = configurationItem.getRealValue();
                configurationClassBean.setPropertyValue(itemLocalName, realValue);
            }
        }
        connectorBean.setPropertyValue(connectorConfigurationProp.getName(), configurationObject);
    }

    @Override
    public void dispose() {
        OperationResult result = new OperationResult(ConnectorInstance.OPERATION_DISPOSE);
        disconnect(result);
    }

    public String getInstanceName() {
        return instanceName;
    }

    public void setInstanceName(String instanceName) {
        this.instanceName = instanceName;
    }

    public String getResourceOid() {
        return resourceOid;
    }

    public void setResourceOid(String resourceOid) {
        this.resourceOid = resourceOid;
    }
}<|MERGE_RESOLUTION|>--- conflicted
+++ resolved
@@ -124,14 +124,11 @@
     }
 
     @Override
-<<<<<<< HEAD
-    public void configure(@NotNull PrismContainerValue<?> configuration, List<QName> generateObjectClasses, boolean isCaching, OperationResult parentResult)
-=======
     public void configure(
             @NotNull PrismContainerValue<?> configuration,
             @Nullable List<QName> generateObjectClasses,
+            boolean isCaching,
             @NotNull OperationResult parentResult)
->>>>>>> 9c168e2b
             throws SchemaException, ConfigurationException {
 
         OperationResult result = parentResult.createSubresult(ConnectorInstance.OPERATION_CONFIGURE);

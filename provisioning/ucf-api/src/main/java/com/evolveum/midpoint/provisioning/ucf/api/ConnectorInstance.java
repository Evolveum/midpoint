/*
 * Copyright (c) 2010-2017 Evolveum
 *
 * Licensed under the Apache License, Version 2.0 (the "License");
 * you may not use this file except in compliance with the License.
 * You may obtain a copy of the License at
 *
 *     http://www.apache.org/licenses/LICENSE-2.0
 *
 * Unless required by applicable law or agreed to in writing, software
 * distributed under the License is distributed on an "AS IS" BASIS,
 * WITHOUT WARRANTIES OR CONDITIONS OF ANY KIND, either express or implied.
 * See the License for the specific language governing permissions and
 * limitations under the License.
 */
package com.evolveum.midpoint.provisioning.ucf.api;

import com.evolveum.midpoint.prism.PrismContainerValue;
import com.evolveum.midpoint.prism.PrismObject;
import com.evolveum.midpoint.prism.PrismProperty;
import com.evolveum.midpoint.prism.query.ObjectQuery;
import com.evolveum.midpoint.prism.schema.PrismSchema;
import com.evolveum.midpoint.schema.SearchResultMetadata;
import com.evolveum.midpoint.schema.processor.ObjectClassComplexTypeDefinition;
import com.evolveum.midpoint.schema.processor.ResourceAttribute;
import com.evolveum.midpoint.schema.processor.ResourceObjectIdentification;
import com.evolveum.midpoint.schema.processor.ResourceSchema;
import com.evolveum.midpoint.schema.processor.SearchHierarchyConstraints;
import com.evolveum.midpoint.schema.result.AsynchronousOperationResult;
import com.evolveum.midpoint.schema.result.AsynchronousOperationReturnValue;
import com.evolveum.midpoint.schema.result.OperationResult;
import com.evolveum.midpoint.schema.statistics.ConnectorOperationalStatus;
import com.evolveum.midpoint.task.api.StateReporter;
import com.evolveum.midpoint.util.exception.*;
import com.evolveum.midpoint.xml.ns._public.common.common_3.ShadowType;
import com.evolveum.midpoint.xml.ns._public.resource.capabilities_3.PagedSearchCapabilityType;

import java.util.Collection;
import java.util.List;

import javax.xml.namespace.QName;

/**
 * Connector instance configured for a specific resource.
 *
 * This is kind of connector facade. It is an API provided by
 * the "Unified Connector Framework" to the midPoint provisioning
 * component. There is no associated SPI yet. That may come in the
 * future when this interface stabilizes a bit.
 *
 * This interface provides an unified facade to a connector capabilities
 * in the Unified Connector Framework interface. The connector is configured
 * to a specific resource instance and therefore can execute operations on
 * resource.
 *
 * Calls to this interface always try to reach the resource and get the
 * actual state on resource. The connectors are not supposed to cache any
 * information. Therefore the methods do not follow get/set java convention
 * as the data are not regular javabean properties.
 *
 * @see ConnectorFactory
 *
 * @author Radovan Semancik
 *
 */
public interface ConnectorInstance {

	public static final String OPERATION_CONFIGURE = ConnectorInstance.class.getName() + ".configure";
	public static final String OPERATION_INITIALIZE = ConnectorInstance.class.getName() + ".initialize";

	/**
	 *
	 * The connector instance will be configured to the state that it can
	 * immediately access the resource. The resource configuration is provided as
	 * a parameter to this method.
	 *
	 * @param configuration
	 * @throws ConfigurationException
	 */
	void configure(PrismContainerValue<?> configuration, OperationResult parentResult) throws CommunicationException, GenericFrameworkException, SchemaException, ConfigurationException;

	ConnectorOperationalStatus getOperationalStatus() throws ObjectNotFoundException;

	/**
	 * Get necessary information from the remote system.
	 *
	 * This method will initialize the configured connector. It may contact the remote system in order to do so,
	 * e.g. to download the schema. It will cache the information inside connector instance until this method
	 * is called again. It must be called after configure() and before any other method that is accessing the
	 * resource.
	 *
	 * If resource schema and capabilities are already cached by midPoint they may be passed to the connector instance.
	 * Otherwise the instance may need to fetch them from the resource which may be less efficient.
	 * 
	 * NOTE: the capabilities and schema that are used here are NOT necessarily those that are detected by the resource.
     *       The detected schema will come later. The schema here is the one that is stored in the resource
     *       definition (ResourceType). This may be schema that was detected previously. But it may also be a schema
     *       that was manually defined. This is needed to be passed to the connector in case that the connector
     *       cannot detect the schema and needs schema/capabilities definition to establish a connection.
     *       Most connectors will just ignore the schema and capabilities that are provided here.
     *       But some connectors may need it (e.g. CSV connector working with CSV file without a header).
	 *
	 * TODO: caseIgnoreAttributeNames is probably not correct here. It should be provided in schema or capabilities?
	 *
	 * @param caseIgnoreAttributeNames
	 * @param parentResult
	 * @throws CommunicationException
	 * @throws GenericFrameworkException
	 * @throws ConfigurationException
	 */
	void initialize(ResourceSchema previousResourceSchema, Collection<Object> previousCapabilities, boolean caseIgnoreAttributeNames, OperationResult parentResult)
			throws CommunicationException, GenericFrameworkException, ConfigurationException;

	/**
	 * Retrieves native connector capabilities.
	 *
	 * The capabilities specify what the connector can do without any kind of simulation or other workarounds.
	 * The set of capabilities may depend on the connector configuration (e.g. if a "disable" or password attribute
	 * was specified in the configuration or not).
	 *
	 * It may return null. Such case means that the capabilities cannot be determined.
	 *
	 * @param parentResult
	 * @return
	 * @throws CommunicationException
	 * @throws GenericFrameworkException
	 * @throws ConfigurationException
	 */
	Collection<Object> fetchCapabilities(OperationResult parentResult) throws CommunicationException,
			GenericFrameworkException, ConfigurationException;

    /**
	 * Retrieves the schema from the resource.
	 *
	 * The schema may be considered to be an XSD schema, but it is returned in a
	 * "parsed" format and it is in fact a bit stricter and richer midPoint
	 * schema.
	 *
	 * It may return null. Such case means that the schema cannot be determined.
	 *
	 * @see PrismSchema
	 *
	 * @return Up-to-date resource schema.
	 * @throws CommunicationException error in communication to the resource
	 *				- nothing was fetched.
     * @throws ConfigurationException
	 */
	ResourceSchema fetchResourceSchema(List<QName> generateObjectClasses, OperationResult parentResult) throws CommunicationException, GenericFrameworkException, ConfigurationException;

	/**
	 * Retrieves a specific object from the resource.
	 *
	 * This method is fetching an object from the resource that is identified
	 * by its primary identifier. It is a "targeted" method in this aspect and
	 * it will fail if the object is not found.
	 *
	 * The objectClass provided as a parameter to this method must correspond
	 * to one of the object classes in the schema. The object class must match
	 * the object. If it does not, the behavior of this operation is undefined.
	 *
	 * The returned ResourceObject is "disconnected" from schema. It means that
	 * any call to the getDefinition() method of the returned object will
	 * return null.
	 *
	 * TODO: object not found error
	 *
	 * @param objectClass objectClass of the object to fetch (QName).
	 * @param identifiers primary identifiers of the object.
	 * @return object fetched from the resource (no schema)
	 * @throws CommunicationException error in communication to the resource
	 *				- nothing was fetched.
	 * @throws SchemaException error converting object from native (connector) format
	 */
	PrismObject<ShadowType> fetchObject(ResourceObjectIdentification resourceObjectIdentification, AttributesToReturn attributesToReturn, StateReporter reporter,
															 OperationResult parentResult)
		throws ObjectNotFoundException, CommunicationException, GenericFrameworkException, SchemaException,
		SecurityViolationException, ConfigurationException;

	/**
	 * Execute iterative search operation.
	 *
	 * This method will execute search operation on the resource and will pass
	 * any objects that are found. A "handler" callback will be called for each
	 * of the objects found.
	 *
	 * The call to this method will return only after all the callbacks were
	 * called, therefore it is not asynchronous in a strict sense.
	 *
	 * If nothing is found the method should behave as if there is an empty result set
	 * (handler is never called) and the call should result in a success.
	 * The ObjectNotFoundException should be throws only if there is an error in search
	 * parameters, e.g. if search base points to an non-existent object.
	 *
	 * @param objectClass
	 * @param handler
	 * @return
	 * @throws CommunicationException
	 * @throws SchemaException error converting object from the native (connector) format
	 * @throws ObjectNotFoundException if something from the search parameters refers non-existent object.
	 * 									e.g. if search base points to an non-existent object.
	 */
    SearchResultMetadata search(ObjectClassComplexTypeDefinition objectClassDefinition, ObjectQuery query, ShadowResultHandler handler, AttributesToReturn attributesToReturn, PagedSearchCapabilityType pagedSearchConfigurationType, SearchHierarchyConstraints searchHierarchyConstraints, StateReporter reporter,
															  OperationResult parentResult)
            throws CommunicationException, GenericFrameworkException, SchemaException, SecurityViolationException,
            		ObjectNotFoundException;

    /**
     * Counts objects on resource.
     *
     * This method will count objects on the resource by executing a paged search operation,
     * returning the "estimated objects count" information.
     *
     * If paging is not available, it throws an exception.
     *
     * @param objectClassDefinition
     * @param query
     * @param pagedSearchConfigurationType
     * @param parentResult
     * @throws CommunicationException
     * @throws SchemaException
     * @throws java.lang.UnsupportedOperationException
     */
    int count(ObjectClassComplexTypeDefinition objectClassDefinition, ObjectQuery query, PagedSearchCapabilityType pagedSearchConfigurationType, StateReporter reporter,
					 OperationResult parentResult)
            throws CommunicationException, GenericFrameworkException, SchemaException, UnsupportedOperationException;

    /**
	 * TODO: This should return indication how the operation went, e.g. what changes were applied, what were not
	 * and what were not determined.
	 *
	 * The exception should be thrown only if the connector is sure that nothing was done on the resource.
	 * E.g. in case of connect timeout or connection refused. Timeout during operation should not cause the
	 * exception as something might have been done already.
	 *
	 * The connector may return some (or all) of the attributes of created object. The connector should do
	 * this only such operation is efficient, e.g. in case that the created object is normal return value from
	 * the create operation. The connector must not execute additional operation to fetch the state of
	 * created resource. In case that the new state is not such a normal result, the connector must
	 * return null. Returning empty set means that the connector supports returning of new state, but nothing
	 * was returned (e.g. due to a limiting configuration). Returning null means that connector does not support
	 * returning of new object state and the caller should explicitly invoke fetchObject() in case that the
	 * information is needed.
	 *
	 * @param object
	 * @param additionalOperations
	 * @throws CommunicationException
	 * @throws SchemaException resource schema violation
	 * @return created object attributes. May be null.
	 * @throws ObjectAlreadyExistsException object already exists on the resource
	 */
    AsynchronousOperationReturnValue<Collection<ResourceAttribute<?>>> addObject(PrismObject<? extends ShadowType> object, Collection<Operation> additionalOperations, StateReporter reporter,
													  OperationResult parentResult) throws CommunicationException, GenericFrameworkException, SchemaException,
			ObjectAlreadyExistsException, ConfigurationException;

	/**
	 * TODO: This should return indication how the operation went, e.g. what changes were applied, what were not
	 * and what results are we not sure about.
	 *
	 * Returns a set of attributes that were changed as a result of the operation. This may include attributes
	 * that were changed as a side effect of the operations, e.g. attributes that were not originally specified
	 * in the "changes" parameter.
	 *
	 * The exception should be thrown only if the connector is sure that nothing was done on the resource.
	 * E.g. in case of connect timeout or connection refused. Timeout during operation should not cause the
	 * exception as something might have been done already.
	 *
	 * @param identifiers The set of identifiers. Their values may change as a result of the operation, e.g. when the resource object is renamed.
	 * @param changes
	 * @throws CommunicationException
	 * @throws SchemaException
	 * @throws ObjectAlreadyExistsException in case that the modified object conflicts with another existing object (e.g. while renaming an object)
	 */
    AsynchronousOperationReturnValue<Collection<PropertyModificationOperation>> modifyObject(ObjectClassComplexTypeDefinition objectClass, PrismObject<ShadowType> shadow, Collection<? extends ResourceAttribute<?>> identifiers, Collection<Operation> changes, StateReporter reporter,
																  OperationResult parentResult)
			throws ObjectNotFoundException, CommunicationException, GenericFrameworkException, SchemaException,
			SecurityViolationException, ObjectAlreadyExistsException, ConfigurationException;
<<<<<<< HEAD

    AsynchronousOperationResult deleteObject(ObjectClassComplexTypeDefinition objectClass, Collection<Operation> additionalOperations, Collection<? extends ResourceAttribute<?>> identifiers, StateReporter reporter,
=======
	
    AsynchronousOperationResult deleteObject(ObjectClassComplexTypeDefinition objectClass, Collection<Operation> additionalOperations, PrismObject<ShadowType> shadow, Collection<? extends ResourceAttribute<?>> identifiers, StateReporter reporter,
>>>>>>> 35c8e1ee
							 OperationResult parentResult)
					throws ObjectNotFoundException, CommunicationException, GenericFrameworkException, SchemaException, ConfigurationException;

	Object executeScript(ExecuteProvisioningScriptOperation scriptOperation, StateReporter reporter, OperationResult parentResult) throws CommunicationException, GenericFrameworkException;

	/**
	 * Creates a live Java object from a token previously serialized to string.
	 *
	 * Serialized token is not portable to other connectors or other resources.
	 * However, newer versions of the connector should understand tokens generated
	 * by previous connector version.
	 *
	 * @param serializedToken
	 * @return
	 */
	PrismProperty<?> deserializeToken(Object serializedToken);

	/**
	 * Returns the latest token. In other words, returns a token that
	 * corresponds to a current state of the resource. If fetchChanges
	 * is immediately called with this token, nothing should be returned
	 * (Figuratively speaking, neglecting concurrent resource modifications).
	 *
	 * @return
	 * @throws CommunicationException
	 */
	<T> PrismProperty<T> fetchCurrentToken(ObjectClassComplexTypeDefinition objectClass, StateReporter reporter, OperationResult parentResult) throws CommunicationException, GenericFrameworkException;

	/**
	 * Token may be null. That means "from the beginning of history".
	 *
	 * @param lastToken
	 * @return
	 */
	List<Change> fetchChanges(ObjectClassComplexTypeDefinition objectClass, PrismProperty<?> lastToken, AttributesToReturn attrsToReturn, StateReporter reporter,
															   OperationResult parentResult) throws CommunicationException, GenericFrameworkException, SchemaException, ConfigurationException;

	//public ValidationResult validateConfiguration(ResourceConfiguration newConfiguration);

	//public void applyConfiguration(ResourceConfiguration newConfiguration) throws MisconfigurationException;

	// Maybe this should be moved to ConnectorManager? In that way it can also test connector instantiation.
	void test(OperationResult parentResult);


	void dispose();

}<|MERGE_RESOLUTION|>--- conflicted
+++ resolved
@@ -274,13 +274,8 @@
 																  OperationResult parentResult)
 			throws ObjectNotFoundException, CommunicationException, GenericFrameworkException, SchemaException,
 			SecurityViolationException, ObjectAlreadyExistsException, ConfigurationException;
-<<<<<<< HEAD
-
-    AsynchronousOperationResult deleteObject(ObjectClassComplexTypeDefinition objectClass, Collection<Operation> additionalOperations, Collection<? extends ResourceAttribute<?>> identifiers, StateReporter reporter,
-=======
 	
     AsynchronousOperationResult deleteObject(ObjectClassComplexTypeDefinition objectClass, Collection<Operation> additionalOperations, PrismObject<ShadowType> shadow, Collection<? extends ResourceAttribute<?>> identifiers, StateReporter reporter,
->>>>>>> 35c8e1ee
 							 OperationResult parentResult)
 					throws ObjectNotFoundException, CommunicationException, GenericFrameworkException, SchemaException, ConfigurationException;
 

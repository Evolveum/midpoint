/**
 * Copyright (c) 2017 Evolveum
 *
 * Licensed under the Apache License, Version 2.0 (the "License");
 * you may not use this file except in compliance with the License.
 * You may obtain a copy of the License at
 *
 *     http://www.apache.org/licenses/LICENSE-2.0
 *
 * Unless required by applicable law or agreed to in writing, software
 * distributed under the License is distributed on an "AS IS" BASIS,
 * WITHOUT WARRANTIES OR CONDITIONS OF ANY KIND, either express or implied.
 * See the License for the specific language governing permissions and
 * limitations under the License.
 */
package com.evolveum.midpoint.provisioning.ucf.api.connectors;

import java.util.ArrayList;
import java.util.Collection;
import java.util.List;

import javax.xml.namespace.QName;

import com.evolveum.midpoint.prism.PrismObject;
import com.evolveum.midpoint.prism.PrismProperty;
import com.evolveum.midpoint.prism.query.ObjectQuery;
import com.evolveum.midpoint.provisioning.ucf.api.AttributesToReturn;
import com.evolveum.midpoint.provisioning.ucf.api.Change;
import com.evolveum.midpoint.provisioning.ucf.api.ExecuteProvisioningScriptOperation;
import com.evolveum.midpoint.provisioning.ucf.api.GenericFrameworkException;
import com.evolveum.midpoint.provisioning.ucf.api.ManagedConnector;
import com.evolveum.midpoint.provisioning.ucf.api.Operation;
import com.evolveum.midpoint.provisioning.ucf.api.PropertyModificationOperation;
import com.evolveum.midpoint.provisioning.ucf.api.ShadowResultHandler;
import com.evolveum.midpoint.schema.SearchResultMetadata;
import com.evolveum.midpoint.schema.internals.InternalMonitor;
import com.evolveum.midpoint.schema.processor.ObjectClassComplexTypeDefinition;
import com.evolveum.midpoint.schema.processor.ResourceAttribute;
import com.evolveum.midpoint.schema.processor.ResourceObjectIdentification;
import com.evolveum.midpoint.schema.processor.ResourceSchema;
import com.evolveum.midpoint.schema.processor.SearchHierarchyConstraints;
import com.evolveum.midpoint.schema.result.AsynchronousOperationQueryable;
import com.evolveum.midpoint.schema.result.AsynchronousOperationResult;
import com.evolveum.midpoint.schema.result.AsynchronousOperationReturnValue;
import com.evolveum.midpoint.schema.result.OperationResult;
import com.evolveum.midpoint.schema.statistics.ConnectorOperationalStatus;
import com.evolveum.midpoint.task.api.StateReporter;
import com.evolveum.midpoint.util.exception.CommunicationException;
import com.evolveum.midpoint.util.exception.ConfigurationException;
import com.evolveum.midpoint.util.exception.ObjectAlreadyExistsException;
import com.evolveum.midpoint.util.exception.ObjectNotFoundException;
import com.evolveum.midpoint.util.exception.SchemaException;
import com.evolveum.midpoint.util.exception.SecurityViolationException;
import com.evolveum.midpoint.util.logging.Trace;
import com.evolveum.midpoint.util.logging.TraceManager;
import com.evolveum.midpoint.xml.ns._public.common.common_3.ShadowType;
import com.evolveum.midpoint.xml.ns._public.resource.capabilities_3.AbstractWriteCapabilityType;
import com.evolveum.midpoint.xml.ns._public.resource.capabilities_3.ActivationCapabilityType;
import com.evolveum.midpoint.xml.ns._public.resource.capabilities_3.ActivationStatusCapabilityType;
import com.evolveum.midpoint.xml.ns._public.resource.capabilities_3.AddRemoveAttributeValuesCapabilityType;
import com.evolveum.midpoint.xml.ns._public.resource.capabilities_3.CreateCapabilityType;
import com.evolveum.midpoint.xml.ns._public.resource.capabilities_3.CredentialsCapabilityType;
import com.evolveum.midpoint.xml.ns._public.resource.capabilities_3.DeleteCapabilityType;
import com.evolveum.midpoint.xml.ns._public.resource.capabilities_3.PagedSearchCapabilityType;
import com.evolveum.midpoint.xml.ns._public.resource.capabilities_3.PasswordCapabilityType;
import com.evolveum.midpoint.xml.ns._public.resource.capabilities_3.ReadCapabilityType;
import com.evolveum.midpoint.xml.ns._public.resource.capabilities_3.UpdateCapabilityType;

/**
 * Common abstract superclass for all manual connectors. There are connectors that do not
 * talk to the resource directly. They rather rely on a human to manually execute the
 * modification task. These connectors are efficiently write-only.
 *
 * @author Radovan Semancik
 */
@ManagedConnector
public abstract class AbstractManualConnectorInstance extends AbstractManagedConnectorInstance implements AsynchronousOperationQueryable {

	private static final String OPERATION_ADD = AbstractManualConnectorInstance.class.getName() + ".addObject";
	private static final String OPERATION_MODIFY = AbstractManualConnectorInstance.class.getName() + ".modifyObject";
	private static final String OPERATION_DELETE = AbstractManualConnectorInstance.class.getName() + ".deleteObject";

	private static final com.evolveum.midpoint.xml.ns._public.resource.capabilities_3.ObjectFactory CAPABILITY_OBJECT_FACTORY
	= new com.evolveum.midpoint.xml.ns._public.resource.capabilities_3.ObjectFactory();

	private static final Trace LOGGER = TraceManager.getTrace(AbstractManualConnectorInstance.class);

	// test(), connect() and dispose() are lifecycle operations to be implemented in the subclasses

	// Operations to be implemented in the subclasses. These operations create the tickets.

	protected abstract String createTicketAdd(PrismObject<? extends ShadowType> object,
			Collection<Operation> additionalOperations, OperationResult result) throws CommunicationException,
				GenericFrameworkException, SchemaException, ObjectAlreadyExistsException, ConfigurationException;

	protected abstract String createTicketModify(ObjectClassComplexTypeDefinition objectClass,
<<<<<<< HEAD
			Collection<? extends ResourceAttribute<?>> identifiers, Collection<Operation> changes,
			OperationResult result) throws ObjectNotFoundException, CommunicationException, GenericFrameworkException, SchemaException,
=======
			PrismObject<ShadowType> shadow, Collection<? extends ResourceAttribute<?>> identifiers, String resourceOid, Collection<Operation> changes,
			OperationResult result) throws ObjectNotFoundException, CommunicationException, GenericFrameworkException, SchemaException, 
>>>>>>> 35c8e1ee
			ObjectAlreadyExistsException, ConfigurationException;

	protected abstract String createTicketDelete(ObjectClassComplexTypeDefinition objectClass,
<<<<<<< HEAD
			Collection<? extends ResourceAttribute<?>> identifiers, OperationResult result)
					throws ObjectNotFoundException, CommunicationException, GenericFrameworkException, SchemaException,
=======
			PrismObject<ShadowType> shadow, Collection<? extends ResourceAttribute<?>> identifiers, String resourceOid, OperationResult result)
					throws ObjectNotFoundException, CommunicationException, GenericFrameworkException, SchemaException, 
>>>>>>> 35c8e1ee
						ConfigurationException;

	@Override
	public AsynchronousOperationReturnValue<Collection<ResourceAttribute<?>>> addObject(
			PrismObject<? extends ShadowType> object, Collection<Operation> additionalOperations,
			StateReporter reporter, OperationResult parentResult) throws CommunicationException,
			GenericFrameworkException, SchemaException, ObjectAlreadyExistsException, ConfigurationException {

		OperationResult result = parentResult.createSubresult(OPERATION_ADD);

		String ticketIdentifier = null;
		
		InternalMonitor.recordConnectorOperation("add");
		InternalMonitor.recordConnectorModification("add");

		try {

			ticketIdentifier = createTicketAdd(object, additionalOperations, result);

		} catch (CommunicationException | GenericFrameworkException | SchemaException |
				ObjectAlreadyExistsException | ConfigurationException | RuntimeException | Error e) {
			result.recordFatalError(e);
			throw e;
		}

		result.recordInProgress();
		result.setAsynchronousOperationReference(ticketIdentifier);

		AsynchronousOperationReturnValue<Collection<ResourceAttribute<?>>> ret = new AsynchronousOperationReturnValue<>();
		ret.setOperationResult(result);
		return ret;
	}


	@Override
	public AsynchronousOperationReturnValue<Collection<PropertyModificationOperation>> modifyObject(
			ObjectClassComplexTypeDefinition objectClass, PrismObject<ShadowType> shadow,
			Collection<? extends ResourceAttribute<?>> identifiers, Collection<Operation> changes,
			StateReporter reporter, OperationResult parentResult)
			throws ObjectNotFoundException, CommunicationException, GenericFrameworkException,
			SchemaException, SecurityViolationException, ObjectAlreadyExistsException, ConfigurationException {

		OperationResult result = parentResult.createSubresult(OPERATION_MODIFY);
		
		InternalMonitor.recordConnectorOperation("modify");
		InternalMonitor.recordConnectorModification("modify");

		String ticketIdentifier = null;

		try {
<<<<<<< HEAD

			ticketIdentifier = createTicketModify(objectClass, identifiers, changes, result);

=======
			
			ticketIdentifier = createTicketModify(objectClass, shadow, identifiers, reporter.getResourceOid(), changes, result);
			
>>>>>>> 35c8e1ee
		} catch (ObjectNotFoundException | CommunicationException | GenericFrameworkException | SchemaException |
				ObjectAlreadyExistsException | ConfigurationException | RuntimeException | Error e) {
			result.recordFatalError(e);
			throw e;
		}

		result.recordInProgress();
		result.setAsynchronousOperationReference(ticketIdentifier);

		AsynchronousOperationReturnValue<Collection<PropertyModificationOperation>> ret = new AsynchronousOperationReturnValue<>();
		ret.setOperationResult(result);
		return ret;
	}


	@Override
	public AsynchronousOperationResult deleteObject(ObjectClassComplexTypeDefinition objectClass,
			Collection<Operation> additionalOperations, PrismObject<ShadowType> shadow,
			Collection<? extends ResourceAttribute<?>> identifiers, StateReporter reporter,
			OperationResult parentResult) throws ObjectNotFoundException, CommunicationException,
			GenericFrameworkException, SchemaException, ConfigurationException {

		OperationResult result = parentResult.createSubresult(OPERATION_DELETE);
		
<<<<<<< HEAD
		InternalMonitor.recordConnectorOperation("delete");
		InternalMonitor.recordConnectorModification("delete");

		String ticketIdentifier = null;

		try {

			ticketIdentifier = createTicketDelete(objectClass, identifiers, result);

=======
		String ticketIdentifier;
		
		try {
			
			ticketIdentifier = createTicketDelete(objectClass, shadow, identifiers, reporter.getResourceOid(), result);
			
>>>>>>> 35c8e1ee
		} catch (ObjectNotFoundException | CommunicationException | GenericFrameworkException | SchemaException |
				ConfigurationException | RuntimeException | Error e) {
			result.recordFatalError(e);
			throw e;
		}

		result.recordInProgress();
		result.setAsynchronousOperationReference(ticketIdentifier);

		return AsynchronousOperationResult.wrap(result);
	}

	@Override
	public Collection<Object> fetchCapabilities(OperationResult parentResult)
			throws CommunicationException, GenericFrameworkException, ConfigurationException {
		Collection<Object> capabilities = new ArrayList<>();
		
		InternalMonitor.recordConnectorOperation("capabilities");

		// caching-only read capabilities
		ReadCapabilityType readCap = new ReadCapabilityType();
		readCap.setCachingOnly(true);
		capabilities.add(CAPABILITY_OBJECT_FACTORY.createRead(readCap));

		CreateCapabilityType createCap = new CreateCapabilityType();
		setManual(createCap);
		capabilities.add(CAPABILITY_OBJECT_FACTORY.createCreate(createCap));

		UpdateCapabilityType updateCap = new UpdateCapabilityType();
		setManual(updateCap);
		capabilities.add(CAPABILITY_OBJECT_FACTORY.createUpdate(updateCap));
<<<<<<< HEAD

		AddRemoveAttributeValuesCapabilityType addRemoveAttributeValuesCap = new AddRemoveAttributeValuesCapabilityType();
		capabilities.add(CAPABILITY_OBJECT_FACTORY.createAddRemoveAttributeValues(addRemoveAttributeValuesCap));

=======
		
		AddRemoveAttributeValuesCapabilityType addRemoveAttributeValuesCap = new AddRemoveAttributeValuesCapabilityType();
		capabilities.add(CAPABILITY_OBJECT_FACTORY.createAddRemoveAttributeValues(addRemoveAttributeValuesCap));
		
>>>>>>> 35c8e1ee
		DeleteCapabilityType deleteCap = new DeleteCapabilityType();
		setManual(deleteCap);
		capabilities.add(CAPABILITY_OBJECT_FACTORY.createDelete(deleteCap));

		ActivationCapabilityType activationCap = new ActivationCapabilityType();
		ActivationStatusCapabilityType activationStatusCap = new ActivationStatusCapabilityType();
		activationCap.setStatus(activationStatusCap);
		capabilities.add(CAPABILITY_OBJECT_FACTORY.createActivation(activationCap));

		CredentialsCapabilityType credentialsCap = new CredentialsCapabilityType();
		PasswordCapabilityType passwordCapabilityType = new PasswordCapabilityType();
		credentialsCap.setPassword(passwordCapabilityType);
		capabilities.add(CAPABILITY_OBJECT_FACTORY.createCredentials(credentialsCap));

		return capabilities;
	}

	private void setManual(AbstractWriteCapabilityType cap) {
		cap.setManual(true);
	}

	@Override
	public PrismObject<ShadowType> fetchObject(ResourceObjectIdentification resourceObjectIdentification, AttributesToReturn attributesToReturn,
			StateReporter reporter, OperationResult parentResult)
			throws ObjectNotFoundException, CommunicationException, GenericFrameworkException,
			SchemaException, SecurityViolationException, ConfigurationException {
		InternalMonitor.recordConnectorOperation("fetchObject");
		// Read operations are not supported. We cannot really manually read the content of an off-line resource.
		return null;
	}

	@Override
	public SearchResultMetadata search(
			ObjectClassComplexTypeDefinition objectClassDefinition, ObjectQuery query,
			ShadowResultHandler handler, AttributesToReturn attributesToReturn,
			PagedSearchCapabilityType pagedSearchConfigurationType,
			SearchHierarchyConstraints searchHierarchyConstraints, StateReporter reporter,
			OperationResult parentResult) throws CommunicationException, GenericFrameworkException,
			SchemaException, SecurityViolationException, ObjectNotFoundException {
		InternalMonitor.recordConnectorOperation("search");
		// Read operations are not supported. We cannot really manually read the content of an off-line resource.
		return null;
	}

	@Override
	public int count(ObjectClassComplexTypeDefinition objectClassDefinition, ObjectQuery query,
			PagedSearchCapabilityType pagedSearchConfigurationType, StateReporter reporter,
			OperationResult parentResult) throws CommunicationException, GenericFrameworkException,
			SchemaException, UnsupportedOperationException {
		InternalMonitor.recordConnectorOperation("count");
		// Read operations are not supported. We cannot really manually read the content of an off-line resource.
		return 0;
	}


	@Override
	public ConnectorOperationalStatus getOperationalStatus() throws ObjectNotFoundException {
		ConnectorOperationalStatus opstatus = new ConnectorOperationalStatus();
		opstatus.setConnectorClassName(this.getClass().getName());
		return opstatus;
	}

	@Override
	public ResourceSchema fetchResourceSchema(List<QName> generateObjectClasses, OperationResult parentResult)
			throws CommunicationException, GenericFrameworkException, ConfigurationException {
		// Schema discovery is not supported. Schema must be defined manually. Or other connector has to provide it.
		InternalMonitor.recordConnectorOperation("schea");
		return null;
	}

	@Override
	public <T> PrismProperty<T> fetchCurrentToken(ObjectClassComplexTypeDefinition objectClass,
			StateReporter reporter, OperationResult parentResult)
			throws CommunicationException, GenericFrameworkException {
		// not supported
		return null;
	}

	@Override
	public List<Change> fetchChanges(ObjectClassComplexTypeDefinition objectClass, PrismProperty<?> lastToken,
			AttributesToReturn attrsToReturn, StateReporter reporter, OperationResult parentResult)
			throws CommunicationException, GenericFrameworkException, SchemaException,
			ConfigurationException {
		// not supported
		return null;
	}

	@Override
	public PrismProperty<?> deserializeToken(Object serializedToken) {
		// not supported
		return null;
	}

	@Override
	public Object executeScript(ExecuteProvisioningScriptOperation scriptOperation, StateReporter reporter,
			OperationResult parentResult) throws CommunicationException, GenericFrameworkException {
		// not supported
		return null;
	}

}<|MERGE_RESOLUTION|>--- conflicted
+++ resolved
@@ -94,23 +94,13 @@
 				GenericFrameworkException, SchemaException, ObjectAlreadyExistsException, ConfigurationException;
 
 	protected abstract String createTicketModify(ObjectClassComplexTypeDefinition objectClass,
-<<<<<<< HEAD
-			Collection<? extends ResourceAttribute<?>> identifiers, Collection<Operation> changes,
-			OperationResult result) throws ObjectNotFoundException, CommunicationException, GenericFrameworkException, SchemaException,
-=======
 			PrismObject<ShadowType> shadow, Collection<? extends ResourceAttribute<?>> identifiers, String resourceOid, Collection<Operation> changes,
 			OperationResult result) throws ObjectNotFoundException, CommunicationException, GenericFrameworkException, SchemaException, 
->>>>>>> 35c8e1ee
 			ObjectAlreadyExistsException, ConfigurationException;
 
 	protected abstract String createTicketDelete(ObjectClassComplexTypeDefinition objectClass,
-<<<<<<< HEAD
-			Collection<? extends ResourceAttribute<?>> identifiers, OperationResult result)
-					throws ObjectNotFoundException, CommunicationException, GenericFrameworkException, SchemaException,
-=======
 			PrismObject<ShadowType> shadow, Collection<? extends ResourceAttribute<?>> identifiers, String resourceOid, OperationResult result)
 					throws ObjectNotFoundException, CommunicationException, GenericFrameworkException, SchemaException, 
->>>>>>> 35c8e1ee
 						ConfigurationException;
 
 	@Override
@@ -161,15 +151,9 @@
 		String ticketIdentifier = null;
 
 		try {
-<<<<<<< HEAD
-
-			ticketIdentifier = createTicketModify(objectClass, identifiers, changes, result);
-
-=======
 			
 			ticketIdentifier = createTicketModify(objectClass, shadow, identifiers, reporter.getResourceOid(), changes, result);
 			
->>>>>>> 35c8e1ee
 		} catch (ObjectNotFoundException | CommunicationException | GenericFrameworkException | SchemaException |
 				ObjectAlreadyExistsException | ConfigurationException | RuntimeException | Error e) {
 			result.recordFatalError(e);
@@ -194,24 +178,15 @@
 
 		OperationResult result = parentResult.createSubresult(OPERATION_DELETE);
 		
-<<<<<<< HEAD
 		InternalMonitor.recordConnectorOperation("delete");
 		InternalMonitor.recordConnectorModification("delete");
 
-		String ticketIdentifier = null;
-
-		try {
-
-			ticketIdentifier = createTicketDelete(objectClass, identifiers, result);
-
-=======
 		String ticketIdentifier;
 		
 		try {
 			
 			ticketIdentifier = createTicketDelete(objectClass, shadow, identifiers, reporter.getResourceOid(), result);
 			
->>>>>>> 35c8e1ee
 		} catch (ObjectNotFoundException | CommunicationException | GenericFrameworkException | SchemaException |
 				ConfigurationException | RuntimeException | Error e) {
 			result.recordFatalError(e);
@@ -243,17 +218,10 @@
 		UpdateCapabilityType updateCap = new UpdateCapabilityType();
 		setManual(updateCap);
 		capabilities.add(CAPABILITY_OBJECT_FACTORY.createUpdate(updateCap));
-<<<<<<< HEAD
-
+		
 		AddRemoveAttributeValuesCapabilityType addRemoveAttributeValuesCap = new AddRemoveAttributeValuesCapabilityType();
 		capabilities.add(CAPABILITY_OBJECT_FACTORY.createAddRemoveAttributeValues(addRemoveAttributeValuesCap));
-
-=======
-		
-		AddRemoveAttributeValuesCapabilityType addRemoveAttributeValuesCap = new AddRemoveAttributeValuesCapabilityType();
-		capabilities.add(CAPABILITY_OBJECT_FACTORY.createAddRemoveAttributeValues(addRemoveAttributeValuesCap));
-		
->>>>>>> 35c8e1ee
+		
 		DeleteCapabilityType deleteCap = new DeleteCapabilityType();
 		setManual(deleteCap);
 		capabilities.add(CAPABILITY_OBJECT_FACTORY.createDelete(deleteCap));

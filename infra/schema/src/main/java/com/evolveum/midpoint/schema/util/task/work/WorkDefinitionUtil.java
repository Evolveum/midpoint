/*
 * Copyright (C) 2010-2021 Evolveum and contributors
 *
 * This work is dual-licensed under the Apache License 2.0
 * and European Union Public License. See LICENSE file for details.
 */

package com.evolveum.midpoint.schema.util.task.work;

import java.util.ArrayList;
import java.util.Collection;
import java.util.List;
import java.util.function.BiConsumer;
import java.util.function.Function;
import java.util.stream.Collectors;
import javax.xml.namespace.QName;

import org.jetbrains.annotations.NotNull;
import org.jetbrains.annotations.Nullable;

import com.evolveum.midpoint.prism.*;
import com.evolveum.midpoint.prism.schema.SchemaRegistry;
import com.evolveum.midpoint.xml.ns._public.common.common_3.*;
import com.evolveum.prism.xml.ns._public.query_3.QueryType;

public class WorkDefinitionUtil {

    public static @NotNull List<WorkDefinitionBean> getWorkDefinitionBeans(@Nullable WorkDefinitionsType definitions) {
        List<WorkDefinitionBean> values = new ArrayList<>();
        if (definitions == null) {
            return values;
        }
        addTypedParameters(values, definitions.getRecomputation());
        addTypedParameters(values, definitions.getImport());
        addTypedParameters(values, definitions.getReconciliation());
        addTypedParameters(values, definitions.getLiveSynchronization());
        addTypedParameters(values, definitions.getAsynchronousUpdate());
        addTypedParameters(values, definitions.getCleanup());
        addTypedParameters(values, definitions.getDeletion());
        addTypedParameters(values, definitions.getReportExport());
        addTypedParameters(values, definitions.getReportImport());
        addTypedParameters(values, definitions.getDistributedReportExport());
        addTypedParameters(values, definitions.getIterativeScripting());
        addTypedParameters(values, definitions.getNonIterativeScripting());
        addTypedParameters(values, definitions.getFocusValidityScan());
        addTypedParameters(values, definitions.getTriggerScan());
        addTypedParameters(values, definitions.getShadowRefresh());
        addTypedParameters(values, definitions.getIterativeChangeExecution());
        addTypedParameters(values, definitions.getExplicitChangeExecution());
        addTypedParameters(values, definitions.getNonIterativeChangeExecution()); // legacy
        addTypedParameters(values, definitions.getReindexing());
        addTypedParameters(values, definitions.getShadowCleanup());
        addTypedParameters(values, definitions.getObjectIntegrityCheck());
        addTypedParameters(values, definitions.getShadowIntegrityCheck());
        addTypedParameters(values, definitions.getActivityAutoScaling());
        addTypedParameters(values, definitions.getNoOp());
        addTypedParameters(values, definitions.getPropagation());
        addTypedParameters(values, definitions.getMultiPropagation());
        addTypedParameters(values, definitions.getRoleMembershipManagement());
        addTypedParameters(values, definitions.getRoleAnalysisClustering());
        addTypedParameters(values, definitions.getRoleAnalysisPatternDetection());
        addTypedParameters(values, definitions.getShadowReclassification());
        addTypedParameters(values, definitions.getCertificationRemediation());
        addTypedParameters(values, definitions.getCertificationStartCampaign());
        addTypedParameters(values, definitions.getCertificationOpenNextStage());
        addTypedParameters(values, definitions.getCertificationCloseCurrentStage());
        addTypedParameters(values, definitions.getCertificationReiterateCampaign());
        addTypedParameters(values, definitions.getRepartitioning());
        addTypedParameters(values, definitions.getFocusTypeSuggestion());
        addTypedParameters(values, definitions.getObjectTypesSuggestion());
        addTypedParameters(values, definitions.getCorrelationSuggestion());
        addTypedParameters(values, definitions.getMappingsSuggestion());
<<<<<<< HEAD

        addTypedParameters(values, definitions.getCreateConnector());
        addTypedParameters(values, definitions.getDiscoverDocumentation());
        addTypedParameters(values, definitions.getProcessDocumentation());
        addTypedParameters(values, definitions.getDiscoverGlobalInformation());
        addTypedParameters(values, definitions.getDiscoverObjectClassInformation());
        addTypedParameters(values, definitions.getDiscoverObjectClassDetails());
        addTypedParameters(values, definitions.getGenerateConnectorArtifact());

=======
        addTypedParameters(values, definitions.getAssociationsSuggestion());
>>>>>>> de0ef338
        addUntypedParameters(values, definitions.getExtension());
        return values;
    }

    private static void addUntypedParameters(List<WorkDefinitionBean> values, ExtensionType extension) {
        if (extension == null) {
            return;
        }
        SchemaRegistry schemaRegistry = PrismContext.get().getSchemaRegistry();
        PrismContainerValue<?> pcv = extension.asPrismContainerValue();
        for (Item<?, ?> item : pcv.getItems()) {
            ItemDefinition<?> definition = item.getDefinition();
            if (definition != null &&
                    schemaRegistry.isAssignableFromGeneral(AbstractWorkDefinitionType.COMPLEX_TYPE, definition.getTypeName())) {
                for (PrismValue value : item.getValues()) {
                    if (value instanceof PrismContainerValue<?>) {
                        values.add(new WorkDefinitionBean.Untyped((PrismContainerValue<?>) value));
                    }
                }
            }
        }
    }

    private static void addTypedParameters(List<WorkDefinitionBean> values, AbstractWorkDefinitionType realValue) {
        if (realValue != null) {
            values.add(new WorkDefinitionBean.Typed(realValue));
        }
    }

    public static Collection<QName> getWorkDefinitionTypeNames(WorkDefinitionsType definitions) {
        List<WorkDefinitionBean> workDefinitionBeanCollection = getWorkDefinitionBeans(definitions);
        return workDefinitionBeanCollection.stream()
                .map(WorkDefinitionBean::getBeanTypeName)
                .collect(Collectors.toSet());
    }

    /**
     * Replaces the query in "object set" in given work definition.
     *
     * Only selected activities are supported.
     *
     * Preliminary implementation.
     */
    public static void replaceObjectSetQuery(@NotNull WorkDefinitionsType def, @Nullable QueryType query) {
        if (updateQuery(def.getIterativeScripting(), query)) {
            return;
        }
        if (updateQuery(def.getIterativeChangeExecution(), query)) {
            return;
        }
        if (updateQuery(def.getRecomputation(), query)) {
            return;
        }
        if (updateQuery(def.getObjectIntegrityCheck(), query)) {
            return;
        }
        if (updateQuery(def.getReindexing(), query)) {
            return;
        }
        if (updateQuery(def.getTriggerScan(), query)) {
            return;
        }
        if (updateQuery(def.getFocusValidityScan(), query)) {
            return;
        }
        if (updateQuery(def.getDeletion(), query)) {
            return;
        }
        throw new IllegalArgumentException("The query cannot be replaced in the work definition: " + def);
    }

    private static <D extends ObjectSetBasedWorkDefinitionType> boolean updateQuery(
            D workDef, @Nullable QueryType query) {
        return updateQuery(
                workDef,
                ObjectSetBasedWorkDefinitionType::getObjects,
                ObjectSetBasedWorkDefinitionType::setObjects,
                query);
    }

    private static <D extends AbstractWorkDefinitionType> boolean updateQuery(
            D workDef,
            Function<D, ObjectSetType> objectsGetter,
            BiConsumer<D, ObjectSetType> objectsSetter,
            @Nullable QueryType query) {
        if (workDef == null) {
            return false;
        }
        ObjectSetType objects = objectsGetter.apply(workDef);
        if (objects == null) {
            objects = new ObjectSetType()
                    .query(query);
            objectsSetter.accept(workDef, objects);
        } else {
            objects.setQuery(query);
        }
        return true;
    }
}<|MERGE_RESOLUTION|>--- conflicted
+++ resolved
@@ -70,7 +70,7 @@
         addTypedParameters(values, definitions.getObjectTypesSuggestion());
         addTypedParameters(values, definitions.getCorrelationSuggestion());
         addTypedParameters(values, definitions.getMappingsSuggestion());
-<<<<<<< HEAD
+        addTypedParameters(values, definitions.getAssociationsSuggestion());
 
         addTypedParameters(values, definitions.getCreateConnector());
         addTypedParameters(values, definitions.getDiscoverDocumentation());
@@ -80,9 +80,6 @@
         addTypedParameters(values, definitions.getDiscoverObjectClassDetails());
         addTypedParameters(values, definitions.getGenerateConnectorArtifact());
 
-=======
-        addTypedParameters(values, definitions.getAssociationsSuggestion());
->>>>>>> de0ef338
         addUntypedParameters(values, definitions.getExtension());
         return values;
     }

/*
 * Copyright (C) 2010-2024 Evolveum and contributors
 *
 * This work is dual-licensed under the Apache License 2.0
 * and European Union Public License. See LICENSE file for details.
 */

package com.evolveum.midpoint.schema.processor;

import java.io.Serial;
import java.util.Collections;
import java.util.List;
import javax.xml.namespace.QName;

import com.evolveum.midpoint.prism.*;

import com.evolveum.midpoint.prism.impl.PrismContainerValueImpl;
import com.evolveum.midpoint.schema.util.AbstractShadow;
import com.evolveum.midpoint.xml.ns._public.common.common_3.ObjectReferenceType;
import com.evolveum.midpoint.xml.ns._public.common.common_3.ShadowAssociationValueType;

import org.jetbrains.annotations.NotNull;

import com.evolveum.midpoint.prism.impl.PrismContainerImpl;
import com.evolveum.midpoint.util.annotation.Experimental;
import com.evolveum.midpoint.util.exception.SchemaException;

import static com.evolveum.midpoint.util.MiscUtil.stateNonNull;

/**
 * Object representing a specific shadow association (like `ri:group`). Similar to a {@link ResourceAttribute}.
 * Contained in {@link ShadowAssociationsContainer}.
 */
@Experimental
public class ShadowAssociation
        extends PrismContainerImpl<ShadowAssociationValueType>
        implements ShadowItem<ShadowAssociationValue, ShadowAssociationValueType> {

    @Serial private static final long serialVersionUID = 0L;

    public ShadowAssociation(QName name, ShadowAssociationDefinition definition) {
        super(name, definition);
    }

    /** TODO shouldn't be the definition always required? */
    @Override
    public ShadowAssociationDefinition getDefinition() {
        return (ShadowAssociationDefinition) super.getDefinition();
    }

    public @NotNull ShadowAssociationDefinition getDefinitionRequired() {
        return stateNonNull(
                getDefinition(), "No definition in %s", this);
    }

    @Override
    public ShadowAssociation clone() {
        return (ShadowAssociation) super.clone();
    }

    @Override
    public ShadowAssociation cloneComplex(CloneStrategy strategy) {
        ShadowAssociation clone = new ShadowAssociation(getElementName(), getDefinition());
        copyValues(strategy, clone);
        return clone;
    }

    /**
     * This method will clone the item and convert it to a {@link ShadowAssociation}.
     * (A typical use case is that the provided item is not a {@link ShadowAssociation}.)
     */
    static ShadowAssociation convertFromPrismItem(
            @NotNull Item<?, ?> item, @NotNull ShadowAssociationDefinition associationDef) {
        var association = new ShadowAssociation(item.getElementName(), associationDef);
        for (PrismValue value : item.getValues()) {
            if (value instanceof PrismContainerValue<?> pcv) {
                try {
                    association.addIgnoringEquivalents(
<<<<<<< HEAD
                            ShadowAssociationValue.of(((ShadowAssociationValueType) pcv.asContainerable()).clone()));
=======
                            ShadowAssociationValue.of(
                                    ((ShadowAssociationValueType) pcv.asContainerable()).clone(),
                                    associationDef));
>>>>>>> aaecd641
                } catch (SchemaException e) {
                    throw new IllegalArgumentException("Couldn't add PCV: " + value, e);
                }
            } else {
                throw new IllegalArgumentException("Not a PCV: " + value);
            }
        }
        return association;
    }

    @Override
    protected boolean addInternalExecution(@NotNull PrismContainerValue<ShadowAssociationValueType> newValue) {
//        argCheck(newValue instanceof ShadowAssociationValue,
//                "Trying to add a value which is not a ShadowAssociationValue: %s", newValue);
        if (newValue instanceof ShadowAssociationValue) {
            return super.addInternalExecution(newValue);
        } else {
            // FIXME we should have resolved this (for deltas) in applyDefinition call, but that's not possible now
<<<<<<< HEAD
            return super.addInternalExecution(ShadowAssociationValue.of(newValue.asContainerable()));
=======
            return super.addInternalExecution(ShadowAssociationValue.of(
                    newValue.asContainerable(),
                    getDefinitionRequired()));
>>>>>>> aaecd641
        }
    }

    @Override
    public ShadowAssociationValue createNewValue() {
        // Casting is safe here, as "createNewValueInternal" provides this type.
        return (ShadowAssociationValue) super.createNewValue();
    }

    @Override
    protected @NotNull PrismContainerValueImpl<ShadowAssociationValueType> createNewValueInternal() {
        return ShadowAssociationValue.empty();
    }

    public int size() {
        return values.size();
    }

    @Override
    protected String getDebugDumpClassName() {
        return "SA";
    }

    @SuppressWarnings("UnusedReturnValue")
    public @NotNull ShadowAssociationValue createNewValueWithIdentifiers(@NotNull AbstractShadow shadow) throws SchemaException {
        var value = ShadowAssociationValue.of(shadow, true);
        add(value);
        return value;
    }

    public @NotNull ShadowAssociationValue createNewValueWithIdentifier(@NotNull ResourceAttribute<?> identifier) throws SchemaException {
        var blankShadow = getDefinitionRequired()
                .getTargetObjectDefinition()
                .createBlankShadow();
        blankShadow.getAttributesContainer().add(identifier);
        return createNewValueWithIdentifiers(blankShadow);
    }

    /** Creates a value holding the full object. Its definition must correspond to the one of the association. */
    @SuppressWarnings("UnusedReturnValue")
    public @NotNull ShadowAssociationValue createNewValueWithFullObject(@NotNull AbstractShadow target)
            throws SchemaException {
        // TODO check the definition
        var value = ShadowAssociationValue.of(target, false);
        add(value);
        return value;
    }

    /** Adds only the target shadow ref. */
    @SuppressWarnings("UnusedReturnValue")
    public @NotNull PrismContainerValue<ShadowAssociationValueType> createNewValueForTargetRef(@NotNull ObjectReferenceType ref) {
        var value = createNewValue();
        value.getValue().setShadowRef(ref);
        return value;
    }

    public @NotNull List<? extends ShadowAssociationValue> getAssociationValues() {
        // IDE accepts the version without cast to List, but the compiler doesn't.
        //noinspection unchecked,rawtypes,RedundantCast
        return Collections.unmodifiableList(
                (List<? extends ShadowAssociationValue>) (List) getValues());
    }

    @Override
    public void addValueSkipUniquenessCheck(ShadowAssociationValue value) throws SchemaException {
        addIgnoringEquivalents(value);
    }

    public boolean hasNoValues() {
        return getValues().isEmpty();
    }
}<|MERGE_RESOLUTION|>--- conflicted
+++ resolved
@@ -76,13 +76,9 @@
             if (value instanceof PrismContainerValue<?> pcv) {
                 try {
                     association.addIgnoringEquivalents(
-<<<<<<< HEAD
-                            ShadowAssociationValue.of(((ShadowAssociationValueType) pcv.asContainerable()).clone()));
-=======
                             ShadowAssociationValue.of(
                                     ((ShadowAssociationValueType) pcv.asContainerable()).clone(),
                                     associationDef));
->>>>>>> aaecd641
                 } catch (SchemaException e) {
                     throw new IllegalArgumentException("Couldn't add PCV: " + value, e);
                 }
@@ -101,13 +97,9 @@
             return super.addInternalExecution(newValue);
         } else {
             // FIXME we should have resolved this (for deltas) in applyDefinition call, but that's not possible now
-<<<<<<< HEAD
-            return super.addInternalExecution(ShadowAssociationValue.of(newValue.asContainerable()));
-=======
             return super.addInternalExecution(ShadowAssociationValue.of(
                     newValue.asContainerable(),
                     getDefinitionRequired()));
->>>>>>> aaecd641
         }
     }
 

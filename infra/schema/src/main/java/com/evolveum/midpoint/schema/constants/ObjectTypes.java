/*
 * Copyright (C) 2010-2022 Evolveum and contributors
 *
 * This work is dual-licensed under the Apache License 2.0
 * and European Union Public License. See LICENSE file for details.
 */
package com.evolveum.midpoint.schema.constants;

import java.util.ArrayList;
import java.util.List;
import javax.xml.namespace.QName;

import com.evolveum.midpoint.schema.RelationRegistry;

import org.apache.commons.lang3.Validate;
import org.apache.commons.lang3.StringUtils;
import org.jetbrains.annotations.Contract;
import org.jetbrains.annotations.NotNull;

import com.evolveum.midpoint.schema.SchemaConstantsGenerated;
import com.evolveum.midpoint.util.QNameUtil;
import com.evolveum.midpoint.xml.ns._public.common.common_3.*;

/**
 * @author lazyman
 */
public enum ObjectTypes {

    ROLE_ANALYSIS_SESSION(SchemaConstants.C_ROLE_ANALYSIS_SESSION_TYPE, SchemaConstants.C_ROLE_ANALYSIS_SESSION,
            RoleAnalysisSessionType.class, ObjectManager.MODEL, "roleAnalysisSession"),
    ROLE_ANALYSIS_CLUSTER(SchemaConstants.C_ROLE_ANALYSIS_CLUSTER_TYPE, SchemaConstants.C_ROLE_ANALYSIS_CLUSTER,
            RoleAnalysisClusterType.class, ObjectManager.MODEL, "roleAnalysisCluster"),

    CONNECTOR(SchemaConstants.C_CONNECTOR_TYPE, SchemaConstants.C_CONNECTOR,
            ConnectorType.class, ObjectManager.PROVISIONING, "connectors"),

    CONNECTOR_HOST(SchemaConstants.C_CONNECTOR_HOST_TYPE,
            SchemaConstants.C_CONNECTOR_HOST, ConnectorHostType.class, ObjectManager.PROVISIONING, "connectorHosts"),

    GENERIC_OBJECT(SchemaConstants.C_GENERIC_OBJECT_TYPE,
            SchemaConstants.C_GENERIC_OBJECT, GenericObjectType.class, ObjectManager.MODEL, "genericObjects"),

    MARK(MarkType.COMPLEX_TYPE,
            SchemaConstantsGenerated.C_MARK, MarkType.class, ObjectManager.MODEL, "marks"),

    RESOURCE(SchemaConstants.C_RESOURCE_TYPE, SchemaConstants.C_RESOURCE,
            ResourceType.class, ObjectManager.PROVISIONING, "resources"),

    USER(SchemaConstants.C_USER_TYPE, SchemaConstants.C_USER, UserType.class,
            ObjectManager.MODEL, "users"),

    OBJECT_TEMPLATE(SchemaConstants.C_OBJECT_TEMPLATE_TYPE,
            SchemaConstants.C_OBJECT_TEMPLATE, ObjectTemplateType.class, ObjectManager.MODEL, "objectTemplates"),

    SYSTEM_CONFIGURATION(SchemaConstants.C_SYSTEM_CONFIGURATION_TYPE, SchemaConstants.C_SYSTEM_CONFIGURATION,
            SystemConfigurationType.class, ObjectManager.MODEL, "systemConfigurations"),

    TASK(SchemaConstants.C_TASK_TYPE, SchemaConstants.C_TASK, TaskType.class, ObjectManager.TASK_MANAGER, "tasks"),

    SHADOW(SchemaConstants.C_SHADOW_TYPE, SchemaConstants.C_SHADOW, ShadowType.class, ObjectManager.PROVISIONING, "shadows"),

    ROLE(RoleType.COMPLEX_TYPE, SchemaConstantsGenerated.C_ROLE, RoleType.class, ObjectManager.MODEL, "roles"),

    PASSWORD_POLICY(ValuePolicyType.COMPLEX_TYPE, SchemaConstantsGenerated.C_VALUE_POLICY, ValuePolicyType.class,
            ObjectManager.MODEL, "valuePolicies"),

    NODE(NodeType.COMPLEX_TYPE, SchemaConstantsGenerated.C_NODE, NodeType.class, ObjectManager.TASK_MANAGER, "nodes"),

    FORM(FormType.COMPLEX_TYPE, SchemaConstantsGenerated.C_FORM, FormType.class, ObjectManager.MODEL, "forms"),

    ORG(OrgType.COMPLEX_TYPE, SchemaConstantsGenerated.C_ORG, OrgType.class, ObjectManager.MODEL, "orgs"),

    ABSTRACT_ROLE(AbstractRoleType.COMPLEX_TYPE, SchemaConstants.C_ABSTRACT_ROLE, AbstractRoleType.class,
            ObjectManager.MODEL, "abstractRoles"),

    FOCUS_TYPE(FocusType.COMPLEX_TYPE, SchemaConstants.C_FOCUS, FocusType.class, ObjectManager.MODEL, "focus"),

    ASSIGNMENT_HOLDER_TYPE(AssignmentHolderType.COMPLEX_TYPE, SchemaConstantsGenerated.C_ASSIGNMENT_HOLDER,
            AssignmentHolderType.class, ObjectManager.MODEL, "assignmentHolders"),

    REPORT(ReportType.COMPLEX_TYPE, SchemaConstants.C_REPORT, ReportType.class, ObjectManager.MODEL, "reports"),

    REPORT_DATA(ReportDataType.COMPLEX_TYPE, SchemaConstants.C_REPORT_DATA, ReportDataType.class,
            ObjectManager.MODEL, "reportData"),

    SECURITY_POLICY(SecurityPolicyType.COMPLEX_TYPE, SchemaConstants.C_SECURITY_POLICY, SecurityPolicyType.class,
            ObjectManager.MODEL, "securityPolicies"),

    LOOKUP_TABLE(LookupTableType.COMPLEX_TYPE, SchemaConstantsGenerated.C_LOOKUP_TABLE, LookupTableType.class,
            ObjectManager.MODEL, "lookupTables"),

    ACCESS_CERTIFICATION_DEFINITION(AccessCertificationDefinitionType.COMPLEX_TYPE,
            SchemaConstantsGenerated.C_ACCESS_CERTIFICATION_DEFINITION, AccessCertificationDefinitionType.class,
            ObjectManager.MODEL, "accessCertificationDefinitions"),

    ACCESS_CERTIFICATION_CAMPAIGN(AccessCertificationCampaignType.COMPLEX_TYPE,
            SchemaConstantsGenerated.C_ACCESS_CERTIFICATION_CAMPAIGN, AccessCertificationCampaignType.class,
            ObjectManager.MODEL, "accessCertificationCampaigns"),

    SEQUENCE(SequenceType.COMPLEX_TYPE, SchemaConstantsGenerated.C_SEQUENCE, SequenceType.class, ObjectManager.MODEL,
            "sequences"),

    SERVICE(ServiceType.COMPLEX_TYPE, SchemaConstantsGenerated.C_SERVICE, ServiceType.class, ObjectManager.MODEL,
            "services"),

    CASE(CaseType.COMPLEX_TYPE, SchemaConstantsGenerated.C_CASE, CaseType.class, ObjectManager.MODEL,
            "cases"),

    FUNCTION_LIBRARY(FunctionLibraryType.COMPLEX_TYPE, SchemaConstantsGenerated.C_FUNCTION_LIBRARY, FunctionLibraryType.class, ObjectManager.MODEL,
            "functionLibraries"),

    OBJECT_COLLECTION(ObjectCollectionType.COMPLEX_TYPE, SchemaConstantsGenerated.C_OBJECT_COLLECTION, ObjectCollectionType.class, ObjectManager.MODEL,
            "objectCollections"),

    ARCHETYPE(ArchetypeType.COMPLEX_TYPE, SchemaConstantsGenerated.C_ARCHETYPE, ArchetypeType.class, ObjectManager.MODEL,
            "archetypes"),

    DASHBOARD(DashboardType.COMPLEX_TYPE, SchemaConstantsGenerated.C_DASHBOARD, DashboardType.class, ObjectManager.MODEL,
            "dashboards"),

    MESSAGE_TEMPLATE(
            MessageTemplateType.COMPLEX_TYPE, SchemaConstantsGenerated.C_MESSAGE_TEMPLATE, MessageTemplateType.class,
            ObjectManager.MODEL, "messageTemplates"),

    SIMULATION_RESULT(
            SimulationResultType.COMPLEX_TYPE, SchemaConstantsGenerated.C_SIMULATION_RESULT, SimulationResultType.class,
            ObjectManager.MODEL, "simulationResults"),

<<<<<<< HEAD
    SCHEMA(
            SchemaType.COMPLEX_TYPE, SchemaConstantsGenerated.C_SCHEMA, SchemaType.class,
            ObjectManager.MODEL, "schemaExtensions"),
=======
    POLICY(PolicyType.COMPLEX_TYPE, SchemaConstantsGenerated.C_POLICY, PolicyType.class, ObjectManager.MODEL, "roles"),

>>>>>>> 913f006c

    // this should be at end, because otherwise it presents itself as entry for all subtypes of ObjectType
    OBJECT(SchemaConstants.C_OBJECT_TYPE, SchemaConstants.C_OBJECT, ObjectType.class, ObjectManager.MODEL, "objects");

    public List<ObjectTypes> thisAndSupertypes() {
        List<ObjectTypes> rv = new ArrayList<>();
        rv.add(this);
        ObjectTypes superType = superType();
        if (superType != null) {
            rv.addAll(superType.thisAndSupertypes());
        }
        return rv;
    }

    public ObjectTypes superType() {
        return getObjectTypeIfKnown(classDefinition.getSuperclass());
    }

    public enum ObjectManager {
        PROVISIONING, TASK_MANAGER, MODEL, REPOSITORY
    }

    @NotNull private final QName type;

    /**
     * As of 2020-06, this is used only for ObjectTypeUtil#toShortString+getShortTypeName.
     */
    @NotNull private final QName elementName;
    @NotNull private final Class<? extends ObjectType> classDefinition;
    @NotNull private final ObjectManager objectManager;
    @NotNull private final String restType;

    ObjectTypes(@NotNull QName type, @NotNull QName elementName, @NotNull Class<? extends ObjectType> classDefinition,
            @NotNull ObjectManager objectManager, @NotNull String restType) {
        this.type = type;
        this.elementName = elementName;
        this.classDefinition = classDefinition;
        this.objectManager = objectManager;
        this.restType = restType;
    }

    public boolean isManagedByProvisioning() {
        return objectManager == ObjectManager.PROVISIONING;
    }

    public boolean isManagedByTaskManager() {
        return objectManager == ObjectManager.TASK_MANAGER;
    }

    public String getValue() {
        return type.getLocalPart();
    }

    @NotNull
    public QName getElementName() {
        return elementName;
    }

    @NotNull
    public QName getTypeQName() {
        return type;
    }

    @NotNull
    public <O extends ObjectType> Class<O> getClassDefinition() {
        //noinspection unchecked
        return (Class<O>) classDefinition;
    }

    @NotNull
    public String getRestType() {
        return restType;
    }

    @NotNull
    public String getObjectTypeUri() {
        return QNameUtil.qNameToUri(getTypeQName());
    }

    @NotNull
    public ObjectManager getObjectManager() {
        return objectManager;
    }

    @NotNull
    public static ObjectTypes getObjectType(String objectType) {
        for (ObjectTypes type : values()) {
            if (type.getValue().equals(objectType)) {
                return type;
            }
        }
        throw new IllegalArgumentException("Unsupported object type " + objectType);
    }

    @Contract("null -> null; !null -> !null")
    public static ObjectTypes getObjectTypeFromTypeQName(QName typeQName) {
        if (typeQName == null) {
            return null;
        }

        ObjectTypes type = getObjectTypeFromTypeQNameIfKnown(typeQName);
        if (type != null) {
            return type;
        }

        throw new IllegalArgumentException("Unsupported object type qname " + typeQName);
    }

    public static ObjectTypes getObjectTypeFromTypeQNameIfKnown(QName typeQName) {
        if (typeQName == null) {
            return null;
        }
        // HACK WARNING! FIXME
        // UGLY HORRIBLE TERRIBLE AWFUL HACK FOLLOWS
        // The JAXB fails to correctly process QNames in default namespace (no prefix)
        // e.g it will not understand this: type="RoleType", even if default namespace
        // is set, it will parse it as null namespace.
        // Therefore substitute null namespace with common namespace
        if (typeQName.getNamespaceURI() == null || typeQName.getNamespaceURI().isEmpty()) {
            typeQName = new QName(SchemaConstants.NS_C, typeQName.getLocalPart());
        }
        // END OF UGLY HACK

        for (ObjectTypes type : values()) {
            if (QNameUtil.match(type.getTypeQName(), typeQName)) {
                return type;
            }
        }

        return null;
    }

    @NotNull
    public static ObjectTypes getObjectTypeFromUri(String objectTypeUri) {
        for (ObjectTypes type : values()) {
            if (type.getObjectTypeUri().equals(objectTypeUri)) {
                return type;
            }
        }
        throw new IllegalArgumentException("Unsupported object type uri " + objectTypeUri);
    }

    @NotNull
    public static String getObjectTypeUri(String objectType) {
        return getObjectType(objectType).getObjectTypeUri();
    }

    public static Class<? extends ObjectType> getObjectTypeClass(String typeNameLocal) {
        for (ObjectTypes type : values()) {
            if (type.getValue().equals(typeNameLocal)) {
                return type.getClassDefinition();
            }
        }
        throw new IllegalArgumentException("Unsupported object type " + typeNameLocal);
    }

    @NotNull
    public static <O extends ObjectType> Class<O> getObjectTypeClass(QName typeName) {
        Class<O> rv = getObjectTypeClassIfKnown(typeName);
        if (rv == null) {
            throw new IllegalArgumentException("Unsupported object type " + typeName);
        }
        return rv;
    }

    public static <O extends ObjectType> Class<O> getObjectTypeClassIfKnown(QName typeName) {
        for (ObjectTypes type : values()) {
            if (QNameUtil.match(type.getTypeQName(), typeName)) {
                return type.getClassDefinition();
            }
        }
        return null;
    }

    @NotNull
    public static ObjectTypes getObjectType(@NotNull Class<? extends ObjectType> objectType) {
        ObjectTypes rv = getObjectTypeIfKnown(objectType);
        if (rv == null) {
            throw new IllegalArgumentException("Unsupported object type " + objectType);
        }
        return rv;
    }

    public static ObjectTypes getObjectTypeIfKnown(@NotNull Class<?> objectType) {
        for (ObjectTypes type : values()) {
            if (type.getClassDefinition().equals(objectType)) {
                return type;
            }
        }
        // No match. Try with superclass.
        Class<?> superclass = objectType.getSuperclass();
        if (superclass != null) {
            return getObjectTypeIfKnown(superclass);
        }
        return null;
    }

    public static boolean isManagedByProvisioning(ObjectType object) {
        Validate.notNull(object, "Object must not be null.");

        return isClassManagedByProvisioning(object.getClass());
    }

    public static boolean isClassManagedByProvisioning(Class<? extends ObjectType> clazz) {
        Validate.notNull(clazz, "Class must not be null.");

        for (ObjectTypes type : ObjectTypes.values()) {
            if (type.getClassDefinition().isAssignableFrom(clazz)) {
                return type.isManagedByProvisioning();
            }
        }

        return false;
    }

    public static boolean isClassManagedByTaskManager(@NotNull Class<? extends ObjectType> clazz) {
        for (ObjectTypes type : ObjectTypes.values()) {
            if (type.getClassDefinition().isAssignableFrom(clazz)) {
                return type.isManagedByTaskManager();
            }
        }
        return false;
    }

    public static boolean isObjectTypeManagedByProvisioning(Class<? extends ObjectType> objectType) {
        Validate.notNull(objectType, "Object type must not be null.");

        for (ObjectTypes type : ObjectTypes.values()) {
            if (type.getClassDefinition().equals(objectType)) {
                return type.isManagedByProvisioning();
            }
        }

        return false;
    }

    public static boolean isObjectTypeManagedByProvisioning(String objectType) {
        Validate.notEmpty(objectType, "Object type must not be null.");

        for (ObjectTypes type : ObjectTypes.values()) {
            if (type.getTypeQName().getLocalPart().equals(objectType)) {
                return type.isManagedByProvisioning();
            }
        }

        return false;
    }

    public static ObjectManager getObjectManagerForClass(Class<? extends ObjectType> clazz) {
        Validate.notNull(clazz, "Class must not be null.");

        for (ObjectTypes type : ObjectTypes.values()) {
            if (type.getClassDefinition().isAssignableFrom(clazz)) {
                return type.getObjectManager();
            }
        }

        return null;
    }

    public static QName getTypeQNameFromRestType(String restType) {
        Validate.notNull(restType, "Rest type must not be null.");

        for (ObjectTypes type : ObjectTypes.values()) {
            if (type.getRestType().equals(restType)) {
                return type.getTypeQName();
            }
        }

        throw new IllegalArgumentException("Not suitable class found for rest type: " + restType);
    }

    public static @NotNull Class<? extends ObjectType> getClassFromRestType(String restType) {
        Validate.notNull(restType, "Rest type must not be null.");

        for (ObjectTypes type : ObjectTypes.values()) {
            if (type.getRestType().equals(restType)) {
                return type.getClassDefinition();
            }
        }

        throw new IllegalArgumentException("Not suitable class found for rest type: " + restType);
    }

    public static String getRestTypeFromClass(Class<?> clazz) {
        Validate.notNull(clazz, "Class must not be null.");

        for (ObjectTypes type : ObjectTypes.values()) {
            if (type.getClassDefinition().equals(clazz)) {
                return type.getRestType();
            }
        }

        throw new IllegalArgumentException("Not suitable rest type found for class: " + clazz);
    }

    public static List<Class<? extends ObjectType>> getAllObjectTypes() {
        List<Class<? extends ObjectType>> list = new ArrayList<>();
        for (ObjectTypes t : ObjectTypes.values()) {
            list.add(t.getClassDefinition());
        }

        return list;
    }

    /**
     * Makes sure the QNames are full representation of object types, e.g. that they include proper namespace.
     */
    public static List<QName> canonizeObjectTypes(List<QName> inputQNames) {
        if (inputQNames == null) {
            return null;
        }
        List<QName> outputQNames = new ArrayList<>(inputQNames.size());
        for (QName inputQname : inputQNames) {
            outputQNames.add(canonizeObjectType(inputQname));
        }
        return outputQNames;
    }

    /**
     * Makes sure the QName is full representation of object types, e.g. that it includes proper namespace.
     */
    public static QName canonizeObjectType(QName inputQName) {
        if (!StringUtils.isBlank(inputQName.getNamespaceURI())) {
            return inputQName;
        }
        return new QName(SchemaConstants.NS_C, inputQName.getLocalPart());
    }
}<|MERGE_RESOLUTION|>--- conflicted
+++ resolved
@@ -126,14 +126,13 @@
             SimulationResultType.COMPLEX_TYPE, SchemaConstantsGenerated.C_SIMULATION_RESULT, SimulationResultType.class,
             ObjectManager.MODEL, "simulationResults"),
 
-<<<<<<< HEAD
+    POLICY(
+            PolicyType.COMPLEX_TYPE, SchemaConstantsGenerated.C_POLICY, PolicyType.class,
+            ObjectManager.MODEL, "policies"),
+
     SCHEMA(
             SchemaType.COMPLEX_TYPE, SchemaConstantsGenerated.C_SCHEMA, SchemaType.class,
-            ObjectManager.MODEL, "schemaExtensions"),
-=======
-    POLICY(PolicyType.COMPLEX_TYPE, SchemaConstantsGenerated.C_POLICY, PolicyType.class, ObjectManager.MODEL, "roles"),
-
->>>>>>> 913f006c
+            ObjectManager.MODEL, "schemas"),
 
     // this should be at end, because otherwise it presents itself as entry for all subtypes of ObjectType
     OBJECT(SchemaConstants.C_OBJECT_TYPE, SchemaConstants.C_OBJECT, ObjectType.class, ObjectManager.MODEL, "objects");

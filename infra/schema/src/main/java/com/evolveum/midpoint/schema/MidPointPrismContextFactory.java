--- conflicted
+++ resolved
@@ -82,8 +82,6 @@
         return context;
     }
 
-<<<<<<< HEAD
-=======
     private ItemMergerFactory buildItemMergerFactory() {
         ItemMergerFactoryImpl factory = new ItemMergerFactoryImpl();
 
@@ -198,11 +196,6 @@
         return factory;
     }
 
-    private SchemaDefinitionFactory createDefinitionFactory() {
-        return new MidPointSchemaDefinitionFactory();
-    }
-
->>>>>>> ef3c2a0d
     public PrismContext createInitializedPrismContext() throws SchemaException, SAXException, IOException {
         PrismContext context = createPrismContext();
         context.initialize();

--- conflicted
+++ resolved
@@ -6,51 +6,27 @@
  */
 package com.evolveum.midpoint.schema.processor;
 
-import static com.evolveum.midpoint.util.MiscUtil.*;
+import static com.evolveum.midpoint.schema.processor.ResourceSchema.qualifyTypeName;
+import static com.evolveum.midpoint.util.MiscUtil.argCheck;
+import static com.evolveum.midpoint.util.MiscUtil.configCheck;
 
 import java.io.Serial;
 import java.util.Collection;
 import java.util.List;
 import java.util.Objects;
-import java.util.Optional;
-import java.util.function.Consumer;
 import javax.xml.namespace.QName;
 
-import com.google.common.annotations.VisibleForTesting;
-import com.google.common.base.Preconditions;
+import com.evolveum.midpoint.xml.ns._public.common.common_3.*;
+
 import org.jetbrains.annotations.NotNull;
 import org.jetbrains.annotations.Nullable;
 
-import com.evolveum.midpoint.prism.*;
-<<<<<<< HEAD
-
+import com.evolveum.midpoint.prism.DeepCloneOperation;
 import com.evolveum.midpoint.prism.query.ObjectQuery;
-=======
-import com.evolveum.midpoint.prism.annotation.ItemDiagramSpecification;
-import com.evolveum.midpoint.prism.path.ItemName;
-import com.evolveum.midpoint.prism.path.ItemPath;
-import com.evolveum.midpoint.schema.util.ResourceTypeUtil;
->>>>>>> ef3c2a0d
 import com.evolveum.midpoint.util.DebugUtil;
 import com.evolveum.midpoint.util.exception.ConfigurationException;
 import com.evolveum.midpoint.util.exception.SchemaException;
 import com.evolveum.midpoint.util.exception.SystemException;
-import com.evolveum.midpoint.xml.ns._public.common.common_3.*;
-<<<<<<< HEAD
-
-import org.jetbrains.annotations.NotNull;
-import org.jetbrains.annotations.Nullable;
-
-import javax.xml.namespace.QName;
-import java.io.Serial;
-import java.util.*;
-import java.util.Objects;
-
-import static com.evolveum.midpoint.schema.processor.ResourceSchema.qualifyTypeName;
-import static com.evolveum.midpoint.util.MiscUtil.*;
-=======
-import com.evolveum.midpoint.xml.ns._public.resource.capabilities_3.CapabilityType;
->>>>>>> ef3c2a0d
 
 /**
  * Default implementation of {@link ResourceObjectClassDefinition}.
@@ -207,165 +183,6 @@
         return clone;
     }
 
-<<<<<<< HEAD
-=======
-    @Override
-    public void setExtensionForType(QName type) {
-        throw new UnsupportedOperationException();
-    }
-
-    @Override
-    public void setAbstract(boolean value) {
-        throw new UnsupportedOperationException();
-    }
-
-    @Override
-    public void setSuperType(QName superType) {
-        throw new UnsupportedOperationException();
-    }
-
-    @Override
-    public void setObjectMarker(boolean value) {
-        throw new UnsupportedOperationException();
-    }
-
-    @Override
-    public void setContainerMarker(boolean value) {
-        argCheck(value, "Container marker cannot be turned off for %s", this);
-    }
-
-    @Override
-    public void setReferenceMarker(boolean value) {
-        throw new UnsupportedOperationException();
-    }
-
-    @Override
-    public void setDefaultItemTypeName(QName value) {
-        throw new UnsupportedOperationException();
-    }
-
-    @Override
-    public void setDefaultNamespace(String namespace) {
-        argCheck(namespace == null, "Default namespace cannot be set for %s", this);
-    }
-
-    @Override
-    public void setIgnoredNamespaces(@NotNull List<String> ignoredNamespaces) {
-        argCheck(ignoredNamespaces.isEmpty(), "Ignored namespaces cannot be set for %s", this);
-    }
-
-    @Override
-    public void setXsdAnyMarker(boolean value) {
-        argCheck(value, "Cannot set xsd:any flag to 'false' for %s", this);
-    }
-
-    @Override
-    public void setListMarker(boolean value) {
-        throw new UnsupportedOperationException();
-    }
-
-    @Override
-    public void setCompileTimeClass(Class<?> compileTimeClass) {
-        argCheck(compileTimeClass == null, "Compile-time class cannot be set for %s", this);
-    }
-
-    @Override
-    public void addSubstitution(ItemDefinition<?> itemDef, ItemDefinition<?> maybeSubst) {
-        throw new UnsupportedOperationException();
-    }
-
-    @Override
-    public void setProcessing(ItemProcessing processing) {
-        throw new UnsupportedOperationException();
-    }
-
-    @Override
-    public void setDeprecated(boolean deprecated) {
-        throw new UnsupportedOperationException();
-    }
-
-    @Override
-    public void setRemoved(boolean removed) {
-        throw new UnsupportedOperationException();
-    }
-
-    @Override
-    public void setOptionalCleanup(boolean optionalCleanup) {
-        throw new UnsupportedOperationException();
-    }
-
-    @Override
-    public void setRemovedSince(String removedSince) {
-        throw new UnsupportedOperationException();
-    }
-
-    @Override
-    public void setExperimental(boolean experimental) {
-        throw new UnsupportedOperationException();
-    }
-
-    @Override
-    public void setDisplayHint(DisplayHint displayHint) {
-        throw new UnsupportedOperationException();
-    }
-
-    @Override
-    public void setEmphasized(boolean emphasized) {
-        throw new UnsupportedOperationException();
-    }
-
-    @Override
-    public void setDisplayName(String displayName) {
-        throw new UnsupportedOperationException();
-    }
-
-    @Override
-    public void setDisplayOrder(Integer displayOrder) {
-        throw new UnsupportedOperationException();
-    }
-
-    @Override
-    public void setMergerIdentifier(String mergerIdentifier) {
-        throw new UnsupportedOperationException();
-    }
-
-    @Override
-    public void setNaturalKeyConstituents(List<QName> naturalKeyConstituents) {
-        throw new UnsupportedOperationException();
-    }
-
-    @Override
-    public void setHelp(String help) {
-        throw new UnsupportedOperationException();
-    }
-
-    @Override
-    public void setRuntimeSchema(boolean value) {
-        argCheck(value, "Cannot set runtime schema flag to 'false' for %s", this);
-    }
-
-    @Override
-    public void setTypeName(QName typeName) {
-        throw new UnsupportedOperationException();
-    }
-
-    @Override
-    public void setDocumentation(String value) {
-        throw new UnsupportedOperationException();
-    }
-
-    @Override
-    public void addSchemaMigration(SchemaMigration schemaMigration) {
-        throw new UnsupportedOperationException();
-    }
-
-    @Override
-    public void addDiagram(ItemDiagramSpecification diagram) {
-        throw new UnsupportedOperationException();
-    }
-
-    @Override
->>>>>>> ef3c2a0d
     public void setInstantiationOrder(Integer order) {
         argCheck(order == null, "Instantiation order is not supported for %s", this);
     }
@@ -422,8 +239,8 @@
     }
 
     @Override
-    public @NotNull ObjectQuery createShadowSearchQuery(String resourceOid) throws SchemaException {
-        throw new UnsupportedOperationException("");
+    public @NotNull ObjectQuery createShadowSearchQuery(String resourceOid) {
+        throw new UnsupportedOperationException();
     }
 
     @Override

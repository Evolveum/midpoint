/*
 * Copyright (c) 2018 Evolveum and contributors
 *
 * This work is dual-licensed under the Apache License 2.0
 * and European Union Public License. See LICENSE file for details.
 */
package com.evolveum.midpoint.schema.validator;

import java.util.*;

import com.evolveum.midpoint.schema.merger.key.NaturalKey;

import org.apache.commons.lang3.StringUtils;
import org.jetbrains.annotations.NotNull;

import com.evolveum.midpoint.prism.*;
import com.evolveum.midpoint.prism.path.ItemPath;
import com.evolveum.midpoint.util.LocalizableMessage;
import com.evolveum.midpoint.util.SingleLocalizableMessage;
import com.evolveum.midpoint.util.logging.Trace;
import com.evolveum.midpoint.util.logging.TraceManager;
import com.evolveum.prism.xml.ns._public.types_3.ProtectedDataType;
import com.evolveum.prism.xml.ns._public.types_3.ProtectedStringType;

import javax.xml.namespace.QName;

/**
 * Validator that can process objects, validate them, check for errors and warning
 * and possibly even transform object during upgrades.
 *
 * The purpose of this object is NOT to apply and validate static schema.
 * Prism will already do that. The purpose is to validate midPoint-specific things.
 *
 * But in fact, it does also work on some generic things, such as deprecated
 * and plannedRemoval markers. Maybe some kind of generic Prism validator
 * can be distilled from this one. But for now let's experiment with this approach.
 *
 * This is NOT a Spring bean by purpose. We want to setup the validator to do
 * various functions depending on how it is used. It may be used from GUI,
 * from task, invoked from ninja and so on.
 *
 * @author Radovan Semancik
 */
public class ObjectValidator {

    private static final Trace LOGGER = TraceManager.getTrace(ObjectValidator.class);

    private Set<ValidationItemType> typesToCheck = new HashSet<>();

    private String warnPlannedRemovalVersion = null;

    private boolean summarizeItemLifecycleState = true;

    public Set<ValidationItemType> getTypesToCheck() {
        return typesToCheck;
    }

    public void setTypesToCheck(@NotNull Set<ValidationItemType> typesToCheck) {
        this.typesToCheck = typesToCheck;
    }

    public String getWarnPlannedRemovalVersion() {
        return warnPlannedRemovalVersion;
    }

    public void setWarnPlannedRemovalVersion(String warnPlannedRemovalVersion) {
        this.warnPlannedRemovalVersion = warnPlannedRemovalVersion;
    }

    public boolean isSummarizeItemLifecycleState() {
        return summarizeItemLifecycleState;
    }

    public void setSummarizeItemLifecycleState(boolean summarizeItemLifecycleState) {
        this.summarizeItemLifecycleState = summarizeItemLifecycleState;
    }

    @Deprecated
    public void setWarnDeprecated(boolean warnDeprecated) {
        setTypeToCheck(ValidationItemType.DEPRECATED_ITEM, warnDeprecated);
    }

    @Deprecated
    public void setWarnPlannedRemoval(boolean warnPlannedRemoval) {
        setTypeToCheck(ValidationItemType.PLANNED_REMOVAL_ITEM, warnPlannedRemoval);
    }

    @Deprecated
    public void setWarnIncorrectOids(boolean value) {
        setTypeToCheck(ValidationItemType.INCORRECT_OID_FORMAT, value);
    }

    @Deprecated
    public void setWarnRemoved(boolean warnRemoved) {
        setTypeToCheck(ValidationItemType.REMOVED_ITEM, warnRemoved);
    }

    public void setTypeToCheck(@NotNull ValidationItemType type, boolean set) {
        if (set) {
            typesToCheck.add(type);
        } else {
            typesToCheck.remove(type);
        }
    }

    public void setAllWarnings() {
        typesToCheck.addAll(Arrays.asList(ValidationItemType.values()));
    }

    public <O extends Objectable> ValidationResult validate(PrismObject<O> object) {
        ValidationResult result = new ValidationResult();
        object.accept(visitable -> visit(visitable, result));

        return result;
    }

    private void visit(Visitable<?> visitable, ValidationResult result) {
        if (visitable instanceof Item<?, ?>) {
            visitItem((Item<?, ?>) visitable, result);
        } else if (visitable instanceof PrismValue) {
            visitValue((PrismValue) visitable, result);
        }
    }

    private void visitValue(PrismValue value, ValidationResult result) {
        if (check(ValidationItemType.INCORRECT_OID_FORMAT)) {
            if (value instanceof PrismObjectValue<?>) {
                checkOid(result, value, ((PrismObjectValue<?>) value).getOid());
            } else if (value instanceof PrismReferenceValue) {
                checkOid(result, value, ((PrismReferenceValue) value).getOid());
            }
        }
    }

    private boolean check(ValidationItemType type) {
        return typesToCheck.contains(type);
    }

    private <V extends PrismValue, D extends ItemDefinition<?>> void visitItem(Item<V, D> item, ValidationResult result) {
        if (item.isRaw()) {
            return;
        }

        D definition = item.getDefinition();
        if (definition == null) {
            return;
        }

        List<String> messages = new ArrayList<>();
        if (check(ValidationItemType.DEPRECATED_ITEM) && definition.isDeprecated()) {
            if (!summarizeItemLifecycleState) {
                warn(
                        result, ValidationItemType.DEPRECATED_ITEM, "Deprecated item " + item.getElementName().getLocalPart(),
                        item, item);
            } else {
                messages.add("deprecated");
            }
        }

        if (check(ValidationItemType.PLANNED_REMOVAL_ITEM)) {
            String plannedRemoval = definition.getPlannedRemoval();
            if (plannedRemoval != null) {
                if (warnPlannedRemovalVersion == null || plannedRemoval.equals(warnPlannedRemovalVersion)) {
                    if (!summarizeItemLifecycleState) {
                        warn(
                                result, ValidationItemType.PLANNED_REMOVAL_ITEM,
                                "Item " + item.getElementName().getLocalPart() + " planned for removal in version " + plannedRemoval,
                                item, item);
                    } else {
                        messages.add("planned for removal in version " + plannedRemoval);
                    }
                }
            }
        }

        if (check(ValidationItemType.REMOVED_ITEM) && definition.isRemoved()) {
            if (!summarizeItemLifecycleState) {
                warn(
                        result, ValidationItemType.REMOVED_ITEM, "Removed item " + item.getElementName().getLocalPart(),
                        item, item);
            } else {
                messages.add("removed");
            }
        }

        if (summarizeItemLifecycleState && !messages.isEmpty()) {
            warn(
                    result, ValidationItemType.DEPRECATED_REMOVED_PLANNED_REMOVAL_ITEM,
                    StringUtils.join(messages, ", "), item, item);
        }

        if (item instanceof PrismProperty<?> property) {
            visitProperty(property, result);
        } else if (item instanceof PrismReference) {
            visitReference((PrismReference) item, result);
        } else if (item instanceof PrismContainer<?> container) {
            visitContainer(container, result);
        }
    }

    private void visitContainer(PrismContainer<?> container, ValidationResult result) {
        PrismContainerDefinition<?> def = container.getDefinition();
        if (def == null) {
            return;
        }

        if (!def.isMultiValue()) {
            return;
        }

<<<<<<< HEAD
        List<QName> constituents = def.getNaturalKeyConstituents();
        if (constituents == null || constituents.isEmpty()) {
            return;
        }

        for (PrismContainerValue<?> value : container.getValues()) {
            for (QName key : constituents) {
                if (value.findItem(ItemPath.create(key)) == null) {
                    warn(
                            result, ValidationItemType.MISSING_NATURAL_KEY,
                            "Missing natural key constituent: " + key.getLocalPart(), container, value);
                }
            }
        }
=======
        // todo enable natural keys check
//        List<QName> constituents = def.getNaturalKeyConstituents();
//        if (constituents == null || constituents.isEmpty()) {
//            return;
//        }
//
//        NaturalKey naturalKey = def.getNaturalKeyInstance();
//
//        for (PrismContainerValue<?> value : container.getValues()) {
//            for (QName key : constituents) {
//                if (value.findItem(ItemPath.create(key)) == null) {
//                    warn(
//                            result, ValidationItemType.MISSING_NATURAL_KEY,
//                            "Missing natural key constituent: " + key.getLocalPart(), container, value);
//                }
//            }
//
//            if (check(ValidationItemType.NATURAL_KEY_NOT_UNIQUE) && naturalKey != null) {
//                // this could be quite expensive, however now there's probably no better way to
//                // figure out whether there are two values with the same natural key
//                for (PrismContainerValue<?> other : container.getValues()) {
//                    if (value == other) {
//                        continue;
//                    }
//
//                    if (naturalKey.valuesMatch(value, other)) {
//                        warn(
//                                result, ValidationItemType.NATURAL_KEY_NOT_UNIQUE,
//                                "Non-unique natural key in " + container.getPath(), container, value);
//                    }
//                }
//            }
//        }
>>>>>>> 2ed70cd8
    }

    private void visitProperty(PrismProperty<?> property, ValidationResult result) {
        PrismPropertyDefinition<?> def = property.getDefinition();

        if (check(ValidationItemType.PROTECTED_DATA_NOT_EXTERNAL)
                && ProtectedStringType.COMPLEX_TYPE.equals(property.getDefinition().getTypeName())) {
            Class<?> type = def.getTypeClass();
            if (ProtectedDataType.class.isAssignableFrom(type)) {
                checkProtectedString(property, result);
            }
        }

        if (check(ValidationItemType.MULTIVALUE_BYTE_ARRAY)) {
            if (!def.isMultiValue()) {
                return;
            }

            if (!byte[].class.equals(def.getTypeClass())) {
                return;
            }

            ItemPath path = property.getPath();

            warn(
                    result, ValidationItemType.MULTIVALUE_BYTE_ARRAY,
                    "Multi-value byte array in " + property.getPath(), property, null);
        }
    }

    private void checkProtectedString(PrismProperty<?> property, ValidationResult result) {
        ProtectedStringViolations violations = new ProtectedStringViolations();

        List<String> messages = new ArrayList<>();
        for (PrismPropertyValue<?> value : property.getValues()) {
            ProtectedDataType<?> ps = (ProtectedDataType<?>) value.getValue();
            if (ps == null) {
                continue;
            }

            if (ps.getEncryptedDataType() != null) {
                messages.add("encrypted data in " + property.getPath());
                violations.addEncrypted(property.getPath());
            }

            if (ps.getHashedDataType() != null) {
                messages.add("hashed data in " + property.getPath());
                violations.addHashed(property.getPath());
            }

            if (ps.getClearValue() != null) {
                messages.add("clear value in " + property.getPath());
                violations.addClearValue(property.getPath());
            }
        }

        if (messages.isEmpty()) {
            return;
        }

        warn(
                result, ValidationItemType.PROTECTED_DATA_NOT_EXTERNAL,
                "Protected string: " + StringUtils.join(messages, ", "), property, violations);
    }

    private void visitReference(PrismReference reference, ValidationResult result) {
        if (check(ValidationItemType.MULTIVALUE_REF_WITHOUT_OID)) {
            checkMultiValueReference(reference, result);
        }
    }

    private void checkMultiValueReference(PrismReference reference, ValidationResult result) {
        PrismReferenceDefinition def = reference.getDefinition();
        if (def == null || def.isSingleValue()) {
            return;
        }

        List<PrismReferenceValue> missingOids = reference.getValues().stream()
                .filter(v -> StringUtils.isEmpty(v.getOid()))
                .toList();

        ItemPath path = reference.getPath();

        for (PrismReferenceValue value : missingOids) {
            warn(
                    result, ValidationItemType.MULTIVALUE_REF_WITHOUT_OID,
                    String.format("Multi-value reference without oid on path %s", path), reference, value);
        }
    }

    private void checkOid(ValidationResult result, PrismValue item, String oid) {
        if (oid == null) {
            return;
        }
        try {
            UUID.fromString(oid);
        } catch (IllegalArgumentException e) {
            warn(result, ValidationItemType.INCORRECT_OID_FORMAT, "OID '" + oid + "' is not valid UUID", (Item<?, ?>) item.getParent(), item);
        }
    }

    private <V extends PrismValue, D extends ItemDefinition<?>> void warn(
            ValidationResult result, ValidationItemType type, String message, Item<V, D> item, Object data) {
        msg(result, type, ValidationItemStatus.WARNING, message, item, data);
    }

    private <V extends PrismValue, D extends ItemDefinition<?>> void msg(
            ValidationResult result, ValidationItemType type, ValidationItemStatus status, String message, Item<V, D> item,
            Object data) {

        ItemPath path = item != null ? item.getPath() : null;
        LocalizableMessage msg = new SingleLocalizableMessage(null, null, message);

        result.addItem(new ValidationItem<>(type, status, msg, path, data));
    }
}<|MERGE_RESOLUTION|>--- conflicted
+++ resolved
@@ -7,13 +7,13 @@
 package com.evolveum.midpoint.schema.validator;
 
 import java.util.*;
-
-import com.evolveum.midpoint.schema.merger.key.NaturalKey;
+import javax.xml.namespace.QName;
 
 import org.apache.commons.lang3.StringUtils;
 import org.jetbrains.annotations.NotNull;
 
 import com.evolveum.midpoint.prism.*;
+import com.evolveum.midpoint.prism.key.NaturalKey;
 import com.evolveum.midpoint.prism.path.ItemPath;
 import com.evolveum.midpoint.util.LocalizableMessage;
 import com.evolveum.midpoint.util.SingleLocalizableMessage;
@@ -21,8 +21,6 @@
 import com.evolveum.midpoint.util.logging.TraceManager;
 import com.evolveum.prism.xml.ns._public.types_3.ProtectedDataType;
 import com.evolveum.prism.xml.ns._public.types_3.ProtectedStringType;
-
-import javax.xml.namespace.QName;
 
 /**
  * Validator that can process objects, validate them, check for errors and warning
@@ -208,11 +206,13 @@
             return;
         }
 
-<<<<<<< HEAD
+        // todo enable natural keys check
         List<QName> constituents = def.getNaturalKeyConstituents();
         if (constituents == null || constituents.isEmpty()) {
             return;
         }
+
+        NaturalKey naturalKey = def.getNaturalKeyInstance();
 
         for (PrismContainerValue<?> value : container.getValues()) {
             for (QName key : constituents) {
@@ -222,42 +222,23 @@
                             "Missing natural key constituent: " + key.getLocalPart(), container, value);
                 }
             }
-        }
-=======
-        // todo enable natural keys check
-//        List<QName> constituents = def.getNaturalKeyConstituents();
-//        if (constituents == null || constituents.isEmpty()) {
-//            return;
-//        }
-//
-//        NaturalKey naturalKey = def.getNaturalKeyInstance();
-//
-//        for (PrismContainerValue<?> value : container.getValues()) {
-//            for (QName key : constituents) {
-//                if (value.findItem(ItemPath.create(key)) == null) {
-//                    warn(
-//                            result, ValidationItemType.MISSING_NATURAL_KEY,
-//                            "Missing natural key constituent: " + key.getLocalPart(), container, value);
-//                }
-//            }
-//
-//            if (check(ValidationItemType.NATURAL_KEY_NOT_UNIQUE) && naturalKey != null) {
-//                // this could be quite expensive, however now there's probably no better way to
-//                // figure out whether there are two values with the same natural key
-//                for (PrismContainerValue<?> other : container.getValues()) {
-//                    if (value == other) {
-//                        continue;
-//                    }
-//
-//                    if (naturalKey.valuesMatch(value, other)) {
-//                        warn(
-//                                result, ValidationItemType.NATURAL_KEY_NOT_UNIQUE,
-//                                "Non-unique natural key in " + container.getPath(), container, value);
-//                    }
-//                }
-//            }
-//        }
->>>>>>> 2ed70cd8
+
+            if (check(ValidationItemType.NATURAL_KEY_NOT_UNIQUE) && naturalKey != null) {
+                // this could be quite expensive, however now there's probably no better way to
+                // figure out whether there are two values with the same natural key
+                for (PrismContainerValue<?> other : container.getValues()) {
+                    if (value == other) {
+                        continue;
+                    }
+
+                    if (naturalKey.valuesMatch(value, other)) {
+                        warn(
+                                result, ValidationItemType.NATURAL_KEY_NOT_UNIQUE,
+                                "Non-unique natural key in " + container.getPath(), container, value);
+                    }
+                }
+            }
+        }
     }
 
     private void visitProperty(PrismProperty<?> property, ValidationResult result) {

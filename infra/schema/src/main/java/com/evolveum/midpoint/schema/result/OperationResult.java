/*
 * Copyright (C) 2010-2020 Evolveum and contributors
 *
 * This work is dual-licensed under the Apache License 2.0
 * and European Union Public License. See LICENSE file for details.
 */
package com.evolveum.midpoint.schema.result;

import static java.util.Collections.emptyList;
import static java.util.Collections.singletonList;
import static org.apache.commons.collections4.CollectionUtils.emptyIfNull;
import static org.apache.commons.lang3.ObjectUtils.defaultIfNull;

import static com.evolveum.midpoint.xml.ns._public.common.common_3.OperationResultImportanceType.*;

import java.io.Serializable;
import java.util.*;
import java.util.Objects;
import java.util.Map.Entry;
import java.util.concurrent.atomic.AtomicInteger;
import java.util.function.Function;
import java.util.stream.Collectors;
import java.util.stream.Stream;
import javax.xml.namespace.QName;

import org.apache.commons.lang.StringUtils;
import org.apache.commons.lang.Validate;
import org.jetbrains.annotations.Contract;
import org.jetbrains.annotations.NotNull;
import org.jetbrains.annotations.Nullable;

import com.evolveum.midpoint.prism.PrismObject;
import com.evolveum.midpoint.prism.Visitable;
import com.evolveum.midpoint.prism.Visitor;
import com.evolveum.midpoint.prism.delta.ObjectDelta;
import com.evolveum.midpoint.prism.polystring.PolyString;
import com.evolveum.midpoint.prism.query.ObjectQuery;
import com.evolveum.midpoint.prism.util.CloneUtil;
import com.evolveum.midpoint.prism.xml.XmlTypeConverter;
import com.evolveum.midpoint.schema.constants.ObjectTypes;
import com.evolveum.midpoint.schema.util.LocalizationUtil;
import com.evolveum.midpoint.schema.util.ParamsTypeUtil;
import com.evolveum.midpoint.util.*;
import com.evolveum.midpoint.util.exception.CommonException;
import com.evolveum.midpoint.util.logging.*;
import com.evolveum.midpoint.util.statistics.OperationInvocationRecord;
import com.evolveum.midpoint.xml.ns._public.common.common_3.*;

/**
 * Nested Operation Result.
 * <p>
 * This class provides information for better error handling in complex
 * operations. It contains a status (success, failure, warning, ...) and an
 * error message. It also contains a set of sub-results - results on inner
 * operations.
 * <p>
 * This object can be used by GUI to display smart (and interactive) error
 * information. It can also be used by the client code to detect deeper problems
 * in the invocations, retry or otherwise compensate for the errors or decide
 * how severe the error was and it is possible to proceed.
 *
 * @author lazyman
 * @author Radovan Semancik
 */
public class OperationResult
        implements Serializable, DebugDumpable, ShortDumpable, Cloneable,
        OperationResultBuilder, Visitable<OperationResult> {

    private static final long serialVersionUID = -2467406395542291044L;
    private static final String VARIOUS_VALUES = "[various values]";

    private static final String TASK_OID_PREFIX = "taskOid:";
    private static final String CASE_OID_PREFIX = "caseOid:";

    /**
     * This constant provides count threshold for same subresults (same operation and
     * status) during summarize operation.
     */
    private static final int DEFAULT_SUBRESULT_STRIP_THRESHOLD = 10;

    @NotNull private static final OperationResultHandlingStrategyType DEFAULT_HANDLING_STRATEGY = new OperationResultHandlingStrategyType();
    @NotNull private volatile static List<OperationResultHandlingStrategyType> handlingStrategies = emptyList();
    @NotNull private static OperationResultHandlingStrategyType globalHandlingStrategy = DEFAULT_HANDLING_STRATEGY;
    private static final ThreadLocal<OperationResultHandlingStrategyType> LOCAL_HANDLING_STRATEGY =
            new ThreadLocal<>();

    private static final AtomicInteger LOG_SEQUENCE_COUNTER = new AtomicInteger(0);

    public static final String CONTEXT_IMPLEMENTATION_CLASS = "implementationClass";
    public static final String CONTEXT_PROGRESS = "progress";
    public static final String CONTEXT_OID = "oid";
    public static final String CONTEXT_OBJECT = "object";
    public static final String CONTEXT_ITEM = "item";
    public static final String CONTEXT_RESOURCE = "resource";
    public static final String CONTEXT_REASON = "reason";

    public static final String PARAM_OID = "oid";
    public static final String PARAM_NAME = "name";
    public static final String PARAM_TYPE = "type";
    public static final String PARAM_OPTIONS = "options";
    public static final String PARAM_TASK = "task";
    public static final String PARAM_OBJECT = "object";
    public static final String PARAM_QUERY = "query";
    public static final String PARAM_PROJECTION = "projection";
    public static final String PARAM_LANGUAGE = "language";

    public static final String RETURN_COUNT = "count";
    public static final String RETURN_BACKGROUND_TASK_OID = "backgroundTaskOid";
    public static final String RETURN_COMMENT = "comment";
    public static final String DEFAULT = "";

    private static long tokenCount = 1000000000000000000L;
<<<<<<< HEAD
    private String operation;
    private OperationKindType operationKind;
=======

    private final String operation;

>>>>>>> 38bc2b53
    private OperationResultStatus status;

    // Values of the following maps should NOT be null. But in reality it does happen.
    // If there is a null value, it should be stored as a single-item collection, where the item is null.
    // But the collection should not be null. TODO; fix this
    private Map<String, Collection<String>> params;
    private Map<String, Collection<String>> context;
    private Map<String, Collection<String>> returns;
    private final List<String> qualifiers = new ArrayList<>();

    private long token;
    private String messageCode;
    private String message;
    private LocalizableMessage userFriendlyMessage;
    private Throwable cause;
    private int count = 1;
    private int hiddenRecordsCount;
    private List<OperationResult> subresults;
    private List<String> details;
    private boolean summarizeErrors;
    private boolean summarizePartialErrors;
    private boolean summarizeSuccesses;
    private OperationResultImportanceType importance = NORMAL;

    private boolean building;        // experimental (NOT SERIALIZED)
    private OperationResult futureParent;   // experimental (NOT SERIALIZED)

    private Long start;
    private Long end;
    private Long microseconds;
    private Long invocationId;

    private final List<LogSegmentType> logSegments = new ArrayList<>();

    private CompiledTracingProfile tracingProfile;      // NOT SERIALIZED
    private boolean collectingLogEntries;               // NOT SERIALIZED
    private boolean startedLoggingOverride;             // NOT SERIALIZED

    /**
     * After a trace rooted at this operation result is stored, the dictionary that was extracted is stored here.
     * It is necessary to correctly interpret traces in this result and its subresults.
     */
    private TraceDictionaryType extractedDictionary;    // NOT SERIALIZED

    private final List<TraceType> traces = new ArrayList<>();

    // Caller can specify the reason of the operation invocation.
    // (Normally, the reason is known from the parent opResult; but it might be an overkill to create operation result
    // only to specify the reason.)
    //
    // Use of this attribute assumes that the callee will ALWAYS create OperationResult as its first step.
    // TODO reconsider ... it looks like a really ugly hack
    private transient String callerReason;

    /**
     * Reference to an asynchronous operation that can be used to retrieve
     * the status of the running operation. This may be a task identifier,
     * identifier of a ticket in ITSM system or anything else. The exact
     * format of this reference depends on the operation which is being
     * executed.
     */
    private String asynchronousOperationReference;

    private OperationInvocationRecord invocationRecord;

    private static final Trace LOGGER = TraceManager.getTrace(OperationResult.class);

    public OperationResult(String operation) {
        this(operation, null, OperationResultStatus.UNKNOWN, 0, null, null, null, null, null);
    }

    public OperationResult(String operation, OperationResultStatus status, LocalizableMessage userFriendlyMessage) {
        this(operation, null, status, 0, null, null, userFriendlyMessage, null, null);
    }

    public OperationResult(String operation, OperationResultStatus status, String message) {
        this(operation, null, status, 0, null, message, null, null, null);
    }

    public OperationResult(String operation, Map<String, Collection<String>> params, OperationResultStatus status,
            long token, String messageCode, String message, LocalizableMessage userFriendlyMessage, Throwable cause, List<OperationResult> subresults) {
        this(operation, params, null, null, status, token, messageCode, message, userFriendlyMessage, cause,
                subresults);
    }

    public OperationResult(String operation, Map<String, Collection<String>> params, Map<String, Collection<String>> context,
            Map<String, Collection<String>> returns, OperationResultStatus status, long token, String messageCode,
            String message, LocalizableMessage userFriendlyMessage, Throwable cause, List<OperationResult> subresults) {
        if (StringUtils.isEmpty(operation)) {
            throw new IllegalArgumentException("Operation argument must not be null or empty.");
        }
        if (status == null) {
            throw new IllegalArgumentException("Operation status must not be null.");
        }
        this.operation = operation;
        this.params = params;
        this.context = context;
        this.returns = returns;
        this.status = status;
        this.token = token;
        this.messageCode = messageCode;
        this.message = message;
        this.userFriendlyMessage = userFriendlyMessage;
        this.cause = cause;
        this.subresults = subresults;
        this.details = new ArrayList<>();
    }

    public static OperationResult keepRootOnly(OperationResult result) {
        return result != null ? result.keepRootOnly() : null;
    }

    private OperationResult keepRootOnly() {
        return new OperationResult(getOperation(), null, getStatus(), 0, getMessageCode(), getMessage(), null, null, null);
    }

    public OperationResultBuilder subresult(String operation) {
        OperationResult subresult = new OperationResult(operation);
        subresult.building = true;
        subresult.futureParent = this;
        subresult.tracingProfile = tracingProfile;
        return subresult;
    }

    public static OperationResultBuilder createFor(String operation) {
        OperationResult rv = new OperationResult(operation);
        rv.building = true;
        return rv;
    }

    @Override
    public OperationResult build() {
        if (!building) {
            throw new IllegalStateException("Not being built");
        }
        recordStart(this, operation, createArguments());
        building = false;
        if (futureParent != null) {
            futureParent.addSubresult(this);
            recordCallerReason(futureParent);
        }
        return this;
    }

    private void recordCallerReason(OperationResult parent) {
        if (parent.getCallerReason() != null) {
            addContext(CONTEXT_REASON, parent.getCallerReason());
            parent.setCallerReason(null);
        }
    }

    private static void recordStart(OperationResult result, String operation, Object[] arguments) {
        result.collectingLogEntries = result.tracingProfile != null && result.tracingProfile.isCollectingLogEntries();
        if (result.collectingLogEntries) {
            LoggingLevelOverrideConfiguration loggingOverrideConfiguration = result.tracingProfile.getLoggingLevelOverrideConfiguration();
            if (loggingOverrideConfiguration != null && !LevelOverrideTurboFilter.isActive()) {
                LevelOverrideTurboFilter.overrideLogging(loggingOverrideConfiguration);
                result.startedLoggingOverride = true;
            }
            TracingAppender.openSink(result::appendLoggedEvents);
        }
        // TODO for very minor operation results (e.g. those dealing with mapping and script execution)
        //  we should consider skipping creation of invocationRecord. It includes some string manipulation(s)
        //  and a call to System.nanoTime that could unnecessarily slow down midPoint operation.
        result.invocationRecord = OperationInvocationRecord.create(operation, arguments);
        result.invocationId = result.invocationRecord.getInvocationId();
        result.start = System.currentTimeMillis();
    }

    private void appendLoggedEvents(LoggingEventSink loggingEventSink) {
        if (!loggingEventSink.getEvents().isEmpty()) {
            LogSegmentType segment = new LogSegmentType();
            segment.setSequenceNumber(LOG_SEQUENCE_COUNTER.getAndIncrement());
            for (LoggedEvent event : loggingEventSink.getEvents()) {
                segment.getEntry().add(event.getText());
            }
            logSegments.add(segment);
            loggingEventSink.clearEvents();
        }
    }

    private Object[] createArguments() {
        List<String> arguments = new ArrayList<>();
        getParams().forEach((key, value) -> arguments.add(key + " => " + value));       // todo what with large values?
        getContext().forEach((key, value) -> arguments.add("c:" + key + " => " + value));
        return arguments.toArray();
    }

    public OperationResult createSubresult(String operation) {
        return createSubresult(operation, false, new Object[0]);
    }

    public OperationResult createMinorSubresult(String operation) {
        return createSubresult(operation, true, null);
    }

//    public static OperationResult createProfiled(String operation) {
//        return createProfiled(operation, new Object[0]);
//    }
//
//    public static OperationResult createProfiled(String operation, Object[] arguments) {
//        OperationResult result = new OperationResult(operation);
//        recordStart(result, operation, arguments);
//        return result;
//    }

    private OperationResult createSubresult(String operation, boolean minor, Object[] arguments) {
        OperationResult subresult = new OperationResult(operation);
        subresult.recordCallerReason(this);
        addSubresult(subresult);
        recordStart(subresult, operation, arguments);
        subresult.importance = minor ? MINOR : NORMAL;
        return subresult;
    }

    // todo determine appropriate places where recordEnd() should be called
    public void recordEnd() {
        if (invocationRecord != null) {
            // This is not quite clean. We should report the exception via processException method - but that does not allow
            // showing return values that can be present in operation result. So this is a hack until InvocationRecord is fixed.
            invocationRecord.processReturnValue(getReturns(), cause);
            invocationRecord.afterCall();
            microseconds = invocationRecord.getElapsedTimeMicros();
            if (collectingLogEntries) {
                TracingAppender.closeCurrentSink();
                collectingLogEntries = false;
            }
            invocationRecord = null;
        }
        end = System.currentTimeMillis();
        if (startedLoggingOverride) {
            LevelOverrideTurboFilter.cancelLoggingOverride();
            startedLoggingOverride = false;
        }
    }

    // This is not quite useful: We want to record the "real" end, i.e. when the control leaves the region belonging to
    // the operation result. So it's actually OK to rewrite the end timestamp, even if it was already set.
    // A small price to pay is that "end" could get a bit inconsistent with "microseconds", that was presumably set earlier.
    // But that's quite good - when analyzing we can see that such an inconsistency arose and we can deal with it.

//    public void recordEndIfNeeded() {
//        if (invocationRecord != null || end == null) {
//            recordEnd();
//        }
//    }

    /**
     * Reference to an asynchronous operation that can be used to retrieve
     * the status of the running operation. This may be a task identifier,
     * identifier of a ticket in ITSM system or anything else. The exact
     * format of this reference depends on the operation which is being
     * executed.
     */
    public String getAsynchronousOperationReference() {
        return asynchronousOperationReference;
    }

    public void setAsynchronousOperationReference(String asynchronousOperationReference) {
        this.asynchronousOperationReference = asynchronousOperationReference;
    }

    /**
     * This method partially duplicates functionality of computeStatus. However, computeStatus
     * currently does not propagate taskOid from tasks switched to background, because switchToBackground
     * sets its result to SUCCESS (not IN_PROGRESS) because of some historical reasons. So,
     * until this is fixed somehow, this is a bit of hack to fetch asynchronous operation reference
     * even in such cases.
     */
    public String findAsynchronousOperationReference() {
        if (asynchronousOperationReference != null) {
            return asynchronousOperationReference;
        }
        for (OperationResult subresult : emptyIfNull(subresults)) {
            String s = subresult.findAsynchronousOperationReference();
            if (s != null) {
                return s;
            }
        }
        return null;
    }

    public static boolean isTaskOid(String ref) {
        return ref != null && ref.startsWith(TASK_OID_PREFIX);
    }

    public static String referenceToTaskOid(String ref) {
        return isTaskOid(ref) ? ref.substring(TASK_OID_PREFIX.length()) : null;
    }

    public static String referenceToCaseOid(String ref) {
        return ref != null && ref.startsWith(CASE_OID_PREFIX) ? ref.substring(CASE_OID_PREFIX.length()) : null;
    }

    /**
     * Contains operation name. Operation name must be defined as {@link String}
     * constant in module interface with description and possible parameters. It
     * can be used for further processing. It will be used as key for
     * translation in admin-gui.
     *
     * @return always return non null, non empty string
     */
    public String getOperation() {
        return operation;
    }

    public int getCount() {
        return count;
    }

    public void setCount(int count) {
        this.count = count;
    }

    public void incrementCount() {
        this.count++;
    }

    public int getHiddenRecordsCount() {
        return hiddenRecordsCount;
    }

    public void setHiddenRecordsCount(int hiddenRecordsCount) {
        this.hiddenRecordsCount = hiddenRecordsCount;
    }

    public boolean representsHiddenRecords() {
        return this.hiddenRecordsCount > 0;
    }

    public boolean isSummarizeErrors() {
        return summarizeErrors;
    }

    public void setSummarizeErrors(boolean summarizeErrors) {
        this.summarizeErrors = summarizeErrors;
    }

    public boolean isSummarizePartialErrors() {
        return summarizePartialErrors;
    }

    public void setSummarizePartialErrors(boolean summarizePartialErrors) {
        this.summarizePartialErrors = summarizePartialErrors;
    }

    public boolean isSummarizeSuccesses() {
        return summarizeSuccesses;
    }

    public void setSummarizeSuccesses(boolean summarizeSuccesses) {
        this.summarizeSuccesses = summarizeSuccesses;
    }

    public boolean isEmpty() {
        return (status == null || status == OperationResultStatus.UNKNOWN) &&
                (subresults == null || subresults.isEmpty());
    }

    /**
     * Method returns list of operation subresults @{link
     * {@link OperationResult}.
     *
     * @return never returns null
     */
    @NotNull
    public List<OperationResult> getSubresults() {
        if (subresults == null) {
            subresults = new ArrayList<>();
        }
        return subresults;
    }

    /**
     * @return last subresult, or null if there are no subresults.
     */
    public OperationResult getLastSubresult() {
        if (subresults == null || subresults.isEmpty()) {
            return null;
        } else {
            return subresults.get(subresults.size() - 1);
        }
    }

    public void removeLastSubresult() {
        if (subresults != null && !subresults.isEmpty()) {
            subresults.remove(subresults.size() - 1);
        }
    }

    /**
     * @return last subresult status, or null if there are no subresults.
     */
    public OperationResultStatus getLastSubresultStatus() {
        OperationResult last = getLastSubresult();
        return last != null ? last.getStatus() : null;
    }

    public void addSubresult(OperationResult subresult) {
        getSubresults().add(subresult);
        if (subresult.tracingProfile == null) {
            subresult.tracingProfile = tracingProfile;
        }
    }

    public OperationResult findSubresult(String operation) {
        if (subresults == null) {
            return null;
        }
        for (OperationResult subResult : getSubresults()) {
            if (operation.equals(subResult.getOperation())) {
                return subResult;
            }
        }
        return null;
    }

    public List<OperationResult> findSubresults(String operation) {
        List<OperationResult> found = new ArrayList<>();
        if (subresults == null) {
            return found;
        }
        for (OperationResult subResult : getSubresults()) {
            if (operation.equals(subResult.getOperation())) {
                found.add(subResult);
            }
        }
        return found;
    }

    /**
     * Contains operation status as defined in {@link OperationResultStatus}
     *
     * @return never returns null
     */
    public OperationResultStatus getStatus() {
        return status;
    }

    public void setStatus(OperationResultStatus status) {
        this.status = status;
    }

    /**
     * Returns true if the result is success.
     * <p>
     * This returns true if the result is absolute success. Presence of partial
     * failures or warnings fail this test.
     *
     * @return true if the result is success.
     */
    public boolean isSuccess() {
        return (status == OperationResultStatus.SUCCESS);
    }

    public boolean isWarning() {
        return status == OperationResultStatus.WARNING;
    }

    /**
     * Returns true if the result is acceptable for further processing.
     * <p>
     * In other words: if there were no fatal errors. Warnings and partial
     * errors are acceptable. Yet, this test also fails if the operation state
     * is not known.
     *
     * @return true if the result is acceptable for further processing.
     */
    public boolean isAcceptable() {
        return (status != OperationResultStatus.FATAL_ERROR);
    }

    public boolean isUnknown() {
        return (status == OperationResultStatus.UNKNOWN);
    }

    public boolean isInProgress() {
        return (status == OperationResultStatus.IN_PROGRESS);
    }

    public boolean isError() {
        return (status == OperationResultStatus.FATAL_ERROR) ||
                (status == OperationResultStatus.PARTIAL_ERROR);
    }

    public boolean isFatalError() {
        return (status == OperationResultStatus.FATAL_ERROR);
    }

    public boolean isPartialError() {
        return (status == OperationResultStatus.PARTIAL_ERROR);
    }

    public boolean isHandledError() {
        return (status == OperationResultStatus.HANDLED_ERROR);
    }

    public boolean isNotApplicable() {
        return (status == OperationResultStatus.NOT_APPLICABLE);
    }

    /**
     * Set all error status in this result and all subresults as handled.
     */
    public void setErrorsHandled() {
        if (isError()) {
            setStatus(OperationResultStatus.HANDLED_ERROR);
        }
        for (OperationResult subresult : getSubresults()) {
            subresult.setErrorsHandled();
        }
    }

    /**
     * Computes operation result status based on subtask status and sets an
     * error message if the status is FATAL_ERROR.
     *
     * @param errorMessage error message
     */
    public void computeStatus(String errorMessage) {
        computeStatus(errorMessage, errorMessage);
    }

    public void computeStatus(String errorMessage, String warnMessage) {
        Validate.notEmpty(errorMessage, "Error message must not be null.");

        // computeStatus sets a message if none is set,
        // therefore we need to check before calling computeStatus
        boolean noMessage = StringUtils.isEmpty(message);
        computeStatus();

        switch (status) {
            case FATAL_ERROR:
            case PARTIAL_ERROR:
                if (noMessage) {
                    message = errorMessage;
                }
                break;
            case UNKNOWN:
            case WARNING:
            case NOT_APPLICABLE:
                if (noMessage) {
                    if (StringUtils.isNotEmpty(warnMessage)) {
                        message = warnMessage;
                    } else {
                        message = errorMessage;
                    }
                }
                break;
        }
    }

    /**
     * Computes operation result status based on subtask status.
     */
    public void computeStatus() {
        computeStatus(false);
    }

    public void computeStatus(boolean skipFinish) {
        if (!skipFinish) {
            recordEnd();
        }
        if (getSubresults().isEmpty()) {
            if (status == OperationResultStatus.UNKNOWN) {
                status = OperationResultStatus.SUCCESS;
            }
            return;
        }
        if (status == OperationResultStatus.FATAL_ERROR) {
            return;
        }
        OperationResultStatus newStatus = OperationResultStatus.UNKNOWN;
        boolean allSuccess = true;
        boolean allNotApplicable = true;
        String newMessage = null;
        LocalizableMessage newUserFriendlyMessage = null;
        for (OperationResult sub : getSubresults()) {
            if (sub == null) {
                continue;
            }

            if (sub.getStatus() != OperationResultStatus.NOT_APPLICABLE) {
                allNotApplicable = false;
            }
            if (sub.getStatus() == OperationResultStatus.FATAL_ERROR) {
                status = OperationResultStatus.FATAL_ERROR;
                if (message == null) {
                    message = sub.getMessage();
                } else {
                    message = message + ": " + sub.getMessage();
                }
                updateLocalizableMessage(sub);
                return;
            }
            if (sub.getStatus() == OperationResultStatus.IN_PROGRESS) {
                status = OperationResultStatus.IN_PROGRESS;
                if (message == null) {
                    message = sub.getMessage();
                } else {
                    message = message + ": " + sub.getMessage();
                }
                updateLocalizableMessage(sub);
                if (asynchronousOperationReference == null) {
                    asynchronousOperationReference = sub.getAsynchronousOperationReference();
                }
                return;
            }
            if (sub.getStatus() == OperationResultStatus.PARTIAL_ERROR) {
                newStatus = OperationResultStatus.PARTIAL_ERROR;
                newMessage = sub.getMessage();
                newUserFriendlyMessage = sub.getUserFriendlyMessage();
            }
            if (newStatus != OperationResultStatus.PARTIAL_ERROR) {
                if (sub.getStatus() == OperationResultStatus.HANDLED_ERROR) {
                    newStatus = OperationResultStatus.HANDLED_ERROR;
                    newMessage = sub.getMessage();
                    newUserFriendlyMessage = sub.getUserFriendlyMessage();
                }
            }
            if (sub.getStatus() != OperationResultStatus.SUCCESS
                    && sub.getStatus() != OperationResultStatus.NOT_APPLICABLE) {
                allSuccess = false;
            }
            if (newStatus != OperationResultStatus.HANDLED_ERROR) {
                if (sub.getStatus() == OperationResultStatus.WARNING) {
                    newStatus = OperationResultStatus.WARNING;
                    newMessage = sub.getMessage();
                    newUserFriendlyMessage = sub.getUserFriendlyMessage();
                }
            }
        }

        if (allNotApplicable && !getSubresults().isEmpty()) {
            status = OperationResultStatus.NOT_APPLICABLE;
        } else if (allSuccess && !getSubresults().isEmpty()) {
            status = OperationResultStatus.SUCCESS;
        } else {
            status = newStatus;
            if (message == null) {
                message = newMessage;
            } else {
                message = message + ": " + newMessage;
            }
            updateLocalizableMessage(newUserFriendlyMessage);
        }
    }

    private void updateLocalizableMessage(OperationResult subResult) {
        if (userFriendlyMessage == null) {
            userFriendlyMessage = subResult.getUserFriendlyMessage();
        } else {
            updateLocalizableMessage(subResult.getUserFriendlyMessage());
        }
    }

    private void updateLocalizableMessage(LocalizableMessage localizableMessage) {
        if (localizableMessage == null) {
            return;
        }
        if (userFriendlyMessage instanceof SingleLocalizableMessage) {
            userFriendlyMessage = new LocalizableMessageListBuilder()
                    .message(userFriendlyMessage)
                    .message(localizableMessage)
                    .separator(LocalizableMessageList.SPACE).build();
        } else if (userFriendlyMessage instanceof LocalizableMessageList) {
            LocalizableMessageList userFriendlyMessageList = (LocalizableMessageList) this.userFriendlyMessage;
            userFriendlyMessage = new LocalizableMessageList(
                    mergeMessages(userFriendlyMessageList, localizableMessage),
                    userFriendlyMessageList.getSeparator(),
                    userFriendlyMessageList.getPrefix(),
                    userFriendlyMessageList.getPostfix());
        }
    }

    private List<LocalizableMessage> mergeMessages(LocalizableMessageList sum, LocalizableMessage increment) {
        List<LocalizableMessage> rv = new ArrayList<>(sum.getMessages());
        if (increment instanceof SingleLocalizableMessage) {
            rv.add(increment);
        } else if (increment instanceof LocalizableMessageList) {
            rv.addAll(((LocalizableMessageList) increment).getMessages());
        } else {
            throw new IllegalArgumentException("increment: " + increment);
        }
        return rv;
    }

    /**
     * Used when the result contains several composite sub-result that are of equivalent meaning.
     * If all of them fail the result will be fatal error as well. If only some of them fail the
     * result will be partial error. Handled error is considered a success.
     */
    public void computeStatusComposite() {
        recordEnd();
        if (getSubresults().isEmpty()) {
            if (status == OperationResultStatus.UNKNOWN) {
                status = OperationResultStatus.NOT_APPLICABLE;
            }
            return;
        }

        boolean allFatalError = true;
        boolean allNotApplicable = true;
        boolean hasInProgress = false;
        boolean hasHandledError = false;
        boolean hasError = false;
        boolean hasWarning = false;
        for (OperationResult sub : getSubresults()) {
            if (sub.getStatus() != OperationResultStatus.NOT_APPLICABLE) {
                allNotApplicable = false;
            }
            if (sub.getStatus() != OperationResultStatus.FATAL_ERROR) {
                allFatalError = false;
            }
            if (sub.getStatus() == OperationResultStatus.FATAL_ERROR) {
                hasError = true;
                if (message == null) {
                    message = sub.getMessage();
                } else {
                    message = message + ", " + sub.getMessage();
                }
            }
            if (sub.getStatus() == OperationResultStatus.PARTIAL_ERROR) {
                hasError = true;
                if (message == null) {
                    message = sub.getMessage();
                } else {
                    message = message + ", " + sub.getMessage();
                }
            }
            if (sub.getStatus() == OperationResultStatus.HANDLED_ERROR) {
                hasHandledError = true;
                if (message == null) {
                    message = sub.getMessage();
                } else {
                    message = message + ", " + sub.getMessage();
                }
            }
            if (sub.getStatus() == OperationResultStatus.IN_PROGRESS) {
                hasInProgress = true;
                if (message == null) {
                    message = sub.getMessage();
                } else {
                    message = message + ", " + sub.getMessage();
                }
                if (asynchronousOperationReference == null) {
                    asynchronousOperationReference = sub.getAsynchronousOperationReference();
                }
            }
            if (sub.getStatus() == OperationResultStatus.WARNING) {
                hasWarning = true;
                if (message == null) {
                    message = sub.getMessage();
                } else {
                    message = message + ", " + sub.getMessage();
                }
            }
        }

        if (allNotApplicable) {
            status = OperationResultStatus.NOT_APPLICABLE;
        } else if (allFatalError) {
            status = OperationResultStatus.FATAL_ERROR;
        } else if (hasInProgress) {
            status = OperationResultStatus.IN_PROGRESS;
        } else if (hasError) {
            status = OperationResultStatus.PARTIAL_ERROR;
        } else if (hasWarning) {
            status = OperationResultStatus.WARNING;
        } else if (hasHandledError) {
            status = OperationResultStatus.HANDLED_ERROR;
        } else {
            status = OperationResultStatus.SUCCESS;
        }
    }

    public void addTrace(TraceType trace) {
        traces.add(trace);
    }

    @Override
    public OperationResultBuilder tracingProfile(CompiledTracingProfile profile) {
        this.tracingProfile = profile;
        return this;
    }

    public <T> T getFirstTrace(Class<T> traceClass) {
        Optional<TraceType> first = traces.stream().filter(t -> traceClass.isAssignableFrom(t.getClass())).findFirst();
        if (first.isPresent()) {
            //noinspection unchecked
            return (T) first.get();
        } else {
            for (OperationResult subresult : getSubresults()) {
                T firstInSubresult = subresult.getFirstTrace(traceClass);
                if (firstInSubresult != null) {
                    return firstInSubresult;
                }
            }
            return null;
        }
    }

    public void addReturnComment(String comment) {
        addReturn(RETURN_COMMENT, comment);
    }

    public boolean isTracingNormal(Class<? extends TraceType> traceClass) {
        return isTracing(traceClass, TracingLevelType.NORMAL);
    }

    public boolean isTracingMinimal(Class<? extends TraceType> traceClass) {
        return isTracing(traceClass, TracingLevelType.MINIMAL);
    }

    public boolean isTracingDetailed(Class<? extends TraceType> traceClass) {
        return isTracing(traceClass, TracingLevelType.DETAILED);
    }

    public boolean isTracing(Class<? extends TraceType> traceClass, TracingLevelType level) {
        return getTracingLevel(traceClass).ordinal() >= level.ordinal();
    }

    @NotNull
    public TracingLevelType getTracingLevel(Class<? extends TraceType> traceClass) {
        if (tracingProfile != null) {
            return tracingProfile.getLevel(traceClass);
        } else {
            return TracingLevelType.OFF;
        }
    }

    public void clearTracingProfile() {
        tracingProfile = null;
    }

    @Override
    public void accept(Visitor<OperationResult> visitor) {
        visitor.visit(this);
        if (subresults != null) {
            for (OperationResult subresult : subresults) {
                subresult.accept(visitor);
            }
        }
    }

    public Stream<OperationResult> getResultStream() {
        return Stream.concat(Stream.of(this),
                getSubresults().stream()
                        .flatMap(subresult -> subresult.getResultStream()));
    }

    public static final class PreviewResult {
        public final OperationResultStatus status;
        public final String message;

        private PreviewResult(OperationResultStatus status, String message) {
            this.status = status;
            this.message = message;
        }
    }

    // This is quite ugly. We should compute the preview in a way that does not modify existing object.
    public PreviewResult computePreview() {
        OperationResultStatus origStatus = status;
        String origMessage = message;
        computeStatus(true);
        PreviewResult rv = new PreviewResult(status, message);
        status = origStatus;
        message = origMessage;
        return rv;
    }

    public OperationResultStatus getComputeStatus() {
        return computePreview().status;
    }

    public void computeStatusIfUnknown() {
        recordEnd();
        if (isUnknown()) {
            computeStatus();
        }
    }

    public void recomputeStatus() {
        recordEnd();
        // Only recompute if there are subresults, otherwise keep original
        // status
        if (subresults != null && !subresults.isEmpty()) {
            computeStatus();
        }
    }

    public void recomputeStatus(String message) {
        recordEnd();
        // Only recompute if there are subresults, otherwise keep original
        // status
        if (subresults != null && !subresults.isEmpty()) {
            computeStatus(message);
        }
    }

    public void recomputeStatus(String errorMessage, String warningMessage) {
        recordEnd();
        // Only recompute if there are subresults, otherwise keep original
        // status
        if (subresults != null && !subresults.isEmpty()) {
            computeStatus(errorMessage, warningMessage);
        }
    }

    public void recordSuccessIfUnknown() {
        recordEnd();
        if (isUnknown()) {
            recordSuccess();
        }
    }

    public void recordNotApplicableIfUnknown() {
        recordEnd();
        if (isUnknown()) {
            status = OperationResultStatus.NOT_APPLICABLE;
        }
    }

    public void recordNotApplicable() {
        recordStatus(OperationResultStatus.NOT_APPLICABLE, (String) null);
    }

    public boolean isMinor() {
        return importance == MINOR;
    }

    /**
     * Method returns {@link Map} with operation parameters. Parameters keys are
     * described in module interface for every operation.
     */
    @NotNull
    public Map<String, Collection<String>> getParams() {
        if (params == null) {
            params = new HashMap<>();
        }
        return params;
    }

    public Collection<String> getParam(String name) {
        return getParams().get(name);
    }

    public String getParamSingle(String name) {
        Collection<String> values = getParams().get(name);
        if (values == null) {
            return null;
        }
        if (values.isEmpty()) {
            return null;
        }
        if (values.size() > 1) {
            throw new IllegalStateException("More than one parameter " + name + " in " + this);
        }
        return values.iterator().next();
    }

    @Override
    public OperationResult addQualifier(String value) {
        qualifiers.add(value);
        return this;
    }

    @Override
    public OperationResult addParam(String name, String value) {
        getParams().put(name, collectionize(value));
        return this;
    }

    @Override
    public OperationResult addParam(String name, PrismObject<? extends ObjectType> value) {
        getParams().put(name, collectionize(stringify(value)));
        return this;
    }

    @Override
    public OperationResult addParam(String name, ObjectType value) {
        getParams().put(name, collectionize(stringify(value)));
        return this;
    }

    @Override
    public OperationResult addParam(String name, boolean value) {
        getParams().put(name, collectionize(stringify(value)));
        return this;
    }

    @Override
    public OperationResult addParam(String name, long value) {
        getParams().put(name, collectionize(stringify(value)));
        return this;
    }

    @Override
    public OperationResult addParam(String name, int value) {
        getParams().put(name, collectionize(stringify(value)));
        return this;
    }

    @Override
    @SuppressWarnings("unchecked")
    public OperationResult addParam(String name, Class<?> value) {
        if (value != null && ObjectType.class.isAssignableFrom(value)) {
            getParams().put(name, collectionize(ObjectTypes.getObjectType((Class<? extends ObjectType>) value).getObjectTypeUri()));
        } else {
            getParams().put(name, collectionize(stringify(value)));
        }
        return this;
    }

    @Override
    public OperationResult addParam(String name, QName value) {
        getParams().put(name, collectionize(value == null ? null : QNameUtil.qNameToUri(value)));
        return this;
    }

    @Override
    public OperationResult addParam(String name, PolyString value) {
        getParams().put(name, collectionize(value == null ? null : value.getOrig()));
        return this;
    }

    @Override
    public OperationResult addParam(String name, ObjectQuery value) {
        getParams().put(name, collectionize(stringify(value)));
        return this;
    }

    @Override
    public OperationResult addParam(String name, ObjectDelta<?> value) {
        getParams().put(name, collectionize(stringify(value)));
        return this;
    }

    @Override
    public OperationResult addParam(String name, String... values) {
        getParams().put(name, collectionize(values));
        return this;
    }

    @Override
    public OperationResult addArbitraryObjectAsParam(String paramName, Object paramValue) {
        getParams().put(paramName, collectionize(stringify(paramValue)));
        return this;
    }

    @Override
    public OperationResult addArbitraryObjectCollectionAsParam(String name, Collection<?> value) {
        getParams().put(name, stringifyCol(value));
        return this;
    }

    public Map<String, Collection<String>> getContext() {
        if (context == null) {
            context = new HashMap<>();
        }
        return context;
    }

    @Override
    public OperationResult addContext(String name, String value) {
        getContext().put(name, collectionize(value));
        return this;
    }

    @Override
    public OperationResult addContext(String name, PrismObject<? extends ObjectType> value) {
        getContext().put(name, collectionize(stringify(value)));
        return this;
    }

    @Override
    public OperationResult addContext(String name, ObjectType value) {
        getContext().put(name, collectionize(stringify(value)));
        return this;
    }

    @Override
    public OperationResult addContext(String name, boolean value) {
        getContext().put(name, collectionize(stringify(value)));
        return this;
    }

    @Override
    public OperationResult addContext(String name, long value) {
        getContext().put(name, collectionize(stringify(value)));
        return this;
    }

    @Override
    public OperationResult addContext(String name, int value) {
        getContext().put(name, collectionize(stringify(value)));
        return this;
    }

    @Override
    @SuppressWarnings("unchecked")
    public OperationResult addContext(String name, Class<?> value) {
        if (value != null && ObjectType.class.isAssignableFrom(value)) {
            getContext().put(name, collectionize(ObjectTypes.getObjectType((Class<? extends ObjectType>) value).getObjectTypeUri()));
        } else {
            getContext().put(name, collectionize(stringify(value)));
        }
        return this;
    }

    @Override
    public OperationResult addContext(String name, QName value) {
        getContext().put(name, collectionize(value == null ? null : QNameUtil.qNameToUri(value)));
        return this;
    }

    @Override
    public OperationResult addContext(String name, PolyString value) {
        getContext().put(name, collectionize(value == null ? null : value.getOrig()));
        return this;
    }

    @Override
    public OperationResult addContext(String name, ObjectQuery value) {
        getContext().put(name, collectionize(stringify(value)));
        return this;
    }

    @Override
    public OperationResult addContext(String name, ObjectDelta<?> value) {
        getContext().put(name, collectionize(stringify(value)));
        return this;
    }

    @Override
    public OperationResult addContext(String name, String... values) {
        getContext().put(name, collectionize(values));
        return this;
    }

    @Override
    public OperationResult addArbitraryObjectAsContext(String name, Object value) {
        getContext().put(name, collectionize(stringify(value)));
        return this;
    }

    @Override
    public OperationResult addArbitraryObjectCollectionAsContext(String paramName, Collection<?> paramValue) {
        getContext().put(paramName, stringifyCol(paramValue));
        return this;
    }

    @NotNull
    public Map<String, Collection<String>> getReturns() {
        if (returns == null) {
            returns = new HashMap<>();
        }
        return returns;
    }

    public Collection<String> getReturn(String name) {
        return getReturns().get(name);
    }

    public String getReturnSingle(String name) {
        Collection<String> values = getReturns().get(name);
        if (values == null) {
            return null;
        }
        if (values.isEmpty()) {
            return null;
        }
        if (values.size() > 1) {
            throw new IllegalStateException("More than one return " + name + " in " + this);
        }
        return values.iterator().next();
    }

    public void addReturn(String name, String value) {
        getReturns().put(name, collectionize(value));
    }

    public void addReturn(String name, PrismObject<? extends ObjectType> value) {
        getReturns().put(name, collectionize(stringify(value)));
    }

    public void addReturn(String name, ObjectType value) {
        getReturns().put(name, collectionize(stringify(value)));
    }

    public void addReturn(String name, boolean value) {
        getReturns().put(name, collectionize(stringify(value)));
    }

    public void addReturn(String name, long value) {
        getReturns().put(name, collectionize(stringify(value)));
    }

    public void addReturn(String name, int value) {
        getReturns().put(name, collectionize(stringify(value)));
    }

    @SuppressWarnings("unchecked")
    public void addReturn(String name, Class<?> value) {
        if (value != null && ObjectType.class.isAssignableFrom(value)) {
            getReturns().put(name, collectionize(ObjectTypes.getObjectType((Class<? extends ObjectType>) value).getObjectTypeUri()));
        } else {
            getReturns().put(name, collectionize(stringify(value)));
        }
    }

    public void addReturn(String name, QName value) {
        getReturns().put(name, collectionize(value == null ? null : QNameUtil.qNameToUri(value)));
    }

    public void addReturn(String name, PolyString value) {
        getReturns().put(name, collectionize(value == null ? null : value.getOrig()));
    }

    public void addReturn(String name, ObjectQuery value) {
        getReturns().put(name, collectionize(stringify(value)));
    }

    public void addReturn(String name, ObjectDelta<?> value) {
        getReturns().put(name, collectionize(stringify(value)));
    }

    public void addReturn(String name, String... values) {
        getReturns().put(name, collectionize(values));
    }

    public void addArbitraryObjectAsReturn(String name, Object value) {
        getReturns().put(name, collectionize(stringify(value)));
    }

    public void addArbitraryObjectCollectionAsReturn(String paramName, Collection<?> paramValue) {
        getReturns().put(paramName, stringifyCol(paramValue));
    }

    private String stringify(Object value) {
        if (value == null) {
            return null;
        } else {
            return value.toString();
        }
    }

    private Collection<String> collectionize(String value) {
        Collection<String> out = new ArrayList<>(1);
        out.add(value);
        return out;
    }

    private Collection<String> collectionize(String... values) {
        return Arrays.asList(values);
    }

    private Collection<String> stringifyCol(Collection<?> values) {
        if (values == null) {
            return null;
        }
        Collection<String> out = new ArrayList<>(values.size());
        for (Object value : values) {
            if (value == null) {
                out.add(null);
            } else {
                out.add(value.toString());
            }
        }
        return out;
    }

    /**
     * @return Contains random long number, for better searching in logs.
     */
    public long getToken() {
        if (token == 0) {
            token = tokenCount++;
        }
        return token;
    }

    /**
     * Contains message code based on module error catalog.
     *
     * @return Can return null.
     */
    public String getMessageCode() {
        return messageCode;
    }

    /**
     * @return Method returns operation result message. Message is required. It
     * will be key for translation in admin-gui.
     */
    public String getMessage() {
        return message;
    }

    public void setMessage(String message) {
        this.message = message;
    }

    public LocalizableMessage getUserFriendlyMessage() {
        return userFriendlyMessage;
    }

    public void setUserFriendlyMessage(LocalizableMessage userFriendlyMessage) {
        this.userFriendlyMessage = userFriendlyMessage;
    }

    /**
     * @return Method returns operation result exception. Not required, can be
     * null.
     */
    public Throwable getCause() {
        return cause;
    }

    public void recordSuccess() {
        recordEnd();
        // Success, no message or other explanation is needed.
        status = OperationResultStatus.SUCCESS;
    }

    public void recordInProgress() {
        status = OperationResultStatus.IN_PROGRESS;
    }

    public void recordUnknown() {
        status = OperationResultStatus.UNKNOWN;
    }

    public void recordFatalError(Throwable cause) {
        recordStatus(OperationResultStatus.FATAL_ERROR, cause.getMessage(), cause);
    }

    public void recordFatalErrorNotFinish(Throwable cause) {
        recordStatusNotFinish(OperationResultStatus.FATAL_ERROR, cause.getMessage(), cause);
    }

    /**
     * If the operation is an error then it will switch the status to EXPECTED_ERROR.
     * This is used if the error is expected and properly handled.
     */
    public void muteError() {
        if (isError()) {
            status = OperationResultStatus.HANDLED_ERROR;
        }
    }

    public void muteLastSubresultError() {
        OperationResult lastSubresult = getLastSubresult();
        if (lastSubresult != null) {
            lastSubresult.muteError();
        }
    }

    public void deleteLastSubresultIfError() {
        OperationResult lastSubresult = getLastSubresult();
        if (lastSubresult != null && lastSubresult.isError()) {
            removeLastSubresult();
        }
    }

    public void recordPartialError(Throwable cause) {
        recordStatus(OperationResultStatus.PARTIAL_ERROR, cause.getMessage(), cause);
    }

    public void recordWarning(Throwable cause) {
        recordStatus(OperationResultStatus.WARNING, cause.getMessage(), cause);
    }

    public void recordStatus(OperationResultStatus status, Throwable cause) {
        recordEnd();
        this.status = status;
        this.cause = cause;
        // No other message was given, so use message from the exception
        // not really correct, but better than nothing.
        message = cause.getMessage();
    }

    public void recordFatalError(String message, Throwable cause) {
        recordStatus(OperationResultStatus.FATAL_ERROR, message, cause);
    }

    public void recordPartialError(String message, Throwable cause) {
        recordStatus(OperationResultStatus.PARTIAL_ERROR, message, cause);
    }

    public void recordWarning(String message, Throwable cause) {
        recordStatus(OperationResultStatus.WARNING, message, cause);
    }

    public void recordHandledError(String message) {
        recordStatus(OperationResultStatus.HANDLED_ERROR, message);
    }

    public void recordHandledError(String message, Throwable cause) {
        recordStatus(OperationResultStatus.HANDLED_ERROR, message, cause);
    }

    public void recordHandledError(Throwable cause) {
        recordStatus(OperationResultStatus.HANDLED_ERROR, cause.getMessage(), cause);
    }

    public void recordStatus(OperationResultStatus status, String message, Throwable cause) {
        recordEnd();
        recordStatusNotFinish(status, message, cause);
    }

    public void recordStatusNotFinish(OperationResultStatus status, String message, Throwable cause) {
        this.status = status;
        this.message = message;
        this.cause = cause;
    }

    public void recordFatalError(String message) {
        recordStatus(OperationResultStatus.FATAL_ERROR, message);
    }

    public void recordPartialError(String message) {
        recordStatus(OperationResultStatus.PARTIAL_ERROR, message);
    }

    public void recordWarning(String message) {
        recordStatus(OperationResultStatus.WARNING, message);
    }

    /**
     * Records result from a common exception type. This automatically
     * determines status and also sets appropriate message.
     *
     * @param exception common exception
     */
    public void record(CommonException exception) {
        // TODO: switch to a localized message later
        // Exception is a fatal error in this context
        recordFatalError(exception.getErrorTypeMessage(), exception);
    }

    public void recordStatus(OperationResultStatus status, String message) {
        recordEnd();
        this.status = status;
        this.message = message;
    }

    /**
     * Returns true if result status is UNKNOWN or any of the subresult status
     * is unknown (recursive).
     * <p>
     * May come handy in tests to check if all the operations fill out the
     * status as they should.
     */
    public boolean hasUnknownStatus() {
        if (status == OperationResultStatus.UNKNOWN) {
            return true;
        }
        for (OperationResult subresult : getSubresults()) {
            if (subresult.hasUnknownStatus()) {
                return true;
            }
        }
        return false;
    }

    public void appendDetail(String detailLine) {
        // May be switched to a more structured method later
        details.add(detailLine);
    }

    public List<String> getDetail() {
        return details;
    }

    @Contract("null -> null; !null -> !null")
    public static OperationResult createOperationResult(OperationResultType result) {
        if (result == null) {
            return null;
        }

        Map<String, Collection<String>> params = ParamsTypeUtil.fromParamsType(result.getParams());
        Map<String, Collection<String>> context = ParamsTypeUtil.fromParamsType(result.getContext());
        Map<String, Collection<String>> returns = ParamsTypeUtil.fromParamsType(result.getReturns());

        List<OperationResult> subresults = null;
        if (!result.getPartialResults().isEmpty()) {
            subresults = new ArrayList<>();
            for (OperationResultType subResult : result.getPartialResults()) {
                subresults.add(createOperationResult(subResult));
            }
        }

        LocalizableMessage localizableMessage = null;
        LocalizableMessageType message = result.getUserFriendlyMessage();
        if (message != null) {
            localizableMessage = LocalizationUtil.toLocalizableMessage(message);
        }

        OperationResult opResult = new OperationResult(result.getOperation(), params, context, returns,
                OperationResultStatus.parseStatusType(result.getStatus()), result.getToken(),
                result.getMessageCode(), result.getMessage(), localizableMessage, null,
                subresults);
        opResult.operationKind(result.getOperationKind());
        opResult.getQualifiers().addAll(result.getQualifier());
        opResult.setImportance(result.getImportance());
        opResult.setAsynchronousOperationReference(result.getAsynchronousOperationReference());
        if (result.getCount() != null) {
            opResult.setCount(result.getCount());
        }
        if (result.getHiddenRecordsCount() != null) {
            opResult.setHiddenRecordsCount(result.getHiddenRecordsCount());
        }
        if (result.getStart() != null) {
            opResult.setStart(XmlTypeConverter.toMillis(result.getStart()));
        }
        if (result.getEnd() != null) {
            opResult.setEnd(XmlTypeConverter.toMillis(result.getEnd()));
        }
        opResult.setMicroseconds(result.getMicroseconds());
        opResult.setInvocationId(result.getInvocationId());
        opResult.logSegments.addAll(result.getLog());
        return opResult;
    }

    public OperationResultType createOperationResultType() {
        return createOperationResultType(null);
    }

    public OperationResultType createOperationResultType(Function<LocalizableMessage, String> resolveKeys) {
        return createOperationResultType(this, resolveKeys);
    }

    private static OperationResultType createOperationResultType(OperationResult opResult, Function<LocalizableMessage, String> resolveKeys) {
        OperationResultType resultType = new OperationResultType();
        resultType.setOperationKind(opResult.getOperationKind());
        resultType.setToken(opResult.getToken());
        resultType.setStatus(OperationResultStatus.createStatusType(opResult.getStatus()));
        resultType.setImportance(opResult.getImportance());
        if (opResult.getCount() != 1) {
            resultType.setCount(opResult.getCount());
        }
        if (opResult.getHiddenRecordsCount() != 0) {
            resultType.setHiddenRecordsCount(opResult.getHiddenRecordsCount());
        }
        resultType.setOperation(opResult.getOperation());
        resultType.getQualifier().addAll(opResult.getQualifiers());
        resultType.setMessage(opResult.getMessage());
        resultType.setMessageCode(opResult.getMessageCode());

        if (opResult.getCause() != null || !opResult.details.isEmpty()) {
            StringBuilder detailsb = new StringBuilder();

            // Record text messages in details (if present)
            if (!opResult.details.isEmpty()) {
                for (String line : opResult.details) {
                    detailsb.append(line);
                    detailsb.append("\n");
                }
            }

            // Record stack trace in details if a cause is present
            if (opResult.getCause() != null) {
                Throwable ex = opResult.getCause();
                detailsb.append(ex.getClass().getName());
                detailsb.append(": ");
                detailsb.append(ex.getMessage());
                detailsb.append("\n");
                StackTraceElement[] stackTrace = ex.getStackTrace();
                for (StackTraceElement aStackTrace : stackTrace) {
                    detailsb.append(aStackTrace.toString());
                    detailsb.append("\n");
                }
            }

            resultType.setDetails(detailsb.toString());
        }

        if (opResult.getUserFriendlyMessage() != null) {
            LocalizableMessageType msg = LocalizationUtil.createLocalizableMessageType(opResult.getUserFriendlyMessage(), resolveKeys);
            resultType.setUserFriendlyMessage(msg);
        }

        resultType.setParams(ParamsTypeUtil.toParamsType(opResult.getParams()));
        resultType.setContext(ParamsTypeUtil.toParamsType(opResult.getContext()));
        resultType.setReturns(ParamsTypeUtil.toParamsType(opResult.getReturns()));

        for (OperationResult subResult : opResult.getSubresults()) {
            resultType.getPartialResults().add(createOperationResultType(subResult, resolveKeys));
        }

        resultType.setAsynchronousOperationReference(opResult.getAsynchronousOperationReference());

        resultType.setStart(XmlTypeConverter.createXMLGregorianCalendar(opResult.start));
        resultType.setEnd(XmlTypeConverter.createXMLGregorianCalendar(opResult.end));
        resultType.setMicroseconds(opResult.microseconds);
        resultType.setInvocationId(opResult.invocationId);
        resultType.getLog().addAll(opResult.logSegments);           // consider cloning here
        resultType.getTrace().addAll(opResult.traces);           // consider cloning here
        return resultType;
    }

    public void summarize() {
        summarize(false);
    }

    public void summarize(boolean alsoSubresults) {

        if (isTraced()) {
            return;
        }

        int subresultStripThreshold = getSubresultStripThreshold();

        // first phase: summarizing records if explicitly requested
        Iterator<OperationResult> iterator = getSubresults().iterator();
        while (iterator.hasNext()) {
            OperationResult subresult = iterator.next();
            if (subresult.getCount() > 1) {
                // Already summarized
                continue;
            }
            if (subresult.isTraced()) {
                // We don't want to summarize traced subresults.
                continue;
            }
            if (subresult.isError() && summarizeErrors) {
                // go on
            } else if (subresult.isPartialError() && summarizePartialErrors) {
                // go on
            } else if (subresult.isSuccess() && summarizeSuccesses) {
                // go on
            } else {
                continue;
            }
            OperationResult similar = findSimilarSubresult(subresult);
            if (similar == null) {
                // Nothing to summarize to
                continue;
            }
            merge(similar, subresult);
            iterator.remove();
        }

        // second phase: summarizing (better said, eliminating or hiding) subresults if there are too many of them
        // (we strip subresults that have same operation name and status, if there are more of them than given threshold)
        //
        // We implement quite a complex algorithm to ensure "incremental stripping", i.e. calling summarize() repeatedly
        // on an OperationResult to which new standard entries are continually added. The requirement is that there must
        // be at most one summarization record, and it must be placed after all standard records of given type.
        //
        // TODO consider tracing here
        Map<OperationStatusKey, OperationStatusCounter> recordsCounters = new HashMap<>();
        iterator = getSubresults().iterator();
        while (iterator.hasNext()) {
            OperationResult sr = iterator.next();
            OperationStatusKey key = new OperationStatusKey(sr.getOperation(), sr.getStatus());
            if (recordsCounters.containsKey(key)) {
                OperationStatusCounter counter = recordsCounters.get(key);
                if (!sr.representsHiddenRecords()) {
                    if (counter.shownRecords < subresultStripThreshold) {
                        counter.shownRecords++;
                        counter.shownCount += sr.count;
                    } else {
                        counter.hiddenCount += sr.count;
                        iterator.remove();
                    }
                } else {
                    counter.hiddenCount += sr.hiddenRecordsCount;
                    iterator.remove();        // will be re-added at the end (potentially with records counters)
                }
            } else {
                OperationStatusCounter counter = new OperationStatusCounter();
                if (!sr.representsHiddenRecords()) {
                    counter.shownRecords = 1;
                    counter.shownCount = sr.count;
                } else {
                    counter.hiddenCount = sr.hiddenRecordsCount;
                    iterator.remove();        // will be re-added at the end (potentially with records counters)
                }
                recordsCounters.put(key, counter);
            }
        }
        for (Map.Entry<OperationStatusKey, OperationStatusCounter> repeatingEntry : recordsCounters.entrySet()) {
            int shownCount = repeatingEntry.getValue().shownCount;
            int hiddenCount = repeatingEntry.getValue().hiddenCount;
            if (hiddenCount > 0) {
                OperationStatusKey key = repeatingEntry.getKey();
                OperationResult hiddenRecordsEntry = new OperationResult(key.operation, key.status,
                        hiddenCount + " record(s) were hidden to save space. Total number of records: " + (shownCount + hiddenCount));
                hiddenRecordsEntry.setHiddenRecordsCount(hiddenCount);
                addSubresult(hiddenRecordsEntry);
            }
        }

        // And now, summarize each of the subresults
        if (alsoSubresults) {
            iterator = getSubresults().iterator();
            while (iterator.hasNext()) {
                iterator.next().summarize(true);
            }
        }
    }

    private void merge(OperationResult target, OperationResult source) {
        mergeMap(target.getParams(), source.getParams());
        mergeMap(target.getContext(), source.getContext());
        mergeMap(target.getReturns(), source.getReturns());
        target.incrementCount();
    }

    private void mergeMap(Map<String, Collection<String>> targetMap, Map<String, Collection<String>> sourceMap) {
        for (Entry<String, Collection<String>> targetEntry : targetMap.entrySet()) {
            String targetKey = targetEntry.getKey();
            Collection<String> targetValues = targetEntry.getValue();
            if (targetValues != null && targetValues.contains(VARIOUS_VALUES)) {
                continue;
            }
            Collection<String> sourceValues = sourceMap.get(targetKey);
            if (MiscUtil.equals(targetValues, sourceValues)) {
                // Entries match, nothing to do
                continue;
            }
            // Entries do not match. The target entry needs to be marked as VariousValues
            targetEntry.setValue(createVariousValues());
        }
        for (Entry<String, Collection<String>> sourceEntry : sourceMap.entrySet()) {
            String sourceKey = sourceEntry.getKey();
            if (!targetMap.containsKey(sourceKey)) {
                targetMap.put(sourceKey, createVariousValues());
            }
        }
    }

    private Collection<String> createVariousValues() {
        List<String> out = new ArrayList<>(1);
        out.add(VARIOUS_VALUES);
        return out;
    }

    private OperationResult findSimilarSubresult(OperationResult subresult) {
        OperationResult similar = null;
        for (OperationResult sub : getSubresults()) {
            if (sub == subresult) {
                continue;
            }
            if (!sub.operation.equals(subresult.operation)) {
                continue;
            }
            if (sub.status != subresult.status) {
                continue;
            }
            if (!MiscUtil.equals(sub.message, subresult.message)) {
                continue;
            }
            if (similar == null || (similar.count < sub.count)) {
                similar = sub;
            }
        }
        return similar;
    }

    // experimental/temporary
    public void cleanupResultDeeply() {
        cleanupResult();
        emptyIfNull(subresults).forEach(OperationResult::cleanupResultDeeply);
    }

    /**
     * Removes all the successful minor results. Also checks if the result is roughly consistent
     * and complete. (e.g. does not have unknown operation status, etc.)
     */
    public void cleanupResult() {
        cleanupResult(null);
    }

    /**
     * Removes all the successful minor results. Also checks if the result is roughly consistent
     * and complete. (e.g. does not have unknown operation status, etc.)
     * <p>
     * The argument "e" is for easier use of the cleanup in the exceptions handlers. The original exception is passed
     * to the IAE that this method produces for easier debugging.
     */
    public void cleanupResult(Throwable e) {

        if (isTraced()) {
            return;         // TEMPORARY fixme
        }

        OperationResultImportanceType preserveDuringCleanup = getPreserveDuringCleanup();

        if (status == OperationResultStatus.UNKNOWN) {
            IllegalStateException illegalStateException = new IllegalStateException("Attempt to cleanup result of operation " + operation + " that is still UNKNOWN");
            LOGGER.error("Attempt to cleanup result of operation " + operation + " that is still UNKNOWN:\n{}", this.debugDump(), illegalStateException);
            throw illegalStateException;
        }
        if (subresults == null) {
            return;
        }
        Iterator<OperationResult> iterator = subresults.iterator();
        while (iterator.hasNext()) {
            OperationResult subresult = iterator.next();
            if (subresult.getStatus() == OperationResultStatus.UNKNOWN) {
                String message = "Subresult " + subresult.getOperation() + " of operation " + operation + " is still UNKNOWN during cleanup";
                LOGGER.error("{}:\n{}", message, this.debugDump(), e);
                if (e == null) {
                    throw new IllegalStateException(message);
                } else {
                    throw new IllegalStateException(message + "; during handling of exception " + e, e);
                }
            }
            if (subresult.canCleanup(preserveDuringCleanup)) {
                iterator.remove();
            }
        }
    }

    private boolean canCleanup(OperationResultImportanceType preserveDuringCleanup) {
        return isLesserThan(importance, preserveDuringCleanup) && (status == OperationResultStatus.SUCCESS || status == OperationResultStatus.NOT_APPLICABLE);
    }

    /**
     * @return true if x < y
     */
    @SuppressWarnings("WeakerAccess")
    public static boolean isLesserThan(OperationResultImportanceType x, @NotNull OperationResultImportanceType y) {
        switch (y) {
            case MAJOR:
                return x != MAJOR;
            case NORMAL:
                return x == MINOR;
            case MINOR:
                return false;
            default:
                throw new IllegalArgumentException("importance: " + y);
        }
    }

    @Override
    public String debugDump(int indent) {
        StringBuilder sb = new StringBuilder();
        dumpIndent(sb, indent, true);
        return sb.toString();
    }

    public String dump(boolean withStack) {
        StringBuilder sb = new StringBuilder();
        dumpIndent(sb, 0, withStack);
        return sb.toString();
    }

    private void dumpIndent(StringBuilder sb, int indent, boolean printStackTrace) {
        DebugUtil.indentDebugDump(sb, indent);
        sb.append("*op* ");
        sb.append(operation);
        sb.append(", st: ");
        sb.append(status);
        if (importance == MINOR) {
            sb.append(", MINOR");
        } else if (importance == MAJOR) {
            sb.append(", MAJOR");
        }
        sb.append(", msg: ");
        sb.append(message);

        if (count > 1) {
            sb.append(" x");
            sb.append(count);
        }
        if (userFriendlyMessage != null) {
            sb.append("\n");
            DebugUtil.indentDebugDump(sb, indent + 2);
            sb.append("userFriendlyMessage=");
            userFriendlyMessage.shortDump(sb);
        }
        if (asynchronousOperationReference != null) {
            sb.append("\n");
            DebugUtil.debugDumpWithLabel(sb, "asynchronousOperationReference", asynchronousOperationReference, indent + 2);
        }
        sb.append("\n");

        for (Map.Entry<String, Collection<String>> entry : getParams().entrySet()) {
            DebugUtil.indentDebugDump(sb, indent + 2);
            sb.append("[p]");
            sb.append(entry.getKey());
            sb.append("=");
            sb.append(dumpEntry(entry.getValue()));
            sb.append("\n");
        }

        for (Map.Entry<String, Collection<String>> entry : getContext().entrySet()) {
            DebugUtil.indentDebugDump(sb, indent + 2);
            sb.append("[c]");
            sb.append(entry.getKey());
            sb.append("=");
            sb.append(dumpEntry(entry.getValue()));
            sb.append("\n");
        }

        for (Map.Entry<String, Collection<String>> entry : getReturns().entrySet()) {
            DebugUtil.indentDebugDump(sb, indent + 2);
            sb.append("[r]");
            sb.append(entry.getKey());
            sb.append("=");
            sb.append(dumpEntry(entry.getValue()));
            sb.append("\n");
        }

        for (String line : details) {
            DebugUtil.indentDebugDump(sb, indent + 2);
            sb.append("[d]");
            sb.append(line);
            sb.append("\n");
        }

        if (cause != null) {
            DebugUtil.indentDebugDump(sb, indent + 2);
            sb.append("[cause]");
            sb.append(cause.getClass().getSimpleName());
            sb.append(":");
            sb.append(cause.getMessage());
            sb.append("\n");
            if (printStackTrace) {
                dumpStackTrace(sb, cause.getStackTrace(), indent + 4);
                dumpInnerCauses(sb, cause.getCause(), indent + 3);
            }
        }

        for (OperationResult sub : getSubresults()) {
            sub.dumpIndent(sb, indent + 1, printStackTrace);
        }
    }

    private String dumpEntry(Collection<String> values) {
        if (values == null) {
            return null;
        }
        if (values.size() == 0) {
            return "(empty)";
        }
        if (values.size() == 1) {
            return values.iterator().next();
        }
        return values.toString();
    }

    private void dumpInnerCauses(StringBuilder sb, Throwable innerCause, int indent) {
        if (innerCause == null) {
            return;
        }
        DebugUtil.indentDebugDump(sb, indent);
        sb.append("Caused by ");
        sb.append(innerCause.getClass().getName());
        sb.append(": ");
        sb.append(innerCause.getMessage());
        sb.append("\n");
        dumpStackTrace(sb, innerCause.getStackTrace(), indent + 1);
        dumpInnerCauses(sb, innerCause.getCause(), indent);
    }

    private static void dumpStackTrace(StringBuilder sb, StackTraceElement[] stackTrace, int indent) {
        for (StackTraceElement stackTraceElement : stackTrace) {
            DebugUtil.indentDebugDump(sb, indent);
            sb.append(stackTraceElement.toString());
            sb.append("\n");
        }
    }

    @Override
    public void shortDump(StringBuilder sb) {
        sb.append(operation).append(" ").append(status).append(" ").append(message);
    }

    @Override
    public String toString() {
        StringBuilder sb = new StringBuilder("R(");
        shortDump(sb);
        sb.append(")");
        return sb.toString();
    }

    public void setBackgroundTaskOid(String oid) {
        setAsynchronousOperationReference(TASK_OID_PREFIX + oid);
        addReturn(RETURN_BACKGROUND_TASK_OID, oid); // deprecated
    }

    public void setCaseOid(String oid) {
        setAsynchronousOperationReference(CASE_OID_PREFIX + oid);
    }

    // use asynchronous operation reference
    @Deprecated // TODO remove in 4.2
    public String getBackgroundTaskOid() {
        return getReturnSingle(RETURN_BACKGROUND_TASK_OID);
    }

    @Override
    public OperationResult operationKind(OperationKindType value) {
        this.operationKind = value;
        return this;
    }

    public OperationKindType getOperationKind() {
        return operationKind;
    }

    @Override
    public OperationResultBuilder setMinor() {
        return setImportance(MINOR);
    }

    public OperationResultImportanceType getImportance() {
        return importance;
    }

    @Override
    public OperationResult setImportance(OperationResultImportanceType value) {
        this.importance = value;
        return this;
    }

    public void recordThrowableIfNeeded(Throwable t) {
        if (isUnknown()) {
            recordFatalError(t.getMessage(), t);
        }
    }

    public static OperationResult createSubResultOrNewResult(OperationResult parentResult, String operation) {
        if (parentResult == null) {
            return new OperationResult(operation);
        } else {
            return parentResult.createSubresult(operation);
        }
    }

    private static final class OperationStatusKey {

        private final String operation;
        private final OperationResultStatus status;

        private OperationStatusKey(String operation, OperationResultStatus status) {
            this.operation = operation;
            this.status = status;
        }

        @Override
        public boolean equals(Object o) {
            if (this == o) { return true; }
            if (o == null || getClass() != o.getClass()) { return false; }

            OperationStatusKey that = (OperationStatusKey) o;

            if (operation != null ? !operation.equals(that.operation) : that.operation != null) { return false; }
            return status == that.status;
        }

        @Override
        public int hashCode() {
            int result = operation != null ? operation.hashCode() : 0;
            result = 31 * result + (status != null ? status.hashCode() : 0);
            return result;
        }
    }

    private static class OperationStatusCounter {
        private int shownRecords;        // how many actual records will be shown (after this wave of stripping)
        private int shownCount;            // how many entries will be shown (after this wave of stripping)
        private int hiddenCount;        // how many entries will be hidden (after this wave of stripping)
    }

    public OperationResult clone() {
        return clone(null, true);
    }

    public OperationResult clone(Integer maxDepth, boolean full) {
        OperationResult clone = new OperationResult(operation);

        clone.operationKind = operationKind;
        clone.status = status;
        clone.qualifiers.addAll(qualifiers);
        clone.params = cloneParams(params, full);
        clone.context = cloneParams(context, full);
        clone.returns = cloneParams(returns, full);
        clone.token = token;
        clone.messageCode = messageCode;
        clone.message = message;
        clone.userFriendlyMessage = CloneUtil.clone(userFriendlyMessage);
        // I think it's not necessary to (deeply) clone the exception. They are usually not cloneable. See also MID-5379.
        clone.cause = cause;
        clone.count = count;
        clone.hiddenRecordsCount = hiddenRecordsCount;
        if (subresults != null && (maxDepth == null || maxDepth > 0)) {
            clone.subresults = new ArrayList<>(subresults.size());
            for (OperationResult subresult : subresults) {
                if (subresult != null) {
                    clone.subresults.add(subresult.clone(maxDepth != null ? maxDepth - 1 : null, full));
                }
            }
        }
        clone.details = full ? CloneUtil.clone(details) : details;
        clone.summarizeErrors = summarizeErrors;
        clone.summarizePartialErrors = summarizePartialErrors;
        clone.summarizeSuccesses = summarizeSuccesses;
        clone.importance = importance;
        clone.asynchronousOperationReference = asynchronousOperationReference;

        clone.start = start;
        clone.end = end;
        clone.microseconds = microseconds;
        clone.invocationId = invocationId;
        clone.traces.addAll(CloneUtil.cloneCollectionMembers(traces));

        clone.building = building;
        clone.futureParent = futureParent;

        // todo invocationRecord?

        return clone;
    }

    private Map<String, Collection<String>> cloneParams(Map<String, Collection<String>> map, boolean full) {
        if (full) {
            // TODO: implement more efficient clone
            return CloneUtil.clone(map);
        } else {
            return map;
        }
    }

    @NotNull
    private static OperationResultHandlingStrategyType getCurrentHandlingStrategy() {
        OperationResultHandlingStrategyType local = LOCAL_HANDLING_STRATEGY.get();
        if (local != null) {
            return local;
        } else {
            return globalHandlingStrategy;
        }
    }

    private static int getSubresultStripThreshold() {
        return defaultIfNull(getCurrentHandlingStrategy().getSubresultStripThreshold(), DEFAULT_SUBRESULT_STRIP_THRESHOLD);
    }

    @NotNull
    private static OperationResultImportanceType getPreserveDuringCleanup() {
        return defaultIfNull(getCurrentHandlingStrategy().getPreserveDuringCleanup(), NORMAL);
    }

    public static void applyOperationResultHandlingStrategy(
            @NotNull List<OperationResultHandlingStrategyType> configuredStrategies, Integer stripThresholdDeprecated) {
        if (!configuredStrategies.isEmpty()) {
            handlingStrategies = CloneUtil.cloneCollectionMembers(configuredStrategies);
        } else if (stripThresholdDeprecated != null) {
            handlingStrategies = singletonList(new OperationResultHandlingStrategyType().subresultStripThreshold(stripThresholdDeprecated));
        } else {
            handlingStrategies = singletonList(DEFAULT_HANDLING_STRATEGY);
        }
        selectGlobalHandlingStrategy();
    }

    private static void selectGlobalHandlingStrategy() {
        if (handlingStrategies.isEmpty()) {
            globalHandlingStrategy = DEFAULT_HANDLING_STRATEGY;
        } else if (handlingStrategies.size() == 1) {
            globalHandlingStrategy = handlingStrategies.get(0);
        } else {
            List<OperationResultHandlingStrategyType> globalOnes = handlingStrategies.stream()
                    .filter(s -> Boolean.TRUE.equals(s.isGlobal())).collect(Collectors.toList());
            if (globalOnes.isEmpty()) {
                globalHandlingStrategy = handlingStrategies.get(0);
                LOGGER.warn("Found no handling strategy marked as global, selecting the first one among all strategies: {}",
                        globalHandlingStrategy);
            } else if (globalOnes.size() == 1) {
                globalHandlingStrategy = globalOnes.get(0);
            } else {
                globalHandlingStrategy = globalOnes.get(0);
                LOGGER.warn("Found {} handling strategies marked as global, selecting the first one among them: {}",
                        globalOnes.size(), globalHandlingStrategy);
            }
        }
    }

    public static void setThreadLocalHandlingStrategy(@Nullable String strategyName) {
        OperationResultHandlingStrategyType selected;
        if (strategyName == null) {
            selected = globalHandlingStrategy;
        } else {
            Optional<OperationResultHandlingStrategyType> found = handlingStrategies.stream()
                    .filter(s -> strategyName.equals(s.getName()))
                    .findFirst();
            if (found.isPresent()) {
                selected = found.get();
            } else {
                LOGGER.error("Couldn't find operation result handling strategy '{}' - using the global one", strategyName);
                selected = globalHandlingStrategy;
            }
        }
        LOGGER.trace("Selected handling strategy: {}", selected);
        LOCAL_HANDLING_STRATEGY.set(selected);
    }

    @Override
    public boolean equals(Object o) {
        if (this == o) {
            return true;
        }
        if (!(o instanceof OperationResult)) {
            return false;
        }
        OperationResult result = (OperationResult) o;
        return token == result.token &&
                count == result.count &&
                hiddenRecordsCount == result.hiddenRecordsCount &&
                summarizeErrors == result.summarizeErrors &&
                summarizePartialErrors == result.summarizePartialErrors &&
                summarizeSuccesses == result.summarizeSuccesses &&
                importance == result.importance &&
                building == result.building &&
                Objects.equals(start, result.start) &&
                Objects.equals(end, result.end) &&
                Objects.equals(microseconds, result.microseconds) &&
                Objects.equals(invocationId, result.invocationId) &&
                Objects.equals(tracingProfile, result.tracingProfile) &&
                Objects.equals(operation, result.operation) &&
                Objects.equals(qualifiers, result.qualifiers) &&
                status == result.status &&
                Objects.equals(params, result.params) &&
                Objects.equals(context, result.context) &&
                Objects.equals(returns, result.returns) &&
                Objects.equals(messageCode, result.messageCode) &&
                Objects.equals(message, result.message) &&
                Objects.equals(userFriendlyMessage, result.userFriendlyMessage) &&
                Objects.equals(cause, result.cause) &&
                Objects.equals(subresults, result.subresults) &&
                Objects.equals(details, result.details) &&
                Objects.equals(traces, result.traces) &&
                Objects.equals(asynchronousOperationReference, result.asynchronousOperationReference);
    }

    @Override
    public int hashCode() {
        return Objects.hash(
                operation, qualifiers, status, params, context, returns, token, messageCode,
                message, userFriendlyMessage, cause, count, hiddenRecordsCount, subresults, details,
                summarizeErrors, summarizePartialErrors, summarizeSuccesses, building, start, end,
                microseconds, invocationId, traces, asynchronousOperationReference);
    }

    public Long getStart() {
        return start;
    }

    public void setStart(Long start) {
        this.start = start;
    }

    public Long getEnd() {
        return end;
    }

    public void setEnd(Long end) {
        this.end = end;
    }

    public Long getMicroseconds() {
        return microseconds;
    }

    public void setMicroseconds(Long microseconds) {
        this.microseconds = microseconds;
    }

    public Long getInvocationId() {
        return invocationId;
    }

    public void setInvocationId(Long invocationId) {
        this.invocationId = invocationId;
    }

    public boolean isTraced() {
        return tracingProfile != null;
    }

    public CompiledTracingProfile getTracingProfile() {
        return tracingProfile;
    }

    public List<TraceType> getTraces() {
        return traces;
    }

    public List<String> getQualifiers() {
        return qualifiers;
    }

    public String getCallerReason() {
        return callerReason;
    }

    public void setCallerReason(String callerReason) {
        this.callerReason = callerReason;
    }

    public List<LogSegmentType> getLogSegments() {
        return logSegments;
    }

    public TraceDictionaryType getExtractedDictionary() {
        return extractedDictionary;
    }

    public void setExtractedDictionary(TraceDictionaryType extractedDictionary) {
        this.extractedDictionary = extractedDictionary;
    }
}<|MERGE_RESOLUTION|>--- conflicted
+++ resolved
@@ -110,14 +110,9 @@
     public static final String DEFAULT = "";
 
     private static long tokenCount = 1000000000000000000L;
-<<<<<<< HEAD
-    private String operation;
+
+    private finalString operation;
     private OperationKindType operationKind;
-=======
-
-    private final String operation;
-
->>>>>>> 38bc2b53
     private OperationResultStatus status;
 
     // Values of the following maps should NOT be null. But in reality it does happen.

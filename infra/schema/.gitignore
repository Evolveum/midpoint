--- conflicted
+++ resolved
@@ -1,9 +1,5 @@
 /target
 /test-output
-/target
-/target
-<<<<<<< HEAD
-=======
 /target
 /target
 /target
@@ -18,5 +14,5 @@
 /target
 /target
 /target
->>>>>>> 10218bec
+/target
 /target
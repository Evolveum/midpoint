<?xml version="1.0" encoding="UTF-8"?>

<!--
  ~ Copyright (c) 2010-2014 Evolveum
  ~
  ~ Licensed under the Apache License, Version 2.0 (the "License");
  ~ you may not use this file except in compliance with the License.
  ~ You may obtain a copy of the License at
  ~
  ~     http://www.apache.org/licenses/LICENSE-2.0
  ~
  ~ Unless required by applicable law or agreed to in writing, software
  ~ distributed under the License is distributed on an "AS IS" BASIS,
  ~ WITHOUT WARRANTIES OR CONDITIONS OF ANY KIND, either express or implied.
  ~ See the License for the specific language governing permissions and
  ~ limitations under the License.
  -->

<xsd:schema targetNamespace="http://prism.evolveum.com/xml/ns/public/query-3"
            xmlns:tns="http://prism.evolveum.com/xml/ns/public/query-3"
            xmlns:t="http://prism.evolveum.com/xml/ns/public/types-3"
            xmlns:xsd="http://www.w3.org/2001/XMLSchema"
            xmlns:a="http://prism.evolveum.com/xml/ns/public/annotation-3"
            xmlns:jaxb="http://java.sun.com/xml/ns/jaxb"
            xmlns:xjc="http://java.sun.com/xml/ns/jaxb/xjc"
            xmlns:xenc="http://www.w3.org/2001/04/xmlenc#"
            elementFormDefault="qualified"
            jaxb:extensionBindingPrefixes="xjc"
            jaxb:version="2.0">

    <xsd:annotation>
        <xsd:documentation>
            TODO
            
            Version: 3.1
            Recommended namespace prefix: q
        </xsd:documentation>
    </xsd:annotation>

    <xsd:import namespace="http://www.w3.org/2001/XMLSchema" schemaLocation="http://www.w3.org/2001/XMLSchema">
        <xsd:annotation>
            <xsd:documentation>
                Importing the schema of XSD schema definition explicitly. This causes that we can use "strict" matching
                for the xsd:schema elements used in runtime.
            </xsd:documentation>
        </xsd:annotation>
    </xsd:import>

    <xsd:import namespace="http://prism.evolveum.com/xml/ns/public/annotation-3"
                schemaLocation="http://prism.evolveum.com/xml/ns/public/annotation-3">
        <xsd:annotation>
            <xsd:documentation>
                Common prism annotations used in various XSD schemas.
            </xsd:documentation>
        </xsd:annotation>
    </xsd:import>
    
    <xsd:import namespace="http://prism.evolveum.com/xml/ns/public/types-3"
                schemaLocation="http://prism.evolveum.com/xml/ns/public/types-3">
        <xsd:annotation>
            <xsd:documentation>
                Common prism types.
            </xsd:documentation>
        </xsd:annotation>
    </xsd:import>
    
    <!-- Filters & queries -->

    <xsd:complexType name="FilterClauseType">
        <xsd:annotation>
            <xsd:appinfo>
                 <jaxb:dom/>            <!-- this is necessary for the model-client -->
            </xsd:appinfo>
        </xsd:annotation>
        <xsd:sequence>
            <xsd:element name="matching" type="xsd:string" minOccurs="0">
                <xsd:annotation>
                    <xsd:documentation>
                        Property which specifies matching rules. E.g. for polyString, 
                        matching rules can be: norm, orig, strict etc.
                    </xsd:documentation>
                </xsd:annotation>
            </xsd:element>
        </xsd:sequence>
    </xsd:complexType>
    
    <xsd:element name="matching" type="xsd:string"/>
    
    <xsd:complexType name="PagingType">
        <xsd:annotation>
            <xsd:documentation>
                Parameters limiting the number of returned
                entries, offset, etc.
                Used in the web service operations
                such as list or search
            </xsd:documentation>
        </xsd:annotation>
        <xsd:sequence>
            <xsd:element name="orderBy" type="t:ItemPathType" minOccurs="0">
                <xsd:annotation>
                    <xsd:documentation>
                        Property by which the results should be sorted.
                        Reference to a property (XPath).
                        Just one property for now.
                        Maybe we will change this to a list later.
                        If not specified, the ordering is arbitrary.
                    </xsd:documentation>
                </xsd:annotation>
            </xsd:element>
            <xsd:element name="orderDirection" type="tns:OrderDirectionType" minOccurs="0" default="ascending">
                <xsd:annotation>
                    <xsd:documentation>
                        Direction of ordering (ascending or descending).
                        Only valid if "orderBy" element is specified.
                        If not specified, the ordering order is ascending.
                    </xsd:documentation>
                </xsd:annotation>
            </xsd:element>
            <xsd:element name="offset" type="xsd:int" default="0" minOccurs="0">
                <xsd:annotation>
                    <xsd:documentation>
                        The index of the first returned entry, starting
                        with zero. Therefore if 0 is specified, the resulting list
                        will start with first entry. If 1 is specified, the resulting set will
                        start with second entry. If not specified, value of zero (0) is assumed.
                    </xsd:documentation>
                </xsd:annotation>
            </xsd:element>
            <xsd:element name="maxSize" type="xsd:int" default="2147483647" minOccurs="0">
                <xsd:annotation>
                    <xsd:documentation>
                        The maximum number of entries returned. The
                        operation may return specified number of number of
                        entries or less. If not specified, unlimited maximum 
                        size is assumed.
                    </xsd:documentation>
                </xsd:annotation>
            </xsd:element>
        </xsd:sequence>
    </xsd:complexType>

    <xsd:simpleType name="OrderDirectionType">
        <xsd:annotation>
            <xsd:documentation>
                Type of an operation (change). It defines operations to change          
                object, it is not limited to object modifications.
                TODO: How to handle renames?
            </xsd:documentation>
        </xsd:annotation>
        <xsd:restriction base="xsd:string">
            <xsd:enumeration value="ascending">
                <xsd:annotation>
                    <xsd:appinfo>
                        <jaxb:typesafeEnumMember name="ASCENDING"/>
                    </xsd:appinfo>
                </xsd:annotation>
            </xsd:enumeration>
            <xsd:enumeration value="descending">
                <xsd:annotation>
                    <xsd:appinfo>
                        <jaxb:typesafeEnumMember name="DESCENDING"/>
                    </xsd:appinfo>
                </xsd:annotation>
            </xsd:enumeration>
        </xsd:restriction>
    </xsd:simpleType>

    <xsd:element name="query" type="tns:QueryType"/>

    <xsd:complexType name="QueryType">
        <xsd:annotation>
            <xsd:documentation>
                TODO
            </xsd:documentation>
        </xsd:annotation>
        <xsd:sequence>
            <xsd:element name="description" type="xsd:string" minOccurs="0" maxOccurs="1"/>
            <xsd:element name="filter" type="tns:SearchFilterType"/>
            <xsd:element name="paging" type="tns:PagingType" minOccurs="0"/>
        </xsd:sequence>
    </xsd:complexType>

    <xsd:complexType name="SearchFilterType">
    	<xsd:sequence>
    		<xsd:element name="description" type="xsd:string" minOccurs="0" maxOccurs="1"/>
			<xsd:element ref="tns:filterClause" minOccurs="1" maxOccurs="1">
			    <xsd:annotation>
			        <xsd:appinfo>
			        	<jaxb:dom/>                 <!-- this is necessary for the model-client -->
			        </xsd:appinfo>
			    </xsd:annotation>
			</xsd:element>
    	</xsd:sequence>
    </xsd:complexType>

    <xsd:element name="filter" type="tns:SearchFilterType"/>

    <xsd:element name="filterClause" type="tns:FilterClauseType"/>
        
    <xsd:complexType name="UriFilterClauseType">
        <xsd:complexContent>
            <xsd:extension base="tns:FilterClauseType">
                <xsd:attribute name="uri" type="xsd:anyURI"/>
            </xsd:extension>
        </xsd:complexContent>
    </xsd:complexType>

    <xsd:element name="type" substitutionGroup="tns:filterClause" type="tns:UriFilterClauseType"/>

    <xsd:element name="path" type="t:ItemPathType">
        <xsd:annotation>
            <xsd:documentation>
                XPath to the XML element for the queried property.
            </xsd:documentation>
        </xsd:annotation>
    </xsd:element>

    <xsd:element name="value" type="xsd:anyType"/>      <!-- parsed as RawType; anyType is here for schema compliance when using xsi:type attribute -->

    <xsd:complexType name="PropertyComplexValueFilterClauseType">
        <xsd:complexContent>
            <xsd:extension base="tns:FilterClauseType">
                <xsd:sequence>
                    <xsd:element ref="tns:path" minOccurs="0" maxOccurs="1"/>
                    <xsd:choice>
                        <xsd:element ref="tns:value"/>
                        <xsd:any namespace="##other" processContents="strict">
                        	<xsd:annotation>
                        		<xsd:documentation>
                        			Extensibility point for various expression languages and other
                        			"value derivation" mechanisms.
                        		</xsd:documentation>
                        	</xsd:annotation>
                        </xsd:any>
                    </xsd:choice>
                </xsd:sequence>
            </xsd:extension>
        </xsd:complexContent>
    </xsd:complexType>

    <xsd:complexType name="PropertySimpleValueFilterClauseType">
        <xsd:complexContent>
            <xsd:extension base="tns:FilterClauseType">
                <xsd:sequence>
                    <xsd:element name="path" type="t:ItemPathType">
                        <xsd:annotation>
                            <xsd:documentation>
                                XPath to the property being queried.
                                It is mandatory, as there is no reasonable
                                default as in the case of path.
                            </xsd:documentation>
                        </xsd:annotation>
                    </xsd:element>
                    <xsd:choice>
                        <xsd:element name="value" type="xsd:anyType">
                            <xsd:annotation>
                                <xsd:documentation>
                                    The elements and values of queried properties.
                                    Multi-valued properties are not allowed here.
                                    Use "and" or "or" clauses if needed.
                                </xsd:documentation>
                            </xsd:annotation>
                        </xsd:element>
                        <xsd:any namespace="##other" processContents="strict">
                        	<xsd:annotation>
                        		<xsd:documentation>
                        			Extensibility point for various expression languages and other
                        			"value derivation" mechanisms.
                        		</xsd:documentation>
                        	</xsd:annotation>
                        </xsd:any>
                    </xsd:choice>
                </xsd:sequence>
            </xsd:extension>
        </xsd:complexContent>
    </xsd:complexType>

    <xsd:complexType name="PropertyNoValueFilterClauseType">
        <xsd:complexContent>
            <xsd:extension base="tns:FilterClauseType">
                <xsd:sequence>
                    <xsd:element name="property" type="t:ItemPathType"/>
                </xsd:sequence>
            </xsd:extension>
        </xsd:complexContent>
    </xsd:complexType>
    
     <xsd:complexType name="NoneFilterClauseType">
        <xsd:complexContent>
            <xsd:extension base="tns:FilterClauseType">
               
            </xsd:extension>
        </xsd:complexContent>
    </xsd:complexType>


    <xsd:element name="equal" substitutionGroup="tns:filterClause" type="tns:PropertyComplexValueFilterClauseType"/>
    <xsd:element name="greaterOrEqual" substitutionGroup="tns:filterClause" type="tns:PropertySimpleValueFilterClauseType"/>
    <xsd:element name="lessOrEqual" substitutionGroup="tns:filterClause" type="tns:PropertySimpleValueFilterClauseType"/>

    <!-- Following element should be constrained a bit more, because their value 
		is always string respectively. But we don't know how to constrain it now 
		and we do not have the time to find out. Therefore it should be OK for now. -->
	<xsd:complexType name="SubstringFilterClauseType">
		<xsd:complexContent>
			<xsd:extension base="tns:PropertySimpleValueFilterClauseType">
				<xsd:sequence>
					<xsd:element name="anchorStart" type="xsd:boolean" minOccurs="0" default="false"/>
					<xsd:element name="anchorEnd" type="xsd:boolean" minOccurs="0" default="false"/>
				</xsd:sequence>
			</xsd:extension>
		</xsd:complexContent>
	</xsd:complexType>
    <xsd:element name="substring" substitutionGroup="tns:filterClause" type="tns:SubstringFilterClauseType"/>

	<xsd:element name="org" substitutionGroup="tns:filterClause" type="tns:PropertyComplexValueFilterClauseType"/>
	<xsd:element name="orgRef" substitutionGroup="tns:filterClause" type="tns:PropertySimpleValueFilterClauseType"/>
	<xsd:element name="maxDepth" substitutionGroup="tns:filterClause" type="tns:PropertySimpleValueFilterClauseType"/>
	<xsd:element name="minDepth" substitutionGroup="tns:filterClause" type="tns:PropertySimpleValueFilterClauseType"/>
	<xsd:element name="ref" substitutionGroup="tns:filterClause" type="tns:PropertySimpleValueFilterClauseType"/>

    <xsd:element name="present" substitutionGroup="tns:filterClause" type="tns:PropertyNoValueFilterClauseType"/>
    <xsd:element name="true" substitutionGroup="tns:filterClause" type="tns:PropertyNoValueFilterClauseType"/>
<<<<<<< HEAD
    <xsd:element name="none" substitutionGroup="tns:filterClause" type="tns:NoneFilterClauseType"/>
=======
    
    <xsd:element name="all" substitutionGroup="tns:filterClause" type="tns:FilterClauseType"/>
    <xsd:element name="none" substitutionGroup="tns:filterClause" type="tns:FilterClauseType"/>
>>>>>>> 0d6a4610

    <xsd:complexType name="LogicalOperatorFilterClauseType" abstract="true">
        <xsd:complexContent>
            <xsd:extension base="tns:FilterClauseType">
            </xsd:extension>
        </xsd:complexContent>
    </xsd:complexType>

    <xsd:complexType name="UnaryLogicalOperatorFilterClauseType">
        <xsd:complexContent>
            <xsd:extension base="tns:LogicalOperatorFilterClauseType">
                <xsd:sequence>
                    <xsd:element ref="tns:filterClause"/>
                </xsd:sequence>
            </xsd:extension>
        </xsd:complexContent>
    </xsd:complexType>

    <xsd:complexType name="NAryLogicalOperatorFilterClauseType">
        <xsd:complexContent>
            <xsd:extension base="tns:LogicalOperatorFilterClauseType">
                <xsd:sequence>
                    <xsd:element ref="tns:filterClause" minOccurs="1" maxOccurs="unbounded"/>
                </xsd:sequence>
            </xsd:extension>
        </xsd:complexContent>
    </xsd:complexType>

    <xsd:element name="and" substitutionGroup="tns:filterClause" type="tns:NAryLogicalOperatorFilterClauseType"/>
    <xsd:element name="or" substitutionGroup="tns:filterClause" type="tns:NAryLogicalOperatorFilterClauseType"/>
    <xsd:element name="not" substitutionGroup="tns:filterClause" type="tns:UnaryLogicalOperatorFilterClauseType"/>

</xsd:schema>
<|MERGE_RESOLUTION|>--- conflicted
+++ resolved
@@ -285,14 +285,7 @@
         </xsd:complexContent>
     </xsd:complexType>
     
-     <xsd:complexType name="NoneFilterClauseType">
-        <xsd:complexContent>
-            <xsd:extension base="tns:FilterClauseType">
-               
-            </xsd:extension>
-        </xsd:complexContent>
-    </xsd:complexType>
-
+   
 
     <xsd:element name="equal" substitutionGroup="tns:filterClause" type="tns:PropertyComplexValueFilterClauseType"/>
     <xsd:element name="greaterOrEqual" substitutionGroup="tns:filterClause" type="tns:PropertySimpleValueFilterClauseType"/>
@@ -321,13 +314,9 @@
 
     <xsd:element name="present" substitutionGroup="tns:filterClause" type="tns:PropertyNoValueFilterClauseType"/>
     <xsd:element name="true" substitutionGroup="tns:filterClause" type="tns:PropertyNoValueFilterClauseType"/>
-<<<<<<< HEAD
-    <xsd:element name="none" substitutionGroup="tns:filterClause" type="tns:NoneFilterClauseType"/>
-=======
     
     <xsd:element name="all" substitutionGroup="tns:filterClause" type="tns:FilterClauseType"/>
     <xsd:element name="none" substitutionGroup="tns:filterClause" type="tns:FilterClauseType"/>
->>>>>>> 0d6a4610
 
     <xsd:complexType name="LogicalOperatorFilterClauseType" abstract="true">
         <xsd:complexContent>

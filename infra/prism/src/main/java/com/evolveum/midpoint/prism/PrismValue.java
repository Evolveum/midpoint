/*
 * Copyright (c) 2010-2015 Evolveum
 *
 * Licensed under the Apache License, Version 2.0 (the "License");
 * you may not use this file except in compliance with the License.
 * You may obtain a copy of the License at
 *
 *     http://www.apache.org/licenses/LICENSE-2.0
 *
 * Unless required by applicable law or agreed to in writing, software
 * distributed under the License is distributed on an "AS IS" BASIS,
 * WITHOUT WARRANTIES OR CONDITIONS OF ANY KIND, either express or implied.
 * See the License for the specific language governing permissions and
 * limitations under the License.
 */
package com.evolveum.midpoint.prism;

import com.evolveum.midpoint.prism.delta.ItemDelta;
import com.evolveum.midpoint.prism.path.ItemPath;
import com.evolveum.midpoint.util.DebugUtil;
import com.evolveum.midpoint.util.MiscUtil;
import com.evolveum.midpoint.util.exception.SchemaException;

import org.jetbrains.annotations.NotNull;
import org.jetbrains.annotations.Nullable;

import javax.xml.namespace.QName;
import java.util.ArrayList;
import java.util.Collection;
import java.util.HashMap;
import java.util.HashSet;
import java.util.List;
import java.util.Map;
import java.util.Set;
import java.util.function.Function;

/**
 * @author semancik
 *
 */
public abstract class PrismValue implements IPrismValue {

	private OriginType originType;
    private Objectable originObject;
    private Itemable parent;
    private transient Map<String,Object> userData = new HashMap<>();
	protected boolean immutable;

	transient protected PrismContext prismContext;

	PrismValue() {
	}

	PrismValue(PrismContext prismContext) {
		this.prismContext = prismContext;
	}

    PrismValue(OriginType type, Objectable source) {
		this(null, type, source);
	}

    PrismValue(PrismContext prismContext, OriginType type, Objectable source) {
		this.prismContext = prismContext;
		this.originType = type;
		this.originObject = source;
	}

    PrismValue(PrismContext prismContext, OriginType type, Objectable source, Itemable parent) {
		this.prismContext = prismContext;
		this.originType = type;
		this.originObject = source;
		this.parent = parent;
	}

	public void setPrismContext(PrismContext prismContext) {
		this.prismContext = prismContext;
	}

	public void setOriginObject(Objectable source) {
        this.originObject = source;
    }

    public void setOriginType(OriginType type) {
        this.originType = type;
    }

    @Override
	public OriginType getOriginType() {
        return originType;
    }

    @Override
	public Objectable getOriginObject() {
        return originObject;
    }

    public Map<String, Object> getUserData() {
        return userData;
    }

    @Override
	public Object getUserData(@NotNull String key) {
        return userData.get(key);
    }

    @Override
	public void setUserData(@NotNull String key, Object value) {
        userData.put(key, value);
    }

    @Override
	public Itemable getParent() {
		return parent;
	}

	@Override
	public void setParent(Itemable parent) {
		if (this.parent != null && parent != null && this.parent != parent) {
			throw new IllegalStateException("Attempt to reset value parent from "+this.parent+" to "+parent);
		}
		this.parent = parent;
	}

	@NotNull
	@Override
	public ItemPath getPath() {
		Itemable parent = getParent();
		if (parent == null) {
			throw new IllegalStateException("No parent, cannot create value path for "+this);
		}
		return parent.getPath();
	}

	/**
	 * Used when we are removing the value from the previous parent.
	 * Or when we know that the previous parent will be discarded and we
	 * want to avoid unnecessary cloning.
	 */
	@Override
	public void clearParent() {
		parent = null;
	}

	public static <T> void clearParent(List<PrismPropertyValue<T>> values) {
		if (values == null) {
			return;
		}
		for (PrismPropertyValue<T> val: values) {
			val.clearParent();
		}
	}

	@Override
	public PrismContext getPrismContext() {
		if (prismContext != null) {
			return prismContext;
		}
		if (parent != null) {
			prismContext = parent.getPrismContext();
			return prismContext;
		}
		return null;
	}

	protected ItemDefinition getDefinition() {
		Itemable parent = getParent();
    	if (parent == null) {
    		return null;
    	}
    	return parent.getDefinition();
    }

	@Override
	public void applyDefinition(ItemDefinition definition) throws SchemaException {
		checkMutability();		// TODO reconsider
		applyDefinition(definition, true);
	}

	@Override
	public void applyDefinition(ItemDefinition definition, boolean force) throws SchemaException {
		checkMutability();		// TODO reconsider
		// Do nothing by default
	}

	public void revive(PrismContext prismContext) throws SchemaException {
		if (this.prismContext == null) {
			this.prismContext = prismContext;
		}
		if (!immutable) {
			recompute(prismContext);
		}
	}

	/**
	 * Recompute the value or otherwise "initialize" it before adding it to a prism tree.
	 * This may as well do nothing if no recomputing or initialization is needed.
	 */
	@Override
	public void recompute() {
		recompute(getPrismContext());
	}

	@Override
	public void accept(Visitor visitor) {
		visitor.visit(this);
	}

	@Override
	public void accept(Visitor visitor, ItemPath path, boolean recursive) {
		// This implementation is supposed to only work for non-hierarchical values, such as properties and references.
		// hierarchical values must override it.
		if (recursive) {
			accept(visitor);
		} else {
			visitor.visit(this);
		}
	}

    public abstract void checkConsistenceInternal(Itemable rootItem, boolean requireDefinitions, boolean prohibitRaw, ConsistencyCheckScope scope);

	/**
	 * Returns true if this and other value represent the same value.
	 * E.g. if they have the same IDs, OIDs or it is otherwise know
	 * that they "belong together" without a deep examination of the
	 * values.
	 *
	 * @param lax If we can reasonably assume that the two values belong together even if they don't have the same ID,
	 *            e.g. if they both belong to single-valued parent items. This is useful e.g. when comparing
	 *            multi-valued containers. But can cause problems when we want to be sure we are removing the correct
	 *            value.
	 */
	public boolean representsSameValue(PrismValue other, boolean lax) {
		return false;
	}

	public static <V extends PrismValue> boolean containsRealValue(Collection<V> collection, V value) {
		return containsRealValue(collection, value, Function.identity());
	}

	public static <X, V extends PrismValue> boolean containsRealValue(Collection<X> collection, V value, Function<X, V> valueExtractor) {
		if (collection == null) {
			return false;
		}
<<<<<<< HEAD
		for (V colVal: collection) {
			if (colVal == null) {
				return value == null;
			}
			if (colVal.equalsRealValue(value)) {
=======
		for (X colVal: collection) {
			if (valueExtractor.apply(colVal).equalsRealValue(value)) {
>>>>>>> ab523ff8
				return true;
			}
		}
		return false;
	}

	public static <V extends PrismValue> boolean equalsRealValues(Collection<V> collection1, Collection<V> collection2) {
		return MiscUtil.unorderedCollectionEquals(collection1, collection2, (v1, v2) -> v1.equalsRealValue(v2));
	}

	public static <V extends PrismValue> boolean containsAll(Collection<V> thisSet, Collection<V> otherSet, boolean ignoreMetadata, boolean isLiteral) {
		if (thisSet == null && otherSet == null) {
			return true;
		}
		if (otherSet == null) {
			return true;
		}
		if (thisSet == null) {
			return false;
		}
		for (V otherValue: otherSet) {
			if (!contains(thisSet, otherValue, ignoreMetadata, isLiteral)) {
				return false;
			}
		}
		return true;
	}

	public static <V extends PrismValue> boolean contains(Collection<V> thisSet, V otherValue, boolean ignoreMetadata, boolean isLiteral) {
		for (V thisValue: thisSet) {
			if (thisValue.equalsComplex(otherValue, ignoreMetadata, isLiteral)) {
				return true;
			}
		}
		return false;
	}

	@Override
	public void normalize() {
		// do nothing by default
	}

	public static <X extends PrismValue> Collection<X> cloneValues(Collection<X> values) {
		Collection<X> clonedCollection = new ArrayList<X>(values.size());
		for (X val: values) {
			clonedCollection.add((X) val.clone());
		}
		return clonedCollection;
	}

	public abstract PrismValue clone();

	protected void copyValues(PrismValue clone) {
		clone.originType = this.originType;
		clone.originObject = this.originObject;
		// Do not clone parent. The clone will most likely go to a different prism
		// and setting the parent will make it difficult to add it there.
		clone.parent = null;
		// Do not clone immutable flag.
		if (clone.prismContext == null) {
			clone.prismContext = this.prismContext;
		}
	}

	@NotNull
	public static <T extends PrismValue> Collection<T> cloneCollection(Collection<T> values) {
		Collection<T> clones = new ArrayList<T>();
		if (values != null) {
			for (T value : values) {
				clones.add((T) value.clone());
			}
		}
		return clones;
	}

	/**
     * Sets all parents to null. This is good if the items are to be "transplanted" into a
     * different Containerable.
     */
	public static <T extends PrismValue> Collection<T> resetParentCollection(Collection<T> values) {
    	for (T value: values) {
    		value.setParent(null);
    	}
    	return values;
	}

	@Override
	public int hashCode() {
		int result = 0;
		return result;
	}

	public boolean equalsComplex(PrismValue other, boolean ignoreMetadata, boolean isLiteral) {
		// parent is not considered at all. it is not relevant.
		// neither the immutable flag
		if (!ignoreMetadata) {
			if (originObject == null) {
				if (other.originObject != null)
					return false;
			} else if (!originObject.equals(other.originObject))
				return false;
			if (originType != other.originType)
				return false;
		}
		return true;
	}

	@Override
	public boolean equals(PrismValue otherValue, boolean ignoreMetadata) {
		return equalsComplex(otherValue, ignoreMetadata, false);
	}

	public boolean equals(PrismValue thisValue, PrismValue otherValue) {
		if (thisValue == null && otherValue == null) {
			return true;
		}
		if (thisValue == null || otherValue == null) {
			return false;
		}
		return thisValue.equalsComplex(otherValue, false, false);
	}

	public boolean equalsRealValue(PrismValue otherValue) {
		return equalsComplex(otherValue, true, false);
	}

	public boolean equalsRealValue(PrismValue thisValue, PrismValue otherValue) {
		if (thisValue == null && otherValue == null) {
			return true;
		}
		if (thisValue == null || otherValue == null) {
			return false;
		}
		return thisValue.equalsComplex(otherValue, true, false);
	}

	@Override
	public boolean equals(Object obj) {
		if (this == obj)
			return true;
		if (obj == null)
			return false;
		if (getClass() != obj.getClass())
			return false;
		PrismValue other = (PrismValue) obj;
		return equalsComplex(other, false, false);
	}

	/**
	 * Assumes matching representations. I.e. it assumes that both this and otherValue represent the same instance of item.
	 * E.g. the container with the same ID.
	 */
	@Override
	public Collection<? extends ItemDelta> diff(PrismValue otherValue) {
		return diff(otherValue, true, false);
	}

	/**
	 * Assumes matching representations. I.e. it assumes that both this and otherValue represent the same instance of item.
	 * E.g. the container with the same ID.
	 */
	@Override
	public Collection<? extends ItemDelta> diff(PrismValue otherValue, boolean ignoreMetadata, boolean isLiteral) {
		Collection<? extends ItemDelta> itemDeltas = new ArrayList<ItemDelta>();
		diffMatchingRepresentation(otherValue, itemDeltas, ignoreMetadata, isLiteral);
		return itemDeltas;
	}

	void diffMatchingRepresentation(PrismValue otherValue,
			Collection<? extends ItemDelta> deltas, boolean ignoreMetadata, boolean isLiteral) {
		// Nothing to do by default
	}

	protected void appendOriginDump(StringBuilder builder) {
		if (DebugUtil.isDetailedDebugDump()) {
	        if (getOriginType() != null || getOriginObject() != null) {
		        builder.append(", origin: ");
		        builder.append(getOriginType());
		        builder.append(":");
		        builder.append(getOriginObject());
	        }
		}
	}

    public static <T> Set<T> getRealValuesOfCollection(Collection<PrismPropertyValue<T>> collection) {
        Set<T> retval = new HashSet<T>(collection.size());
        for (PrismPropertyValue<T> value : collection) {
            retval.add(value.getValue());
        }
        return retval;
    }


	public static <V extends PrismValue> boolean collectionContainsEquivalentValue(Collection<V> collection, V value) {
		if (collection == null) {
			return false;
		}
		for (V collectionVal: collection) {
			if (collectionVal.equals(value, true)) {
				return true;
			}
		}
		return false;
	}


	@Override
	public boolean isImmutable() {
		return immutable;
	}

	public void setImmutable(boolean immutable) {
		this.immutable = immutable;
	}

	protected void checkMutability() {
		if (immutable) {
			throw new IllegalStateException("An attempt to modify an immutable value of " + toHumanReadableString());
		}
	}

	@Nullable
	abstract public Class<?> getRealClass();

	@Nullable
	abstract public <T> T getRealValue();

	// Returns a root of PrismValue tree. For example, if we have a AccessCertificationWorkItemType that has a parent (owner)
	// of AccessCertificationCaseType, which has a parent of AccessCertificationCampaignType, this method returns the PCV
	// of AccessCertificationCampaignType.
	//
	// Generally, this method returns either "this" (PrismValue) or a PrismContainerValue.
	public PrismValue getRootValue() {
		PrismValue current = this;
		for (;;) {
			PrismContainerValue<?> parent = getParentContainerValue(current);
			if (parent == null) {
				return current;
			}
			current = parent;
		}
	}

	public static PrismContainerValue<?> getParentContainerValue(PrismValue value) {
		Itemable parent = value.getParent();
		if (parent instanceof Item) {
			PrismValue parentParent = ((Item) parent).getParent();
			return parentParent instanceof PrismContainerValue ? (PrismContainerValue) parentParent : null;
		} else {
			return null;
		}
	}

	public PrismContainerValue<?> getParentContainerValue() {
		return getParentContainerValue(this);
	}

	public QName getTypeName() {
		ItemDefinition definition = getDefinition();
		return definition != null ? definition.getTypeName() : null;
	}

	public static PrismValue fromRealValue(Object realValue) {
		if (realValue instanceof Containerable) {
			return ((Containerable) realValue).asPrismContainerValue();
		} else if (realValue instanceof Referencable) {
			return ((Referencable) realValue).asReferenceValue();
		} else {
			return new PrismPropertyValue<>(realValue);
		}
	}
}<|MERGE_RESOLUTION|>--- conflicted
+++ resolved
@@ -241,16 +241,14 @@
 		if (collection == null) {
 			return false;
 		}
-<<<<<<< HEAD
-		for (V colVal: collection) {
+
+		for (X colVal: collection) {
 			if (colVal == null) {
 				return value == null;
 			}
-			if (colVal.equalsRealValue(value)) {
-=======
-		for (X colVal: collection) {
+		
 			if (valueExtractor.apply(colVal).equalsRealValue(value)) {
->>>>>>> ab523ff8
+
 				return true;
 			}
 		}

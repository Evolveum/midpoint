--- conflicted
+++ resolved
@@ -1,479 +1,473 @@
-/*
- * Copyright (c) 2010-2015 Evolveum
- *
- * Licensed under the Apache License, Version 2.0 (the "License");
- * you may not use this file except in compliance with the License.
- * You may obtain a copy of the License at
- *
- *     http://www.apache.org/licenses/LICENSE-2.0
- *
- * Unless required by applicable law or agreed to in writing, software
- * distributed under the License is distributed on an "AS IS" BASIS,
- * WITHOUT WARRANTIES OR CONDITIONS OF ANY KIND, either express or implied.
- * See the License for the specific language governing permissions and
- * limitations under the License.
- */
-
-package com.evolveum.midpoint.prism.query;
-
-<<<<<<< HEAD
-import com.evolveum.midpoint.prism.*;
-=======
-import com.evolveum.midpoint.prism.Item;
-import com.evolveum.midpoint.prism.ItemDefinition;
-import com.evolveum.midpoint.prism.PrismValue;
->>>>>>> 3057a90e
-import com.evolveum.midpoint.prism.match.MatchingRule;
-import com.evolveum.midpoint.prism.match.MatchingRuleRegistry;
-import com.evolveum.midpoint.prism.path.ItemPath;
-import com.evolveum.midpoint.prism.path.ItemPathSegment;
-import com.evolveum.midpoint.prism.path.NameItemPathSegment;
-import com.evolveum.midpoint.util.DebugUtil;
-import com.evolveum.midpoint.util.MiscUtil;
-import com.evolveum.midpoint.util.QNameUtil;
-import com.evolveum.midpoint.util.exception.SchemaException;
-import org.apache.commons.lang.Validate;
-import org.jetbrains.annotations.NotNull;
-import org.jetbrains.annotations.Nullable;
-
-import javax.xml.namespace.QName;
-import java.util.ArrayList;
-import java.util.List;
-import java.util.Objects;
-
-public abstract class ValueFilter<V extends PrismValue, D extends ItemDefinition> extends ObjectFilter implements Itemable {
-	private static final long serialVersionUID = 1L;
-
-	@NotNull private final ItemPath fullPath;
-	// This is a definition of the item pointed to by "fullPath"
-	// (not marked as @NotNull, because it can be filled-in after creation of the filter - e.g. in provisioning)
-	@Nullable private D definition;
-	@Nullable private QName matchingRule;
-	@Nullable private List<V> values;
-	@Nullable private ExpressionWrapper expression;
-	@Nullable private ItemPath rightHandSidePath;							// alternative to values/expression; can be provided later
-	@Nullable private ItemDefinition rightHandSideDefinition;				// optional (needed only if path points to dynamically defined item)
-
-	// At most one of values, expression, rightHandSidePath can be non-null.
-	// It is a responsibility of the client to ensure it.
-
-	/**
-	 * TODO decide whether to make these fields final. It makes the code simpler, but maybe not that much
-	 * that it is worth the discomfort of the clients (they cannot change they if the would wish).
-	 * Some of them like definition, matchingRule, and right-hand things are filled-in later in some cases (provisioning, query builder).
-	 */
-	protected ValueFilter(@NotNull ItemPath fullPath, @Nullable D definition) {
-		this(fullPath, definition, null, null, null, null, null);
-	}
-
-	protected ValueFilter(@NotNull ItemPath fullPath, @Nullable D definition, @Nullable QName matchingRule,
-			@Nullable List<V> values, @Nullable ExpressionWrapper expression,
-			@Nullable ItemPath rightHandSidePath, @Nullable ItemDefinition rightHandSideDefinition) {
-		Validate.isTrue(!ItemPath.isNullOrEmpty(fullPath), "path in filter is null or empty");
-		this.fullPath = fullPath;
-		this.definition = definition;
-		this.matchingRule = matchingRule;
-		this.expression = expression;
-		this.values = values;
-		this.rightHandSidePath = rightHandSidePath;
-		this.rightHandSideDefinition = rightHandSideDefinition;
-		if (values != null) {
-			for (V value : values) {
-				value.setParent(this);
-			}
-		}
-		checkConsistence(false);
-	}
-
-	@NotNull
-	public ItemPath getFullPath() {
-		return fullPath;
-	}
-
-	@NotNull
-	public ItemPath getParentPath() {
-		return fullPath.allExceptLast();
-	}
-
-	@NotNull
-	public QName getElementName() {
-		if (definition != null) {
-			return definition.getName();		// this is more precise, as the name in path can be unqualified
-		}
-		ItemPathSegment lastPathSegement = fullPath.last();
-		if (lastPathSegement instanceof NameItemPathSegment) {
-			return ((NameItemPathSegment)lastPathSegement).getName();
-		} else if (lastPathSegement == null) {
-			throw new IllegalStateException("Empty full path in filter "+this);
-		} else {
-			throw new IllegalStateException("Got "+lastPathSegement+" as a last path segment in value filter "+this);
-		}
-	}
-
-	@Nullable
-	public D getDefinition() {
-		return definition;
-	}
-
-	public void setDefinition(@Nullable D definition) {
-		this.definition = definition;
-		checkConsistence(false);
-	}
-	
-	@Nullable
-	public QName getMatchingRule() {
-		return matchingRule;
-	}
-	
-	public void setMatchingRule(@Nullable QName matchingRule) {
-		this.matchingRule = matchingRule;
-	}
-
-	MatchingRule getMatchingRuleFromRegistry(MatchingRuleRegistry matchingRuleRegistry, Item filterItem) {
-		try {
-			return matchingRuleRegistry.getMatchingRule(matchingRule, filterItem.getDefinition().getTypeName());
-		} catch (SchemaException ex){
-			throw new IllegalArgumentException(ex.getMessage(), ex);
-		}
-	}
-
-	@Nullable
-	public List<V> getValues() {
-		return values;
-	}
-
-	@Nullable
-	List<V> getClonedValues() {
-		if (values == null) {
-			return null;
-		} else {
-			List<V> clonedValues = new ArrayList<>(values.size());
-			for (V value : values) {
-				@SuppressWarnings("unchecked")
-				V cloned = (V) value.clone();
-				clonedValues.add(cloned);
-			}
-			return clonedValues;
-		}
-	}
-
-	@Nullable
-	V getClonedValue() {
-		V value = getSingleValue();
-		if (value == null) {
-			return null;
-		} else {
-			@SuppressWarnings("unchecked")
-			V cloned = (V) value.clone();
-			return cloned;
-		}
-	}
-
-	@Nullable
-	public V getSingleValue() {
-		if (values == null || values.isEmpty()) {
-			return null;
-		} else if (values.size() > 1) {
-			throw new IllegalArgumentException("Filter '" + this + "' should contain at most one value, but it has " + values.size() + " of them.");
-		} else {
-			return values.iterator().next();
-		}
-	}
-
-	/**
-	 * @pre value has to be parent-less
-	 */
-	public void setValue(V value) {
-		this.values = new ArrayList<>();
-		if (value != null) {
-			value.setParent(this);
-			values.add(value);
-		}
-	}
-
-	@Nullable
-	public ExpressionWrapper getExpression() {
-		return expression;
-	}
-
-	public void setExpression(@Nullable ExpressionWrapper expression) {
-		this.expression = expression;
-	}
-
-	@Nullable
-	public ItemPath getRightHandSidePath() {
-		return rightHandSidePath;
-	}
-
-	public void setRightHandSidePath(@Nullable ItemPath rightHandSidePath) {
-		this.rightHandSidePath = rightHandSidePath;
-	}
-
-	@Nullable
-	public ItemDefinition getRightHandSideDefinition() {
-		return rightHandSideDefinition;
-	}
-
-	public void setRightHandSideDefinition(@Nullable ItemDefinition rightHandSideDefinition) {
-		this.rightHandSideDefinition = rightHandSideDefinition;
-	}
-
-	@Override
-	public PrismContext getPrismContext() {
-		D def = getDefinition();
-		if (def == null) {
-			return null;
-		}
-		return def.getPrismContext();
-	}
-
-	@Override
-	public ItemPath getPath() {
-		return getFullPath();
-	}
-
-	public boolean isRaw() {
-		if (values != null) {
-			for (V value: values) {
-				if (value.isRaw()) {
-					return true;
-				}
-			}
-		}
-		return false;
-	}
-
-	// TODO revise
-	@Override
-	public boolean match(PrismContainerValue cvalue, MatchingRuleRegistry matchingRuleRegistry) throws SchemaException {
-
-		Item item = getObjectItem(cvalue);
-
-		boolean filterItemIsEmpty = getValues() == null || getValues().isEmpty();
-		boolean objectItemIsEmpty = item == null || item.isEmpty();
-
-		if (filterItemIsEmpty && !objectItemIsEmpty) {
-			return false;
-		}
-
-		if (!filterItemIsEmpty && objectItemIsEmpty) {
-			return false;
-		}
-
-		return true;
-	}
-
-	// TODO revise
-	Item getObjectItem(PrismContainerValue value) {
-		ItemPath path = getFullPath();
-		return value.findItem(path);
-	}
-
-	// TODO revise
-	Item getFilterItem() throws SchemaException {
-
-		if (getDefinition() == null){
-			throw new SchemaException("Could not find definition for item " + getPath());
-		}
-		Item filterItem = getDefinition().instantiate();
-		if (getValues() != null && !getValues().isEmpty()) {
-			try {
-				for (PrismValue v : getValues()){
-					filterItem.add(v.clone());
-				}
-			} catch (SchemaException e) {
-				throw new IllegalArgumentException(e.getMessage(), e);
-			}
-		}
-
-		return filterItem;
-	}
-
-	@Override
-	public abstract ValueFilter clone();
-
-	@SuppressWarnings("EqualsWhichDoesntCheckParameterClass")
-	@Override
-	public boolean equals(Object o) {
-		return equals(o, true);
-	}
-
-	@Override
-	public boolean equals(Object o, boolean exact) {
-		if (this == o)
-			return true;
-		if (o == null || getClass() != o.getClass())
-			return false;
-		ValueFilter<?, ?> that = (ValueFilter<?, ?>) o;
-		return fullPath.equals(that.fullPath, exact) &&
-				(!exact || Objects.equals(definition, that.definition)) &&
-				Objects.equals(matchingRule, that.matchingRule) &&
-				MiscUtil.nullableCollectionsEqual(values, that.values) &&
-				Objects.equals(expression, that.expression) &&
-				(rightHandSidePath == null && that.rightHandSidePath == null ||
-					rightHandSidePath != null && rightHandSidePath.equals(that.rightHandSidePath, exact)) &&
-				(!exact || Objects.equals(rightHandSideDefinition, that.rightHandSideDefinition));
-	}
-
-	@Override
-	public int hashCode() {
-		return Objects.hash(fullPath, matchingRule, values, expression, rightHandSidePath);
-	}
-
-	@Override
-	public String debugDump() {
-		return debugDump(0);
-	}
-
-	@Override
-	public String debugDump(int indent) {
-		StringBuilder sb = new StringBuilder();
-		DebugUtil.indentDebugDump(sb, indent);
-		sb.append(getFilterName()).append(":");
-		return debugDump(indent, sb);
-	}
-
-	@Override
-	public String toString() {
-		StringBuilder sb = new StringBuilder();
-		sb.append(getFilterName()).append(": ");
-		return toString(sb);
-	}
-
-	protected abstract String getFilterName();
-
-	protected String debugDump(int indent, StringBuilder sb) {
-		sb.append("\n");
-		DebugUtil.indentDebugDump(sb, indent+1);
-		sb.append("PATH: ");
-		sb.append(getFullPath().toString());
-
-		sb.append("\n");
-		DebugUtil.indentDebugDump(sb, indent+1);
-		sb.append("DEF: ");
-		if (getDefinition() != null) {
-			sb.append(getDefinition().toString());
-		} else {
-			sb.append("null");
-		}
-
-		List<V> values = getValues();
-		if (values != null) {
-			sb.append("\n");
-			DebugUtil.indentDebugDump(sb, indent+1);
-			sb.append("VALUE:");
-			sb.append("\n");
-			for (PrismValue val : getValues()) {
-				sb.append(DebugUtil.debugDump(val, indent + 2));
-			}
-		}
-
-		ExpressionWrapper expression = getExpression();
-		if (expression != null && expression.getExpression() != null) {
-			sb.append("\n");
-			DebugUtil.indentDebugDump(sb, indent+1);
-			sb.append("EXPRESSION:");
-			sb.append("\n");
-			sb.append(DebugUtil.debugDump(expression.getExpression(), indent + 2));
-		}
-
-		if (getRightHandSidePath() != null) {
-			sb.append("\n");
-			DebugUtil.indentDebugDump(sb, indent+1);
-			sb.append("RIGHT SIDE PATH: ");
-			sb.append(getFullPath().toString());
-			sb.append("\n");
-			DebugUtil.indentDebugDump(sb, indent+1);
-			sb.append("RIGHT SIDE DEF: ");
-			if (getRightHandSideDefinition() != null) {
-				sb.append(getRightHandSideDefinition().toString());
-			} else {
-				sb.append("null");
-			}
-		}
-
-		QName matchingRule = getMatchingRule();
-		if (matchingRule != null) {
-			sb.append("\n");
-			DebugUtil.indentDebugDump(sb, indent+1);
-			sb.append("MATCHING: ");
-			sb.append(matchingRule);
-		}
-
-		return sb.toString();
-	}
-
-	protected String toString(StringBuilder sb){
-		sb.append(getFullPath().toString());
-		sb.append(",");
-		if (getValues() != null){
-			for (int i = 0; i< getValues().size() ; i++){
-				PrismValue value = getValues().get(i);
-				if (value == null) {
-					sb.append("null");
-				} else {
-					sb.append(value.toString());
-				}
-				if ( i != getValues().size() -1){
-					sb.append(",");
-				}
-			}
-		}
-		if (getRightHandSidePath() != null) {
-			sb.append(getRightHandSidePath());
-		}
-		return sb.toString();
-	}
-
-	@Override
-	public void checkConsistence(boolean requireDefinitions) {
-		if (requireDefinitions && definition == null) {
-			throw new IllegalArgumentException("Null definition in "+this);
-		}
-		if (fullPath.isEmpty()) {
-			throw new IllegalArgumentException("Empty path in "+this);
-		}
-		if (!(fullPath.last() instanceof NameItemPathSegment)) {
-			//noinspection ConstantConditions
-			throw new IllegalArgumentException("Last segment of item path is not a name segment: " + fullPath + " (it is " +
-				fullPath.last().getClass().getName() + ")");
-		}
-		if (rightHandSidePath != null && rightHandSidePath.isEmpty()) {
-			throw new IllegalArgumentException("Not-null but empty right side path in "+this);
-		}
-		int count = 0;
-		if (values != null) {
-			count++;
-		}
-		if (expression != null) {
-			count++;
-		}
-		if (rightHandSidePath != null) {
-			count++;
-		}
-		if (count > 1) {
-			throw new IllegalStateException("Two or more of the following are non-null: values (" + values
-					+ "), expression (" + expression + "), rightHandSidePath (" + rightHandSidePath + ") in " + this);
-		}
-		if (values != null) {
-			for (V value: values) {
-				if (value == null) {
-					throw new IllegalArgumentException("Null value in "+this);
-				}
-				if (value.getParent() != this) {
-					throw new IllegalArgumentException("Value "+value+" in "+this+" has a bad parent "+value.getParent());
-				}
-				if (value.isEmpty() && !value.isRaw()) {
-					throw new IllegalArgumentException("Empty value in "+this);
-				}
-			}
-		}
-		if (definition != null) {
-			if (!QNameUtil.match(definition.getName(), fullPath.lastNamed().getName())) {
-				throw new IllegalArgumentException("Last segment of item path (" + fullPath.lastNamed().getName() + ") "
-						+ "does not match item name from the definition: " + definition);
-			}
-		}
-	}
-
-}
+/*
+ * Copyright (c) 2010-2015 Evolveum
+ *
+ * Licensed under the Apache License, Version 2.0 (the "License");
+ * you may not use this file except in compliance with the License.
+ * You may obtain a copy of the License at
+ *
+ *     http://www.apache.org/licenses/LICENSE-2.0
+ *
+ * Unless required by applicable law or agreed to in writing, software
+ * distributed under the License is distributed on an "AS IS" BASIS,
+ * WITHOUT WARRANTIES OR CONDITIONS OF ANY KIND, either express or implied.
+ * See the License for the specific language governing permissions and
+ * limitations under the License.
+ */
+
+package com.evolveum.midpoint.prism.query;
+
+import com.evolveum.midpoint.prism.*;
+import com.evolveum.midpoint.prism.match.MatchingRule;
+import com.evolveum.midpoint.prism.match.MatchingRuleRegistry;
+import com.evolveum.midpoint.prism.path.ItemPath;
+import com.evolveum.midpoint.prism.path.ItemPathSegment;
+import com.evolveum.midpoint.prism.path.NameItemPathSegment;
+import com.evolveum.midpoint.util.DebugUtil;
+import com.evolveum.midpoint.util.MiscUtil;
+import com.evolveum.midpoint.util.QNameUtil;
+import com.evolveum.midpoint.util.exception.SchemaException;
+import org.apache.commons.lang.Validate;
+import org.jetbrains.annotations.NotNull;
+import org.jetbrains.annotations.Nullable;
+
+import javax.xml.namespace.QName;
+import java.util.ArrayList;
+import java.util.List;
+import java.util.Objects;
+
+public abstract class ValueFilter<V extends PrismValue, D extends ItemDefinition> extends ObjectFilter implements Itemable {
+	private static final long serialVersionUID = 1L;
+
+	@NotNull private final ItemPath fullPath;
+	// This is a definition of the item pointed to by "fullPath"
+	// (not marked as @NotNull, because it can be filled-in after creation of the filter - e.g. in provisioning)
+	@Nullable private D definition;
+	@Nullable private QName matchingRule;
+	@Nullable private List<V> values;
+	@Nullable private ExpressionWrapper expression;
+	@Nullable private ItemPath rightHandSidePath;							// alternative to values/expression; can be provided later
+	@Nullable private ItemDefinition rightHandSideDefinition;				// optional (needed only if path points to dynamically defined item)
+
+	// At most one of values, expression, rightHandSidePath can be non-null.
+	// It is a responsibility of the client to ensure it.
+
+	/**
+	 * TODO decide whether to make these fields final. It makes the code simpler, but maybe not that much
+	 * that it is worth the discomfort of the clients (they cannot change they if the would wish).
+	 * Some of them like definition, matchingRule, and right-hand things are filled-in later in some cases (provisioning, query builder).
+	 */
+	protected ValueFilter(@NotNull ItemPath fullPath, @Nullable D definition) {
+		this(fullPath, definition, null, null, null, null, null);
+	}
+
+	protected ValueFilter(@NotNull ItemPath fullPath, @Nullable D definition, @Nullable QName matchingRule,
+			@Nullable List<V> values, @Nullable ExpressionWrapper expression,
+			@Nullable ItemPath rightHandSidePath, @Nullable ItemDefinition rightHandSideDefinition) {
+		Validate.isTrue(!ItemPath.isNullOrEmpty(fullPath), "path in filter is null or empty");
+		this.fullPath = fullPath;
+		this.definition = definition;
+		this.matchingRule = matchingRule;
+		this.expression = expression;
+		this.values = values;
+		this.rightHandSidePath = rightHandSidePath;
+		this.rightHandSideDefinition = rightHandSideDefinition;
+		if (values != null) {
+			for (V value : values) {
+				value.setParent(this);
+			}
+		}
+		checkConsistence(false);
+	}
+
+	@NotNull
+	public ItemPath getFullPath() {
+		return fullPath;
+	}
+
+	@NotNull
+	public ItemPath getParentPath() {
+		return fullPath.allExceptLast();
+	}
+
+	@NotNull
+	public QName getElementName() {
+		if (definition != null) {
+			return definition.getName();		// this is more precise, as the name in path can be unqualified
+		}
+		ItemPathSegment lastPathSegement = fullPath.last();
+		if (lastPathSegement instanceof NameItemPathSegment) {
+			return ((NameItemPathSegment)lastPathSegement).getName();
+		} else if (lastPathSegement == null) {
+			throw new IllegalStateException("Empty full path in filter "+this);
+		} else {
+			throw new IllegalStateException("Got "+lastPathSegement+" as a last path segment in value filter "+this);
+		}
+	}
+
+	@Nullable
+	public D getDefinition() {
+		return definition;
+	}
+
+	public void setDefinition(@Nullable D definition) {
+		this.definition = definition;
+		checkConsistence(false);
+	}
+
+	@Nullable
+	public QName getMatchingRule() {
+		return matchingRule;
+	}
+
+	public void setMatchingRule(@Nullable QName matchingRule) {
+		this.matchingRule = matchingRule;
+	}
+
+	MatchingRule getMatchingRuleFromRegistry(MatchingRuleRegistry matchingRuleRegistry, Item filterItem) {
+		try {
+			return matchingRuleRegistry.getMatchingRule(matchingRule, filterItem.getDefinition().getTypeName());
+		} catch (SchemaException ex){
+			throw new IllegalArgumentException(ex.getMessage(), ex);
+		}
+	}
+
+	@Nullable
+	public List<V> getValues() {
+		return values;
+	}
+
+	@Nullable
+	List<V> getClonedValues() {
+		if (values == null) {
+			return null;
+		} else {
+			List<V> clonedValues = new ArrayList<>(values.size());
+			for (V value : values) {
+				@SuppressWarnings("unchecked")
+				V cloned = (V) value.clone();
+				clonedValues.add(cloned);
+			}
+			return clonedValues;
+		}
+	}
+
+	@Nullable
+	V getClonedValue() {
+		V value = getSingleValue();
+		if (value == null) {
+			return null;
+		} else {
+			@SuppressWarnings("unchecked")
+			V cloned = (V) value.clone();
+			return cloned;
+		}
+	}
+
+	@Nullable
+	public V getSingleValue() {
+		if (values == null || values.isEmpty()) {
+			return null;
+		} else if (values.size() > 1) {
+			throw new IllegalArgumentException("Filter '" + this + "' should contain at most one value, but it has " + values.size() + " of them.");
+		} else {
+			return values.iterator().next();
+		}
+	}
+
+	/**
+	 * @pre value has to be parent-less
+	 */
+	public void setValue(V value) {
+		this.values = new ArrayList<>();
+		if (value != null) {
+			value.setParent(this);
+			values.add(value);
+		}
+	}
+
+	@Nullable
+	public ExpressionWrapper getExpression() {
+		return expression;
+	}
+
+	public void setExpression(@Nullable ExpressionWrapper expression) {
+		this.expression = expression;
+	}
+
+	@Nullable
+	public ItemPath getRightHandSidePath() {
+		return rightHandSidePath;
+	}
+
+	public void setRightHandSidePath(@Nullable ItemPath rightHandSidePath) {
+		this.rightHandSidePath = rightHandSidePath;
+	}
+
+	@Nullable
+	public ItemDefinition getRightHandSideDefinition() {
+		return rightHandSideDefinition;
+	}
+
+	public void setRightHandSideDefinition(@Nullable ItemDefinition rightHandSideDefinition) {
+		this.rightHandSideDefinition = rightHandSideDefinition;
+	}
+
+	@Override
+	public PrismContext getPrismContext() {
+		D def = getDefinition();
+		if (def == null) {
+			return null;
+		}
+		return def.getPrismContext();
+	}
+
+	@Override
+	public ItemPath getPath() {
+		return getFullPath();
+	}
+
+	public boolean isRaw() {
+		if (values != null) {
+			for (V value: values) {
+				if (value.isRaw()) {
+					return true;
+				}
+			}
+		}
+		return false;
+	}
+
+	// TODO revise
+	@Override
+	public boolean match(PrismContainerValue cvalue, MatchingRuleRegistry matchingRuleRegistry) throws SchemaException {
+
+		Item item = getObjectItem(cvalue);
+
+		boolean filterItemIsEmpty = getValues() == null || getValues().isEmpty();
+		boolean objectItemIsEmpty = item == null || item.isEmpty();
+
+		if (filterItemIsEmpty && !objectItemIsEmpty) {
+			return false;
+		}
+
+		if (!filterItemIsEmpty && objectItemIsEmpty) {
+			return false;
+		}
+
+		return true;
+	}
+
+	// TODO revise
+	Item getObjectItem(PrismContainerValue value) {
+		ItemPath path = getFullPath();
+		return value.findItem(path);
+	}
+
+	// TODO revise
+	Item getFilterItem() throws SchemaException {
+
+		if (getDefinition() == null){
+			throw new SchemaException("Could not find definition for item " + getPath());
+		}
+		Item filterItem = getDefinition().instantiate();
+		if (getValues() != null && !getValues().isEmpty()) {
+			try {
+				for (PrismValue v : getValues()){
+					filterItem.add(v.clone());
+				}
+			} catch (SchemaException e) {
+				throw new IllegalArgumentException(e.getMessage(), e);
+			}
+		}
+
+		return filterItem;
+	}
+
+	@Override
+	public abstract ValueFilter clone();
+
+	@SuppressWarnings("EqualsWhichDoesntCheckParameterClass")
+	@Override
+	public boolean equals(Object o) {
+		return equals(o, true);
+	}
+
+	@Override
+	public boolean equals(Object o, boolean exact) {
+		if (this == o)
+			return true;
+		if (o == null || getClass() != o.getClass())
+			return false;
+		ValueFilter<?, ?> that = (ValueFilter<?, ?>) o;
+		return fullPath.equals(that.fullPath, exact) &&
+				(!exact || Objects.equals(definition, that.definition)) &&
+				Objects.equals(matchingRule, that.matchingRule) &&
+				MiscUtil.nullableCollectionsEqual(values, that.values) &&
+				Objects.equals(expression, that.expression) &&
+				(rightHandSidePath == null && that.rightHandSidePath == null ||
+					rightHandSidePath != null && rightHandSidePath.equals(that.rightHandSidePath, exact)) &&
+				(!exact || Objects.equals(rightHandSideDefinition, that.rightHandSideDefinition));
+	}
+
+	@Override
+	public int hashCode() {
+		return Objects.hash(fullPath, matchingRule, values, expression, rightHandSidePath);
+	}
+
+	@Override
+	public String debugDump() {
+		return debugDump(0);
+	}
+
+	@Override
+	public String debugDump(int indent) {
+		StringBuilder sb = new StringBuilder();
+		DebugUtil.indentDebugDump(sb, indent);
+		sb.append(getFilterName()).append(":");
+		return debugDump(indent, sb);
+	}
+
+	@Override
+	public String toString() {
+		StringBuilder sb = new StringBuilder();
+		sb.append(getFilterName()).append(": ");
+		return toString(sb);
+	}
+
+	protected abstract String getFilterName();
+
+	protected String debugDump(int indent, StringBuilder sb) {
+		sb.append("\n");
+		DebugUtil.indentDebugDump(sb, indent+1);
+		sb.append("PATH: ");
+		sb.append(getFullPath().toString());
+
+		sb.append("\n");
+		DebugUtil.indentDebugDump(sb, indent+1);
+		sb.append("DEF: ");
+		if (getDefinition() != null) {
+			sb.append(getDefinition().toString());
+		} else {
+			sb.append("null");
+		}
+
+		List<V> values = getValues();
+		if (values != null) {
+			sb.append("\n");
+			DebugUtil.indentDebugDump(sb, indent+1);
+			sb.append("VALUE:");
+			sb.append("\n");
+			for (PrismValue val : getValues()) {
+				sb.append(DebugUtil.debugDump(val, indent + 2));
+			}
+		}
+
+		ExpressionWrapper expression = getExpression();
+		if (expression != null && expression.getExpression() != null) {
+			sb.append("\n");
+			DebugUtil.indentDebugDump(sb, indent+1);
+			sb.append("EXPRESSION:");
+			sb.append("\n");
+			sb.append(DebugUtil.debugDump(expression.getExpression(), indent + 2));
+		}
+
+		if (getRightHandSidePath() != null) {
+			sb.append("\n");
+			DebugUtil.indentDebugDump(sb, indent+1);
+			sb.append("RIGHT SIDE PATH: ");
+			sb.append(getFullPath().toString());
+			sb.append("\n");
+			DebugUtil.indentDebugDump(sb, indent+1);
+			sb.append("RIGHT SIDE DEF: ");
+			if (getRightHandSideDefinition() != null) {
+				sb.append(getRightHandSideDefinition().toString());
+			} else {
+				sb.append("null");
+			}
+		}
+
+		QName matchingRule = getMatchingRule();
+		if (matchingRule != null) {
+			sb.append("\n");
+			DebugUtil.indentDebugDump(sb, indent+1);
+			sb.append("MATCHING: ");
+			sb.append(matchingRule);
+		}
+
+		return sb.toString();
+	}
+
+	protected String toString(StringBuilder sb){
+		sb.append(getFullPath().toString());
+		sb.append(",");
+		if (getValues() != null){
+			for (int i = 0; i< getValues().size() ; i++){
+				PrismValue value = getValues().get(i);
+				if (value == null) {
+					sb.append("null");
+				} else {
+					sb.append(value.toString());
+				}
+				if ( i != getValues().size() -1){
+					sb.append(",");
+				}
+			}
+		}
+		if (getRightHandSidePath() != null) {
+			sb.append(getRightHandSidePath());
+		}
+		return sb.toString();
+	}
+
+	@Override
+	public void checkConsistence(boolean requireDefinitions) {
+		if (requireDefinitions && definition == null) {
+			throw new IllegalArgumentException("Null definition in "+this);
+		}
+		if (fullPath.isEmpty()) {
+			throw new IllegalArgumentException("Empty path in "+this);
+		}
+		if (!(fullPath.last() instanceof NameItemPathSegment)) {
+			//noinspection ConstantConditions
+			throw new IllegalArgumentException("Last segment of item path is not a name segment: " + fullPath + " (it is " +
+				fullPath.last().getClass().getName() + ")");
+		}
+		if (rightHandSidePath != null && rightHandSidePath.isEmpty()) {
+			throw new IllegalArgumentException("Not-null but empty right side path in "+this);
+		}
+		int count = 0;
+		if (values != null) {
+			count++;
+		}
+		if (expression != null) {
+			count++;
+		}
+		if (rightHandSidePath != null) {
+			count++;
+		}
+		if (count > 1) {
+			throw new IllegalStateException("Two or more of the following are non-null: values (" + values
+					+ "), expression (" + expression + "), rightHandSidePath (" + rightHandSidePath + ") in " + this);
+		}
+		if (values != null) {
+			for (V value: values) {
+				if (value == null) {
+					throw new IllegalArgumentException("Null value in "+this);
+				}
+				if (value.getParent() != this) {
+					throw new IllegalArgumentException("Value "+value+" in "+this+" has a bad parent "+value.getParent());
+				}
+				if (value.isEmpty() && !value.isRaw()) {
+					throw new IllegalArgumentException("Empty value in "+this);
+				}
+			}
+		}
+		if (definition != null) {
+			if (!QNameUtil.match(definition.getName(), fullPath.lastNamed().getName())) {
+				throw new IllegalArgumentException("Last segment of item path (" + fullPath.lastNamed().getName() + ") "
+						+ "does not match item name from the definition: " + definition);
+			}
+		}
+	}
+
+}
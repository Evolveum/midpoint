--- conflicted
+++ resolved
@@ -470,9 +470,6 @@
 		return bean;
 	}
 
-<<<<<<< HEAD
-	private <T,S> void unmarshallToAny(T bean, Method getter, QName elementName, XNode xsubnode) throws SchemaException{
-=======
 	/*
 	 *  We want to avoid this:
 	 *    <expression>
@@ -518,8 +515,7 @@
 		return problem;
 	}
 
-	private <T,S> void unmarshallToAny(T bean, Field anyField, QName elementName, XNode xsubnode) throws SchemaException{
->>>>>>> 7540ff5c
+	private <T,S> void unmarshallToAny(T bean, Method getter, QName elementName, XNode xsubnode) throws SchemaException{
 		Class<T> beanClass = (Class<T>) bean.getClass();
 		
 		Class objectFactoryClass = inspector.getObjectFactoryClass(elementName.getNamespaceURI());

/*
 * Copyright (c) 2010-2014 Evolveum
 *
 * Licensed under the Apache License, Version 2.0 (the "License");
 * you may not use this file except in compliance with the License.
 * You may obtain a copy of the License at
 *
 *     http://www.apache.org/licenses/LICENSE-2.0
 *
 * Unless required by applicable law or agreed to in writing, software
 * distributed under the License is distributed on an "AS IS" BASIS,
 * WITHOUT WARRANTIES OR CONDITIONS OF ANY KIND, either express or implied.
 * See the License for the specific language governing permissions and
 * limitations under the License.
 */
package com.evolveum.midpoint.prism.delta;

import java.io.Serializable;
import java.util.ArrayList;
import java.util.Collection;
import java.util.Comparator;
import java.util.Iterator;

import javax.xml.namespace.QName;

import com.evolveum.midpoint.prism.Containerable;
import com.evolveum.midpoint.prism.Item;
import com.evolveum.midpoint.prism.ItemDefinition;
import com.evolveum.midpoint.prism.Itemable;
import com.evolveum.midpoint.prism.Objectable;
import com.evolveum.midpoint.prism.PathVisitable;
import com.evolveum.midpoint.prism.PrismContainer;
import com.evolveum.midpoint.prism.PrismContainerValue;
import com.evolveum.midpoint.prism.PrismContext;
import com.evolveum.midpoint.prism.PrismObject;
import com.evolveum.midpoint.prism.PrismObjectDefinition;
import com.evolveum.midpoint.prism.PrismValue;
import com.evolveum.midpoint.prism.Visitable;
import com.evolveum.midpoint.prism.Visitor;
import com.evolveum.midpoint.prism.path.IdItemPathSegment;
import com.evolveum.midpoint.prism.path.ItemPath;
import com.evolveum.midpoint.prism.path.ItemPath.CompareResult;
import com.evolveum.midpoint.prism.path.ItemPathSegment;
import com.evolveum.midpoint.prism.path.NameItemPathSegment;
import com.evolveum.midpoint.util.DebugDumpable;
import com.evolveum.midpoint.util.DebugUtil;
import com.evolveum.midpoint.util.MiscUtil;
import com.evolveum.midpoint.util.PrettyPrinter;
import com.evolveum.midpoint.util.exception.SchemaException;

/**
 * @author Radovan Semancik
 * 
 */
public abstract class ItemDelta<V extends PrismValue> implements Itemable, DebugDumpable, Visitable, PathVisitable, Serializable {

	/**
	 * Name of the property
	 */
	protected QName elementName;
	/**
	 * Parent path of the property (path to the property container)
	 */
	protected ItemPath parentPath;
	protected ItemDefinition definition;

	protected Collection<V> valuesToReplace = null;
	protected Collection<V> valuesToAdd = null;
	protected Collection<V> valuesToDelete = null;

	public ItemDelta(ItemDefinition itemDefinition) {
		if (itemDefinition == null) {
			throw new IllegalArgumentException("Attempt to create item delta wihout a definition");
		}
		this.elementName = itemDefinition.getName();
		this.parentPath = new ItemPath();
		this.definition = itemDefinition;
	}

	public ItemDelta(QName elementName, ItemDefinition itemDefinition) {
		this.elementName = elementName;
		this.parentPath = new ItemPath();
		this.definition = itemDefinition;
	}

	public ItemDelta(ItemPath parentPath, QName elementName, ItemDefinition itemDefinition) {
		this.elementName = elementName;
		this.parentPath = parentPath;
		this.definition = itemDefinition;
	}

	public ItemDelta(ItemPath path, ItemDefinition itemDefinition) {
		if (path == null) {
			throw new IllegalArgumentException("Null path specified while creating item delta");
		}
		if (path.isEmpty()) {
			this.elementName = null;
		} else {
<<<<<<< HEAD
			this.elementName = path.lastNamed().getName();
			this.parentPath = path.allUpToLastNamed();
=======
			ItemPathSegment last = path.last();
			if (!(last instanceof NameItemPathSegment)) {
				throw new IllegalArgumentException("Invalid delta path "+path+". Delta path must always point to item, not to value");
			}
			this.elementName = ((NameItemPathSegment)last).getName();
			this.parentPath = path.allExceptLast();
>>>>>>> ab991d90
		}
		this.definition = itemDefinition;
	}

	public QName getElementName() {
		return elementName;
	}

	public void setElementName(QName elementName) {
		this.elementName = elementName;
	}

	public ItemPath getParentPath() {
		return parentPath;
	}

	public void setParentPath(ItemPath parentPath) {
		this.parentPath = parentPath;
	}

	@Override
	public ItemPath getPath() {
		return getParentPath().subPath(elementName);
	}

	public ItemDefinition getDefinition() {
		return definition;
	}

	public void setDefinition(ItemDefinition definition) {
		this.definition = definition;
	}

	@Override
	public void accept(Visitor visitor) {
		visitor.visit(this);
		if (getValuesToAdd() != null) {
			for (V pval : getValuesToAdd()) {
				pval.accept(visitor);
			}
		}
		if (getValuesToDelete() != null) {
			for (V pval : getValuesToDelete()) {
				pval.accept(visitor);
			}
		}
		if (getValuesToReplace() != null) {
			for (V pval : getValuesToReplace()) {
				pval.accept(visitor);
			}
		}
	}
	
	@Override
	public void accept(Visitor visitor, ItemPath path, boolean recursive) {
		if (path == null || path.isEmpty()) {
			if (recursive) {
				accept(visitor);
			} else {
				visitor.visit(this);
			}
		} else {
			IdItemPathSegment idSegment = ItemPath.getFirstIdSegment(path);
			ItemPath rest = ItemPath.pathRestStartingWithName(path);
			if (idSegment == null || idSegment.isWildcard()) {
				// visit all values
				if (getValuesToAdd() != null) {
					for (V pval : getValuesToAdd()) {
						pval.accept(visitor, rest, recursive);
					}
				}
				if (getValuesToDelete() != null) {
					for (V pval : getValuesToDelete()) {
						pval.accept(visitor, rest, recursive);
					}
				}
				if (getValuesToReplace() != null) {
					for (V pval : getValuesToReplace()) {
						pval.accept(visitor, rest, recursive);
					}
				}
			} else {
				Long id = idSegment.getId();
				acceptSet(getValuesToAdd(), id, visitor, rest, recursive);
				acceptSet(getValuesToDelete(), id, visitor, rest, recursive);
				acceptSet(getValuesToReplace(), id, visitor, rest, recursive);
			}
		}
	}

	private void acceptSet(Collection<V> set, Long id, Visitor visitor, ItemPath rest, boolean recursive) {
		if (set == null) {
			return;
		}
		for (V pval : set) {
			if (pval instanceof PrismContainerValue<?>) {
				PrismContainerValue<?> cval = (PrismContainerValue<?>)pval;
				if (id == null || id.equals(cval.getId())) {
					pval.accept(visitor, rest, recursive);
				}
			} else {
				throw new IllegalArgumentException("Attempt to fit container id to "+pval.getClass());
			}
		}		
	}

	public void applyDefinition(ItemDefinition definition) throws SchemaException {
		this.definition = definition;
		if (getValuesToAdd() != null) {
			for (V pval : getValuesToAdd()) {
				pval.applyDefinition(definition);
			}
		}
		if (getValuesToDelete() != null) {
			for (V pval : getValuesToDelete()) {
				pval.applyDefinition(definition);
			}
		}
		if (getValuesToReplace() != null) {
			for (V pval : getValuesToReplace()) {
				pval.applyDefinition(definition);
			}
		}
	}

	public static void applyDefinition(Collection<? extends ItemDelta> deltas,
			PrismObjectDefinition definition) throws SchemaException {
		for (ItemDelta<?> itemDelta : deltas) {
			ItemPath path = itemDelta.getPath();
			ItemDefinition itemDefinition = definition.findItemDefinition(path, ItemDefinition.class);
			itemDelta.applyDefinition(itemDefinition);
		}
	}
	
	public boolean hasCompleteDefinition() {
		return getDefinition() != null;
	}


	public PrismContext getPrismContext() {
		if (definition == null) {
			// This may happen e.g. in case of raw elements
			return null;
		}
		return definition.getPrismContext();
	}

	public abstract Class<? extends Item> getItemClass();

	public Collection<V> getValuesToAdd() {
		return valuesToAdd;
	}
	
	public void clearValuesToAdd() {
		valuesToAdd = null;
	}

	public Collection<V> getValuesToDelete() {
		return valuesToDelete;
	}
	
	public void clearValuesToDelete() {
		valuesToDelete = null;
	}

	public Collection<V> getValuesToReplace() {
		return valuesToReplace;
	}
	
	public void clearValuesToReplace() {
		valuesToReplace = null;
	}

	public void addValuesToAdd(Collection<V> newValues) {
		for (V val : newValues) {
			addValueToAdd(val);
		}
	}
	
	public void addValuesToAdd(V... newValues) {
		for (V val : newValues) {
			addValueToAdd(val);
		}
	}

	public void addValueToAdd(V newValue) {
		if (valuesToReplace != null) {
			throw new IllegalStateException("Delta " + this
				+ " already has values to replace ("+valuesToReplace+"), attempt to add value ("+newValue+") is an error");
		}
		if (valuesToAdd == null) {
			valuesToAdd = newValueCollection();
		}
		if (PrismValue.containsRealValue(valuesToAdd,newValue)) {
			return;
		}
		valuesToAdd.add(newValue);
		newValue.setParent(this);
		newValue.recompute();
	}
	
	public boolean removeValueToAdd(V valueToRemove) {
		return removeValue(valueToRemove, valuesToAdd);
	}
	
	public boolean removeValueToDelete(V valueToRemove) {
		return removeValue(valueToRemove, valuesToDelete);
	}
	
	public boolean removeValueToReplace(V valueToRemove) {
		return removeValue(valueToRemove, valuesToReplace);
	}
	
	private boolean removeValue(V valueToRemove, Collection<V> set) {
		boolean removed = false;
		if (set == null) {
			return removed;
		}
		Iterator<V> valuesToReplaceIterator = set.iterator();
		while (valuesToReplaceIterator.hasNext()) {
			V valueToReplace = valuesToReplaceIterator.next();
			if (valueToReplace.equalsRealValue(valueToRemove)) {
				valuesToReplaceIterator.remove();
				removed = true;
			}
		}
		return removed;
	}

	public void mergeValuesToAdd(Collection<V> newValues) {
		for (V val : newValues) {
			mergeValueToAdd(val);
		}
	}
	
	public void mergeValuesToAdd(V[] newValues) {
		for (V val : newValues) {
			mergeValueToAdd(val);
		}
	}
	
	public void mergeValueToAdd(V newValue) {
		if (valuesToReplace != null) {
			if (!PrismValue.containsRealValue(valuesToReplace, newValue)) {
				valuesToReplace.add(newValue);
				newValue.setParent(this);
			}
		} else {
			if (!removeValueToDelete(newValue)) {
				addValueToAdd(newValue);
			}
		}
	}

	public void addValuesToDelete(Collection<V> newValues) {
		for (V val : newValues) {
			addValueToDelete(val);
		}
	}

	public void addValuesToDelete(V... newValues) {
		for (V val : newValues) {
			addValueToDelete(val);
		}
	}
	
	public void addValueToDelete(V newValue) {
		if (valuesToReplace != null) {
			throw new IllegalStateException("Delta " + this
					+ " already has values to replace ("+valuesToReplace+"), attempt to set value to delete ("+newValue+")");
		}
		if (valuesToDelete == null) {
			valuesToDelete = newValueCollection();
		}
		if (PrismValue.containsRealValue(valuesToDelete,newValue)) {
			return;
		}
		valuesToDelete.add(newValue);
		newValue.setParent(this);
		newValue.recompute();
	}
	
	public void mergeValuesToDelete(Collection<V> newValues) {
		for (V val : newValues) {
			mergeValueToDelete(val);
		}
	}

	public void mergeValuesToDelete(V[] newValues) {
		for (V val : newValues) {
			mergeValueToDelete(val);
		}
	}
	
	public void mergeValueToDelete(V newValue) {
		if (valuesToReplace != null) {
			removeValueToReplace(newValue);
		} else {
			if (!removeValueToAdd(newValue)) {
				addValueToDelete(newValue);
			}
		}
	}

    public void resetValuesToAdd() {
        valuesToAdd = null;
    }

	public void setValuesToReplace(Collection<V> newValues) {
		if (valuesToAdd != null) {
			throw new IllegalStateException("Delta " + this
					+ " already has values to add ("+valuesToAdd+"), attempt to set value to replace ("+newValues+")");
		}
		if (valuesToDelete != null) {
			throw new IllegalStateException("Delta " + this
					+ " already has values to delete, attempt to set value to replace");
		}
		if (valuesToReplace == null) {
			valuesToReplace = newValueCollection();
		} else {
			valuesToReplace.clear();
		}
		for (V val : newValues) {
			valuesToReplace.add(val);
			val.setParent(this);
			val.recompute();
		}
	}

	public void setValuesToReplace(V... newValues) {
		if (valuesToAdd != null) {
			throw new IllegalStateException("Delta " + this
					+ " already has values to add, attempt to set value to replace");
		}
		if (valuesToDelete != null) {
			throw new IllegalStateException("Delta " + this
					+ " already has values to delete, attempt to set value to replace");
		}
		if (valuesToReplace == null) {
			valuesToReplace = newValueCollection();
		} else {
			valuesToReplace.clear();
		}
		for (V val : newValues) {
			valuesToReplace.add(val);
			val.setParent(this);
			val.recompute();
		}
	}

	/**
	 * Sets empty value to replace. This efficiently means removing all values.
	 */
	public void setValueToReplace() {
		if (valuesToReplace == null) {
			valuesToReplace = newValueCollection();
		} else {
			valuesToReplace.clear();
		}
	}
	
	public void setValueToReplace(V newValue) {
		if (valuesToAdd != null) {
			throw new IllegalStateException("Delta " + this
					+ " already has values to add, attempt to set value to replace");
		}
		if (valuesToDelete != null) {
			throw new IllegalStateException("Delta " + this
					+ " already has values to delete, attempt to set value to replace");
		}
		if (valuesToReplace == null) {
			valuesToReplace = newValueCollection();
		} else {
			valuesToReplace.clear();
		}
		valuesToReplace.add(newValue);
		newValue.setParent(this);
		newValue.recompute();
	}
	
	public void mergeValuesToReplace(Collection<V> newValues) {
		// No matter what type the delta was before. We are just discarding all the previous
		// state as the replace that we are applying will overwrite that anyway.
		valuesToAdd = null;
		valuesToDelete = null;
		setValuesToReplace(newValues);
	}

	public void mergeValuesToReplace(V[] newValues) {
		// No matter what type the delta was before. We are just discarding all the previous
		// state as the replace that we are applying will overwrite that anyway.
		valuesToAdd = null;
		valuesToDelete = null;
		setValuesToReplace(newValues);
	}
	
	public void mergeValueToReplace(V newValue) {
		// No matter what type the delta was before. We are just discarding all the previous
		// state as the replace that we are applying will overwrite that anyway.
		valuesToAdd = null;
		valuesToDelete = null;
		setValueToReplace(newValue);
	}

	private Collection<V> newValueCollection() {
		return new ArrayList<V>();
	}

	public boolean isValueToAdd(V value) {
		return isValueSet(value, false, valuesToAdd);
	}

	public boolean isValueToAdd(V value, boolean ignoreMetadata) {
		return isValueSet(value, ignoreMetadata, valuesToAdd);
	}

	public boolean isValueToDelete(V value) {
		return isValueSet(value, false, valuesToDelete);
	}

	public boolean isValueToDelete(V value, boolean ignoreMetadata) {
		return isValueSet(value, ignoreMetadata, valuesToDelete);
	}

	public boolean isValueToReplace(V value) {
		return isValueSet(value, false, valuesToReplace);
	}

	public boolean isValueToReplace(V value, boolean ignoreMetadata) {
		return isValueSet(value, ignoreMetadata, valuesToReplace);
	}

	private boolean isValueSet(V value, boolean ignoreMetadata, Collection<V> set) {
		if (set == null) {
			return false;
		}
		for (V myVal: set) {
			if (myVal.equals(value, ignoreMetadata)) {
				return true;
			}
		}
		return false;
	}
	
	public V getAnyValue() {
		V anyValue = getAnyValue(valuesToAdd);
		if (anyValue != null) {
			return anyValue;
		}
		anyValue = getAnyValue(valuesToDelete);
		if (anyValue != null) {
			return anyValue;
		}
		anyValue = getAnyValue(valuesToReplace);
		if (anyValue != null) {
			return anyValue;
		}
		return null;
	}

	private V getAnyValue(Collection<V> set) {
		if (set == null || set.isEmpty()) {
			return null;
		}
		return set.iterator().next();
	}

	public boolean isEmpty() {
		if (valuesToAdd == null && valuesToDelete == null && valuesToReplace == null) {
			return true;
		}
		return false;
	}
	
	public boolean addsAnyValue() {
		return hasAnyValue(valuesToAdd) || hasAnyValue(valuesToReplace); 
	}
	
	private boolean hasAnyValue(Collection<V> set) {
		return (set != null && !set.isEmpty());
	}

	public void normalize() {
		normalize(valuesToAdd);
		normalize(valuesToDelete);
		normalize(valuesToReplace);
	}

	private void normalize(Collection<V> set) {
		if (set == null) {
			return;
		}
		Iterator<V> iterator = set.iterator();
		while (iterator.hasNext()) {
			V value = iterator.next();
			value.normalize();
			if (value.isEmpty()) {
				iterator.remove();
			}
		}
	}

	public boolean isReplace() {
		return (valuesToReplace != null);
	}

	public boolean isAdd() {
		return (valuesToAdd != null && !valuesToAdd.isEmpty());
	}

	public boolean isDelete() {
		return (valuesToDelete != null && !valuesToDelete.isEmpty());
	}

	public void clear() {
		valuesToReplace = null;
		valuesToAdd = null;
		valuesToDelete = null;
	}
	
	public static PropertyDelta findPropertyDelta(Collection<? extends ItemDelta> deltas, QName propertyName) {
        return findPropertyDelta(deltas, new ItemPath(propertyName));
    }

    public static PropertyDelta findPropertyDelta(Collection<? extends ItemDelta> deltas, ItemPath parentPath, QName propertyName) {
        return findPropertyDelta(deltas, new ItemPath(parentPath, propertyName));
    }
    
    public static PropertyDelta findPropertyDelta(Collection<? extends ItemDelta> deltas, ItemPath propertyPath) {
    	return findItemDelta(deltas, propertyPath, PropertyDelta.class);
    }
    
    public static <X extends Containerable> ContainerDelta<X> findContainerDelta(Collection<? extends ItemDelta> deltas, ItemPath propertyPath) {
    	return findItemDelta(deltas, propertyPath, ContainerDelta.class);
    }

    public static <X extends Containerable> ContainerDelta<X> findContainerDelta(Collection<? extends ItemDelta> deltas, QName name) {
    	return findContainerDelta(deltas, new ItemPath(name));
    }

    public static <D extends ItemDelta> D findItemDelta(Collection<? extends ItemDelta> deltas, ItemPath propertyPath, Class<D> deltaType) {
        if (deltas == null) {
            return null;
        }
        for (ItemDelta<?> delta : deltas) {
            if (deltaType.isAssignableFrom(delta.getClass()) && delta.getPath().equals(propertyPath)) {
                return (D) delta;
            }
        }
        return null;
    }
    
    public static Collection<? extends ItemDelta<?>> findItemDeltasSubPath(Collection<? extends ItemDelta<?>> deltas, ItemPath itemPath) {
    	Collection<ItemDelta<?>> foundDeltas = new ArrayList<ItemDelta<?>>();
        if (deltas == null) {
            return foundDeltas;
        }
        for (ItemDelta<?> delta : deltas) {
            if (itemPath.isSubPath(delta.getPath())) {
                foundDeltas.add(delta);
            }
        }
        return foundDeltas;
    }
    
    public static <D extends ItemDelta> D findItemDelta(Collection<? extends ItemDelta> deltas, QName itemName, Class<D> deltaType) {
    	return findItemDelta(deltas, new ItemPath(itemName), deltaType);
    }
    
    public static ReferenceDelta findReferenceModification(Collection<? extends ItemDelta> deltas, QName itemName) {
    	return findItemDelta(deltas, itemName, ReferenceDelta.class);
    }
    
    public static <D extends ItemDelta> void removeItemDelta(Collection<? extends ItemDelta> deltas, ItemPath propertyPath, Class<D> deltaType) {
        if (deltas == null) {
            return;
        }
        Iterator<? extends ItemDelta> deltasIterator = deltas.iterator();
        while (deltasIterator.hasNext()) {
        	ItemDelta<?> delta = deltasIterator.next();
            if (deltaType.isAssignableFrom(delta.getClass()) && delta.getPath().equals(propertyPath)) {
                deltasIterator.remove();
            }
        }
    }
    
    /**
     * Filters out all delta values that are meaningless to apply. E.g. removes all values to add that the property already has,
     * removes all values to delete that the property does not have, etc. 
     */
    public ItemDelta<V> narrow(PrismObject<? extends Objectable> object) {
    	Item<V> currentItem = (Item<V>) object.findItem(getPath());
    	if (currentItem == null) {
    		if (valuesToDelete != null) {
    			ItemDelta<V> clone = clone();
    			clone.valuesToDelete = null;
    			return clone;
    		} else {
    			// Nothing to narrow
    			return this;
    		}
    	} else {
    		ItemDelta<V> clone = clone();
    		if (clone.valuesToDelete != null) {
    			Iterator<V> iterator = clone.valuesToDelete.iterator();
    			while (iterator.hasNext()) {
    				V valueToDelete = iterator.next();
    				if (!currentItem.contains(valueToDelete, true)) {
    					iterator.remove();
    				}
    			}
    		}
    		if (clone.valuesToAdd != null) {
    			Iterator<V> iterator = clone.valuesToAdd.iterator();
    			while (iterator.hasNext()) {
    				V valueToDelete = iterator.next();
    				if (currentItem.contains(valueToDelete, true)) {
    					iterator.remove();
    				}
    			}
    		}
    		return clone;
    	}
    }
    
    public void validate() throws SchemaException {
    	validate(null);
    }
    
    public void validate(String contextDescription) throws SchemaException {
    	if (definition == null) {
    		throw new IllegalStateException("Attempt to validate delta without a definition: "+this);
    	}
    	if (definition.isSingleValue()) {
    		if (valuesToAdd != null && valuesToAdd.size() > 1) {
    			throw new SchemaException("Attempt to add "+valuesToAdd.size()+" values to a single-valued item "+getPath() +
    					(contextDescription == null ? "" : " in "+contextDescription));
    		}
    		if (valuesToReplace != null && valuesToReplace.size() > 1) {
    			throw new SchemaException("Attempt to replace "+valuesToReplace.size()+" values to a single-valued item "+getPath() +
    					(contextDescription == null ? "" : " in "+contextDescription));
    		}
    	}
    	if (definition.isMandatory()) {
    		if (valuesToReplace != null && valuesToReplace.isEmpty()) {
    			throw new SchemaException("Attempt to clear all values of a mandatory item "+getPath() +
    					(contextDescription == null ? "" : " in "+contextDescription));
    		}
    	}
    }

	public static void checkConsistence(Collection<? extends ItemDelta> deltas) {
		checkConsistence(deltas, false, false);
	}
	
	public static void checkConsistence(Collection<? extends ItemDelta> deltas, boolean requireDefinition, boolean prohibitRaw) {
		for (ItemDelta<?> delta : deltas) {
			delta.checkConsistence(requireDefinition, prohibitRaw);
		}
	}
	
	public void checkConsistence() {
		checkConsistence(false, false);
	}

	public void checkConsistence(boolean requireDefinition, boolean prohibitRaw) {
		if (parentPath == null) {
			throw new IllegalStateException("Null parent path in " + this);
		}
		if (requireDefinition && definition == null) {
			throw new IllegalStateException("Null definition in "+this);
		}
		if (valuesToReplace != null && (valuesToAdd != null || valuesToDelete != null)) {
			throw new IllegalStateException(
					"The delta cannot be both 'replace' and 'add/delete' at the same time");
		}
		assertSetConsistence(valuesToReplace, "replace", requireDefinition, prohibitRaw);
		assertSetConsistence(valuesToAdd, "add", requireDefinition, prohibitRaw);
		assertSetConsistence(valuesToDelete, "delete", requireDefinition, prohibitRaw);
	}

	private void assertSetConsistence(Collection<V> values, String type, boolean requireDefinitions, boolean prohibitRaw) {
		if (values == null) {
			return;
		}
		// This may be not be 100% correct but we can tolerate it now
		// if (values.isEmpty()) {
		// throw new
		// IllegalStateException("The "+type+" values set in "+this+" is not-null but it is empty");
		// }
		for (V val : values) {
			if (val == null) {
				throw new IllegalStateException("Null value in the " + type + " values set in " + this);
			}
			if (val.getParent() != this) {
				throw new IllegalStateException("Wrong parent for " + val + " in " + type + " values set in " + this + ": " + val.getParent());
			}
			val.checkConsistenceInternal(this, requireDefinitions, prohibitRaw);
		}
	}

	/**
	 * Distributes the replace values of this delta to add and delete with
	 * respect to provided existing values.
	 */
	public void distributeReplace(Collection<V> existingValues) {
		Collection<V> origValuesToReplace = getValuesToReplace();
		// We have to clear before we distribute, otherwise there will be replace/add or replace/delete conflict
		clearValuesToReplace();
		if (existingValues != null) {
			for (V existingVal : existingValues) {
				if (!isIn(origValuesToReplace, existingVal)) {
					addValueToDelete((V) existingVal.clone());
				}
			}
		}
		for (V replaceVal : origValuesToReplace) {
			if (!isIn(existingValues, replaceVal) && !isIn(getValuesToAdd(), replaceVal)) {
				addValueToAdd((V) replaceVal.clone());
			}
		}
	}

	private boolean isIn(Collection<V> values, V val) {
		if (values == null) {
			return false;
		}
		for (V v : values) {
			if (v.equalsRealValue(val)) {
				return true;
			}
		}
		return false;
	}

	/**
	 * Merge specified delta to this delta. This delta is assumed to be
	 * chronologically earlier, delta provided in the parameter is chronilogically later.
	 */
	public void merge(ItemDelta<V> deltaToMerge) {
		if (deltaToMerge.isEmpty()) {
			return;
		}
		if (deltaToMerge.valuesToReplace != null) {
			mergeValuesToReplace(PrismValue.cloneValues(deltaToMerge.valuesToReplace));
		} else {
			if (deltaToMerge.valuesToAdd != null) {
				mergeValuesToAdd(PrismValue.cloneValues(deltaToMerge.valuesToAdd));
			}
			if (deltaToMerge.valuesToDelete != null) {
				mergeValuesToDelete(PrismValue.cloneValues(deltaToMerge.valuesToDelete));
			} 
		}
		// We do not want to clean up the sets during merging (e.g. in removeValue methods) because the set
		// may become empty and the a values may be added later. So just clean it up when all is done.
		removeEmptySets();
	}
	
	private void removeEmptySets() {
		if (valuesToReplace != null && valuesToReplace.isEmpty()) {
			valuesToReplace = null;
		}
		if (valuesToAdd != null && valuesToAdd.isEmpty()) {
			valuesToAdd = null;
		}
		if (valuesToDelete != null && valuesToDelete.isEmpty()) {
			valuesToDelete = null;
		}
	}

	/**
	 * Transforms the delta to the simplest (and safest) form. E.g. it will transform add delta for
	 * single-value properties to replace delta. 
	 */
	public void simplify() {
		ItemDefinition itemDefinition = getDefinition();
		if (itemDefinition == null) {
			throw new IllegalStateException("Attempt to simplify delta without a definition");
		}
		if (itemDefinition.isSingleValue() && isAdd()) {
			valuesToReplace = valuesToAdd;
			valuesToAdd = null;
			valuesToDelete = null;
		}
	}

	/**
	 * Apply this delta (path) to a property container.
	 */
	public void applyTo(PrismContainer<?> propertyContainer) throws SchemaException {
		ItemPath itemPath = getPath();
		Item<?> item = propertyContainer.findOrCreateItem(itemPath, getItemClass(), getDefinition());
		if (item == null) {
			throw new IllegalStateException("Cannot apply delta because cannot find item "+itemPath+" in "+propertyContainer);
		}
		applyTo(item);
		if (item.isEmpty()) {
			propertyContainer.remove(item);
		}
	}

	public static void applyTo(Collection<? extends ItemDelta> deltas, PrismContainer propertyContainer)
			throws SchemaException {
		for (ItemDelta delta : deltas) {
			delta.applyTo(propertyContainer);
		}
	}
	
	/**
	 * Apply this delta (path) to a property container.
	 */
	public void applyTo(PrismContainerValue<?> propertyContainerVal) throws SchemaException {
		ItemPath itemPath = getPath();
		Item<?> item = propertyContainerVal.findOrCreateItem(itemPath, getItemClass(), getDefinition());
		if (item == null) {
			throw new IllegalStateException("Cannot apply delta because cannot find item "+itemPath+" in "+propertyContainerVal);
		}
		applyTo(item);
		if (item.isEmpty()) {
			propertyContainerVal.remove(item);
		}
	}

	/**
	 * Apply this delta (path) to a property.
	 */
	public void applyTo(Item item) throws SchemaException {
		if (item.getDefinition() == null && getDefinition() != null){
			item.applyDefinition(getDefinition());
		}
		if (valuesToReplace != null) {
			item.replaceAll(PrismValue.cloneCollection(valuesToReplace));
			return;
		}
		if (valuesToAdd != null) {
			if (item.getDefinition() != null && item.getDefinition().isSingleValue()) {
				item.replaceAll(PrismValue.cloneCollection(valuesToAdd));
			} else {
                for (V valueToAdd : valuesToAdd) {
                    if (!item.containsEquivalentValue(valueToAdd)) {
                        item.add(valueToAdd.clone());
                    }
                }
			}
		}
		if (valuesToDelete != null) {
			item.removeAll(valuesToDelete);
		}
		
	}
	
	public static void accept(Collection<? extends ItemDelta> modifications, Visitor visitor, ItemPath path,
			boolean recursive) {
		for (ItemDelta modification: modifications) {
			ItemPath modPath = modification.getPath();
			CompareResult rel = modPath.compareComplex(path);
			if (rel == CompareResult.EQUIVALENT) {
				modification.accept(visitor, null, recursive);
			} else if (rel == CompareResult.SUBPATH) {
				modification.accept(visitor, path.substract(modPath), recursive);
			}
		}
	}

	
	public <I extends Item> I computeChangedItem(I oldItem) throws SchemaException {
		if (isEmpty()) {
			return oldItem;
		}
		if (oldItem == null) {
			// Instantiate empty item
			oldItem = (I) getDefinition().instantiate();
		}
		applyTo(oldItem);
		return oldItem;
	}

	/**
	 * Returns the "new" state of the property - the state that would be after
	 * the delta is applied.
	 */
	public Item<V> getItemNew() throws SchemaException {
		return getItemNew(null);
	}
	
	/**
	 * Returns the "new" state of the property - the state that would be after
	 * the delta is applied.
	 */
	public Item<V> getItemNew(Item<V> itemOld) throws SchemaException {
		if (definition == null) {
			throw new IllegalStateException("No definition in "+this);
		}
		if (itemOld == null) {
			if (isEmpty()) {
				return null;
			}
			itemOld = definition.instantiate(getElementName());
		}
		Item<V> itemNew = itemOld.clone();
		applyTo(itemNew);
		return itemNew;
	}
	
	/**
	 * Returns true if the other delta is a complete subset of this delta.
	 * I.e. if all the statements of the other delta are already contained
	 * in this delta. As a consequence it also returns true if the two
	 * deltas are equal. 
	 */
	public boolean contains(ItemDelta<V> other) {
		if (!this.getPath().equals(other.getPath())) {
			return false;
		}
		if (!containsSet(this.valuesToAdd, other.valuesToAdd)) {
			return false;
		}
		if (!containsSet(this.valuesToDelete, other.valuesToDelete)) {
			return false;
		}
		if (!containsSet(this.valuesToReplace, other.valuesToReplace)) {
			return false;
		}
		return true;
	}

	private boolean containsSet(Collection<V> thisSet, Collection<V> otherSet) {
		if (thisSet == null && otherSet == null) {
			return true;
		}
		if (otherSet == null) {
			return true;
		}
		if (thisSet == null) {
			return false;
		}
		return thisSet.containsAll(otherSet);
	}

	public abstract ItemDelta<V> clone();

	protected void copyValues(ItemDelta<V> clone) {
		clone.definition = this.definition;
		clone.elementName = this.elementName;
		clone.parentPath = this.parentPath;
		clone.valuesToAdd = cloneSet(clone, this.valuesToAdd);
		clone.valuesToDelete = cloneSet(clone, this.valuesToDelete);
		clone.valuesToReplace = cloneSet(clone, this.valuesToReplace);
	}

	private Collection<V> cloneSet(ItemDelta clone, Collection<V> thisSet) {
		if (thisSet == null) {
			return null;
		}
		Collection<V> clonedSet = newValueCollection();
		for (V thisVal : thisSet) {
			V clonedVal = (V) thisVal.clone();
			clonedVal.setParent(clone);
			clonedSet.add(clonedVal);
		}
		return clonedSet;
	}

	@Deprecated
	public static <T extends PrismValue> PrismValueDeltaSetTriple<T> toDeltaSetTriple(Item<T> item, ItemDelta<T> delta, 
			boolean oldValuesValid, boolean newValuesValid) {
		if (item == null && delta == null) {
			return null;
		}
		if (!oldValuesValid && !newValuesValid) {
			return null;
		}
		if (oldValuesValid && !newValuesValid) {
			// There were values but they no longer are -> everything to minus set
			PrismValueDeltaSetTriple<T> triple = new PrismValueDeltaSetTriple<T>();
			if (item != null) {
				triple.addAllToMinusSet(item.getValues());
			}
			return triple;
		}
		if (item == null && delta != null) {
			return delta.toDeltaSetTriple(item);
		}
		if (delta == null || (!oldValuesValid && newValuesValid)) {
			PrismValueDeltaSetTriple<T> triple = new PrismValueDeltaSetTriple<T>();
			if (item != null) {
				triple.addAllToZeroSet(item.getValues());
			}
			return triple;
		}
		return delta.toDeltaSetTriple(item);
	}
	
	public static <T extends PrismValue> PrismValueDeltaSetTriple<T> toDeltaSetTriple(Item<T> item, ItemDelta<T> delta) {
		if (item == null && delta == null) {
			return null;
		}
		if (delta == null) {
			PrismValueDeltaSetTriple<T> triple = new PrismValueDeltaSetTriple<T>();
			triple.addAllToZeroSet(PrismValue.cloneCollection(item.getValues()));
			return triple;
		}
		return delta.toDeltaSetTriple(item);
	}
	
	public PrismValueDeltaSetTriple<V> toDeltaSetTriple() {
		return toDeltaSetTriple(null);
	}
	
	public PrismValueDeltaSetTriple<V> toDeltaSetTriple(Item<V> itemOld) {
		PrismValueDeltaSetTriple<V> triple = new PrismValueDeltaSetTriple<V>();
		if (isReplace()) {
			triple.getPlusSet().addAll(PrismValue.cloneCollection(getValuesToReplace()));
			if (itemOld != null) {
				triple.getMinusSet().addAll(PrismValue.cloneCollection(itemOld.getValues()));
			}
			return triple;
		}
		if (isAdd()) {
			triple.getPlusSet().addAll(PrismValue.cloneCollection(getValuesToAdd()));
		}
		if (isDelete()) {
			triple.getMinusSet().addAll(PrismValue.cloneCollection(getValuesToDelete()));
		}
		if (itemOld != null && itemOld.getValues() != null) {
			for (V itemVal: itemOld.getValues()) {
				if (!PrismValue.containsRealValue(valuesToDelete, itemVal) && !PrismValue.containsRealValue(valuesToAdd, itemVal)) {
					triple.getZeroSet().add((V) itemVal.clone());
				}
			}
		}
		return triple;
	}
	
	public void assertDefinitions(String sourceDescription) throws SchemaException {
			assertDefinitions(false, sourceDescription);
	}
	
	public void assertDefinitions(boolean tolarateRawValues, String sourceDescription) throws SchemaException {
		if (tolarateRawValues && isRaw()) {
			return;
		}
		if (definition == null) {
			throw new SchemaException("No definition in "+this+" in "+sourceDescription);
		}
		assertDefinitions(tolarateRawValues, valuesToAdd, "values to add in "+sourceDescription);
		assertDefinitions(tolarateRawValues, valuesToReplace, "values to replace in "+sourceDescription);
		assertDefinitions(tolarateRawValues, valuesToDelete, "values to delete in "+sourceDescription);
	}

	private void assertDefinitions(boolean tolarateRawValues, Collection<V> values, String sourceDescription) throws SchemaException {
		if (values == null) {
			return;
		}
		for(V val: values) {
			if (val instanceof PrismContainerValue<?>) {
				PrismContainerValue<?> cval = (PrismContainerValue<?>)val;
				for (Item<?> item: cval.getItems()) {
					item.assertDefinitions(tolarateRawValues, cval.toString()+" in "+sourceDescription);
				}
			}
		}
	}
	
	public boolean isRaw() {
		Boolean isRaw = MiscUtil.and(isRawSet(valuesToAdd), isRawSet(valuesToReplace), isRawSet(valuesToDelete));
		if (isRaw == null) {
			return false;
		}
		return isRaw;
	}

	private Boolean isRawSet(Collection<V> set) {
		if (set == null) {
			return null;
		}
		for (V val: set) {
			if (!val.isRaw()) {
				return false;
			}
		}
		return true;
	}
	
	public void revive(PrismContext prismContext) {
		reviveSet(valuesToAdd, prismContext);
	}

	private void reviveSet(Collection<V> set, PrismContext prismContext) {
		if (set == null) {
			return;
		}
		for (V val: set) {
			// TODO: nothing to do ???????????
		}
	}
	
	public void applyDefinition(ItemDefinition itemDefinition, boolean force) throws SchemaException {
		if (this.definition != null && !force) {
			return;
		}
		this.definition = itemDefinition;
		applyDefinitionSet(valuesToAdd, itemDefinition, force);
	}

	private void applyDefinitionSet(Collection<V> set, ItemDefinition itemDefinition, boolean force) throws SchemaException {
		if (set == null) {
			return;
		}
		for (V val: set) {
			val.applyDefinition(itemDefinition, force);
		}
	}
	
	@Override
	public int hashCode() {
		final int prime = 31;
		int result = 1;
		result = prime * result + ((definition == null) ? 0 : definition.hashCode());
		result = prime * result + ((elementName == null) ? 0 : elementName.hashCode());
		result = prime * result + ((parentPath == null) ? 0 : parentPath.hashCode());
		return result;
	}

	@Override
	public boolean equals(Object obj) {
		if (this == obj)
			return true;
		if (obj == null)
			return false;
		if (getClass() != obj.getClass())
			return false;
		ItemDelta other = (ItemDelta) obj;
		if (definition == null) {
			if (other.definition != null)
				return false;
		} else if (!definition.equals(other.definition))
			return false;
		if (elementName == null) {
			if (other.elementName != null)
				return false;
		} else if (!elementName.equals(other.elementName))
			return false;
		if (parentPath == null) {
			if (other.parentPath != null)
				return false;
		} else if (!parentPath.equals(other.parentPath))
			return false;
		if (!equalsSetRealValue(this.valuesToAdd, other.valuesToAdd))
			return false;
		if (!equalsSetRealValue(this.valuesToDelete, other.valuesToDelete))
			return false;
		if (!equalsSetRealValue(this.valuesToReplace, other.valuesToReplace))
			return false;
		return true;
	}

	private boolean equalsSetRealValue(Collection<V> thisValue, Collection<V> otherValues) {
		Comparator<?> comparator = new Comparator<Object>() {
			@Override
			public int compare(Object o1, Object o2) {
				if (o1 instanceof PrismValue && o2 instanceof PrismValue) {
					PrismValue v1 = (PrismValue)o1;
					PrismValue v2 = (PrismValue)o2;
					return v1.equalsRealValue(v2) ? 0 : 1;
				} else {
					return -1;
				}
			}
		};
		return MiscUtil.unorderedCollectionEquals(thisValue, otherValues, comparator);
	}

	@Override
	public String toString() {
		StringBuilder sb = new StringBuilder();
		sb.append(getClass().getSimpleName()).append("(");
		sb.append(parentPath).append(" / ").append(PrettyPrinter.prettyPrint(elementName));
		if (valuesToReplace != null) {
			sb.append(", REPLACE");
		}

		if (valuesToAdd != null) {
			sb.append(", ADD");
		}

		if (valuesToDelete != null) {
			sb.append(", DELETE");
		}
		sb.append(")");
		return sb.toString();
	}

	@Override
	public String debugDump() {
		return debugDump(0);
	}

	@Override
	public String debugDump(int indent) {
		StringBuilder sb = new StringBuilder();
		DebugUtil.indentDebugDump(sb, indent);
		if (DebugUtil.isDetailedDebugDump()) {
			sb.append(getClass().getSimpleName()).append(":");
		}
		ItemPath path = getPath();
		sb.append(path);
		
		if (definition != null && DebugUtil.isDetailedDebugDump()) {
			sb.append(" def");
		}

		if (valuesToReplace != null) {
			sb.append("\n");
			dumpValues(sb, "REPLACE", valuesToReplace, indent + 1);
		}

		if (valuesToAdd != null) {
			sb.append("\n");
			dumpValues(sb, "ADD", valuesToAdd, indent + 1);
		}

		if (valuesToDelete != null) {
			sb.append("\n");
			dumpValues(sb, "DELETE", valuesToDelete, indent + 1);
		}

		return sb.toString();

	}

	protected void dumpValues(StringBuilder sb, String label, Collection<V> values, int indent) {
		DebugUtil.indentDebugDump(sb, indent);
		sb.append(label).append(": ");
		if (values == null) {
			sb.append("(null)");
		} else {
			if (DebugUtil.isDetailedDebugDump()) {
				for (V value: values) {
					sb.append("\n");
					sb.append(value.debugDump(indent + 1));
				}
			} else {
				Iterator<V> i = values.iterator();
				while (i.hasNext()) {
					V value = i.next();
					sb.append(value.toHumanReadableString());
					if (i.hasNext()) {
						sb.append(", ");
					}
				}
			}
		}
	}

}<|MERGE_RESOLUTION|>--- conflicted
+++ resolved
@@ -96,17 +96,12 @@
 		if (path.isEmpty()) {
 			this.elementName = null;
 		} else {
-<<<<<<< HEAD
-			this.elementName = path.lastNamed().getName();
-			this.parentPath = path.allUpToLastNamed();
-=======
 			ItemPathSegment last = path.last();
 			if (!(last instanceof NameItemPathSegment)) {
 				throw new IllegalArgumentException("Invalid delta path "+path+". Delta path must always point to item, not to value");
 			}
 			this.elementName = ((NameItemPathSegment)last).getName();
 			this.parentPath = path.allExceptLast();
->>>>>>> ab991d90
 		}
 		this.definition = itemDefinition;
 	}

--- conflicted
+++ resolved
@@ -1,452 +1,434 @@
-/*
- * Copyright (c) 2010-2014 Evolveum
- *
- * Licensed under the Apache License, Version 2.0 (the "License");
- * you may not use this file except in compliance with the License.
- * You may obtain a copy of the License at
- *
- *     http://www.apache.org/licenses/LICENSE-2.0
- *
- * Unless required by applicable law or agreed to in writing, software
- * distributed under the License is distributed on an "AS IS" BASIS,
- * WITHOUT WARRANTIES OR CONDITIONS OF ANY KIND, either express or implied.
- * See the License for the specific language governing permissions and
- * limitations under the License.
- */
-
-package com.evolveum.midpoint.prism.query;
-
-import com.evolveum.midpoint.prism.path.ItemPath;
-import com.evolveum.midpoint.util.DebugDumpable;
-import com.evolveum.midpoint.util.DebugUtil;
-import org.jetbrains.annotations.NotNull;
-
-import javax.xml.namespace.QName;
-import java.io.Serializable;
-import java.util.ArrayList;
-import java.util.Arrays;
-import java.util.Collection;
-import java.util.List;
-
-public class ObjectPaging implements DebugDumpable, Serializable {
-	
-	private Integer offset;
-	private Integer maxSize;
-<<<<<<< HEAD
-	@NotNull private final List<ObjectOrdering> ordering = new ArrayList<>();
-=======
-	private List<ObjectOrdering> ordering = new ArrayList<>();
-    private List<ObjectGrouping> grouping = new ArrayList<>();
-
->>>>>>> 9438399d
-	private String cookie;
-	
-	protected ObjectPaging() {
-	}
-	
-	ObjectPaging(Integer offset, Integer maxSize) {
-		this.offset = offset;
-		this.maxSize = maxSize;
-	}
-
-    ObjectPaging(Integer offset, Integer maxSize, ItemPath groupBy) {
-        this.offset = offset;
-        this.maxSize = maxSize;
-        setGrouping(groupBy);
-    }
-
-	ObjectPaging(ItemPath orderBy, OrderDirection direction) {
-		setOrdering(orderBy, direction);
-	}
-
-    ObjectPaging(ItemPath orderBy, OrderDirection direction, ItemPath groupBy) {
-        setOrdering(orderBy, direction);
-        setGrouping(groupBy);
-    }
-
-    ObjectPaging(Integer offset, Integer maxSize, ItemPath orderBy, OrderDirection direction) {
-		this.offset = offset;
-		this.maxSize = maxSize;
-		setOrdering(orderBy, direction);
-	}
-
-    ObjectPaging(Integer offset, Integer maxSize, ItemPath orderBy, OrderDirection direction, ItemPath groupBy) {
-        this.offset = offset;
-        this.maxSize = maxSize;
-        setOrdering(orderBy, direction);
-
-        setGrouping(groupBy);
-    }
-
-	ObjectPaging(ItemPath groupBy) {
-        setGrouping(groupBy);
-    }
-	
-	public static ObjectPaging createPaging(Integer offset, Integer maxSize){
-		return new ObjectPaging(offset, maxSize);
-	}
-	
-	public static ObjectPaging createPaging(Integer offset, Integer maxSize, QName orderBy, OrderDirection direction) {
-		return new ObjectPaging(offset, maxSize, orderBy != null ? new ItemPath(orderBy) : null, direction);
-	}
-
-	public static ObjectPaging createPaging(Integer offset, Integer maxSize, ItemPath orderBy, OrderDirection direction) {
-		return new ObjectPaging(offset, maxSize, orderBy, direction);
-	}
-
-    public static ObjectPaging createPaging(Integer offset, Integer maxSize, ItemPath groupBy) {
-        return new ObjectPaging(offset, maxSize, groupBy);
-    }
-
-    public static ObjectPaging createPaging(Integer offset, Integer maxSize, ItemPath orderBy, OrderDirection direction, ItemPath groupBy) {
-        return new ObjectPaging(offset, maxSize, orderBy, direction, groupBy);
-    }
-
-    public static ObjectPaging createPaging(Integer offset, Integer maxSize, List<ObjectOrdering> orderings) {
-        ObjectPaging paging = new ObjectPaging(offset, maxSize);
-        paging.setOrdering(orderings);
-        return paging;
-    }
-
-	public static ObjectPaging createPaging(Integer offset, Integer maxSize, List<ObjectOrdering> orderings, List<ObjectGrouping> groupings) {
-		ObjectPaging paging = new ObjectPaging(offset, maxSize);
-		paging.setOrdering(orderings);
-        paging.setGrouping(groupings);
-		return paging;
-	}
-    
-	public static ObjectPaging createPaging(ItemPath orderBy, OrderDirection direction) {
-		return new ObjectPaging(orderBy, direction);
-	}
-
-	public static ObjectPaging createPaging(QName orderBy, OrderDirection direction) {
-		return new ObjectPaging(new ItemPath(orderBy), direction);
-	}
-
-    public static ObjectPaging createPaging(ItemPath orderBy, OrderDirection direction, ItemPath groupBy) {
-        return new ObjectPaging(orderBy, direction, groupBy);
-    }
-
-    public static ObjectPaging createPaging(QName orderBy, OrderDirection direction, QName groupBy) {
-        return new ObjectPaging(new ItemPath(orderBy), direction, new ItemPath(groupBy));
-    }
-
-    public static ObjectPaging createPaging(ItemPath groupBy) {
-        return new ObjectPaging(groupBy);
-    }
-
-    public static ObjectPaging createPaging(QName groupBy) {
-        return new ObjectPaging(new ItemPath(groupBy));
-    }
-	
-	public static ObjectPaging createEmptyPaging(){
-		return new ObjectPaging();
-	}
-
-	// TODO rename to getPrimaryOrderingDirection
-	public OrderDirection getDirection() {
-		ObjectOrdering primary = getPrimaryOrdering();
-		return primary != null ? primary.getDirection() : null;
-	}
-
-	// TODO rename to getPrimaryOrderingPath
-	public ItemPath getOrderBy() {
-		ObjectOrdering primary = getPrimaryOrdering();
-		return primary != null ? primary.getOrderBy() : null;
-	}
-
-	public ObjectOrdering getPrimaryOrdering() {
-		if (hasOrdering()) {
-			return ordering.get(0);
-		} else {
-			return null;
-		}
-	}
-
-	public ItemPath getGroupBy(){
-	    ObjectGrouping primary = getPrimaryGrouping();
-	    return primary != null ? primary.getGroupBy() : null;
-    }
-
-    public ObjectGrouping getPrimaryGrouping() {
-	    if (hasGrouping()) {
-	        return grouping.get(0);
-        } else {
-	        return null;
-        }
-    }
-
-	// TODO name?
-	public List<ObjectOrdering> getOrderingInstructions() {
-		return ordering;
-	}
-
-	public List<ObjectGrouping> getGroupingInstructions() {
-		return grouping;
-	}
-
-	public boolean hasOrdering() {
-		return !ordering.isEmpty();
-	}
-
-	public void setOrdering(ItemPath orderBy, OrderDirection direction) {
-		this.ordering.clear();
-		addOrderingInstruction(orderBy, direction);
-	}
-
-	public boolean hasGrouping() {
-	    return !grouping.isEmpty();
-    }
-
-    public void setGrouping(ItemPath groupBy) {
-	    this.grouping.clear();
-	    addGroupingInstruction(groupBy);
-    }
-
-	public void addOrderingInstruction(ItemPath orderBy, OrderDirection direction) {
-		this.ordering.add(new ObjectOrdering(orderBy, direction));
-	}
-
-	public void addOrderingInstruction(QName orderBy, OrderDirection direction) {
-		addOrderingInstruction(new ItemPath(orderBy), direction);
-	}
-
-	@SuppressWarnings("NullableProblems")
-	public void setOrdering(ObjectOrdering... orderings) {
-		this.ordering.clear();
-		if (orderings != null) {
-			this.ordering.addAll(Arrays.asList(orderings));
-		}
-	}
-
-	public void setOrdering(Collection<ObjectOrdering> orderings) {
-		this.ordering.clear();
-		if (orderings != null) {
-			this.ordering.addAll(orderings);
-		}
-	}
-
-
-    public void addGroupingInstruction(ItemPath groupBy) {
-        this.grouping.add(new ObjectGrouping(groupBy));
-    }
-
-    public void addGroupingInstruction(QName groupBy) {
-        addGroupingInstruction(new ItemPath(groupBy));
-    }
-
-    public void setGrouping(ObjectGrouping... groupings) {
-        this.grouping.clear();
-        if (groupings != null) {
-            this.grouping.addAll(Arrays.asList(groupings));
-        }
-    }
-
-    public void setGrouping(Collection<ObjectGrouping> groupings) {
-        this.grouping.clear();
-        if (groupings != null) {
-            this.grouping.addAll(groupings);
-        }
-    }
-
-	public Integer getOffset() {
-		return offset;
-	}
-	
-	public void setOffset(Integer offset) {
-		this.offset = offset;
-	}
-
-	public Integer getMaxSize() {
-		return maxSize;
-	}
-	
-	public void setMaxSize(Integer maxSize) {
-		this.maxSize = maxSize;
-	}
-	
-	/**
-	 * Returns the paging cookie. The paging cookie is used for optimization of paged searches.
-	 * The presence of the cookie may allow the data store to correlate queries and associate
-	 * them with the same server-side context. This may allow the data store to reuse the same
-	 * pre-computed data. We want this as the sorted and paged searches may be quite expensive.
-	 * It is expected that the cookie returned from the search will be passed back in the options
-	 * when the next page of the same search is requested.
-	 * 
-	 * It is OK to initialize a search without any cookie. If the datastore utilizes a re-usable
-	 * context it will return a cookie in a search response.
-	 */
-	public String getCookie() {
-		return cookie;
-	}
-
-	/**
-	 * Sets paging cookie. The paging cookie is used for optimization of paged searches.
-	 * The presence of the cookie may allow the data store to correlate queries and associate
-	 * them with the same server-side context. This may allow the data store to reuse the same
-	 * pre-computed data. We want this as the sorted and paged searches may be quite expensive.
-	 * It is expected that the cookie returned from the search will be passed back in the options
-	 * when the next page of the same search is requested.
-	 * 
-	 * It is OK to initialize a search without any cookie. If the datastore utilizes a re-usable
-	 * context it will return a cookie in a search response.
-	 */
-	public void setCookie(String cookie) {
-		this.cookie = cookie;
-	}
-
-	public ObjectPaging clone() {
-		ObjectPaging clone = new ObjectPaging();
-		copyTo(clone);
-		return clone;
-	}
-
-	protected void copyTo(ObjectPaging clone) {
-		clone.offset = this.offset;
-		clone.maxSize = this.maxSize;
-<<<<<<< HEAD
-		clone.ordering.clear();
-		clone.ordering.addAll(this.ordering);
-=======
-
-
-		if (this.ordering != null) {
-			clone.ordering = new ArrayList<>(this.ordering);
-		} else {
-			clone.ordering = null;
-		}
-
-        if (this.grouping != null) {
-            clone.grouping = new ArrayList<>(this.grouping);
-        } else {
-            clone.grouping = null;
-        }
-
->>>>>>> 9438399d
-		clone.cookie = this.cookie;
-	}
-
-	@Override
-	public String debugDump() {
-		return debugDump(0);
-	}
-
-	@Override
-	public String debugDump(int indent) {
-		StringBuilder sb = new StringBuilder();
-		sb.append("Paging:");
-		if (getOffset() != null) {
-			sb.append("\n");
-			DebugUtil.indentDebugDump(sb, indent + 1);
-			sb.append("Offset: " + getOffset());
-		}
-		if (getMaxSize() != null) {
-			sb.append("\n");
-			DebugUtil.indentDebugDump(sb, indent + 1);
-			sb.append("Max size: " + getMaxSize());
-		}
-		if (hasOrdering()) {
-			sb.append("\n");
-			DebugUtil.indentDebugDump(sb, indent + 1);
-			sb.append("Ordering: ").append(ordering);
-		}
-        if (hasGrouping()) {
-            sb.append("\n");
-            DebugUtil.indentDebugDump(sb, indent + 1);
-            sb.append("Grouping: ").append(grouping);
-        }
-		if (getCookie() != null) {
-			sb.append("\n");
-			DebugUtil.indentDebugDump(sb, indent + 1);
-			sb.append("Cookie: " + getCookie());
-		}
-		return sb.toString();
-	}
-	
-	@Override
-	public String toString() {
-		StringBuilder sb = new StringBuilder();
-		sb.append("PAGING: ");
-		if (getOffset() != null){
-			sb.append("O: ");
-			sb.append(getOffset());
-			sb.append(",");
-		}
-		if (getMaxSize() != null){
-			sb.append("M: ");
-			sb.append(getMaxSize());
-			sb.append(",");
-		}
-		if (hasOrdering()) {
-			sb.append("ORD: ");
-			sb.append(ordering);
-			sb.append(", ");
-		}
-        if (hasGrouping()) {
-            sb.append("GRP: ");
-            sb.append(grouping);
-            sb.append(", ");
-        }
-		if (getCookie() != null) {
-			sb.append("C:");
-			sb.append(getCookie());
-		}
-		
-		return sb.toString();
-	}
-
-	@SuppressWarnings("EqualsWhichDoesntCheckParameterClass")
-	@Override
-	public boolean equals(Object o) {
-		return equals(o, true);
-	}
-
-	public boolean equals(Object o, boolean exact) {
-		if (this == o)
-			return true;
-		if (o == null || getClass() != o.getClass())
-			return false;
-
-		ObjectPaging that = (ObjectPaging) o;
-
-		if (offset != null ? !offset.equals(that.offset) : that.offset != null)
-			return false;
-		if (maxSize != null ? !maxSize.equals(that.maxSize) : that.maxSize != null)
-			return false;
-		if (ordering.size() != that.ordering.size()) {
-			return false;
-		}
-		for (int i = 0; i < ordering.size(); i++) {
-			ObjectOrdering oo1 = this.ordering.get(i);
-			ObjectOrdering oo2 = that.ordering.get(i);
-			if (!oo1.equals(oo2, exact)) {
-				return false;
-			}
-		}
-        if (grouping.size() != that.grouping.size()) {
-            return false;
-        }
-        for (int i = 0; i < grouping.size(); i++) {
-            ObjectGrouping og1 = this.grouping.get(i);
-            ObjectGrouping og2 = that.grouping.get(i);
-            if (!og1.equals(og2, exact)) {
-                return false;
-            }
-        }
-		return cookie != null ? cookie.equals(that.cookie) : that.cookie == null;
-	}
-
-	@Override
-	public int hashCode() {
-		int result = offset != null ? offset.hashCode() : 0;
-		result = 31 * result + (maxSize != null ? maxSize.hashCode() : 0);
-<<<<<<< HEAD
-		result = 31 * result + ordering.hashCode();
-=======
-		result = 31 * result + (ordering != null ? ordering.hashCode() : 0);
-		result = 31 * result + (grouping != null ? grouping.hashCode() : 0);
->>>>>>> 9438399d
-		result = 31 * result + (cookie != null ? cookie.hashCode() : 0);
-		return result;
-	}
-}
+/*
+ * Copyright (c) 2010-2014 Evolveum
+ *
+ * Licensed under the Apache License, Version 2.0 (the "License");
+ * you may not use this file except in compliance with the License.
+ * You may obtain a copy of the License at
+ *
+ *     http://www.apache.org/licenses/LICENSE-2.0
+ *
+ * Unless required by applicable law or agreed to in writing, software
+ * distributed under the License is distributed on an "AS IS" BASIS,
+ * WITHOUT WARRANTIES OR CONDITIONS OF ANY KIND, either express or implied.
+ * See the License for the specific language governing permissions and
+ * limitations under the License.
+ */
+
+package com.evolveum.midpoint.prism.query;
+
+import com.evolveum.midpoint.prism.path.ItemPath;
+import com.evolveum.midpoint.util.DebugDumpable;
+import com.evolveum.midpoint.util.DebugUtil;
+import org.jetbrains.annotations.NotNull;
+
+import javax.xml.namespace.QName;
+import java.io.Serializable;
+import java.util.ArrayList;
+import java.util.Arrays;
+import java.util.Collection;
+import java.util.List;
+
+public class ObjectPaging implements DebugDumpable, Serializable {
+	
+	private Integer offset;
+	private Integer maxSize;
+	@NotNull private final List<ObjectOrdering> ordering = new ArrayList<>();
+    private List<ObjectGrouping> grouping = new ArrayList<>();
+
+	private String cookie;
+	
+	protected ObjectPaging() {
+	}
+	
+	ObjectPaging(Integer offset, Integer maxSize) {
+		this.offset = offset;
+		this.maxSize = maxSize;
+	}
+
+    ObjectPaging(Integer offset, Integer maxSize, ItemPath groupBy) {
+        this.offset = offset;
+        this.maxSize = maxSize;
+        setGrouping(groupBy);
+    }
+
+	ObjectPaging(ItemPath orderBy, OrderDirection direction) {
+		setOrdering(orderBy, direction);
+	}
+
+    ObjectPaging(ItemPath orderBy, OrderDirection direction, ItemPath groupBy) {
+        setOrdering(orderBy, direction);
+        setGrouping(groupBy);
+    }
+
+    ObjectPaging(Integer offset, Integer maxSize, ItemPath orderBy, OrderDirection direction) {
+		this.offset = offset;
+		this.maxSize = maxSize;
+		setOrdering(orderBy, direction);
+	}
+
+    ObjectPaging(Integer offset, Integer maxSize, ItemPath orderBy, OrderDirection direction, ItemPath groupBy) {
+        this.offset = offset;
+        this.maxSize = maxSize;
+        setOrdering(orderBy, direction);
+
+        setGrouping(groupBy);
+    }
+
+	ObjectPaging(ItemPath groupBy) {
+        setGrouping(groupBy);
+    }
+	
+	public static ObjectPaging createPaging(Integer offset, Integer maxSize){
+		return new ObjectPaging(offset, maxSize);
+	}
+	
+	public static ObjectPaging createPaging(Integer offset, Integer maxSize, QName orderBy, OrderDirection direction) {
+		return new ObjectPaging(offset, maxSize, orderBy != null ? new ItemPath(orderBy) : null, direction);
+	}
+
+	public static ObjectPaging createPaging(Integer offset, Integer maxSize, ItemPath orderBy, OrderDirection direction) {
+		return new ObjectPaging(offset, maxSize, orderBy, direction);
+	}
+
+    public static ObjectPaging createPaging(Integer offset, Integer maxSize, ItemPath groupBy) {
+        return new ObjectPaging(offset, maxSize, groupBy);
+    }
+
+    public static ObjectPaging createPaging(Integer offset, Integer maxSize, ItemPath orderBy, OrderDirection direction, ItemPath groupBy) {
+        return new ObjectPaging(offset, maxSize, orderBy, direction, groupBy);
+    }
+
+    public static ObjectPaging createPaging(Integer offset, Integer maxSize, List<ObjectOrdering> orderings) {
+        ObjectPaging paging = new ObjectPaging(offset, maxSize);
+        paging.setOrdering(orderings);
+        return paging;
+    }
+
+	public static ObjectPaging createPaging(Integer offset, Integer maxSize, List<ObjectOrdering> orderings, List<ObjectGrouping> groupings) {
+		ObjectPaging paging = new ObjectPaging(offset, maxSize);
+		paging.setOrdering(orderings);
+        paging.setGrouping(groupings);
+		return paging;
+	}
+    
+	public static ObjectPaging createPaging(ItemPath orderBy, OrderDirection direction) {
+		return new ObjectPaging(orderBy, direction);
+	}
+
+	public static ObjectPaging createPaging(QName orderBy, OrderDirection direction) {
+		return new ObjectPaging(new ItemPath(orderBy), direction);
+	}
+
+    public static ObjectPaging createPaging(ItemPath orderBy, OrderDirection direction, ItemPath groupBy) {
+        return new ObjectPaging(orderBy, direction, groupBy);
+    }
+
+    public static ObjectPaging createPaging(QName orderBy, OrderDirection direction, QName groupBy) {
+        return new ObjectPaging(new ItemPath(orderBy), direction, new ItemPath(groupBy));
+    }
+
+    public static ObjectPaging createPaging(ItemPath groupBy) {
+        return new ObjectPaging(groupBy);
+    }
+
+    public static ObjectPaging createPaging(QName groupBy) {
+        return new ObjectPaging(new ItemPath(groupBy));
+    }
+	
+	public static ObjectPaging createEmptyPaging(){
+		return new ObjectPaging();
+	}
+
+	// TODO rename to getPrimaryOrderingDirection
+	public OrderDirection getDirection() {
+		ObjectOrdering primary = getPrimaryOrdering();
+		return primary != null ? primary.getDirection() : null;
+	}
+
+	// TODO rename to getPrimaryOrderingPath
+	public ItemPath getOrderBy() {
+		ObjectOrdering primary = getPrimaryOrdering();
+		return primary != null ? primary.getOrderBy() : null;
+	}
+
+	public ObjectOrdering getPrimaryOrdering() {
+		if (hasOrdering()) {
+			return ordering.get(0);
+		} else {
+			return null;
+		}
+	}
+
+	public ItemPath getGroupBy(){
+	    ObjectGrouping primary = getPrimaryGrouping();
+	    return primary != null ? primary.getGroupBy() : null;
+    }
+
+    public ObjectGrouping getPrimaryGrouping() {
+	    if (hasGrouping()) {
+	        return grouping.get(0);
+        } else {
+	        return null;
+        }
+    }
+
+	// TODO name?
+	public List<ObjectOrdering> getOrderingInstructions() {
+		return ordering;
+	}
+
+	public List<ObjectGrouping> getGroupingInstructions() {
+		return grouping;
+	}
+
+	public boolean hasOrdering() {
+		return !ordering.isEmpty();
+	}
+
+	public void setOrdering(ItemPath orderBy, OrderDirection direction) {
+		this.ordering.clear();
+		addOrderingInstruction(orderBy, direction);
+	}
+
+	public boolean hasGrouping() {
+	    return !grouping.isEmpty();
+    }
+
+    public void setGrouping(ItemPath groupBy) {
+	    this.grouping.clear();
+	    addGroupingInstruction(groupBy);
+    }
+
+	public void addOrderingInstruction(ItemPath orderBy, OrderDirection direction) {
+		this.ordering.add(new ObjectOrdering(orderBy, direction));
+	}
+
+	public void addOrderingInstruction(QName orderBy, OrderDirection direction) {
+		addOrderingInstruction(new ItemPath(orderBy), direction);
+	}
+
+	@SuppressWarnings("NullableProblems")
+	public void setOrdering(ObjectOrdering... orderings) {
+		this.ordering.clear();
+		if (orderings != null) {
+			this.ordering.addAll(Arrays.asList(orderings));
+		}
+	}
+
+	public void setOrdering(Collection<ObjectOrdering> orderings) {
+		this.ordering.clear();
+		if (orderings != null) {
+			this.ordering.addAll(orderings);
+		}
+	}
+
+
+    public void addGroupingInstruction(ItemPath groupBy) {
+        this.grouping.add(new ObjectGrouping(groupBy));
+    }
+
+    public void addGroupingInstruction(QName groupBy) {
+        addGroupingInstruction(new ItemPath(groupBy));
+    }
+
+    public void setGrouping(ObjectGrouping... groupings) {
+        this.grouping.clear();
+        if (groupings != null) {
+            this.grouping.addAll(Arrays.asList(groupings));
+        }
+    }
+
+    public void setGrouping(Collection<ObjectGrouping> groupings) {
+        this.grouping.clear();
+        if (groupings != null) {
+            this.grouping.addAll(groupings);
+        }
+    }
+
+	public Integer getOffset() {
+		return offset;
+	}
+	
+	public void setOffset(Integer offset) {
+		this.offset = offset;
+	}
+
+	public Integer getMaxSize() {
+		return maxSize;
+	}
+	
+	public void setMaxSize(Integer maxSize) {
+		this.maxSize = maxSize;
+	}
+	
+	/**
+	 * Returns the paging cookie. The paging cookie is used for optimization of paged searches.
+	 * The presence of the cookie may allow the data store to correlate queries and associate
+	 * them with the same server-side context. This may allow the data store to reuse the same
+	 * pre-computed data. We want this as the sorted and paged searches may be quite expensive.
+	 * It is expected that the cookie returned from the search will be passed back in the options
+	 * when the next page of the same search is requested.
+	 * 
+	 * It is OK to initialize a search without any cookie. If the datastore utilizes a re-usable
+	 * context it will return a cookie in a search response.
+	 */
+	public String getCookie() {
+		return cookie;
+	}
+
+	/**
+	 * Sets paging cookie. The paging cookie is used for optimization of paged searches.
+	 * The presence of the cookie may allow the data store to correlate queries and associate
+	 * them with the same server-side context. This may allow the data store to reuse the same
+	 * pre-computed data. We want this as the sorted and paged searches may be quite expensive.
+	 * It is expected that the cookie returned from the search will be passed back in the options
+	 * when the next page of the same search is requested.
+	 * 
+	 * It is OK to initialize a search without any cookie. If the datastore utilizes a re-usable
+	 * context it will return a cookie in a search response.
+	 */
+	public void setCookie(String cookie) {
+		this.cookie = cookie;
+	}
+
+	public ObjectPaging clone() {
+		ObjectPaging clone = new ObjectPaging();
+		copyTo(clone);
+		return clone;
+	}
+
+	protected void copyTo(ObjectPaging clone) {
+		clone.offset = this.offset;
+		clone.maxSize = this.maxSize;
+		clone.ordering.clear();
+		clone.ordering.addAll(this.ordering);
+
+        if (this.grouping != null) {
+            clone.grouping = new ArrayList<>(this.grouping);
+        } else {
+            clone.grouping = null;
+        }
+
+		clone.cookie = this.cookie;
+	}
+
+	@Override
+	public String debugDump() {
+		return debugDump(0);
+	}
+
+	@Override
+	public String debugDump(int indent) {
+		StringBuilder sb = new StringBuilder();
+		sb.append("Paging:");
+		if (getOffset() != null) {
+			sb.append("\n");
+			DebugUtil.indentDebugDump(sb, indent + 1);
+			sb.append("Offset: " + getOffset());
+		}
+		if (getMaxSize() != null) {
+			sb.append("\n");
+			DebugUtil.indentDebugDump(sb, indent + 1);
+			sb.append("Max size: " + getMaxSize());
+		}
+		if (hasOrdering()) {
+			sb.append("\n");
+			DebugUtil.indentDebugDump(sb, indent + 1);
+			sb.append("Ordering: ").append(ordering);
+		}
+        if (hasGrouping()) {
+            sb.append("\n");
+            DebugUtil.indentDebugDump(sb, indent + 1);
+            sb.append("Grouping: ").append(grouping);
+        }
+		if (getCookie() != null) {
+			sb.append("\n");
+			DebugUtil.indentDebugDump(sb, indent + 1);
+			sb.append("Cookie: " + getCookie());
+		}
+		return sb.toString();
+	}
+	
+	@Override
+	public String toString() {
+		StringBuilder sb = new StringBuilder();
+		sb.append("PAGING: ");
+		if (getOffset() != null){
+			sb.append("O: ");
+			sb.append(getOffset());
+			sb.append(",");
+		}
+		if (getMaxSize() != null){
+			sb.append("M: ");
+			sb.append(getMaxSize());
+			sb.append(",");
+		}
+		if (hasOrdering()) {
+			sb.append("ORD: ");
+			sb.append(ordering);
+			sb.append(", ");
+		}
+        if (hasGrouping()) {
+            sb.append("GRP: ");
+            sb.append(grouping);
+            sb.append(", ");
+        }
+		if (getCookie() != null) {
+			sb.append("C:");
+			sb.append(getCookie());
+		}
+		
+		return sb.toString();
+	}
+
+	@SuppressWarnings("EqualsWhichDoesntCheckParameterClass")
+	@Override
+	public boolean equals(Object o) {
+		return equals(o, true);
+	}
+
+	public boolean equals(Object o, boolean exact) {
+		if (this == o)
+			return true;
+		if (o == null || getClass() != o.getClass())
+			return false;
+
+		ObjectPaging that = (ObjectPaging) o;
+
+		if (offset != null ? !offset.equals(that.offset) : that.offset != null)
+			return false;
+		if (maxSize != null ? !maxSize.equals(that.maxSize) : that.maxSize != null)
+			return false;
+		if (ordering.size() != that.ordering.size()) {
+			return false;
+		}
+		for (int i = 0; i < ordering.size(); i++) {
+			ObjectOrdering oo1 = this.ordering.get(i);
+			ObjectOrdering oo2 = that.ordering.get(i);
+			if (!oo1.equals(oo2, exact)) {
+				return false;
+			}
+		}
+        if (grouping.size() != that.grouping.size()) {
+            return false;
+        }
+        for (int i = 0; i < grouping.size(); i++) {
+            ObjectGrouping og1 = this.grouping.get(i);
+            ObjectGrouping og2 = that.grouping.get(i);
+            if (!og1.equals(og2, exact)) {
+                return false;
+            }
+        }
+		return cookie != null ? cookie.equals(that.cookie) : that.cookie == null;
+	}
+
+	@Override
+	public int hashCode() {
+		int result = offset != null ? offset.hashCode() : 0;
+		result = 31 * result + (maxSize != null ? maxSize.hashCode() : 0);
+		result = 31 * result + ordering.hashCode();
+		result = 31 * result + (grouping != null ? grouping.hashCode() : 0);
+		result = 31 * result + (cookie != null ? cookie.hashCode() : 0);
+		return result;
+	}
+}
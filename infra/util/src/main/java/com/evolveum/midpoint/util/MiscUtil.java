/*
 * Copyright (c) 2010-2020 Evolveum and contributors
 *
 * This work is dual-licensed under the Apache License 2.0
 * and European Union Public License. See LICENSE file for details.
 */
package com.evolveum.midpoint.util;

import static java.util.Collections.*;

import java.io.*;
import java.lang.management.ManagementFactory;
import java.lang.management.ThreadInfo;
import java.lang.management.ThreadMXBean;
import java.lang.reflect.Constructor;
import java.lang.reflect.InvocationTargetException;
import java.net.MalformedURLException;
import java.net.URI;
import java.net.URL;
import java.nio.channels.FileChannel;
import java.nio.charset.Charset;
import java.nio.charset.StandardCharsets;
import java.time.Instant;
import java.util.*;
import java.util.Map.Entry;
import java.util.function.Function;
import java.util.function.Predicate;
import java.util.function.Supplier;
import java.util.stream.Collectors;
import java.util.stream.Stream;
import java.util.zip.ZipEntry;
import java.util.zip.ZipInputStream;
import java.util.zip.ZipOutputStream;
import javax.xml.datatype.DatatypeConfigurationException;
import javax.xml.datatype.DatatypeConstants;
import javax.xml.datatype.DatatypeFactory;
import javax.xml.datatype.XMLGregorianCalendar;

import org.apache.commons.io.IOUtils;
import org.apache.commons.lang.StringUtils;
import org.jetbrains.annotations.NotNull;
import org.jetbrains.annotations.Nullable;
import org.springframework.util.ClassUtils;

import com.evolveum.midpoint.util.annotation.Experimental;
import com.evolveum.midpoint.util.exception.CommonException;
import com.evolveum.midpoint.util.exception.SchemaException;
import com.evolveum.midpoint.util.exception.SystemException;
import com.evolveum.midpoint.util.exception.TunnelException;

/**
 * @author semancik
 */
public class MiscUtil {

    private static final int BUFFER_SIZE = 2048;

    private static final DatatypeFactory DATATYPE_FACTORY;

    static {
        try {
            DATATYPE_FACTORY = DatatypeFactory.newInstance();
        } catch (DatatypeConfigurationException dce) {
            throw new IllegalStateException("Exception while obtaining Datatype Factory instance", dce);
        }
    }

    @NotNull
    public static <T> Collection<T> union(Collection<T>... sets) {
        Set<T> resultSet = new HashSet<>();
        for (Collection<T> set : sets) {
            if (set != null) {
                resultSet.addAll(set);
            }
        }
        return resultSet;
    }

    public static <T> Collection<? extends T> unionExtends(Collection<? extends T>... sets) {
        Set<T> resultSet = new HashSet<>();
        for (Collection<? extends T> set : sets) {
            if (set != null) {
                resultSet.addAll(set);
            }
        }
        return resultSet;
    }

    public static <T> boolean unorderedCollectionEquals(Collection<T> a, Collection<T> b) {
        return unorderedCollectionEquals(a, b, (xa, xb) -> xa.equals(xb));
    }

    /**
     * Only zero vs non-zero value of comparator is important.
     */
    public static <T> boolean unorderedCollectionCompare(Collection<T> a, Collection<T> b, Comparator<T> comparator) {
        if (comparator == null) {
            return unorderedCollectionEquals(a, b);
        } else {
            return unorderedCollectionEquals(a, b, (xa, xb) -> comparator.compare(xa, xb) == 0);
        }
    }

    /**
     * Only zero vs non-zero value of comparator is important.
     */
    public static <A, B> boolean unorderedCollectionEquals(Collection<A> a, Collection<B> b, HeteroComparator<A, B> comparator) {
        if (a == null && b == null) {
            return true;
        }
        if (a == null || b == null) {
            return false;
        }
        if (a.size() != b.size()) {
            return false;
        }
        Collection<B> outstanding = new ArrayList<>(b.size());
        outstanding.addAll(b);
        for (A ao : a) {
            boolean found = false;
            Iterator<B> iterator = outstanding.iterator();
            while (iterator.hasNext()) {
                B oo = iterator.next();
                if (comparator.isEquivalent(ao, oo)) {
                    iterator.remove();
                    found = true;
                    break;
                }
            }
            if (!found) {
                return false;
            }
        }
        if (!outstanding.isEmpty()) {
            return false;
        }
        return true;
    }

    public static <T> boolean unorderedArrayEquals(T[] a, T[] b) {
        Comparator<T> comparator = (o1, o2) -> o1.equals(o2) ? 0 : 1;
        return unorderedArrayEquals(a, b, comparator);
    }

    /**
     * Only zero vs non-zero value of comparator is important.
     */
    public static <T> boolean unorderedArrayEquals(T[] a, T[] b, Comparator<T> comparator) {
        if (a == null && b == null) {
            return true;
        }
        if (a == null || b == null) {
            return false;
        }
        if (a.length != b.length) {
            return false;
        }
        List<T> outstanding = Arrays.asList(b);
        for (T ao : a) {
            boolean found = false;
            Iterator<T> iterator = outstanding.iterator();
            while (iterator.hasNext()) {
                T oo = iterator.next();
                if (comparator.compare(ao, oo) == 0) {
                    iterator.remove();
                    found = true;
                }
            }
            if (!found) {
                return false;
            }
        }
        if (!outstanding.isEmpty()) {
            return false;
        }
        return true;
    }

    public static <T> int unorderedCollectionHashcode(Collection<T> collection, Predicate<T> filter) {
        // Stupid implmentation, just add all the hashcodes
        int hashcode = 0;
        for (T item : collection) {
            if (filter != null && !filter.test(item)) {
                continue;
            }
            int itemHash = item.hashCode();
            hashcode += itemHash;
        }
        return hashcode;
    }

    public static String readFile(File file) throws IOException {
        StringBuilder fileData = new StringBuilder(BUFFER_SIZE);
        BufferedReader reader = new BufferedReader(new FileReader(file));
        char[] buf = new char[BUFFER_SIZE];
        int numRead;
        while ((numRead = reader.read(buf)) != -1) {
            String readData = String.valueOf(buf, 0, numRead);
            fileData.append(readData);
            buf = new char[BUFFER_SIZE];
        }
        reader.close();
        return fileData.toString();
    }

    public static void copyFile(File sourceFile, File destFile) throws IOException {
        if (!destFile.exists()) {
            destFile.createNewFile();
        }

        try (FileChannel source = new FileInputStream(sourceFile).getChannel();
                FileChannel destination = new FileOutputStream(destFile).getChannel()) {
            destination.transferFrom(source, 0, source.size());
        }
    }

    /**
     * Copy a directory and its contents.
     *
     * @param src The name of the directory to copy.
     * @param dst The name of the destination directory.
     * @throws IOException If the directory could not be copied.
     */
    public static void copyDirectory(File src, File dst) throws IOException {
        if (src.isDirectory()) {
            // Create the destination directory if it does not exist.
            if (!dst.exists()) {
                dst.mkdirs();
            }

            // Recursively copy sub-directories and files.
            for (String child : src.list()) {
                copyDirectory(new File(src, child), new File(dst, child));
            }
        } else {
            MiscUtil.copyFile(src, dst);
        }
    }

    @SafeVarargs
    public static <T> Collection<T> createCollection(T... items) {
        Collection<T> collection = new ArrayList<>(items.length);
        Collections.addAll(collection, items);
        return collection;
    }

    /**
     * n-ary and that ignores null values.
     */
    public static Boolean and(Boolean... operands) {
        Boolean result = null;
        for (Boolean operand : operands) {
            if (operand == null) {
                continue;
            }
            if (!operand) {
                return false;
            }
            result = true;
        }
        return result;
    }

    public static boolean equals(Object a, Object b) {
        if (a == null && b == null) {
            return true;
        }
        if (a == null || b == null) {
            return false;
        }
        return a.equals(b);
    }

    /**
     * Converts a java.util.Date into an instance of XMLGregorianCalendar
     *
     * @param date Instance of java.util.Date or a null reference
     * @return XMLGregorianCalendar instance whose value is based upon the
     * value in the date parameter. If the date parameter is null then
     * this method will simply return null.
     */
    public static XMLGregorianCalendar asXMLGregorianCalendar(java.util.Date date) {
        if (date == null) {
            return null;
        } else {
            GregorianCalendar gc = new GregorianCalendar();
            gc.setTimeInMillis(date.getTime());
            return DATATYPE_FACTORY.newXMLGregorianCalendar(gc);
        }
    }

    public static XMLGregorianCalendar asXMLGregorianCalendar(Long timeInMillis) {
        if (timeInMillis == null || timeInMillis == 0) {
            return null;
        } else {
            GregorianCalendar gc = new GregorianCalendar();
            gc.setTimeInMillis(timeInMillis);
            return DATATYPE_FACTORY.newXMLGregorianCalendar(gc);
        }
    }

    public static XMLGregorianCalendar asXMLGregorianCalendar(Instant instant) {
        return instant != null
                ? asXMLGregorianCalendar(instant.toEpochMilli())
                : null;
    }

    /**
     * Converts an XMLGregorianCalendar to an instance of java.util.Date
     *
     * @param xgc Instance of XMLGregorianCalendar or a null reference
     * @return java.util.Date instance whose value is based upon the
     * value in the xgc parameter. If the xgc parameter is null then
     * this method will simply return null.
     */
    public static java.util.Date asDate(XMLGregorianCalendar xgc) {
        if (xgc == null) {
            return null;
        } else {
            return xgc.toGregorianCalendar().getTime();
        }
    }

    public static Long asLong(XMLGregorianCalendar xgc) {
        if (xgc == null) {
            return null;
        } else {
            return xgc.toGregorianCalendar().getTimeInMillis();
        }
    }

    public static java.util.Date asDate(int year, int month, int date, int hrs, int min, int sec) {
        Calendar cal = Calendar.getInstance();
        cal.set(year, month - 1, date, hrs, min, sec);
        cal.set(Calendar.MILLISECOND, 0);
        return cal.getTime();
    }

    /**
     * We have n dimensions (D1...Dn), each containing a number of values.
     * <p>
     * This method sequentially creates all n-tuples of these values (one value from each dimension)
     * and invokes tupleProcessor on them.
     */
    public static <T> void carthesian(List<? extends Collection<T>> valuesForDimensions, Processor<List<T>> tupleProcessor) {
        carthesian(new ArrayList<>(valuesForDimensions.size()), valuesForDimensions, tupleProcessor);
    }

    private static <T> void carthesian(List<T> tupleBeingCreated, List<? extends Collection<T>> valuesForDimensions, Processor<List<T>> tupleProcessor) {
        int currentDimension = tupleBeingCreated.size();
        Collection<T> valuesForCurrentDimension = valuesForDimensions.get(currentDimension);
        for (T value : valuesForCurrentDimension) {
            tupleBeingCreated.add(value);
            if (currentDimension < valuesForDimensions.size() - 1) {
                carthesian(tupleBeingCreated, valuesForDimensions, tupleProcessor);
            } else {
                tupleProcessor.process(tupleBeingCreated);
            }
            tupleBeingCreated.remove(tupleBeingCreated.size() - 1);
        }
    }

    public static String concat(Collection<String> stringCollection) {
        StringBuilder sb = new StringBuilder();
        for (String s : stringCollection) {
            sb.append(s);
        }
        return sb.toString();
    }

    public static boolean isAllNull(Collection<?> collection) {
        for (Object o : collection) {
            if (o != null) {
                return false;
            }
        }
        return true;
    }

    public static String getValueWithClass(Object object) {
        if (object == null) {
            return "null";
        }
        return "(" + object.getClass().getSimpleName() + ")" + object;
    }

    public static String getClass(Object object) {
        return object != null ? object.getClass().getName() : "null";
    }

    public static boolean isNoValue(Collection<?> collection) {
        if (collection == null) {
            return true;
        }
        if (collection.isEmpty()) {
            return true;
        }
        for (Object val : collection) {
            if (val == null) {
                continue;
            }
            if (val instanceof String && ((String) val).isEmpty()) {
                continue;
            }
            return false;
        }
        return true;
    }

    public static boolean hasNoValue(Collection<?> collection) {
        if (collection == null) {
            return true;
        }
        if (collection.isEmpty()) {
            return true;
        }
        for (Object val : collection) {
            if (val == null) {
                return true;
            }
            if (val instanceof String && ((String) val).isEmpty()) {
                return true;
            }
        }
        return false;
    }

    /**
     * Shallow clone
     */
    public static <K, V> Map<K, V> cloneMap(Map<K, V> orig) {
        if (orig == null) {
            return null;
        }
        Map<K, V> clone = new HashMap<>();
        for (Entry<K, V> origEntry : orig.entrySet()) {
            clone.put(origEntry.getKey(), origEntry.getValue());
        }
        return clone;
    }

    public static String toString(Object o) {
        if (o == null) {
            return "null";
        }
        return o.toString();
    }

    public static List<String> splitLines(String string) {
        List<String> lines = new ArrayList<>();
        Scanner scanner = new Scanner(string);
        while (scanner.hasNextLine()) {
            lines.add(scanner.nextLine());
        }
        return lines;
    }

    public static boolean isBetween(XMLGregorianCalendar date, XMLGregorianCalendar start, XMLGregorianCalendar end) {
        return (date.compare(start) == DatatypeConstants.GREATER || date.compare(start) == DatatypeConstants.EQUAL)
                && (date.compare(end) == DatatypeConstants.LESSER || date.compare(end) == DatatypeConstants.EQUAL);
    }

    public static <T> boolean contains(T element, T[] array) {
        for (T aElement : array) {
            if (equals(element, aElement)) {
                return true;
            }
        }
        return false;
    }

    public static String stripHtmlMarkup(String htmlString) {
        if (htmlString == null) {
            return null;
        }
        return htmlString.replaceAll("<[^>]*>", "");
    }

    public static <T> Collection<T> getValuesFromDisplayableValues(Collection<? extends DisplayableValue<T>> disps) {
        if (disps == null) {
            return null;
        }
        List<T> out = new ArrayList<>(disps.size());
        for (DisplayableValue<T> disp : disps) {
            out.add(disp.getValue());
        }
        return out;
    }

    public static String binaryToHex(byte[] bytes) {
        StringBuilder sb = new StringBuilder(bytes.length * 2);
        for (byte b : bytes) {
            sb.append(String.format("%02x", b & 0xff));
        }
        return sb.toString();
    }

    public static byte[] hexToBinary(String hex) {
        int l = hex.length();
        byte[] bytes = new byte[l / 2];
        for (int i = 0; i < l; i += 2) {
            bytes[i / 2] = (byte) ((Character.digit(hex.charAt(i), 16) << 4)
                    + Character.digit(hex.charAt(i + 1), 16));
        }
        return bytes;
    }

    public static String hexToUtf8String(String hex) {
        return new String(MiscUtil.hexToBinary(hex), StandardCharsets.UTF_8);
    }

    public static <T> void addAllIfNotPresent(List<T> receivingList, List<T> supplyingList) {
        if (supplyingList == null) {
            return;
        }
        for (T supplyingElement : supplyingList) {
            addIfNotPresent(receivingList, supplyingElement);
        }
    }

    public static <T> void addIfNotPresent(List<T> receivingList, T supplyingElement) {
        if (!receivingList.contains(supplyingElement)) {
            receivingList.add(supplyingElement);
        }
    }

    public static boolean nullableCollectionsEqual(Collection<?> c1, Collection<?> c2) {
        boolean empty1 = c1 == null || c1.isEmpty();
        boolean empty2 = c2 == null || c2.isEmpty();
        if (empty1) {
            return empty2;
        } else if (empty2) {
            return false;
        } else {
            return c1.equals(c2);
        }
    }

    public static String getObjectName(Object o) {
        return o != null ? "an instance of " + o.getClass().getName() : "null value";
    }
    // @pre: at least of o1, o2 is null

    public static Integer compareNullLast(Object o1, Object o2) {
        if (o1 == null && o2 == null) {
            return 0;
        } else if (o1 == null) {
            return 1;
        } else if (o2 == null) {
            return -1;
        } else {
            throw new IllegalArgumentException("Both objects are non-null");
        }
    }

    @SafeVarargs
    public static <T> T getFirstNonNull(T... values) {
        for (T value : values) {
            if (value != null) {
                return value;
            }
        }
        return null;
    }

    public static String getFirstNonNullString(Object... values) {
        Object value = getFirstNonNull(values);
        return value != null ? value.toString() : null;
    }

    public static <T> T extractSingleton(Collection<T> collection) {
        return extractSingleton(collection, () -> new IllegalArgumentException("Expected a collection with at most one item; got the one with " + collection.size() + " items"));
    }

    public static <T, E extends Throwable> T extractSingleton(Collection<T> collection, Supplier<E> exceptionSupplier) throws E {
        if (collection == null || collection.isEmpty()) {
            return null;
        } else if (collection.size() == 1) {
            return collection.iterator().next();
        } else {
            throw exceptionSupplier.get();
        }
    }
    // similar to the above ... todo deduplicate

    public static <T> T getSingleValue(Collection<T> values, T defaultValue, String contextDescription) {
        if (values.size() == 0) {
            return defaultValue;
        } else if (values.size() > 1) {
            throw new IllegalStateException("Expected exactly one value; got "
                    + values.size() + " ones in " + contextDescription);
        } else {
            T value = values.iterator().next();
            return value != null ? value : defaultValue;
        }
    }

    public static boolean isCollectionOf(Object object, @NotNull Class<?> memberClass) {
        return object instanceof Collection
                && ((Collection<?>) object).stream().allMatch(member -> member != null && memberClass.isAssignableFrom(member.getClass()));
    }

    public static <E> Function<Object, Stream<E>> instancesOf(Class<E> cls) {
        return o -> cls.isInstance(o)
                ? Stream.of(cls.cast(o))
                : Stream.empty();
    }
    // CollectionUtils does not provide this
    // @pre: !list.isEmpty()

    public static <T> T last(List<T> list) {
        return list.get(list.size() - 1);
    }

    @NotNull
    public static String emptyIfNull(String s) {
        return s != null ? s : "";
    }

    @NotNull
    public static <T> List<T> emptyIfNull(List<T> list) {
        return list != null ? list : Collections.emptyList();
    }

    @NotNull
    public static <T> Collection<T> emptyIfNull(Collection<T> collection) {
        return collection != null ? collection : Collections.emptyList();
    }

    @NotNull
    public static <T> Stream<T> streamOf(Collection<T> collection) {
        return collection != null ? collection.stream() : Stream.empty();
    }

    public static String nullIfEmpty(String s) {
        return "".equals(s) ? null : s;
    }

    /**
     * Returns true if the collection contains at least one pair of equals elements.
     */
    public static <T> boolean hasDuplicates(Collection<T> collection) {
        Set<T> set = new HashSet<>();
        for (T e : collection) {
            if (!set.add(e)) {
                return true;
            }
        }
        return false;
    }

    public static String formatExceptionMessageWithCause(Throwable t) {
        return formatExceptionMessageWithCause(t, 0);
    }

    public static String formatExceptionMessageWithCause(Throwable t, int indent) {
        if (t == null) {
            return null;
        } else {
            String local = StringUtils.repeat("  ", indent) + formatExceptionMessage(t);
            return t.getCause() == null
                    ? local
                    : local + ":\n" + formatExceptionMessageWithCause(t.getCause(), indent + 1);
        }
    }

    private static String formatExceptionMessage(Throwable t) {
        return t != null
                ? t.getMessage() + " [" + t.getClass().getSimpleName() + "]"
                : null;
    }

    @SuppressWarnings("unchecked")
    private static <T extends Throwable> void throwException(Throwable exception) throws T {
        throw (T) exception;
    }

    public static void throwExceptionAsUnchecked(Throwable t) {
        MiscUtil.throwException(t);
    }

    public static <T> T runChecked(CheckedFunction<Producer<T>, T> function, CheckedProducer<T> checkedProducer) throws CommonException {
        try {
            return function.apply(() -> {
                try {
                    return checkedProducer.get();
                } catch (CommonException e) {
                    throw new TunnelException(e);
                }
            });
        } catch (TunnelException te) {
            return unwrapTunnelledException(te);        // return is just for formal reasons -- this throws exceptions only
        }
    }

    @SuppressWarnings("WeakerAccess")
    public static <T> T unwrapTunnelledException(TunnelException te) throws CommonException {
        Throwable cause = te.getCause();
        if (cause instanceof CommonException) {
            throw (CommonException) cause;
        } else if (cause instanceof RuntimeException) {
            throw (RuntimeException) cause;
        } else {
            throw te;
        }
    }

    public static <T> T unwrapTunnelledExceptionToRuntime(TunnelException te) {
        Throwable cause = te.getCause();
        if (cause instanceof RuntimeException) {
            throw (RuntimeException) cause;
        } else {
            throw new SystemException(te);
        }
    }

    public static <T> Collection<T> filter(Collection<T> input, Predicate<? super T> predicate) {
        return input.stream().filter(predicate).collect(Collectors.toList());
    }

    public static <T> Set<T> filter(Set<T> input, Predicate<? super T> predicate) {
        return input.stream().filter(predicate).collect(Collectors.toSet());
    }

    @NotNull
    public static <V> Collection<V> nonNullValues(@NotNull Collection<V> values) {
        return values.stream().filter(Objects::nonNull).collect(Collectors.toList());
    }

    public static URL toUrlUnchecked(URI uri) {
        try {
            return uri.toURL();
        } catch (MalformedURLException e) {
            throw new SystemException(e);
        }
    }

    public static <T> List<T> join(Collection<T> a, Collection<T> b) {
        if (a == null && b == null) {
            return new ArrayList<>();
        }
        if (a == null) {
            return new ArrayList<>(b);
        }
        if (b == null) {
            return new ArrayList<>(a);
        }
        List<T> list = new ArrayList<>(a.size() + b.size());
        list.addAll(a);
        list.addAll(b);
        return list;
    }

    /**
     * Thanks for this code go to https://crunchify.com/how-to-generate-java-thread-dump-programmatically/
     */
    public static String takeThreadDump(@Nullable Thread thread) {
        StringBuilder dump = new StringBuilder();
        ThreadMXBean threadMXBean = ManagementFactory.getThreadMXBean();
        long[] threadIds = thread != null ? new long[] { thread.getId() } : threadMXBean.getAllThreadIds();
        ThreadInfo[] threadInfos = threadMXBean.getThreadInfo(threadIds, 100);
        for (ThreadInfo threadInfo : threadInfos) {
            dump.append("Thread name: \"");
            dump.append(threadInfo.getThreadName());
            dump.append("\"\n");
            dump.append("Thread state: ");
            dump.append(threadInfo.getThreadState());
            StackTraceElement[] stackTraceElements = threadInfo.getStackTrace();
            for (StackTraceElement stackTraceElement : stackTraceElements) {
                dump.append("\n    at ");
                dump.append(stackTraceElement);
            }
            dump.append("\n\n");
        }
        return dump.toString();
    }

    public static <K, V> Map<K, V> paramsToMap(Object[] params) {
        Map<K, V> map = new HashMap<>();
        for (int i = 0; i < params.length; i += 2) {
            map.put((K) params[i], (V) params[i + 1]);
        }
        return map;
    }

    public static void writeZipFile(File file, String entryName, String content, Charset charset) throws IOException {
        try (ZipOutputStream zipOut = new ZipOutputStream(new FileOutputStream(file))) {
            ZipEntry zipEntry = new ZipEntry(entryName);
            zipOut.putNextEntry(zipEntry);
            zipOut.write(content.getBytes(charset));
        }
    }
    // More serious would be to read XML directly from the input stream -- fixme some day
    // We should probably implement reading from ZIP file directly in PrismContext

    @SuppressWarnings("unused")     // used externally
    public static String readZipFile(File file, Charset charset) throws IOException {
        try (ZipInputStream zis = new ZipInputStream(new FileInputStream(file))) {
            ZipEntry zipEntry = zis.getNextEntry();
            if (zipEntry != null) {
                return String.join("\n", IOUtils.readLines(zis, charset));
            } else {
                return null;
            }
        }
    }

    public static <T> Set<T> singletonOrEmptySet(T value) {
        return value != null ? singleton(value) : emptySet();
    }

    public static <T> List<T> singletonOrEmptyList(T value) {
        return value != null ? singletonList(value) : emptyList();
    }

    public static <T> T cast(Object value, Class<T> expectedClass) throws SchemaException {
        if (value == null) {
            return null;
        } else if (!expectedClass.isAssignableFrom(value.getClass())) {
            throw new SchemaException("Expected '" + expectedClass.getName() + "' but got '" + value.getClass().getName() + "'");
        } else {
            //noinspection unchecked
            return (T) value;
        }
    }

    public static Class<?> determineCommonAncestor(Collection<Class<?>> classes) {
        if (!classes.isEmpty()) {
            Iterator<Class<?>> iterator = classes.iterator();
            Class<?> currentCommonAncestor = iterator.next();
            while (iterator.hasNext()) {
                currentCommonAncestor = ClassUtils.determineCommonAncestor(currentCommonAncestor, iterator.next());
            }
            return currentCommonAncestor;
        } else {
            return null;
        }
    }

    /**
     * Re-throws the original exception wrapped in the same class (e.g. SchemaException as SchemaException)
     * but with additional message. It is used to preserve meaning of the exception but adding some contextual
     * information.
     */
    @Experimental
    public static <T extends Throwable> void throwAsSame(Throwable original, String message) throws T {
        //noinspection unchecked
        throw createSame((T) original, message);
    }

    @Experimental
    public static <T extends Throwable> T createSame(T original, String message) {
        try {
            Constructor<? extends Throwable> constructor = original.getClass().getConstructor(String.class, Throwable.class);
            //noinspection unchecked
            return (T) constructor.newInstance(message, original);
        } catch (NoSuchMethodException | SecurityException | InstantiationException | IllegalAccessException | InvocationTargetException e) {
            // We won't try to be smart. Not possible to instantiate the exception, so won't bother.
            // E.g. if it would not be possible to enclose inner exception in outer one, it's better to keep the original
            // to preserve the stack trace.
            return original;
        }
    }

    public static XMLGregorianCalendar getEarliestTimeIgnoringNull(Collection<XMLGregorianCalendar> realValues) {
        return realValues.stream()
                .filter(Objects::nonNull)
                .min(XMLGregorianCalendar::compare)
                .orElse(null);
    }

<<<<<<< HEAD
    public static <V> V find(Collection<V> values, V value, @NotNull Comparator<V> comparator) {
        for (V current : values) {
            if (comparator.compare(value, current) == 0) {
                return current;
            }
        }
        return null;
=======
    /**
     * Converts integer ordinal number to enum value of the defined enum type.
     *
     * @param enumType type of enum (class object)
     * @param ordinal ordinal value
     * @return enum value or null if ordinal is null
     * @throws IndexOutOfBoundsException If the ordinal value is out of enum value range
     */
    public static <T extends Enum<T>> T enumFromOrdinal(Class<T> enumType, Integer ordinal) {
        if (ordinal == null) {
            return null;
        }

        return enumType.getEnumConstants()[ordinal];
>>>>>>> 7c77640b
    }
}<|MERGE_RESOLUTION|>--- conflicted
+++ resolved
@@ -869,7 +869,6 @@
                 .orElse(null);
     }
 
-<<<<<<< HEAD
     public static <V> V find(Collection<V> values, V value, @NotNull Comparator<V> comparator) {
         for (V current : values) {
             if (comparator.compare(value, current) == 0) {
@@ -877,7 +876,8 @@
             }
         }
         return null;
-=======
+    }
+
     /**
      * Converts integer ordinal number to enum value of the defined enum type.
      *
@@ -892,6 +892,5 @@
         }
 
         return enumType.getEnumConstants()[ordinal];
->>>>>>> 7c77640b
     }
 }
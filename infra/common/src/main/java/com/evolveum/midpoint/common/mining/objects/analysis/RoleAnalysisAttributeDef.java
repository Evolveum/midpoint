--- conflicted
+++ resolved
@@ -36,10 +36,6 @@
     String displayValue;
     ObjectQuery query;
     Class<? extends ObjectType> targetClassType;
-<<<<<<< HEAD
-    Class<? extends ObjectType> associatedClassType;
-=======
->>>>>>> 87e70f95
     IdentifierType identifierType;
 
     public RoleAnalysisAttributeDef(ItemPath path,
@@ -152,33 +148,8 @@
         FINAL
     }
 
-    public Class<? extends ObjectType> getAssociatedClassType() {
-        return associatedClassType;
-    }
-
-    public void setAssociatedClassType(Class<? extends ObjectType> associatedClassType) {
-        this.associatedClassType = associatedClassType;
-    }
-
-    public QName getComplexType() {
-        Class<? extends ObjectType> classType = getAssociatedClassType();
-        if(classType.equals(UserType.class)){
-            return UserType.COMPLEX_TYPE;
-        }else if (classType.equals(RoleType.class)){
-            return RoleType.COMPLEX_TYPE;
-        }
-        return null;
-    }
-
     public IdentifierType getIdentifierType() {
         return identifierType;
     }
 
-<<<<<<< HEAD
-    public void setTargetClassType(Class<? extends ObjectType> targetClassType) {
-        this.targetClassType = targetClassType;
-    }
-
-=======
->>>>>>> 87e70f95
 }
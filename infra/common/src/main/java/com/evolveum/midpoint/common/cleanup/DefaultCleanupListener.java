--- conflicted
+++ resolved
@@ -202,17 +202,10 @@
             return prismContext.getQueryConverter().createSearchFilterType(filter);
         }
 
-<<<<<<< HEAD
         PrismNamespaceContext nsCtx = ref.getNamespaceContext();
         if (nsCtx == null) {
-            nsCtx = PrismNamespaceContext.EMPTY
-                    .childDefaultNamespace(SchemaConstantsGenerated.NS_COMMON)
-                    .childContext(Map.of("c", SchemaConstantsGenerated.NS_COMMON));
-        }
-=======
-        // FIXME: Here we should use document specific namespace context
-        PrismNamespaceContext nsCtx = PrismContext.get().getSchemaRegistry().staticNamespaceContext();
->>>>>>> 2d795d2c
+            nsCtx = PrismContext.get().getSchemaRegistry().staticNamespaceContext();
+        }
         return prismContext.querySerializer()
                 .serialize(filter, nsCtx, true)
                 .toSearchFilterType();

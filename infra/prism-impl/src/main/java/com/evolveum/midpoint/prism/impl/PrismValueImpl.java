/*
 * Copyright (c) 2010-2018 Evolveum and contributors
 *
 * This work is dual-licensed under the Apache License 2.0
 * and European Union Public License. See LICENSE file for details.
 */
package com.evolveum.midpoint.prism.impl;

import com.evolveum.midpoint.prism.*;
import com.evolveum.midpoint.prism.delta.ItemDelta;
import com.evolveum.midpoint.prism.equivalence.EquivalenceStrategy;
import com.evolveum.midpoint.prism.equivalence.ParameterizedEquivalenceStrategy;
<<<<<<< HEAD
=======
import com.evolveum.midpoint.prism.impl.metadata.ValueMetadataAdapter;
>>>>>>> 2ba3bfe3
import com.evolveum.midpoint.prism.metadata.ValueMetadataMockUpFactory;
import com.evolveum.midpoint.prism.path.ItemPath;
import com.evolveum.midpoint.util.DebugUtil;
import com.evolveum.midpoint.util.annotation.Experimental;
import com.evolveum.midpoint.util.exception.SchemaException;
import org.jetbrains.annotations.NotNull;
import org.jetbrains.annotations.Nullable;

import javax.xml.namespace.QName;
import java.util.*;

import static java.util.Collections.emptySet;
import static java.util.Collections.singleton;
import static org.apache.commons.lang3.ObjectUtils.defaultIfNull;

/**
 * @author semancik
 *
 */
public abstract class PrismValueImpl extends AbstractFreezable implements PrismValue {

    private OriginType originType;
    private Objectable originObject;
    private Itemable parent;

    private ValueMetadata valueMetadata;

    @SuppressWarnings("FieldMayBeFinal") // Cannot be final because it is transient
    private transient Map<String,Object> userData = new HashMap<>();

    // FIXME: always null
    protected EquivalenceStrategy defaultEquivalenceStrategy;

    transient protected PrismContext prismContext;

    PrismValueImpl() {
    }

    PrismValueImpl(PrismContext prismContext) {
        this.prismContext = prismContext;
    }

    PrismValueImpl(OriginType type, Objectable source) {
        this(null, type, source);
    }

    PrismValueImpl(PrismContext prismContext, OriginType type, Objectable source) {
        this.prismContext = prismContext;
        this.originType = type;
        this.originObject = source;
    }

    PrismValueImpl(PrismContext prismContext, OriginType type, Objectable source, Itemable parent) {
        this.prismContext = prismContext;
        this.originType = type;
        this.originObject = source;
        this.parent = parent;
    }

    public void setPrismContext(PrismContext prismContext) {
        this.prismContext = prismContext;
    }

    public void setOriginObject(Objectable source) {
        this.originObject = source;
    }

    public void setOriginType(OriginType type) {
        this.originType = type;
    }

    @Override
    public OriginType getOriginType() {
        return originType;
    }

    @Override
    public Objectable getOriginObject() {
        return originObject;
    }

    public Map<String, Object> getUserData() {
        return userData;
    }

    @Override
    public Object getUserData(@NotNull String key) {
        return userData.get(key);
    }

    @Override
    public void setUserData(@NotNull String key, Object value) {
        userData.put(key, value);
    }

    @Override
    public Itemable getParent() {
        return parent;
    }

    @Override
    public void setParent(Itemable parent) {
        if (this.parent != null && parent != null && this.parent != parent) {
            throw new IllegalStateException("Attempt to reset value parent from "+this.parent+" to "+parent);
        }
        this.parent = parent;
    }

    @NotNull
    @Override
    public ItemPath getPath() {
        Itemable parent = getParent();
        if (parent == null) {
            throw new IllegalStateException("No parent, cannot create value path for "+this);
        }
        return parent.getPath();
    }

    protected Object getPathComponent() {
        return null;
    }

    /**
     * Used when we are removing the value from the previous parent.
     * Or when we know that the previous parent will be discarded and we
     * want to avoid unnecessary cloning.
     */
    @Override
    public void clearParent() {
        parent = null;
    }

    @Override
    public PrismContext getPrismContext() {
        if (prismContext != null) {
            return prismContext;
        }
        if (parent != null) {
            prismContext = parent.getPrismContext();
            return prismContext;
        }
        return null;
    }

    protected ItemDefinition getDefinition() {
        Itemable parent = getParent();
        if (parent == null) {
            return null;
        }
        return parent.getDefinition();
    }

    @Override
    public void applyDefinition(ItemDefinition definition) throws SchemaException {
        checkMutable();        // TODO reconsider
        applyDefinition(definition, true);
    }

    @Override
    public void applyDefinition(ItemDefinition definition, boolean force) throws SchemaException {
        checkMutable();        // TODO reconsider
        // Do nothing by default
    }

    public void revive(PrismContext prismContext) throws SchemaException {
        if (this.prismContext == null) {
            this.prismContext = prismContext;
        }
        if (isMutable()) {
            recompute(prismContext);
        }
    }

    /**
     * Recompute the value or otherwise "initialize" it before adding it to a prism tree.
     * This may as well do nothing if no recomputing or initialization is needed.
     */
    @Override
    public void recompute() {
        recompute(getPrismContext());
    }

    public abstract void recompute(PrismContext prismContext);

    @Override
    public void accept(Visitor visitor) {
        visitor.visit(this);
    }

    @Override
    public void accept(Visitor visitor, ItemPath path, boolean recursive) {
        // This implementation is supposed to only work for non-hierarchical values, such as properties and references.
        // hierarchical values must override it.
        if (recursive) {
            accept(visitor);
        } else {
            visitor.visit(this);
        }
    }

    public abstract void checkConsistenceInternal(Itemable rootItem, boolean requireDefinitions, boolean prohibitRaw, ConsistencyCheckScope scope);

    public boolean representsSameValue(PrismValue other, boolean lax) {
        return false;
    }

    @Override
    public void normalize() {
        // do nothing by default
    }

    /**
     * Literal clone.
     */
    public abstract PrismValue clone();

    @Override
    public PrismValue createImmutableClone() {
        PrismValue clone = clone();
        clone.freeze();
        return clone;
    }

    /**
     * Complex clone with different cloning strategies.
     * @see CloneStrategy
     */
    public abstract PrismValue cloneComplex(CloneStrategy strategy);

    protected void copyValues(CloneStrategy strategy, PrismValueImpl clone) {
        clone.originType = this.originType;
        clone.originObject = this.originObject;
        // Do not clone parent. The clone will most likely go to a different prism
        // and setting the parent will make it difficult to add it there.
        clone.parent = null;
        // Do not clone immutable flag.
        if (clone.prismContext == null) {
            clone.prismContext = this.prismContext;
        }
        clone.valueMetadata = valueMetadata != null ? valueMetadata.clone() : null;
    }

    protected EquivalenceStrategy getEqualsHashCodeStrategy() {
        return defaultIfNull(defaultEquivalenceStrategy, EquivalenceStrategy.NOT_LITERAL);
    }

    @Override
    public int hashCode() {
        return hashCode(getEqualsHashCodeStrategy());
    }

    @Override
    public int hashCode(@NotNull ParameterizedEquivalenceStrategy equivalenceStrategy) {
        return 0;
    }

    @Override
    public int hashCode(@NotNull EquivalenceStrategy equivalenceStrategy) {
        return equivalenceStrategy.hashCode(this);
    }

    @Override
    public boolean equals(PrismValue otherValue, @NotNull EquivalenceStrategy equivalenceStrategy) {
        if (equivalenceStrategy instanceof ParameterizedEquivalenceStrategy) {   // todo or skip this check?
            return equals(otherValue, (ParameterizedEquivalenceStrategy) equivalenceStrategy);
        } else {
            return equivalenceStrategy.equals(this, otherValue);
        }
    }

    public boolean equals(PrismValue other, @NotNull ParameterizedEquivalenceStrategy strategy) {
        // parent is not considered at all. it is not relevant.
        // neither the immutable flag
        // neither the value origin
        return true;
    }

    // original equals was "isLiteral = false"!
    public boolean equals(Object other) {
        return this == other ||
                (other == null || other instanceof PrismValue) &&
                equals((PrismValue) other, getEqualsHashCodeStrategy());
    }

    public boolean equals(PrismValue thisValue, PrismValue otherValue) {
        if (thisValue == otherValue) {
            return true;
        }
        if (thisValue == null || otherValue == null) {
            return false;
        }
        return thisValue.equals(otherValue, getEqualsHashCodeStrategy());
    }

    /**
     * Assumes matching representations. I.e. it assumes that both this and otherValue represent the same instance of item.
     * E.g. the container with the same ID.
     */
    @Override
    public Collection<? extends ItemDelta> diff(PrismValue otherValue) {
        return diff(otherValue, EquivalenceStrategy.IGNORE_METADATA);
    }

    /**
     * Assumes matching representations. I.e. it assumes that both this and otherValue represent the same instance of item.
     * E.g. the container with the same ID.
     */
    @Override
    public Collection<? extends ItemDelta> diff(PrismValue otherValue, ParameterizedEquivalenceStrategy strategy) {
        Collection<? extends ItemDelta> itemDeltas = new ArrayList<>();
        diffMatchingRepresentation(otherValue, itemDeltas, strategy);
        return itemDeltas;
    }

    public void diffMatchingRepresentation(PrismValue otherValue,
            Collection<? extends ItemDelta> deltas, ParameterizedEquivalenceStrategy strategy) {
        // Nothing to do by default
    }

    protected void appendOriginDump(StringBuilder builder) {
        if (DebugUtil.isDetailedDebugDump()) {
            if (getOriginType() != null || getOriginObject() != null) {
                builder.append(", origin: ");
                builder.append(getOriginType());
                builder.append(":");
                builder.append(getOriginObject());
            }
        }
    }

    public abstract String toHumanReadableString();

    @Nullable
    abstract public Class<?> getRealClass();

    @Nullable
    abstract public <T> T getRealValue();

    // Returns a root of PrismValue tree. For example, if we have a AccessCertificationWorkItemType that has a parent (owner)
    // of AccessCertificationCaseType, which has a parent of AccessCertificationCampaignType, this method returns the PCV
    // of AccessCertificationCampaignType.
    //
    // Generally, this method returns either "this" (PrismValue) or a PrismContainerValue.
    public PrismValue getRootValue() {
        PrismValue current = this;
        for (;;) {
            PrismContainerValue<?> parent = PrismValueUtil.getParentContainerValue(current);
            if (parent == null) {
                return current;
            }
            current = parent;
        }
    }

    public PrismContainerValue<?> getParentContainerValue() {
        return PrismValueUtil.getParentContainerValue(this);
    }

    public QName getTypeName() {
        ItemDefinition definition = getDefinition();
        return definition != null ? definition.getTypeName() : null;
    }

    // Path may contain ambiguous segments (e.g. assignment/targetRef when there are more assignments)
    // Note that the path can contain name segments only (at least for now)
    @NotNull
    public Collection<PrismValue> getAllValues(ItemPath path) {
        if (path.isEmpty()) {
            return singleton(this);
        } else {
            return emptySet();
        }
    }

    @Override
    public Optional<ValueMetadata> valueMetadata() throws SchemaException {
<<<<<<< HEAD
=======
        if (valueMetadata != null) {
            return Optional.of(valueMetadata);
        } else {
            return createMockUpValueMetadata();
        }
    }

    @Override
    @NotNull
    public ValueMetadata getValueMetadata() throws SchemaException {
        if (valueMetadata != null) {
            return valueMetadata;
        } else {
            Optional<ValueMetadata> mockup = createMockUpValueMetadata();
            if (mockup.isPresent()) {
                return mockup.get();
            } else if (prismContext != null && prismContext.getValueMetadataFactory() != null) {
                return prismContext.getValueMetadataFactory().createEmpty();
            } else {
                return ValueMetadataAdapter.holding(new PrismContainerValueImpl<>());
            }
        }
    }

    @Override
    public void setValueMetadata(ValueMetadata valueMetadata) {
        this.valueMetadata = valueMetadata;
    }

    @Override
    @Experimental
    public void createLiveMetadata() {
        valueMetadata = Objects.requireNonNull(prismContext, "no prism context")
                .getValueMetadataFactory()
                .createEmpty();
    }

    private Optional<ValueMetadata> createMockUpValueMetadata() throws SchemaException {
>>>>>>> 2ba3bfe3
        PrismContext prismContext = getPrismContext();
        if (prismContext != null) {
            ValueMetadataMockUpFactory factory = prismContext.getValueMetadataMockUpFactory();
            if (factory != null) {
                return factory.createValueMetadata(this);
            }
        }
        return Optional.empty();
    }
<<<<<<< HEAD
=======

    // TEMPORARY
    @Override
    public void fixMockUpValueMetadata() {
        if (valueMetadata == null) {
            try {
                createMockUpValueMetadata().ifPresent(metadata -> valueMetadata = metadata.clone());
            } catch (SchemaException e) {
                throw new IllegalStateException(e);
            }
        }
    }

    @Override
    protected void performFreeze() {
        if (valueMetadata != null) {
            valueMetadata.freeze();
        }
        super.performFreeze();
    }
>>>>>>> 2ba3bfe3
}<|MERGE_RESOLUTION|>--- conflicted
+++ resolved
@@ -10,10 +10,7 @@
 import com.evolveum.midpoint.prism.delta.ItemDelta;
 import com.evolveum.midpoint.prism.equivalence.EquivalenceStrategy;
 import com.evolveum.midpoint.prism.equivalence.ParameterizedEquivalenceStrategy;
-<<<<<<< HEAD
-=======
 import com.evolveum.midpoint.prism.impl.metadata.ValueMetadataAdapter;
->>>>>>> 2ba3bfe3
 import com.evolveum.midpoint.prism.metadata.ValueMetadataMockUpFactory;
 import com.evolveum.midpoint.prism.path.ItemPath;
 import com.evolveum.midpoint.util.DebugUtil;
@@ -390,8 +387,6 @@
 
     @Override
     public Optional<ValueMetadata> valueMetadata() throws SchemaException {
-<<<<<<< HEAD
-=======
         if (valueMetadata != null) {
             return Optional.of(valueMetadata);
         } else {
@@ -430,7 +425,6 @@
     }
 
     private Optional<ValueMetadata> createMockUpValueMetadata() throws SchemaException {
->>>>>>> 2ba3bfe3
         PrismContext prismContext = getPrismContext();
         if (prismContext != null) {
             ValueMetadataMockUpFactory factory = prismContext.getValueMetadataMockUpFactory();
@@ -440,8 +434,6 @@
         }
         return Optional.empty();
     }
-<<<<<<< HEAD
-=======
 
     // TEMPORARY
     @Override
@@ -462,5 +454,4 @@
         }
         super.performFreeze();
     }
->>>>>>> 2ba3bfe3
 }
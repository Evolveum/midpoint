--- conflicted
+++ resolved
@@ -131,7 +131,6 @@
 		//
 		String stringValue = null;
 		GenerateExpressionEvaluatorModeType mode = generateEvaluatorType.getMode();
-		Item<V, D> output = outputDefinition.instantiate();
 		if (mode == null || mode == GenerateExpressionEvaluatorModeType.POLICY) {
 
 			PrismObject<? extends ObjectType> object = getObject(context);
@@ -139,19 +138,11 @@
 			// TODO: generate value based on stringPolicyType (if not null)
 			if (stringPolicyType != null) {
 				if (isNotEmptyMinLength(stringPolicyType)) {
-<<<<<<< HEAD
-					stringValue = valuePolicyGenerator.generate(output.getPath(), stringPolicyType, DEFAULT_LENGTH, true, object,
-							params.getContextDescription(), params.getTask(), params.getResult());
-				} else {
-					stringValue = valuePolicyGenerator.generate(output.getPath(), stringPolicyType, DEFAULT_LENGTH, false, object,
-							params.getContextDescription(), params.getTask(), params.getResult());
-=======
 					stringValue = valuePolicyGenerator.generate(stringPolicyType, DEFAULT_LENGTH, true, object,
 							context.getContextDescription(), context.getTask(), context.getResult());
 				} else {
 					stringValue = valuePolicyGenerator.generate(stringPolicyType, DEFAULT_LENGTH, false, object,
 							context.getContextDescription(), context.getTask(), context.getResult());
->>>>>>> 2879a0c9
 				}
 				context.getResult().computeStatus();
 				if (context.getResult().isError()) {
@@ -176,7 +167,7 @@
 
 		Object value = ExpressionUtil.convertToOutputValue(stringValue, outputDefinition, protector);
 
-		
+		Item<V, D> output = outputDefinition.instantiate();
 		if (output instanceof PrismProperty) {
 			PrismPropertyValue<Object> pValue = new PrismPropertyValue<Object>(value);
 			((PrismProperty<Object>) output).add(pValue);

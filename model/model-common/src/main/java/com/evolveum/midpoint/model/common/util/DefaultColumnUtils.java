/*
 * Copyright (c) 2010-2020 Evolveum and contributors
 *
 * This work is dual-licensed under the Apache License 2.0
 * and European Union Public License. See LICENSE file for details.
 */
package com.evolveum.midpoint.model.common.util;

import java.time.ZonedDateTime;
import java.time.format.DateTimeFormatter;
import java.time.format.FormatStyle;
import java.util.*;
import javax.xml.datatype.XMLGregorianCalendar;
import javax.xml.namespace.QName;

import com.evolveum.midpoint.prism.Containerable;
<<<<<<< HEAD
=======
import com.evolveum.midpoint.prism.PrismContainer;

import com.evolveum.midpoint.xml.ns._public.common.audit_3.AuditEventRecordCustomColumnPropertyType;
>>>>>>> 3bed67c8

import com.google.common.collect.ImmutableMap;
import org.apache.commons.lang.StringUtils;
import org.jetbrains.annotations.NotNull;
import org.jetbrains.annotations.Nullable;

import com.evolveum.midpoint.common.LocalizationService;
import com.evolveum.midpoint.prism.path.ItemPath;
import com.evolveum.midpoint.schema.GetOperationOptions;
import com.evolveum.midpoint.schema.GetOperationOptionsBuilder;
import com.evolveum.midpoint.schema.SchemaHelper;
import com.evolveum.midpoint.schema.SelectorOptions;
import com.evolveum.midpoint.task.api.TaskUtil;
import com.evolveum.midpoint.util.logging.Trace;
import com.evolveum.midpoint.util.logging.TraceManager;
import com.evolveum.midpoint.xml.ns._public.common.audit_3.AuditEventRecordType;
import com.evolveum.midpoint.xml.ns._public.common.common_3.*;
import com.evolveum.prism.xml.ns._public.types_3.ItemPathType;
import com.evolveum.prism.xml.ns._public.types_3.PolyStringType;

/**
 * Column related utilities shared by reporting and GUI.
 */
public class DefaultColumnUtils {

    private static final Trace LOGGER = TraceManager.getTrace(DefaultColumnUtils.class);

    // Maps need to preserve iteration order (like LinkedHashMap)
    private static final Map<Class<? extends ObjectType>, List<ColumnWrapper>> COLUMNS_DEF;
    private static final List<ColumnWrapper> OBJECT_COLUMNS_DEF;
    private static final List<ItemPath> DEFAULT_AUDIT_COLUMNS_DEF;
    private static final Map<ItemPath, String> LOCALIZATION_FOR_AUDIT;

    static {
<<<<<<< HEAD
        LOCALIZATION_FOR_AUDIT = ImmutableMap.<ItemPath, String>builder()
                .put(new ItemName(AuditConstants.TIME_COLUMN), AuditConstants.TIME_COLUMN_KEY)
                .put(new ItemName(AuditConstants.INITIATOR_COLUMN), AuditConstants.INITIATOR_COLUMN_KEY)
                .put(new ItemName(AuditConstants.EVENT_STAGE_COLUMN), AuditConstants.EVENT_STAGE_COLUMN_KEY)
                .put(new ItemName(AuditConstants.EVENT_TYPE_COLUMN), AuditConstants.EVENT_TYPE_COLUMN_KEY)
                .put(new ItemName(AuditConstants.TARGET_COLUMN), AuditConstants.TARGET_COLUMN_KEY)
                .put(new ItemName(AuditConstants.OUTCOME_COLUMN), AuditConstants.OUTCOME_COLUMN_KEY)
                .put(new ItemName(AuditConstants.MESSAGE_COLUMN), AuditConstants.MESSAGE_COLUMN_KEY)
                .put(new ItemName(AuditConstants.DELTA_COLUMN), AuditConstants.DELTA_COLUMN_KEY)
                .put(new ItemName(AuditConstants.TARGET_OWNER_COLUMN), AuditConstants.TARGET_OWNER_COLUMN_KEY)
                .put(new ItemName(AuditConstants.CHANNEL_COLUMN), AuditConstants.CHANNEL_COLUMN_KEY)
                .put(new ItemName(AuditConstants.TASK_OID_COLUMN), AuditConstants.TASK_OID_COLUMN_KEY)
                .put(new ItemName(AuditConstants.NODE_IDENTIFIER_COLUMN), AuditConstants.NODE_IDENTIFIER_COLUMN_KEY)
                .put(new ItemName(AuditConstants.ATTORNEY_COLUMN), AuditConstants.ATTORNEY_COLUMN_KEY)
                .put(new ItemName(AuditConstants.RESULT_COLUMN), AuditConstants.RESULT_COLUMN_KEY)
                .put(new ItemName(AuditConstants.RESOURCE_OID_COLUMN), AuditConstants.RESOURCE_OID_COLUMN_KEY)
=======
        SPECIFIC_LOCALIZATION = ImmutableMap.<Class<?>, Map<ItemPath, String>>builder()
                .put(UserType.class, ImmutableMap.<ItemPath, String>builder()
                        .put(UserType.F_LINK_REF, "FocusType.accounts")
                        .build())
                .put(TaskType.class, ImmutableMap.<ItemPath, String>builder()
                        .put(TaskType.F_COMPLETION_TIMESTAMP, "TaskType.currentRunTime")
                        .put(TaskType.F_NODE_AS_OBSERVED, "pageTasks.task.executingAt")
                        .put(TaskType.F_SCHEDULE, "pageTasks.task.scheduledToRunAgain")
                        .put(ItemPath.create(TaskType.F_OPERATION_STATS, OperationStatsType.F_ITERATIVE_TASK_INFORMATION,
                                IterativeTaskInformationType.F_TOTAL_FAILURE_COUNT),
                                "pageTasks.task.errors")
                        .build())
                .put(ResourceType.class, ImmutableMap.<ItemPath, String>builder()
                        .put(ItemPath.create(ResourceType.F_CONNECTOR_REF, ConnectorType.F_CONNECTOR_TYPE),
                                "ConnectorType.connectorType")
                        .put(ItemPath.create(ResourceType.F_CONNECTOR_REF, ConnectorType.F_CONNECTOR_VERSION),
                                "ConnectorType.connectorVersion")
                        .build())
>>>>>>> 3bed67c8
                .build();

        OBJECT_COLUMNS_DEF = Collections.singletonList(new ColumnWrapper(ObjectType.F_NAME));

        DEFAULT_AUDIT_COLUMNS_DEF = Arrays.asList(
                AuditEventRecordType.F_TIMESTAMP,
                AuditEventRecordType.F_INITIATOR_REF,
                AuditEventRecordType.F_EVENT_STAGE,
                AuditEventRecordType.F_EVENT_TYPE,
                AuditEventRecordType.F_TARGET_REF,
                AuditEventRecordType.F_OUTCOME,
                AuditEventRecordType.F_MESSAGE,
                AuditEventRecordType.F_DELTA
        );

        COLUMNS_DEF = ImmutableMap.<Class<? extends ObjectType>, List<ColumnWrapper>>builder()
                .put(ResourceType.class, Arrays.asList(
                        new ColumnWrapper(ResourceType.F_NAME),
                        new ColumnWrapper(ItemPath.create(ResourceType.F_CONNECTOR_REF, ConnectorType.F_CONNECTOR_TYPE), "ConnectorType.connectorType"),
                        new ColumnWrapper(ItemPath.create(ResourceType.F_CONNECTOR_REF, ConnectorType.F_CONNECTOR_VERSION), "ConnectorType.connectorVersion")))
                .put(UserType.class, Arrays.asList(
                        new ColumnWrapper(UserType.F_NAME, true),
                        new ColumnWrapper(UserType.F_GIVEN_NAME, true),
                        new ColumnWrapper(UserType.F_FAMILY_NAME, true),
                        new ColumnWrapper(UserType.F_FULL_NAME, true),
                        new ColumnWrapper(UserType.F_EMAIL_ADDRESS),
                        new ColumnWrapper(UserType.F_LINK_REF, "FocusType.accounts", DisplayValueType.NUMBER)))
                .put(AbstractRoleType.class, Arrays.asList(
                        new ColumnWrapper(AbstractRoleType.F_NAME),
                        new ColumnWrapper(AbstractRoleType.F_DISPLAY_NAME, true),
                        new ColumnWrapper(AbstractRoleType.F_DESCRIPTION),
                        new ColumnWrapper(AbstractRoleType.F_IDENTIFIER, true),
                        new ColumnWrapper(AbstractRoleType.F_LINK_REF)))
                .put(TaskType.class, Arrays.asList(
                        new ColumnWrapper(TaskType.F_NAME),
                        new ColumnWrapper(TaskType.F_CATEGORY),
                        new ColumnWrapper(TaskType.F_EXECUTION_STATUS),
                        new ColumnWrapper(TaskType.F_OBJECT_REF),
                        new ColumnWrapper(TaskType.F_NODE_AS_OBSERVED, "pageTasks.task.executingAt"),
                        new ColumnWrapper(TaskType.F_COMPLETION_TIMESTAMP, "TaskType.currentRunTime"),
                        new ColumnWrapper(TaskType.F_PROGRESS),
                        new ColumnWrapper(TaskType.F_SCHEDULE, "pageTasks.task.scheduledToRunAgain"),
                        new ColumnWrapper(ItemPath.create(TaskType.F_OPERATION_STATS,
                                OperationStatsType.F_ITERATIVE_TASK_INFORMATION,
                                IterativeTaskInformationType.F_TOTAL_FAILURE_COUNT), "pageTasks.task.errors"),
                        new ColumnWrapper(TaskType.F_RESULT_STATUS)))
                .put(ShadowType.class, Arrays.asList(
                        new ColumnWrapper(ShadowType.F_NAME),
                        new ColumnWrapper(ShadowType.F_RESOURCE_REF),
                        new ColumnWrapper(ShadowType.F_KIND),
                        new ColumnWrapper(ShadowType.F_INTENT),
                        new ColumnWrapper(ShadowType.F_SYNCHRONIZATION_SITUATION)))
                .put(AccessCertificationDefinitionType.class, Arrays.asList(
                        new ColumnWrapper(AccessCertificationDefinitionType.F_NAME),
                        new ColumnWrapper(AccessCertificationDefinitionType.F_DESCRIPTION)))
                .build();
    }

    private static List<ColumnWrapper> getColumnsForType(Class<? extends ObjectType> type) {
        if (type.equals(RoleType.class)
                || type.equals(OrgType.class)
                || type.equals(ServiceType.class)) {
            return COLUMNS_DEF.get(AbstractRoleType.class);
        }
        if (COLUMNS_DEF.containsKey(type)) {
            return COLUMNS_DEF.get(type);
        }
        return OBJECT_COLUMNS_DEF;
    }

    public static <C extends Containerable> GuiObjectListViewType getDefaultView(Class<? extends C> type) {
        if (type == null) {
            return getDefaultObjectView();
        }

        if (UserType.class.equals(type)) {
            return getDefaultUserView();
        } else if (RoleType.class.equals(type)) {
            return getDefaultRoleView();
        } else if (OrgType.class.equals(type)) {
            return getDefaultOrgView();
        } else if (ServiceType.class.equals(type)) {
            return getDefaultServiceView();
        } else if (TaskType.class.equals(type)) {
            return getDefaultTaskView();
        } else if (ResourceType.class.equals(type)) {
            return getDefaultResourceView();
        } else if (ShadowType.class.equals(type)) {
            return getDefaultShadowView();
        } else if (AccessCertificationDefinitionType.class.equals(type)) {
            return getDefaultAccessCertificationDefinitionView();
        } else if (ObjectType.class.isAssignableFrom(type)){
            return getDefaultObjectView();
        }
        return null;
    }

    public static GuiObjectListViewType getDefaultAuditEventsView() {
        GuiObjectListViewType view = new GuiObjectListViewType();
        view.setType(AuditEventRecordType.COMPLEX_TYPE);
        view.setIdentifier("default-audit-event");
        view.createColumnList();
        List<GuiObjectColumnType> columns = view.getColumn();
        String previousColumn = null;
        for (ItemPath defaultColumn : DEFAULT_AUDIT_COLUMNS_DEF) {
            String columnName = defaultColumn.lastName().getLocalPart() + "Column";
            GuiObjectColumnType column = new GuiObjectColumnType();
            column.setName(columnName);
            column.setPreviousColumn(previousColumn);
            ItemPathType itemPathType = new ItemPathType();
            itemPathType.setItemPath(defaultColumn);
            column.setPath(itemPathType);
            String key = getLocalizationKeyForAuditColumn(defaultColumn);
            if (key != null) {
                DisplayType display = new DisplayType();
                display.setLabel(new PolyStringType(key));
                column.setDisplay(display);
            }
            columns.add(column);
            previousColumn = columnName;
        }
        return view;
    }

    public static String getLocalizationKeyForAuditColumn(ItemPath itemPath) {
        if (LOCALIZATION_FOR_AUDIT.containsKey(itemPath)) {
            return LOCALIZATION_FOR_AUDIT.get(itemPath);
        }
        return null;
    }

    private static GuiObjectListViewType getDefaultAccessCertificationDefinitionView() {
        return getDefaultView(AccessCertificationDefinitionType.COMPLEX_TYPE, "default-accessCertificationDefinition", AccessCertificationDefinitionType.class);
    }

    public static GuiObjectListViewType getDefaultShadowView() {
        return getDefaultView(ShadowType.COMPLEX_TYPE, "default-shadow", ShadowType.class);
    }

    public static GuiObjectListViewType getDefaultResourceView() {
        return getDefaultView(ResourceType.COMPLEX_TYPE, "default-resource", ResourceType.class);
    }

    public static GuiObjectListViewType getDefaultTaskView() {
        return getDefaultView(TaskType.COMPLEX_TYPE, "default-task", TaskType.class);
    }

    public static GuiObjectListViewType getDefaultServiceView() {
        return getDefaultView(ServiceType.COMPLEX_TYPE, "default-service", ServiceType.class);
    }

    public static GuiObjectListViewType getDefaultOrgView() {
        return getDefaultView(OrgType.COMPLEX_TYPE, "default-org", OrgType.class);
    }

    private static GuiObjectListViewType getDefaultRoleView() {
        return getDefaultView(RoleType.COMPLEX_TYPE, "default-role", RoleType.class);
    }

    public static GuiObjectListViewType getDefaultUserView() {
        return getDefaultView(UserType.COMPLEX_TYPE, "default-user", UserType.class);
    }

    public static GuiObjectListViewType getDefaultObjectView() {
        return getDefaultView(ObjectType.COMPLEX_TYPE, "default-object", ObjectType.class);
    }

    private static <O extends ObjectType> GuiObjectListViewType getDefaultView(QName qname, String identifier, Class<? extends
            O> type) {
        GuiObjectListViewType view = new GuiObjectListViewType();
        view.setType(qname);
        view.setIdentifier(identifier);
        createColumns(view, type);
        return view;
    }

    private static <O extends ObjectType> void createColumns(GuiObjectListViewType view, Class<? extends O> type) {
        view.createColumnList();
        List<GuiObjectColumnType> columns = view.getColumn();
        List<ColumnWrapper> defaultColumns = getColumnsForType(type);
        String previousColumn = null;
        for (ColumnWrapper defaultColumn : defaultColumns) {
            String localPathPath = defaultColumn.getPath().lastName().getLocalPart();
            String columnName = localPathPath + "Column";
            GuiObjectColumnType column = new GuiObjectColumnType();
            column.setName(columnName);
            column.setPreviousColumn(previousColumn);
            ItemPathType itemPathType = new ItemPathType();
            itemPathType.setItemPath(defaultColumn.getPath());
            column.setPath(itemPathType);
            column.setDisplayValue(defaultColumn.getDisplayValue());
            if (defaultColumn.isSortable()) {
                column.setSortProperty(localPathPath);
            }
            if (!StringUtils.isEmpty(defaultColumn.getLabel())) {
                DisplayType display = new DisplayType();
                display.setLabel(new PolyStringType(defaultColumn.getLabel()));
                column.setDisplay(display);
            }
            columns.add(column);
            previousColumn = columnName;
        }
    }

    public static  String processSpecialColumn(
            ItemPath itemPath, PrismContainer<? extends Containerable> object, LocalizationService localization) {
        @Nullable Class type = object.getCompileTimeClass();
        if (type == null || itemPath == null) {
            return null;
        }
        if (type.isAssignableFrom(TaskType.class)) {
            TaskType task = (TaskType) object.getRealValue();
            if (itemPath.equivalent(TaskType.F_COMPLETION_TIMESTAMP)) {
                XMLGregorianCalendar timestamp = task.getCompletionTimestamp();
                if (timestamp != null && task.getExecutionStatus().equals(TaskExecutionStatusType.CLOSED)) {
                    // Do we want default locale or default locale for FORMAT category?
                    // For latter no .withLocale() would be needed.
                    DateTimeFormatter formatter = DateTimeFormatter
                            .ofLocalizedDateTime(FormatStyle.SHORT, FormatStyle.MEDIUM)
                            .withLocale(Locale.getDefault());
                    ZonedDateTime time = timestamp.toGregorianCalendar().toZonedDateTime();
                    String dateTime = formatter.format(time);
                    String key = "pageTasks.task.closedAt";
                    return localization.translate(key, null, Locale.getDefault(), key) + " " + dateTime;
                }
                return "";
            } else if (itemPath.equivalent(TaskType.F_SCHEDULE)) {
                List<Object> localizationObject = new ArrayList<>();
                String key = TaskUtil.createScheduledToRunAgain(task, localizationObject);
                Object[] params = localizationObject.isEmpty() ? null : localizationObject.toArray();
                return localization.translate(key, params, Locale.getDefault(), key);
            } else if (itemPath.equivalent(ItemPath.create(TaskType.F_OPERATION_STATS, OperationStatsType.F_ITERATIVE_TASK_INFORMATION,
                    IterativeTaskInformationType.F_TOTAL_FAILURE_COUNT))) {
                if (task.getOperationStats() != null && task.getOperationStats().getIterativeTaskInformation() != null) {
                    return String.valueOf(task.getOperationStats().getIterativeTaskInformation().getTotalFailureCount());
                }
                return "0";
            } else if (itemPath.equivalent(TaskType.F_PROGRESS)) {
                List<Object> localizationObject = new ArrayList<>();
                String key = TaskUtil.getProgressDescription(task, localizationObject);
                Object[] params = localizationObject.isEmpty() ? null : localizationObject.toArray();
                return localization.translate(key, params, Locale.getDefault(), key);
            }
        } else if (type.isAssignableFrom(AuditEventRecordType.class)) {
            for (AuditEventRecordCustomColumnPropertyType customColumn : ((AuditEventRecordType)object.getValue().asContainerable()).getCustomColumnProperty()) {
                if (customColumn.getName().equals(itemPath.toString())) {
                    return customColumn.getValue();
                }
            }
        }
        return null;
    }

    public static boolean isSpecialColumn(ItemPath itemPath, PrismContainer<? extends Containerable> object) {
        @Nullable Class type = object.getCompileTimeClass();
        if (type == null || itemPath == null) {
            return false;
        }
        if (type.isAssignableFrom(TaskType.class)) {
            if (itemPath.equivalent(TaskType.F_COMPLETION_TIMESTAMP)
                    || itemPath.equivalent(TaskType.F_SCHEDULE)
                    || itemPath.equivalent(ItemPath.create(TaskType.F_OPERATION_STATS, OperationStatsType.F_ITERATIVE_TASK_INFORMATION,
                    IterativeTaskInformationType.F_TOTAL_FAILURE_COUNT))
                    || itemPath.equivalent(TaskType.F_PROGRESS)) {
                return true;
            }
        } else if (type.isAssignableFrom(AuditEventRecordType.class)) {
            for (AuditEventRecordCustomColumnPropertyType customColumn : ((AuditEventRecordType)object.getValue().asContainerable()).getCustomColumnProperty()) {
                if (customColumn.getName().equals(itemPath.toString())) {
                    return true;
                }
            }
        }
        return false;
    }

    public static Collection<SelectorOptions<GetOperationOptions>> createOption(
            Class<ObjectType> type, SchemaHelper schemaHelper) {
        if (type == null) {
            return null;
        }
        List<QName> propertiesToGet = new ArrayList<>();
        GetOperationOptionsBuilder getOperationOptionsBuilder = schemaHelper.getOperationOptionsBuilder();
        getOperationOptionsBuilder = getOperationOptionsBuilder.resolveNames();

        if (TaskType.class.isAssignableFrom(type)) {
            propertiesToGet.add(TaskType.F_NODE_AS_OBSERVED);
            propertiesToGet.add(TaskType.F_NEXT_RUN_START_TIMESTAMP);
            propertiesToGet.add(TaskType.F_NEXT_RETRY_TIMESTAMP);
            propertiesToGet.add(TaskType.F_SUBTASK_REF);
        } else if (ResourceType.class.isAssignableFrom(type)) {
            propertiesToGet.add(ResourceType.F_CONNECTOR_REF);
        }
//        } else if (ShadowType.class.isAssignableFrom(type)) {
//            getOperationOptionsBuilder = getOperationOptionsBuilder.raw();
//        }
        return getOperationOptionsBuilder
                .items(propertiesToGet.toArray(new Object[0])).retrieve()
                .build();
    }

    private static class ColumnWrapper {

        private ItemPath path;
        private String label = null;
        private boolean isSortable = false;
        private DisplayValueType displayValue = DisplayValueType.STRING;

        ColumnWrapper(@NotNull ItemPath path) {
            this.path = path;
        }

        ColumnWrapper(@NotNull ItemPath path, String label) {
            this.path = path;
            this.label = label;
        }

        ColumnWrapper(@NotNull ItemPath path, boolean isSortable) {
            this.path = path;
            this.isSortable = isSortable;
        }

        ColumnWrapper(@NotNull ItemPath path, String label, DisplayValueType displayValue) {
            this.path = path;
            this.label = label;
            this.displayValue = displayValue;
        }

        public ItemPath getPath() {
            return path;
        }

        public String getLabel() {
            return label;
        }

        public boolean isSortable() {
            return isSortable;
        }

        public DisplayValueType getDisplayValue() {
            return displayValue;
        }
    }
}<|MERGE_RESOLUTION|>--- conflicted
+++ resolved
@@ -14,15 +14,13 @@
 import javax.xml.namespace.QName;
 
 import com.evolveum.midpoint.prism.Containerable;
-<<<<<<< HEAD
-=======
 import com.evolveum.midpoint.prism.PrismContainer;
 
+import com.evolveum.midpoint.prism.path.ItemName;
 import com.evolveum.midpoint.xml.ns._public.common.audit_3.AuditEventRecordCustomColumnPropertyType;
->>>>>>> 3bed67c8
 
 import com.google.common.collect.ImmutableMap;
-import org.apache.commons.lang.StringUtils;
+import org.apache.commons.lang3.StringUtils;
 import org.jetbrains.annotations.NotNull;
 import org.jetbrains.annotations.Nullable;
 
@@ -51,47 +49,8 @@
     private static final Map<Class<? extends ObjectType>, List<ColumnWrapper>> COLUMNS_DEF;
     private static final List<ColumnWrapper> OBJECT_COLUMNS_DEF;
     private static final List<ItemPath> DEFAULT_AUDIT_COLUMNS_DEF;
-    private static final Map<ItemPath, String> LOCALIZATION_FOR_AUDIT;
 
     static {
-<<<<<<< HEAD
-        LOCALIZATION_FOR_AUDIT = ImmutableMap.<ItemPath, String>builder()
-                .put(new ItemName(AuditConstants.TIME_COLUMN), AuditConstants.TIME_COLUMN_KEY)
-                .put(new ItemName(AuditConstants.INITIATOR_COLUMN), AuditConstants.INITIATOR_COLUMN_KEY)
-                .put(new ItemName(AuditConstants.EVENT_STAGE_COLUMN), AuditConstants.EVENT_STAGE_COLUMN_KEY)
-                .put(new ItemName(AuditConstants.EVENT_TYPE_COLUMN), AuditConstants.EVENT_TYPE_COLUMN_KEY)
-                .put(new ItemName(AuditConstants.TARGET_COLUMN), AuditConstants.TARGET_COLUMN_KEY)
-                .put(new ItemName(AuditConstants.OUTCOME_COLUMN), AuditConstants.OUTCOME_COLUMN_KEY)
-                .put(new ItemName(AuditConstants.MESSAGE_COLUMN), AuditConstants.MESSAGE_COLUMN_KEY)
-                .put(new ItemName(AuditConstants.DELTA_COLUMN), AuditConstants.DELTA_COLUMN_KEY)
-                .put(new ItemName(AuditConstants.TARGET_OWNER_COLUMN), AuditConstants.TARGET_OWNER_COLUMN_KEY)
-                .put(new ItemName(AuditConstants.CHANNEL_COLUMN), AuditConstants.CHANNEL_COLUMN_KEY)
-                .put(new ItemName(AuditConstants.TASK_OID_COLUMN), AuditConstants.TASK_OID_COLUMN_KEY)
-                .put(new ItemName(AuditConstants.NODE_IDENTIFIER_COLUMN), AuditConstants.NODE_IDENTIFIER_COLUMN_KEY)
-                .put(new ItemName(AuditConstants.ATTORNEY_COLUMN), AuditConstants.ATTORNEY_COLUMN_KEY)
-                .put(new ItemName(AuditConstants.RESULT_COLUMN), AuditConstants.RESULT_COLUMN_KEY)
-                .put(new ItemName(AuditConstants.RESOURCE_OID_COLUMN), AuditConstants.RESOURCE_OID_COLUMN_KEY)
-=======
-        SPECIFIC_LOCALIZATION = ImmutableMap.<Class<?>, Map<ItemPath, String>>builder()
-                .put(UserType.class, ImmutableMap.<ItemPath, String>builder()
-                        .put(UserType.F_LINK_REF, "FocusType.accounts")
-                        .build())
-                .put(TaskType.class, ImmutableMap.<ItemPath, String>builder()
-                        .put(TaskType.F_COMPLETION_TIMESTAMP, "TaskType.currentRunTime")
-                        .put(TaskType.F_NODE_AS_OBSERVED, "pageTasks.task.executingAt")
-                        .put(TaskType.F_SCHEDULE, "pageTasks.task.scheduledToRunAgain")
-                        .put(ItemPath.create(TaskType.F_OPERATION_STATS, OperationStatsType.F_ITERATIVE_TASK_INFORMATION,
-                                IterativeTaskInformationType.F_TOTAL_FAILURE_COUNT),
-                                "pageTasks.task.errors")
-                        .build())
-                .put(ResourceType.class, ImmutableMap.<ItemPath, String>builder()
-                        .put(ItemPath.create(ResourceType.F_CONNECTOR_REF, ConnectorType.F_CONNECTOR_TYPE),
-                                "ConnectorType.connectorType")
-                        .put(ItemPath.create(ResourceType.F_CONNECTOR_REF, ConnectorType.F_CONNECTOR_VERSION),
-                                "ConnectorType.connectorVersion")
-                        .build())
->>>>>>> 3bed67c8
-                .build();
 
         OBJECT_COLUMNS_DEF = Collections.singletonList(new ColumnWrapper(ObjectType.F_NAME));
 
@@ -203,23 +162,10 @@
             ItemPathType itemPathType = new ItemPathType();
             itemPathType.setItemPath(defaultColumn);
             column.setPath(itemPathType);
-            String key = getLocalizationKeyForAuditColumn(defaultColumn);
-            if (key != null) {
-                DisplayType display = new DisplayType();
-                display.setLabel(new PolyStringType(key));
-                column.setDisplay(display);
-            }
             columns.add(column);
             previousColumn = columnName;
         }
         return view;
-    }
-
-    public static String getLocalizationKeyForAuditColumn(ItemPath itemPath) {
-        if (LOCALIZATION_FOR_AUDIT.containsKey(itemPath)) {
-            return LOCALIZATION_FOR_AUDIT.get(itemPath);
-        }
-        return null;
     }
 
     private static GuiObjectListViewType getDefaultAccessCertificationDefinitionView() {

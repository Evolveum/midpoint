/*
 * Copyright (C) 2010-2025 Evolveum and contributors
 *
 * This work is dual-licensed under the Apache License 2.0
 * and European Union Public License. See LICENSE file for details.
 */
package com.evolveum.midpoint.smart.impl.conndev;

import com.evolveum.midpoint.model.api.ActivitySubmissionOptions;
import com.evolveum.midpoint.model.api.ModelInteractionService;
import com.evolveum.midpoint.model.api.ModelService;
import com.evolveum.midpoint.model.api.util.ResourceUtils;
import com.evolveum.midpoint.prism.PrismContainer;
import com.evolveum.midpoint.prism.xml.XmlTypeConverter;
import com.evolveum.midpoint.schema.GetOperationOptions;
import com.evolveum.midpoint.schema.GetOperationOptionsBuilder;
import com.evolveum.midpoint.schema.SelectorOptions;
import com.evolveum.midpoint.schema.processor.BareResourceSchema;
import com.evolveum.midpoint.schema.result.OperationResult;
import com.evolveum.midpoint.smart.api.conndev.ConnectorDevelopmentArtifacts;
import com.evolveum.midpoint.smart.api.conndev.ConnectorDevelopmentOperation;
import com.evolveum.midpoint.smart.api.conndev.ConnectorDevelopmentService;

import com.evolveum.midpoint.smart.api.info.StatusInfo;
import com.evolveum.midpoint.smart.impl.StatusInfoImpl;
import com.evolveum.midpoint.task.api.Task;
import com.evolveum.midpoint.task.api.TaskManager;
import com.evolveum.midpoint.util.exception.*;
import com.evolveum.midpoint.xml.ns._public.common.common_3.*;

import org.jetbrains.annotations.NotNull;
import org.springframework.beans.factory.annotation.Autowired;
import org.springframework.stereotype.Component;

import javax.xml.datatype.Duration;
import java.io.IOException;
import java.util.Collection;
import java.util.List;

@Component
public class ConnectorDevelopmentServiceImpl implements ConnectorDevelopmentService {

    /** Auto cleanup time for background tasks created by the service. Will be shorter, probably. */
    private static final Duration AUTO_CLEANUP_TIME = XmlTypeConverter.createDuration("P1D");

    @Autowired private ModelInteractionService modelInteractionService;
    @Autowired private TaskManager taskManager;
    @Autowired private ModelService modelService;

    private static ConnectorDevelopmentServiceImpl instance;

    @Override
    public ConnectorDevelopmentOperation startFromNew(ConnDevApplicationInfoType basicInfo, OperationResult result) {
        return null;
    }

    @Override
    public ConnectorDevelopmentOperation continueFrom(ConnectorDevelopmentType type) {
        return new OperationWrapper(type);
    }

    private class OperationWrapper implements ConnectorDevelopmentOperation {
        public OperationWrapper(ConnectorDevelopmentType type) {
            this.stateObject = type;
        }

        private final ConnectorDevelopmentType stateObject;

        @Override
        public ConnectorDevelopmentType getObject() {
            return stateObject;
        }

        public String submitCreateConnector(Task task, OperationResult result) {
            return submitTask("Creating editable connector for " + stateObject.getOid(),
                    new WorkDefinitionsType().createConnector(new ConnDevCreateConnectorWorkDefinitionType()
                            .connectorDevelopmentRef(stateObject.getOid(), ConnectorDevelopmentType.COMPLEX_TYPE)
                            .baseTemplateUrl(connectorTemplateFor(stateObject.getConnector().getIntegrationType()))
                    ), task, result);
        }

        public String submitDiscoverBasicInformation(Task task, OperationResult result) {
            return submitTask("Discover Basic Information for " + stateObject.getOid(),
                    new WorkDefinitionsType().discoverGlobalInformation(new ConnDevDiscoverGlobalInformationWorkDefinitionType()
                            .connectorDevelopmentRef(stateObject.getOid(), ConnectorDevelopmentType.COMPLEX_TYPE)
                    ), task, result);
        }

        public String submitDiscoverDocumentation(Task task, OperationResult result) {
            return submitTask("Discovering documentation for " + stateObject.getOid(),
                    new WorkDefinitionsType().discoverDocumentation(new ConnDevDiscoverDocumentationWorkDefinitionType()
                            .connectorDevelopmentRef(stateObject.getOid(), ConnectorDevelopmentType.COMPLEX_TYPE)
                    ), task, result);
        }

        @Override
        public String submitProcessDocumentation(Task task, OperationResult result) {
            return submitTask("Processing documentation for " +stateObject.getOid(),
                    new WorkDefinitionsType().processDocumentation(new ConnDevProcessDocumentationWorkDefinitionType()
                            .connectorDevelopmentRef(stateObject.getOid(), ConnectorDevelopmentType.COMPLEX_TYPE)
                    ), task, result);
        }

        @Override
        public String submitDiscoverObjectClasses(Task task, OperationResult result) {
            return submitTask("Discovering object classes for for " + stateObject.getOid(),
                    new WorkDefinitionsType().discoverObjectClassInformation(new ConnDevDiscoverObjectClassInformationDefinitionType()
                            .connectorDevelopmentRef(stateObject.getOid(), ConnectorDevelopmentType.COMPLEX_TYPE)
                    ), task, result);
        }

        @Override
        public String submitDiscoverObjectClassDetails(String objectClass, Task task, OperationResult result) {
            return submitTask("Discovering '" + objectClass +"'object classe details for " + stateObject.getOid(),
                    new WorkDefinitionsType().discoverObjectClassDetails(new ConnDevDiscoverObjectClassDetailsDefinitionType()
                            .connectorDevelopmentRef(stateObject.getOid(), ConnectorDevelopmentType.COMPLEX_TYPE)
                            .objectClass(objectClass)
                    ), task, result);
        }

        @Override
        public StatusInfo<ConnectorDevelopmentType> processDocumentation(PrismContainer<ConnDevDocumentationSourceType> sources) {
            return null;
        }

        @Override
        public void basicConnectorInfoUpdated(ConnectorDevelopmentType updated) {

        }

        @Override
        public StatusInfo<PrismContainer<ConnDevAuthInfoType>> selectBaseApiInformation(String basicInfo) {
            return null;
        }

        @Override
        public String submitGenerateArtifact(ConnDevArtifactType artifact, Task task, OperationResult result) {
            return submitTask("Generating script",
                    new WorkDefinitionsType().generateConnectorArtifact(
                            new ConnDevGenerateArtifactDefinitionType()
                                    .connectorDevelopmentRef(stateObject.getOid(), ConnectorDevelopmentType.COMPLEX_TYPE)
                                    .artifact(artifact.clone())
                    ), task, result);
        }

        @Override
        public ResourceType testConnection(ConnectorConfigurationType type) {
            return null;
        }

        @Override
        public StatusInfo<PrismContainer<ConnDevBasicObjectClassInfoType>> discoverObjectClasses() {
            return null;
        }

        @Override
        public StatusInfo<PrismContainer<ConnDevAttributeInfoType>> generateAttributes(ConnDevBasicObjectClassInfoType type) {
            return null;
        }

        @Override
        public StatusInfo<ConnDevArtifactType> generateNativeSchemaScript(PrismContainer<ConnDevAttributeInfoType> type) {
            return null;
        }

        @Override
        public String getArtifactContent(ConnDevArtifactType type, Task task, OperationResult result) throws IOException {
            var artifact = ConnectorDevelopmentBackend.backendFor(stateObject, task, result).getArtifactContent(type);
            return artifact.getContent();
        }

        @Override
        public BareResourceSchema testSchema(ConnDevArtifactType type) {
            return null;
        }

        @Override
        public StatusInfo<PrismContainer<ConnDevHttpEndpointType>> getSearchEndpoints(String objectClass) {
            return null;
        }

        @Override
        public StatusInfo<ConnDevArtifactType> generateSearchAll(String objectClass, ConnDevHttpEndpointType endpoint) {
            return null;
        }

        @Override
        public void testSearchAll(String objectClass, ConnDevArtifactType script) {

        }

        @Override
        public void saveArtifact(ConnDevArtifactType artifact, Task task, OperationResult result) throws IOException, CommonException {
            ConnectorDevelopmentBackend.backendFor(stateObject, task, result)
                    .saveArtifact(artifact);
        }

        public void comfirmApplicationInformation(Task task, OperationResult result) {
            ConnectorDevelopmentBackend.backendFor(stateObject, task, result).suggestConnectorCoordinates();
        }

        @Override
        public List<ConnDevHttpEndpointType> suggestedEndpointsFor(String user, ConnectorDevelopmentArtifacts.KnownArtifactType knownArtifactType) {
            var obj = stateObject.getApplication().getDetectedSchema().getObjectClass().stream()
                    .filter(o -> o.getName().equals(user)).findFirst().orElse(null);

            var use = switch (knownArtifactType.scriptIntent) {
                case ALL -> ConnDevHttpEndpointIntentType.GET_ALL;
                default -> throw new IllegalArgumentException();
            };

            return obj.getEndpoint().stream().filter(e -> e.getSuggestedUse().contains(use)).toList();
        }

        @Override
        public void resetResourceSchema(Task task, OperationResult result) throws SchemaException, ExpressionEvaluationException, CommunicationException, SecurityViolationException, ConfigurationException, ObjectNotFoundException, PolicyViolationException, ObjectAlreadyExistsException {
            if (stateObject.getTesting() != null && stateObject.getTesting().getTestingResource() != null) {
                var resource = stateObject.getTesting().getTestingResource();
                ResourceUtils.deleteSchema(resource.getOid(), modelService, task, result);
            }
        }

        @Override
        public void authenticationSelectionUpdated(Task task, OperationResult result) throws SchemaException, ExpressionEvaluationException, CommunicationException, SecurityViolationException, ConfigurationException, ObjectNotFoundException, PolicyViolationException, ObjectAlreadyExistsException {
            ConnectorDevelopmentBackend.backendFor(stateObject, task, result)
                    .updateConfigurationOverride();
        }
    }

    private String submitTask(String name, WorkDefinitionsType work, Task task, OperationResult result) {
        try {
            var oid = modelInteractionService.submit(
                    new ActivityDefinitionType()
                            .work(work),
                    ActivitySubmissionOptions.create().withTaskTemplate(new TaskType()
                            .name(name)
                            .cleanupAfterCompletion(AUTO_CLEANUP_TIME)),
                    task, result);
            return oid;
        } catch (Exception e) {
            throw new SystemException(e);
        }

    }

    private String connectorTemplateFor(ConnDevIntegrationType integrationType) {
        // FIXME: Dispatch to IntegrationType specific handler
<<<<<<< HEAD
        return "file:///home/lskublik/.m2/repository/com/evolveum/polygon/scimrest/connector-sample-scimdev-noclass/0.1-SNAPSHOT/connector-sample-scimdev-noclass-0.1-SNAPSHOT.jar";
=======
        return "file:///home/tony/.m2/repository/com/evolveum/polygon/scimrest/connector-scimrest-generic/0.1-SNAPSHOT/connector-scimrest-generic-0.1-SNAPSHOT.jar";
>>>>>>> 88ffec51
    }

    private static @NotNull Collection<SelectorOptions<GetOperationOptions>> taskRetrievalOptions() {
        return GetOperationOptionsBuilder.create()
                .noFetch()
                .item(TaskType.F_RESULT).retrieve()
                .build();
    }

    private @NotNull TaskType getTask(String oid, OperationResult result) throws ObjectNotFoundException, SchemaException {
        return taskManager
                .getObject(TaskType.class, oid, taskRetrievalOptions(), result)
                .asObjectable();
    }

    @Override
    public StatusInfo<ConnDevCreateConnectorResultType> getCreateConnectorStatus(String token, Task task, OperationResult result) throws SchemaException, ObjectNotFoundException {
        return new StatusInfoImpl<>(
                getTask(token,result),
                ConnDevCreateConnectorWorkStateType.F_RESULT,
                ConnDevCreateConnectorResultType.class);
    }

    @Override
    public StatusInfoImpl<ConnDevDiscoverGlobalInformationResultType> getDiscoverBasicInformationStatus(String token, Task testTask, OperationResult result) throws SchemaException, ObjectNotFoundException {
        return new StatusInfoImpl<>(
                getTask(token,result),
                ConnDevCreateConnectorWorkStateType.F_RESULT,
                ConnDevDiscoverGlobalInformationResultType.class
                );
    }

    @Override
    public StatusInfo<ConnDevDiscoverDocumentationResultType> getDiscoverDocumentationStatus(String token, Task task, OperationResult result) throws SchemaException, ObjectNotFoundException {
        return new StatusInfoImpl<>(
                getTask(token,result),
                ConnDevCreateConnectorWorkStateType.F_RESULT,
                ConnDevDiscoverDocumentationResultType.class
        );
    }

    @Override
    public StatusInfo<ConnDevProcessDocumentationResultType> getProcessDocumentationStatus(String token, Task task, OperationResult result) throws SchemaException, ObjectNotFoundException {
        return new StatusInfoImpl<>(
                getTask(token,result),
                ConnDevCreateConnectorWorkStateType.F_RESULT,
                ConnDevProcessDocumentationResultType.class
        );
    }

    @Override
    public StatusInfo<ConnDevGenerateArtifactResultType> getGenerateArtifactStatus(String token, Task task, OperationResult result) throws SchemaException, ObjectNotFoundException {
        return new StatusInfoImpl<>(
                getTask(token,result),
                ConnDevCreateConnectorWorkStateType.F_RESULT,
                ConnDevGenerateArtifactResultType.class
        );
    }

    @Override
    public StatusInfo<ConnDevDiscoverObjectClassInformationResultType> getDiscoverObjectClassInformationStatus(String token, Task task, OperationResult result) throws SchemaException, ObjectNotFoundException {
        return new StatusInfoImpl<>(
                getTask(token,result),
                ConnDevCreateConnectorWorkStateType.F_RESULT,
                ConnDevDiscoverObjectClassInformationResultType.class
        );
    }

    @Override
    public StatusInfo<ConnDevDiscoverObjectClassDetailsResultType> getDiscoverObjectClassDetailsStatus(String token, Task task, OperationResult result) throws SchemaException, ObjectNotFoundException {
        return new StatusInfoImpl<>(
                getTask(token,result),
                ConnDevCreateConnectorWorkStateType.F_RESULT,
                ConnDevDiscoverObjectClassDetailsResultType.class
        );
    }
}<|MERGE_RESOLUTION|>--- conflicted
+++ resolved
@@ -245,11 +245,7 @@
 
     private String connectorTemplateFor(ConnDevIntegrationType integrationType) {
         // FIXME: Dispatch to IntegrationType specific handler
-<<<<<<< HEAD
-        return "file:///home/lskublik/.m2/repository/com/evolveum/polygon/scimrest/connector-sample-scimdev-noclass/0.1-SNAPSHOT/connector-sample-scimdev-noclass-0.1-SNAPSHOT.jar";
-=======
         return "file:///home/tony/.m2/repository/com/evolveum/polygon/scimrest/connector-scimrest-generic/0.1-SNAPSHOT/connector-scimrest-generic-0.1-SNAPSHOT.jar";
->>>>>>> 88ffec51
     }
 
     private static @NotNull Collection<SelectorOptions<GetOperationOptions>> taskRetrievalOptions() {

/*
 * Copyright (C) 2010-2025 Evolveum and contributors
 *
 * This work is dual-licensed under the Apache License 2.0
 * and European Union Public License. See LICENSE file for details.
 */

package com.evolveum.midpoint.smart.impl;

import static com.evolveum.midpoint.smart.api.ServiceClient.Method.SUGGEST_MAPPING;

<<<<<<< HEAD
import java.util.ArrayList;
import java.util.Collection;
import java.util.List;
import java.util.Objects;
=======
import java.util.*;
>>>>>>> 73d4e167

import com.evolveum.midpoint.prism.PrismContext;
import com.evolveum.midpoint.repo.common.expression.ExpressionUtil;

import com.evolveum.midpoint.smart.impl.mappings.ValuesPair;
import com.evolveum.midpoint.smart.impl.scoring.MappingsQualityAssessor;
import com.evolveum.midpoint.util.MiscUtil;

import org.jetbrains.annotations.Nullable;

import com.evolveum.midpoint.prism.PrismPropertyDefinition;
import com.evolveum.midpoint.prism.path.ItemPath;
import com.evolveum.midpoint.repo.common.activity.ActivityInterruptedException;
import com.evolveum.midpoint.repo.common.activity.run.state.CurrentActivityState;
import com.evolveum.midpoint.schema.processor.ResourceObjectTypeIdentification;
import com.evolveum.midpoint.schema.result.OperationResult;
import com.evolveum.midpoint.schema.util.AiUtil;
import com.evolveum.midpoint.schema.util.Resource;
import com.evolveum.midpoint.smart.api.ServiceClient;
import com.evolveum.midpoint.task.api.Task;
import com.evolveum.midpoint.util.exception.*;
import com.evolveum.midpoint.util.logging.LoggingUtils;
import com.evolveum.midpoint.util.logging.Trace;
import com.evolveum.midpoint.util.logging.TraceManager;
import com.evolveum.midpoint.xml.ns._public.common.common_3.*;

/**
 * Implements "suggest mappings" operation.
 */
class MappingsSuggestionOperation {

    private static final Trace LOGGER = TraceManager.getTrace(MappingsSuggestionOperation.class);

    private static final int ATTRIBUTE_MAPPING_EXAMPLES = 20;

    private static final String ID_SCHEMA_MATCHING = "schemaMatching";
    private static final String ID_SHADOWS_COLLECTION = "shadowsCollection";
    private static final String ID_MAPPINGS_SUGGESTION = "mappingsSuggestion";
    private final TypeOperationContext ctx;
    private final MappingsQualityAssessor qualityAssessor;

    private MappingsSuggestionOperation(TypeOperationContext ctx, MappingsQualityAssessor qualityAssessor) {
        this.ctx = ctx;
        this.qualityAssessor = qualityAssessor;
    }

    static MappingsSuggestionOperation init(
            ServiceClient serviceClient,
            String resourceOid,
            ResourceObjectTypeIdentification typeIdentification,
            @Nullable CurrentActivityState<?> activityState,
            MappingsQualityAssessor qualityAssessor,
            Task task,
            OperationResult result)
            throws SchemaException, ExpressionEvaluationException, SecurityViolationException, CommunicationException,
            ConfigurationException, ObjectNotFoundException {
        return new MappingsSuggestionOperation(
                TypeOperationContext.init(serviceClient, resourceOid, typeIdentification, activityState, task, result),
                qualityAssessor);
    }

    MappingsSuggestionType suggestMappings(OperationResult result, ShadowObjectClassStatisticsType statistics, SchemaMatchResultType schemaMatch)
            throws SchemaException, ExpressionEvaluationException, CommunicationException, SecurityViolationException,
            ConfigurationException, ObjectNotFoundException, ObjectAlreadyExistsException, ActivityInterruptedException {
        ctx.checkIfCanRun();

        if (schemaMatch.getSchemaMatchResult().isEmpty()) {
            LOGGER.warn("No schema match found for {}. Returning empty suggestion.", this);
            return new MappingsSuggestionType();
        }

        var shadowsCollectionState = ctx.stateHolderFactory.create(ID_SHADOWS_COLLECTION, result);
        shadowsCollectionState.setExpectedProgress(ATTRIBUTE_MAPPING_EXAMPLES);
        shadowsCollectionState.flush(result); // because finding an owned shadow can take a while
        Collection<OwnedShadow> ownedShadows;
        try {
            ownedShadows = fetchOwnedShadows(shadowsCollectionState, result);
        } catch (Throwable t) {
            shadowsCollectionState.recordException(t);
            throw t;
        } finally {
            shadowsCollectionState.close(result);
        }

        ctx.checkIfCanRun();

        var mappingsSuggestionState = ctx.stateHolderFactory.create(ID_MAPPINGS_SUGGESTION, result);
        mappingsSuggestionState.setExpectedProgress(schemaMatch.getSchemaMatchResult().size());
        try {
            var suggestion = new MappingsSuggestionType();
            for (SchemaMatchOneResultType matchPair : schemaMatch.getSchemaMatchResult()) {
                var op = mappingsSuggestionState.recordProcessingStart(matchPair.getShadowAttribute().getName());
                mappingsSuggestionState.flush(result);
                var pairs = getValuesPairs(matchPair, ownedShadows);
                try {
                    suggestion.getAttributeMappings().add(
                            suggestMapping(
                                    matchPair,
                                    pairs,
                                    result));
                    mappingsSuggestionState.recordProcessingEnd(op, ItemProcessingOutcomeType.SUCCESS);
                } catch (Throwable t) {
                    // TODO Shouldn't we create an unfinished mapping with just error info?
                    LoggingUtils.logException(LOGGER, "Couldn't suggest mapping for {}", t, matchPair.getShadowAttributePath());
                    mappingsSuggestionState.recordProcessingEnd(op, ItemProcessingOutcomeType.FAILURE);

                    // Normally, the activity framework makes sure that the activity result status is computed properly at the end.
                    // But this is a special case where we must do that ourselves.
                    // FIXME temporarily disabled, as GUI cannot deal with it anyway
                    //mappingsSuggestionState.setResultStatus(OperationResultStatus.PARTIAL_ERROR);
                }
                ctx.checkIfCanRun();
            }
            return suggestion;
        } catch (Throwable t) {
            mappingsSuggestionState.recordException(t);
            throw t;
        } finally {
            mappingsSuggestionState.close(result);
        }
    }

    private Collection<ValuesPair> getValuesPairs(SchemaMatchOneResultType m, Collection<OwnedShadow> ownedShadows) {
        return extractPairs(
                ownedShadows,
                PrismContext.get().itemPathParser().asItemPath(m.getShadowAttributePath()),
                PrismContext.get().itemPathParser().asItemPath(m.getFocusPropertyPath()));
    }

    private Collection<ValuesPair> extractPairs(
            Collection<OwnedShadow> ownedShadows, ItemPath shadowAttrPath, ItemPath focusPropPath) {
        return ownedShadows.stream()
                .map(ownedShadow -> new ValuesPair(
                        getItemRealValues(ownedShadow.shadow, shadowAttrPath),
                        getItemRealValues(ownedShadow.owner, focusPropPath)))
                .toList();
    }

    private Collection<?> getItemRealValues(ObjectType objectable, ItemPath itemPath) {
        var item = objectable.asPrismObject().findItem(itemPath);
        return item != null ? item.getRealValues() : List.of();
    }

    private Collection<OwnedShadow> fetchOwnedShadows(OperationContext.StateHolder state, OperationResult result)
            throws SchemaException, ConfigurationException, ExpressionEvaluationException, CommunicationException,
            SecurityViolationException, ObjectNotFoundException {
        // Maybe we should search the repository instead. The argument for going to the resource is to get some data even
        // if they are not in the repository yet. But this is not a good argument, because if we get an account from the resource,
        // it won't have the owner anyway.
        var ownedShadows = new ArrayList<OwnedShadow>(ATTRIBUTE_MAPPING_EXAMPLES);
        ctx.b.modelService.searchObjectsIterative(
                ShadowType.class,
                Resource.of(ctx.resource)
                        .queryFor(ctx.typeDefinition.getTypeIdentification())
                        .build(),
                (object, lResult) -> {
                    try {
                        var owner = ctx.b.modelService.searchShadowOwner(object.getOid(), null, ctx.task, lResult);
                        if (owner != null) {
                            ownedShadows.add(new OwnedShadow(object.asObjectable(), owner.asObjectable()));
                            state.incrementProgress(result);
                        }
                    } catch (Exception e) {
                        LoggingUtils.logException(LOGGER, "Couldn't fetch owner for {}", e, object);
                    }
                    return ctx.canRun() && ownedShadows.size() < ATTRIBUTE_MAPPING_EXAMPLES;
                },
                null, ctx.task, result);
        return ownedShadows;
    }

    private record OwnedShadow(ShadowType shadow, FocusType owner) {
    }

    private AttributeMappingsSuggestionType suggestMapping(
            SchemaMatchOneResultType matchPair,
            Collection<ValuesPair> valuesPairs,
<<<<<<< HEAD
            OperationResult parentResult) throws SchemaException {
=======
            OperationResult parentResult)
            throws SchemaException {
>>>>>>> 73d4e167

        LOGGER.trace("Going to suggest mapping for {} -> {} based on {} values pairs",
                matchPair.getShadowAttributePath(), matchPair.getFocusPropertyPath(), valuesPairs.size());

        ItemPath focusPropPath = PrismContext.get().itemPathParser().asItemPath(matchPair.getFocusPropertyPath());
        ItemPath shadowAttrPath = PrismContext.get().itemPathParser().asItemPath(matchPair.getShadowAttributePath());
        var propertyDef = ctx.getFocusTypeDefinition().findPropertyDefinition(focusPropPath);
        ExpressionType expression;
        if (valuesPairs.isEmpty()) {
            LOGGER.trace(" -> no data pairs, so we'll use 'asIs' mapping (without calling LLM)");
            expression = null;
        } else if (valuesPairs.stream().allMatch(pair ->
                (pair.shadowValues() == null || pair.shadowValues().stream().allMatch(Objects::isNull))
                        || (pair.focusValues() == null || pair.focusValues().stream().allMatch(Objects::isNull)))) {
            LOGGER.trace(" -> all shadow or focus values are null, using 'asIs' mapping (without calling LLM)");
            expression = null;
        } else if (doesAsIsSuffice(valuesPairs, propertyDef)) {
            LOGGER.trace(" -> 'asIs' does suffice according to the data, so we'll use it (without calling LLM)");
            expression = null;
        } else if (isTargetDataMissing(valuesPairs)) {
            LOGGER.trace(" -> target data missing; we assume they are probably not there yet, so 'asIs' is fine (no LLM call)");
            expression = null;
        } else {
            LOGGER.trace(" -> going to ask LLM about mapping script");
<<<<<<< HEAD
            var transformationScript = askMicroservice(matchPair, valuesPairs);
            if (transformationScript == null || transformationScript.equals("input")) {
                LOGGER.trace(" -> LLM returned '{}', using 'asIs'", transformationScript);
                expression = null;
            } else {
                LOGGER.trace(" -> LLM returned a script, using it:\n{}", transformationScript);
                expression = new ExpressionType()
                        .expressionEvaluator(
                                new ObjectFactory().createScript(
                                        new ScriptExpressionEvaluatorType().code(transformationScript)));
            }
=======
            var transformationScript = askMicroservice(matchPair, valuesPairs, null);
            expression = buildScriptExpression(transformationScript);
        }

        var assessment = this.qualityAssessor.assessMappingsQualityDetailed(valuesPairs, expression, this.ctx.task, parentResult);
        if (assessment.status == MappingsQualityAssessor.AssessmentStatus.EVAL_FAILED) {
            var retryScript = askMicroservice(matchPair, valuesPairs, assessment.errorLog);
            expression = buildScriptExpression(retryScript);
            assessment = this.qualityAssessor.assessMappingsQualityDetailed(valuesPairs, expression, this.ctx.task, parentResult);
>>>>>>> 73d4e167
        }

        // TODO remove this ugly hack
        var serialized = PrismContext.get().itemPathSerializer().serializeStandalone(focusPropPath);
        var hackedSerialized = serialized.replace("ext:", "");
        var hackedReal = PrismContext.get().itemPathParser().asItemPath(hackedSerialized);
        var suggestion = new AttributeMappingsSuggestionType()
                .expectedQuality(assessment.quality)
                .definition(new ResourceAttributeDefinitionType()
                        .ref(shadowAttrPath.rest().toBean()) // FIXME! what about activation, credentials, etc?
                        .inbound(new InboundMappingType()
                                .name(shadowAttrPath.lastName().getLocalPart()
                                        + "-to-" + focusPropPath) //TODO TBD
                                .target(new VariableBindingDefinitionType()
                                        .path(hackedReal.toBean()))
                                .expression(expression)));
        AiUtil.markAsAiProvided(suggestion); // everything is AI-provided now
        return suggestion;
    }

    private ExpressionType buildScriptExpression(String script) {
        if (script == null || "input".equals(script)) {
            return null;
        }
        return new ExpressionType()
                .expressionEvaluator(
                        new ObjectFactory().createScript(
                                new ScriptExpressionEvaluatorType().code(script)));
    }

    private String askMicroservice(
            SchemaMatchOneResultType matchPair,
<<<<<<< HEAD
            Collection<ValuesPair> valuesPairs) throws SchemaException {
        var siRequest = new SiSuggestMappingRequestType()
                .applicationAttribute(matchPair.getShadowAttribute())
                .midPointAttribute(matchPair.getFocusProperty())
                .inbound(true);
=======
            Collection<ValuesPair> valuesPairs,
            @Nullable String errorLog) throws SchemaException {
        var siRequest = new SiSuggestMappingRequestType()
                .applicationAttribute(matchPair.getShadowAttribute())
                .midPointAttribute(matchPair.getFocusProperty())
                .inbound(true)
                .errorLog(errorLog);
>>>>>>> 73d4e167
        valuesPairs.forEach(pair ->
                siRequest.getExample().add(
                        pair.toSiExample(
                                matchPair.getShadowAttribute().getName(),
                                matchPair.getFocusProperty().getName())));
        return ctx.serviceClient
                .invoke(SUGGEST_MAPPING, siRequest, SiSuggestMappingResponseType.class)
                .getTransformationScript();
    }

    /** Returns {@code true} if a simple "asIs" mapping is sufficient. */
    private boolean doesAsIsSuffice(Collection<ValuesPair> valuesPairs, PrismPropertyDefinition<?> propertyDef) {
        for (var valuesPair : valuesPairs) {
            var shadowValues = valuesPair.shadowValues();
            var focusValues = valuesPair.focusValues();
            if (shadowValues.size() != focusValues.size()) {
                return false;
            }
            var expectedFocusValues = new ArrayList<>(focusValues.size());
            for (Object shadowValue : shadowValues) {
                Object converted;
                try {
                    converted = ExpressionUtil.convertValue(
                            propertyDef.getTypeClass(), null, shadowValue, ctx.b.protector);
                } catch (Exception e) {
                    // If the conversion is not possible e.g. because of different types, an exception is thrown
                    // We are OK with that (from performance point of view), because this is just a sample of values.
                    LOGGER.trace("Value conversion failed, assuming transformation is needed: {} (value: {})",
                            e.getMessage(), shadowValue); // no need to provide full stack trace here
                    return false;
                }
                if (converted != null) {
                    expectedFocusValues.add(converted);
                }
            }
            if (!MiscUtil.unorderedCollectionEquals(focusValues, expectedFocusValues)) {
                return false;
            }
        }
        return true;
    }

    /** Returns {@code true} if there are no target data altogether. */
    private boolean isTargetDataMissing(Collection<ValuesPair> valuesPairs) {
        return valuesPairs.stream().allMatch(pair -> pair.focusValues().isEmpty());
    }
<<<<<<< HEAD

=======
>>>>>>> 73d4e167
}<|MERGE_RESOLUTION|>--- conflicted
+++ resolved
@@ -9,14 +9,7 @@
 
 import static com.evolveum.midpoint.smart.api.ServiceClient.Method.SUGGEST_MAPPING;
 
-<<<<<<< HEAD
-import java.util.ArrayList;
-import java.util.Collection;
-import java.util.List;
-import java.util.Objects;
-=======
 import java.util.*;
->>>>>>> 73d4e167
 
 import com.evolveum.midpoint.prism.PrismContext;
 import com.evolveum.midpoint.repo.common.expression.ExpressionUtil;
@@ -194,12 +187,7 @@
     private AttributeMappingsSuggestionType suggestMapping(
             SchemaMatchOneResultType matchPair,
             Collection<ValuesPair> valuesPairs,
-<<<<<<< HEAD
             OperationResult parentResult) throws SchemaException {
-=======
-            OperationResult parentResult)
-            throws SchemaException {
->>>>>>> 73d4e167
 
         LOGGER.trace("Going to suggest mapping for {} -> {} based on {} values pairs",
                 matchPair.getShadowAttributePath(), matchPair.getFocusPropertyPath(), valuesPairs.size());
@@ -224,19 +212,6 @@
             expression = null;
         } else {
             LOGGER.trace(" -> going to ask LLM about mapping script");
-<<<<<<< HEAD
-            var transformationScript = askMicroservice(matchPair, valuesPairs);
-            if (transformationScript == null || transformationScript.equals("input")) {
-                LOGGER.trace(" -> LLM returned '{}', using 'asIs'", transformationScript);
-                expression = null;
-            } else {
-                LOGGER.trace(" -> LLM returned a script, using it:\n{}", transformationScript);
-                expression = new ExpressionType()
-                        .expressionEvaluator(
-                                new ObjectFactory().createScript(
-                                        new ScriptExpressionEvaluatorType().code(transformationScript)));
-            }
-=======
             var transformationScript = askMicroservice(matchPair, valuesPairs, null);
             expression = buildScriptExpression(transformationScript);
         }
@@ -246,7 +221,6 @@
             var retryScript = askMicroservice(matchPair, valuesPairs, assessment.errorLog);
             expression = buildScriptExpression(retryScript);
             assessment = this.qualityAssessor.assessMappingsQualityDetailed(valuesPairs, expression, this.ctx.task, parentResult);
->>>>>>> 73d4e167
         }
 
         // TODO remove this ugly hack
@@ -279,13 +253,6 @@
 
     private String askMicroservice(
             SchemaMatchOneResultType matchPair,
-<<<<<<< HEAD
-            Collection<ValuesPair> valuesPairs) throws SchemaException {
-        var siRequest = new SiSuggestMappingRequestType()
-                .applicationAttribute(matchPair.getShadowAttribute())
-                .midPointAttribute(matchPair.getFocusProperty())
-                .inbound(true);
-=======
             Collection<ValuesPair> valuesPairs,
             @Nullable String errorLog) throws SchemaException {
         var siRequest = new SiSuggestMappingRequestType()
@@ -293,7 +260,6 @@
                 .midPointAttribute(matchPair.getFocusProperty())
                 .inbound(true)
                 .errorLog(errorLog);
->>>>>>> 73d4e167
         valuesPairs.forEach(pair ->
                 siRequest.getExample().add(
                         pair.toSiExample(
@@ -340,8 +306,5 @@
     private boolean isTargetDataMissing(Collection<ValuesPair> valuesPairs) {
         return valuesPairs.stream().allMatch(pair -> pair.focusValues().isEmpty());
     }
-<<<<<<< HEAD
-
-=======
->>>>>>> 73d4e167
+
 }
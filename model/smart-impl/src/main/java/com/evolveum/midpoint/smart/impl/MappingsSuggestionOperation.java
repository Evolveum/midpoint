/*
 * Copyright (C) 2010-2025 Evolveum and contributors
 *
 * This work is dual-licensed under the Apache License 2.0
 * and European Union Public License. See LICENSE file for details.
 */

package com.evolveum.midpoint.smart.impl;

import static com.evolveum.midpoint.smart.api.ServiceClient.Method.SUGGEST_MAPPING;

import java.util.ArrayList;
import java.util.Collection;
import java.util.List;
import java.util.Objects;
import javax.xml.namespace.QName;

import com.evolveum.midpoint.prism.PrismContext;
import com.evolveum.midpoint.repo.common.expression.ExpressionUtil;

import com.evolveum.midpoint.smart.impl.mappings.ValuesPair;
import com.evolveum.midpoint.smart.impl.scoring.MappingsQualityAssessor;
import com.evolveum.midpoint.util.MiscUtil;

import org.jetbrains.annotations.NotNull;
import org.jetbrains.annotations.Nullable;

import com.evolveum.midpoint.prism.PrismPropertyDefinition;
import com.evolveum.midpoint.prism.path.ItemPath;
import com.evolveum.midpoint.repo.common.activity.ActivityInterruptedException;
import com.evolveum.midpoint.repo.common.activity.run.state.CurrentActivityState;
import com.evolveum.midpoint.schema.processor.ResourceObjectTypeIdentification;
import com.evolveum.midpoint.schema.processor.ShadowSimpleAttributeDefinition;
import com.evolveum.midpoint.schema.result.OperationResult;
import com.evolveum.midpoint.schema.util.AiUtil;
import com.evolveum.midpoint.schema.util.Resource;
import com.evolveum.midpoint.smart.api.ServiceClient;
import com.evolveum.midpoint.task.api.Task;
import com.evolveum.midpoint.util.DOMUtil;
import com.evolveum.midpoint.util.QNameUtil;
import com.evolveum.midpoint.util.exception.*;
import com.evolveum.midpoint.util.logging.LoggingUtils;
import com.evolveum.midpoint.util.logging.Trace;
import com.evolveum.midpoint.util.logging.TraceManager;
import com.evolveum.midpoint.xml.ns._public.common.common_3.*;
import com.evolveum.prism.xml.ns._public.types_3.PolyStringType;
import com.evolveum.prism.xml.ns._public.types_3.ProtectedStringType;

/**
 * Implements "suggest mappings" operation.
 */
class MappingsSuggestionOperation {

    private static final Trace LOGGER = TraceManager.getTrace(MappingsSuggestionOperation.class);

    private static final int ATTRIBUTE_MAPPING_EXAMPLES = 20;

    private static final String ID_SCHEMA_MATCHING = "schemaMatching";
    private static final String ID_SHADOWS_COLLECTION = "shadowsCollection";
    private static final String ID_MAPPINGS_SUGGESTION = "mappingsSuggestion";
    private final TypeOperationContext ctx;
    private final MappingsQualityAssessor qualityAssessor;

    private MappingsSuggestionOperation(TypeOperationContext ctx, MappingsQualityAssessor qualityAssessor) {
        this.ctx = ctx;
        this.qualityAssessor = qualityAssessor;
    }

    static MappingsSuggestionOperation init(
            ServiceClient serviceClient,
            String resourceOid,
            ResourceObjectTypeIdentification typeIdentification,
            @Nullable CurrentActivityState<?> activityState,
            MappingsQualityAssessor qualityAssessor,
            Task task,
            OperationResult result)
            throws SchemaException, ExpressionEvaluationException, SecurityViolationException, CommunicationException,
            ConfigurationException, ObjectNotFoundException {
        return new MappingsSuggestionOperation(
                TypeOperationContext.init(serviceClient, resourceOid, typeIdentification, activityState, task, result),
                qualityAssessor);
    }

    MappingsSuggestionType suggestMappings(OperationResult result, ShadowObjectClassStatisticsType statistics, SchemaMatchResultType schemaMatch)
            throws SchemaException, ExpressionEvaluationException, CommunicationException, SecurityViolationException,
            ConfigurationException, ObjectNotFoundException, ObjectAlreadyExistsException, ActivityInterruptedException {
        ctx.checkIfCanRun();

        if (schemaMatch.getSchemaMatchResult().isEmpty()) {
            LOGGER.warn("No schema match found for {}. Returning empty suggestion.", this);
            return new MappingsSuggestionType();
        }

        var shadowsCollectionState = ctx.stateHolderFactory.create(ID_SHADOWS_COLLECTION, result);
        shadowsCollectionState.setExpectedProgress(ATTRIBUTE_MAPPING_EXAMPLES);
        shadowsCollectionState.flush(result); // because finding an owned shadow can take a while
        Collection<OwnedShadow> ownedShadows;
        try {
            ownedShadows = fetchOwnedShadows(shadowsCollectionState, result);
        } catch (Throwable t) {
            shadowsCollectionState.recordException(t);
            throw t;
        } finally {
            shadowsCollectionState.close(result);
        }

        ctx.checkIfCanRun();

        var mappingsSuggestionState = ctx.stateHolderFactory.create(ID_MAPPINGS_SUGGESTION, result);
        mappingsSuggestionState.setExpectedProgress(schemaMatch.getSchemaMatchResult().size());
        try {
            var suggestion = new MappingsSuggestionType();
            for (SchemaMatchOneResultType matchPair : schemaMatch.getSchemaMatchResult()) {
                var op = mappingsSuggestionState.recordProcessingStart(matchPair.getShadowAttribute().getName());
                mappingsSuggestionState.flush(result);
                var pairs = getValuesPairs(matchPair, ownedShadows);
                try {
                    suggestion.getAttributeMappings().add(
                            suggestMapping(
<<<<<<< HEAD
                                    matchPair,
                                    pairs));
=======
                                    m.shadowAttrDescPath,
                                    m.shadowAttrDef,
                                    m.focusPropDescPath,
                                    m.focusPropDef,
                                    pairs,
                                    result));
>>>>>>> 22d7d216
                    mappingsSuggestionState.recordProcessingEnd(op, ItemProcessingOutcomeType.SUCCESS);
                } catch (Throwable t) {
                    // TODO Shouldn't we create an unfinished mapping with just error info?
                    LoggingUtils.logException(LOGGER, "Couldn't suggest mapping for {}", t, matchPair.getShadowAttributePath());
                    mappingsSuggestionState.recordProcessingEnd(op, ItemProcessingOutcomeType.FAILURE);

                    // Normally, the activity framework makes sure that the activity result status is computed properly at the end.
                    // But this is a special case where we must do that ourselves.
                    // FIXME temporarily disabled, as GUI cannot deal with it anyway
                    //mappingsSuggestionState.setResultStatus(OperationResultStatus.PARTIAL_ERROR);
                }
                ctx.checkIfCanRun();
            }
            return suggestion;
        } catch (Throwable t) {
            mappingsSuggestionState.recordException(t);
            throw t;
        } finally {
            mappingsSuggestionState.close(result);
        }
    }

    private Collection<ValuesPair> getValuesPairs(SchemaMatchOneResultType m, Collection<OwnedShadow> ownedShadows) {
        return extractPairs(
                ownedShadows,
                PrismContext.get().itemPathParser().asItemPath(m.getShadowAttributePath()),
                PrismContext.get().itemPathParser().asItemPath(m.getFocusPropertyPath()));
    }

    private Collection<ValuesPair> extractPairs(
            Collection<OwnedShadow> ownedShadows, ItemPath shadowAttrPath, ItemPath focusPropPath) {
        return ownedShadows.stream()
                .map(ownedShadow -> new ValuesPair(
                        getItemRealValues(ownedShadow.shadow, shadowAttrPath),
                        getItemRealValues(ownedShadow.owner, focusPropPath)))
                .toList();
    }

    private Collection<?> getItemRealValues(ObjectType objectable, ItemPath itemPath) {
        var item = objectable.asPrismObject().findItem(itemPath);
        return item != null ? item.getRealValues() : List.of();
    }

    private Collection<OwnedShadow> fetchOwnedShadows(OperationContext.StateHolder state, OperationResult result)
            throws SchemaException, ConfigurationException, ExpressionEvaluationException, CommunicationException,
            SecurityViolationException, ObjectNotFoundException {
        // Maybe we should search the repository instead. The argument for going to the resource is to get some data even
        // if they are not in the repository yet. But this is not a good argument, because if we get an account from the resource,
        // it won't have the owner anyway.
        var ownedShadows = new ArrayList<OwnedShadow>(ATTRIBUTE_MAPPING_EXAMPLES);
        ctx.b.modelService.searchObjectsIterative(
                ShadowType.class,
                Resource.of(ctx.resource)
                        .queryFor(ctx.typeDefinition.getTypeIdentification())
                        .build(),
                (object, lResult) -> {
                    try {
                        var owner = ctx.b.modelService.searchShadowOwner(object.getOid(), null, ctx.task, lResult);
                        if (owner != null) {
                            ownedShadows.add(new OwnedShadow(object.asObjectable(), owner.asObjectable()));
                            state.incrementProgress(result);
                        }
                    } catch (Exception e) {
                        LoggingUtils.logException(LOGGER, "Couldn't fetch owner for {}", e, object);
                    }
                    return ctx.canRun() && ownedShadows.size() < ATTRIBUTE_MAPPING_EXAMPLES;
                },
                null, ctx.task, result);
        return ownedShadows;
    }

    private record OwnedShadow(ShadowType shadow, FocusType owner) {
    }

    private AttributeMappingsSuggestionType suggestMapping(
<<<<<<< HEAD
            SchemaMatchOneResultType matchPair,
            Collection<ValuesPair> valuesPairs) throws SchemaException {
=======
            DescriptiveItemPath shadowAttrPath,
            ShadowSimpleAttributeDefinition<?> attrDef,
            DescriptiveItemPath focusPropPath,
            PrismPropertyDefinition<?> propertyDef,
            Collection<ValuesPair> valuesPairs,
            OperationResult parentResult)
            throws SchemaException, ExpressionEvaluationException, CommunicationException, SecurityViolationException,
            ConfigurationException, ObjectNotFoundException {
>>>>>>> 22d7d216

        LOGGER.trace("Going to suggest mapping for {} -> {} based on {} values pairs",
                matchPair.getShadowAttributePath(), matchPair.getFocusPropertyPath(), valuesPairs.size());

        ItemPath focusPropPath = PrismContext.get().itemPathParser().asItemPath(matchPair.getFocusPropertyPath());
        ItemPath shadowAttrPath = PrismContext.get().itemPathParser().asItemPath(matchPair.getShadowAttributePath());
        var propertyDef = ctx.getFocusTypeDefinition().findPropertyDefinition(focusPropPath);
        ExpressionType expression;
        if (valuesPairs.isEmpty()) {
            LOGGER.trace(" -> no data pairs, so we'll use 'asIs' mapping (without calling LLM)");
            expression = null;
        } else if (valuesPairs.stream().allMatch(pair ->
                (pair.shadowValues() == null || pair.shadowValues().stream().allMatch(Objects::isNull))
                        || (pair.focusValues() == null || pair.focusValues().stream().allMatch(Objects::isNull)))) {
            LOGGER.trace(" -> all shadow or focus values are null, using 'asIs' mapping (without calling LLM)");
            expression = null;
        } else if (doesAsIsSuffice(valuesPairs, propertyDef)) {
            LOGGER.trace(" -> 'asIs' does suffice according to the data, so we'll use it (without calling LLM)");
            expression = null;
        } else if (isTargetDataMissing(valuesPairs)) {
            LOGGER.trace(" -> target data missing; we assume they are probably not there yet, so 'asIs' is fine (no LLM call)");
            expression = null;
        } else {
            LOGGER.trace(" -> going to ask LLM about mapping script");
            var transformationScript = askMicroservice(matchPair, valuesPairs);
            if (transformationScript == null || transformationScript.equals("input")) {
                LOGGER.trace(" -> LLM returned '{}', using 'asIs'", transformationScript);
                expression = null;
            } else {
                LOGGER.trace(" -> LLM returned a script, using it:\n{}", transformationScript);
                expression = new ExpressionType()
                        .expressionEvaluator(
                                new ObjectFactory().createScript(
                                        new ScriptExpressionEvaluatorType().code(transformationScript)));
            }
        }

        // TODO remove this ugly hack
        var serialized = PrismContext.get().itemPathSerializer().serializeStandalone(focusPropPath);
        var hackedSerialized = serialized.replace("ext:", "");
        var hackedReal = PrismContext.get().itemPathParser().asItemPath(hackedSerialized);
        var suggestion = new AttributeMappingsSuggestionType()
                .expectedQuality(this.qualityAssessor.assessMappingsQuality(valuesPairs, expression, this.ctx.task,
                        parentResult))
                .definition(new ResourceAttributeDefinitionType()
                        .ref(shadowAttrPath.rest().toBean()) // FIXME! what about activation, credentials, etc?
                        .inbound(new InboundMappingType()
                                .name(shadowAttrPath.lastName().getLocalPart()
                                        + "-to-" + focusPropPath) //TODO TBD
                                .target(new VariableBindingDefinitionType()
                                        .path(hackedReal.toBean()))
                                .expression(expression)));
        AiUtil.markAsAiProvided(suggestion); // everything is AI-provided now
        return suggestion;
    }

    private String askMicroservice(
            SchemaMatchOneResultType matchPair,
            Collection<ValuesPair> valuesPairs) throws SchemaException {
        var siRequest = new SiSuggestMappingRequestType()
                .applicationAttribute(matchPair.getShadowAttribute())
                .midPointAttribute(matchPair.getFocusProperty())
                .inbound(true);
        valuesPairs.forEach(pair ->
                siRequest.getExample().add(
                        pair.toSiExample(
                                matchPair.getShadowAttribute().getName(),
                                matchPair.getFocusProperty().getName())));
        return ctx.serviceClient
                .invoke(SUGGEST_MAPPING, siRequest, SiSuggestMappingResponseType.class)
                .getTransformationScript();
    }

    /** Returns {@code true} if a simple "asIs" mapping is sufficient. */
    private boolean doesAsIsSuffice(Collection<ValuesPair> valuesPairs, PrismPropertyDefinition<?> propertyDef) {
        for (var valuesPair : valuesPairs) {
            var shadowValues = valuesPair.shadowValues();
            var focusValues = valuesPair.focusValues();
            if (shadowValues.size() != focusValues.size()) {
                return false;
            }
            var expectedFocusValues = new ArrayList<>(focusValues.size());
            for (Object shadowValue : shadowValues) {
                Object converted;
                try {
                    converted = ExpressionUtil.convertValue(
                            propertyDef.getTypeClass(), null, shadowValue, ctx.b.protector);
                } catch (Exception e) {
                    // If the conversion is not possible e.g. because of different types, an exception is thrown
                    // We are OK with that (from performance point of view), because this is just a sample of values.
                    LOGGER.trace("Value conversion failed, assuming transformation is needed: {} (value: {})",
                            e.getMessage(), shadowValue); // no need to provide full stack trace here
                    return false;
                }
                if (converted != null) {
                    expectedFocusValues.add(converted);
                }
            }
            if (!MiscUtil.unorderedCollectionEquals(focusValues, expectedFocusValues)) {
                return false;
            }
        }
        return true;
    }

    /** Returns {@code true} if there are no target data altogether. */
    private boolean isTargetDataMissing(Collection<ValuesPair> valuesPairs) {
        return valuesPairs.stream().allMatch(pair -> pair.focusValues().isEmpty());
    }

<<<<<<< HEAD
    private record ValuesPair(Collection<?> shadowValues, Collection<?> focusValues) {
        private SiSuggestMappingExampleType toSiExample(
                String applicationAttrDescriptivePath, String midPointPropertyDescriptivePath) {
            return new SiSuggestMappingExampleType()
                    .application(toSiAttributeExample(applicationAttrDescriptivePath, shadowValues))
                    .midPoint(toSiAttributeExample(midPointPropertyDescriptivePath, focusValues));
        }

        private @NotNull SiAttributeExampleType toSiAttributeExample(String path, Collection<?> values) {
            var example = new SiAttributeExampleType().name(path);
            example.getValue().addAll(stringify(values));
            return example;
        }

        private Collection<String> stringify(Collection<?> values) {
            return values.stream()
                    .filter(Objects::nonNull)
                    .map(Object::toString)
                    .toList();
        }
    }
=======
    private QName getTypeName(@NotNull PrismPropertyDefinition<?> propertyDefinition) {
        if (propertyDefinition.isEnum()) {
            // We don't want to bother Python microservice with enums; maybe later.
            // It should work with the values as with simple strings.
            return DOMUtil.XSD_STRING;
        }
        var typeName = propertyDefinition.getTypeName();
        if (QNameUtil.match(PolyStringType.COMPLEX_TYPE, typeName)) {
            return DOMUtil.XSD_STRING; // We don't want to bother Python microservice with polystrings.
        } else if (QNameUtil.match(ProtectedStringType.COMPLEX_TYPE, typeName)) {
            return DOMUtil.XSD_STRING; // the same
        } else {
            return typeName;
        }
    }

>>>>>>> 22d7d216
}<|MERGE_RESOLUTION|>--- conflicted
+++ resolved
@@ -117,17 +117,9 @@
                 try {
                     suggestion.getAttributeMappings().add(
                             suggestMapping(
-<<<<<<< HEAD
                                     matchPair,
-                                    pairs));
-=======
-                                    m.shadowAttrDescPath,
-                                    m.shadowAttrDef,
-                                    m.focusPropDescPath,
-                                    m.focusPropDef,
                                     pairs,
                                     result));
->>>>>>> 22d7d216
                     mappingsSuggestionState.recordProcessingEnd(op, ItemProcessingOutcomeType.SUCCESS);
                 } catch (Throwable t) {
                     // TODO Shouldn't we create an unfinished mapping with just error info?
@@ -203,19 +195,11 @@
     }
 
     private AttributeMappingsSuggestionType suggestMapping(
-<<<<<<< HEAD
             SchemaMatchOneResultType matchPair,
-            Collection<ValuesPair> valuesPairs) throws SchemaException {
-=======
-            DescriptiveItemPath shadowAttrPath,
-            ShadowSimpleAttributeDefinition<?> attrDef,
-            DescriptiveItemPath focusPropPath,
-            PrismPropertyDefinition<?> propertyDef,
             Collection<ValuesPair> valuesPairs,
             OperationResult parentResult)
             throws SchemaException, ExpressionEvaluationException, CommunicationException, SecurityViolationException,
             ConfigurationException, ObjectNotFoundException {
->>>>>>> 22d7d216
 
         LOGGER.trace("Going to suggest mapping for {} -> {} based on {} values pairs",
                 matchPair.getShadowAttributePath(), matchPair.getFocusPropertyPath(), valuesPairs.size());
@@ -326,7 +310,6 @@
         return valuesPairs.stream().allMatch(pair -> pair.focusValues().isEmpty());
     }
 
-<<<<<<< HEAD
     private record ValuesPair(Collection<?> shadowValues, Collection<?> focusValues) {
         private SiSuggestMappingExampleType toSiExample(
                 String applicationAttrDescriptivePath, String midPointPropertyDescriptivePath) {
@@ -348,22 +331,4 @@
                     .toList();
         }
     }
-=======
-    private QName getTypeName(@NotNull PrismPropertyDefinition<?> propertyDefinition) {
-        if (propertyDefinition.isEnum()) {
-            // We don't want to bother Python microservice with enums; maybe later.
-            // It should work with the values as with simple strings.
-            return DOMUtil.XSD_STRING;
-        }
-        var typeName = propertyDefinition.getTypeName();
-        if (QNameUtil.match(PolyStringType.COMPLEX_TYPE, typeName)) {
-            return DOMUtil.XSD_STRING; // We don't want to bother Python microservice with polystrings.
-        } else if (QNameUtil.match(ProtectedStringType.COMPLEX_TYPE, typeName)) {
-            return DOMUtil.XSD_STRING; // the same
-        } else {
-            return typeName;
-        }
-    }
-
->>>>>>> 22d7d216
 }
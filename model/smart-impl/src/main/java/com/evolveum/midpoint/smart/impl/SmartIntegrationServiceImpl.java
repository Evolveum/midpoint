--- conflicted
+++ resolved
@@ -724,14 +724,8 @@
                 .addArbitraryObjectAsParam("typeIdentification", typeIdentification)
                 .build();
         try (var serviceClient = this.clientFactory.getServiceClient(result)) {
-<<<<<<< HEAD
-            var mappings = MappingsSuggestionOperation
-                    .init(serviceClient, resourceOid, typeIdentification, activityState, task, result)
-                    .suggestMappings(result, statistics, schemaMatch);
-=======
             var mappings = this.mappingSuggestionOperationFactory.create(serviceClient, resourceOid,
-                    typeIdentification, activityState, task, result).suggestMappings(result, statistics);
->>>>>>> 22d7d216
+                    typeIdentification, activityState, task, result).suggestMappings(result, statistics, schemaMatch);
             LOGGER.debug("Suggested mappings:\n{}", mappings.debugDumpLazily(1));
             return mappings;
         } catch (Throwable t) {

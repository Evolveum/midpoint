--- conflicted
+++ resolved
@@ -104,7 +104,6 @@
             var siObjectType = objectTypeWithFilters.suggestedObjectType();
             var delineation = new ResourceObjectTypeDelineationType()
                     .objectClass(typeName);
-<<<<<<< HEAD
             for (var filterWithError : objectTypeWithFilters.filterClausesWithErrors()) {
                 var filterClause = filterWithError.filter();
                 delineation.filter(filterClause);
@@ -118,12 +117,6 @@
                         }
                     }
                 }
-=======
-            objectTypeWithFilters.filters().forEach(delineation::filter);
-            SmartMetadataUtil.markAsAiProvided(delineation, ResourceObjectTypeDelineationType.F_FILTER);
-            if (objectTypeWithFilters.filterError() != null) {
-                SmartMetadataUtil.markAsInvalid(delineation, objectTypeWithFilters.filterError(), ResourceObjectTypeDelineationType.F_FILTER);
->>>>>>> 43818953
             }
 
             var baseCtx = objectTypeWithFilters.baseCtx();
@@ -131,17 +124,10 @@
                 delineation.baseContext(new ResourceObjectReferenceType()
                         .objectClass(baseCtx.classQName())
                         .filter(baseCtx.filter()));
-<<<<<<< HEAD
                 AiUtil.markAsAiProvided(delineation, ResourceObjectTypeDelineationType.F_BASE_CONTEXT);
                 if (objectTypeWithFilters.baseCtxError() != null) {
                     AiUtil.markAsInvalid(delineation, objectTypeWithFilters.baseCtxError(), ResourceObjectTypeDelineationType.F_BASE_CONTEXT);
                 }
-=======
-                SmartMetadataUtil.markAsAiProvided(delineation, ResourceObjectTypeDelineationType.F_BASE_CONTEXT);
-            }
-            if (objectTypeWithFilters.baseCtxError() != null) {
-                SmartMetadataUtil.markAsInvalid(delineation, objectTypeWithFilters.baseCtxError(), ResourceObjectTypeDelineationType.F_BASE_CONTEXT);
->>>>>>> 43818953
             }
 
             var typeId = ResourceObjectTypeIdentification.of(

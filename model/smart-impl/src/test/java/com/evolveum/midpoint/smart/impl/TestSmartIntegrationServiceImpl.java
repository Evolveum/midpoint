--- conflicted
+++ resolved
@@ -1214,11 +1214,7 @@
                                 .midPointAttribute(asStringSimple(UserType.F_FULL_NAME)))
                         .attributeMatch(new SiAttributeMatchSuggestionType()
                                 .applicationAttribute(asStringSimple(Account.AttributeNames.EMAIL.path()))
-<<<<<<< HEAD
-                                .midPointAttribute(asStringSimple(UserType.F_EMAIL_ADDRESS))) // to confuse the test
-=======
                                 .midPointAttribute(asStringSimple(UserType.F_EMAIL_ADDRESS)))
->>>>>>> d7d71570
                         .attributeMatch(new SiAttributeMatchSuggestionType()
                                 .applicationAttribute(asStringSimple(ICFS_NAME_PATH))
                                 .midPointAttribute(asStringSimple(UserType.F_NAME))));

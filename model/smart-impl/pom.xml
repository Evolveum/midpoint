--- conflicted
+++ resolved
@@ -305,17 +305,7 @@
             <version>1.3.0</version>
             <scope>test</scope>
         </dependency>
-
-        <dependency>
-<<<<<<< HEAD
-            <groupId>org.mockito</groupId>
-            <artifactId>mockito-core</artifactId>
-            <scope>test</scope>
-        </dependency>
-
-        <dependency>
-=======
->>>>>>> 94443959
+        <dependency>
             <groupId>com.evolveum.prism</groupId>
             <artifactId>prism-impl</artifactId>
             <version>${project.version}</version>

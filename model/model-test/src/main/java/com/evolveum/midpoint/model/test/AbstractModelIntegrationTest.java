--- conflicted
+++ resolved
@@ -40,11 +40,8 @@
 import com.evolveum.midpoint.authentication.api.AutheticationFailedData;
 
 import com.evolveum.midpoint.authentication.api.util.AuthUtil;
-<<<<<<< HEAD
 import com.evolveum.midpoint.model.api.mining.RoleAnalysisService;
-=======
 import com.evolveum.midpoint.prism.path.InfraItemName;
->>>>>>> 483c771c
 import com.evolveum.midpoint.schema.util.cases.CaseTypeUtil;
 import com.evolveum.midpoint.security.api.*;
 
@@ -207,7 +204,6 @@
     @Autowired protected ModelAuditService modelAuditService;
     @Autowired protected ActivityBasedTaskHandler activityBasedTaskHandler;
     @Autowired protected ArchetypeManager archetypeManager;
-
     @Autowired protected RoleAnalysisService roleAnalysisService;
 
     @Autowired
@@ -6633,7 +6629,7 @@
         return queryFor(AccessCertificationCaseType.class)
                 .exists(AccessCertificationCaseType.F_WORK_ITEM)
                 .block()
-                    .item(AccessCertificationWorkItemType.F_OUTPUT, AbstractWorkItemOutputType.F_OUTCOME).eq(outcomeUri)
+                .item(AccessCertificationWorkItemType.F_OUTPUT, AbstractWorkItemOutputType.F_OUTCOME).eq(outcomeUri)
                 .endBlock()
                 .build();
     }

--- conflicted
+++ resolved
@@ -104,13 +104,6 @@
             MARKS, "735-mark-projection-password-changed.xml",
             SystemObjectsType.MARK_PROJECTION_PASSWORD_CHANGED.value());
 
-<<<<<<< HEAD
-
-    AbstractTestResource<MarkType> MARK_PROTECTED_SHADOW = new ClassPathTestResource<>(
-            MARKS, "750-mark-protected-shadow.xml",
-            SystemObjectsType.MARK_PROTECTED_SHADOW.value());
-
-=======
     AbstractTestResource<MarkType> MARK_SHADOW_CLASSIFICATION_CHANGED = new ClassPathTestResource<>(
             MARKS, "736-mark-shadow-classification-changed.xml",
             SystemObjectsType.MARK_SHADOW_CLASSIFICATION_CHANGED.value());
@@ -118,7 +111,11 @@
     AbstractTestResource<MarkType> MARK_SHADOW_CORRELATION_STATE_CHANGED = new ClassPathTestResource<>(
             MARKS, "737-mark-shadow-correlation-state-changed.xml",
             SystemObjectsType.MARK_SHADOW_CORRELATION_STATE_CHANGED.value());
->>>>>>> 2a75d028
+    
+    AbstractTestResource<MarkType> MARK_PROTECTED_SHADOW = new ClassPathTestResource<>(
+            MARKS, "750-mark-protected-shadow.xml",
+            SystemObjectsType.MARK_PROTECTED_SHADOW.value());
+
 
     /** To be used when needed. */
     static void addMarks(AbstractModelIntegrationTest test, Task task, OperationResult result)
@@ -141,11 +138,8 @@
         test.addObject(MARK_PROJECTION_IDENTIFIER_CHANGED, task, result);
         test.addObject(MARK_PROJECTION_ENTITLEMENT_CHANGED, task, result);
         test.addObject(MARK_PROJECTION_PASSWORD_CHANGED, task, result);
-<<<<<<< HEAD
-        test.addObject(MARK_PROTECTED_SHADOW, task, result);
-=======
         test.addObject(MARK_SHADOW_CLASSIFICATION_CHANGED, task, result);
         test.addObject(MARK_SHADOW_CORRELATION_STATE_CHANGED, task, result);
->>>>>>> 2a75d028
+        test.addObject(MARK_PROTECTED_SHADOW, task, result);
     }
 }
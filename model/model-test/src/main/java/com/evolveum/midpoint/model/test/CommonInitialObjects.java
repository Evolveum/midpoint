/*
 * Copyright (C) 2010-2022 Evolveum and contributors
 *
 * This work is dual-licensed under the Apache License 2.0
 * and European Union Public License. See LICENSE file for details.
 */

package com.evolveum.midpoint.model.test;

import java.io.IOException;
import java.util.List;

import com.evolveum.midpoint.schema.result.OperationResult;
import com.evolveum.midpoint.task.api.Task;
import com.evolveum.midpoint.test.TestObject;
import com.evolveum.midpoint.test.TestReport;
import com.evolveum.midpoint.util.annotation.Experimental;
import com.evolveum.midpoint.util.exception.CommonException;
import com.evolveum.midpoint.xml.ns._public.common.common_3.ArchetypeType;
import com.evolveum.midpoint.xml.ns._public.common.common_3.MarkType;
import com.evolveum.midpoint.xml.ns._public.common.common_3.SystemObjectsType;

/**
 * Definition of commonly used initial objects be used in tests on or above the `model` level.
 *
 * TODO Should this class be limited to marks? Or should it cover more initial objects? Is this a good idea, after all?
 */
@Experimental
public interface CommonInitialObjects {

    String INITIAL_OBJECTS = "initial-objects";

    String MARKS = INITIAL_OBJECTS + "/mark";
    String REPORTS = INITIAL_OBJECTS + "/report";

    String ARCHETYPES = INITIAL_OBJECTS + "/archetype";

    String FUNCTION_LIBRARY = INITIAL_OBJECTS + "/function-library";

    TestObject<ArchetypeType> STANDARD_FUNCTIONS = TestObject.classPath(
            FUNCTION_LIBRARY, "005-standard-functions.xml", SystemObjectsType.STANDARD_FUNCTIONS.value());

    TestObject<ArchetypeType> ARCHETYPE_EVENT_MARK = TestObject.classPath(
            ARCHETYPES, "700-archetype-event-mark.xml", SystemObjectsType.ARCHETYPE_EVENT_MARK.value());

    TestObject<ArchetypeType> ARCHETYPE_OBJECT_MARK = TestObject.classPath(
            ARCHETYPES, "701-archetype-object-mark.xml", SystemObjectsType.ARCHETYPE_OBJECT_MARK.value());

    TestObject<MarkType> MARK_FOCUS_ACTIVATED = TestObject.classPath(
            MARKS, "710-mark-focus-activated.xml", SystemObjectsType.MARK_FOCUS_ACTIVATED.value());

    TestObject<MarkType> MARK_FOCUS_DEACTIVATED = TestObject.classPath(
            MARKS, "711-mark-focus-deactivated.xml", SystemObjectsType.MARK_FOCUS_DEACTIVATED.value());

    TestObject<MarkType> MARK_FOCUS_RENAMED = TestObject.classPath(
            MARKS, "712-mark-focus-renamed.xml", SystemObjectsType.MARK_FOCUS_RENAMED.value());

    TestObject<MarkType> MARK_FOCUS_ASSIGNMENT_CHANGED = TestObject.classPath(
            MARKS, "713-mark-focus-assignment-changed.xml", SystemObjectsType.MARK_FOCUS_ASSIGNMENT_CHANGED.value());

    TestObject<MarkType> MARK_FOCUS_ARCHETYPE_CHANGED = TestObject.classPath(
            MARKS, "714-mark-focus-archetype-changed.xml", SystemObjectsType.MARK_FOCUS_ARCHETYPE_CHANGED.value());

    TestObject<MarkType> MARK_FOCUS_PARENT_ORG_REFERENCE_CHANGED = TestObject.classPath(
            MARKS, "715-mark-focus-parent-org-reference-changed.xml",
            SystemObjectsType.MARK_FOCUS_PARENT_ORG_REFERENCE_CHANGED.value());

    TestObject<MarkType> MARK_FOCUS_ROLE_MEMBERSHIP_CHANGED = TestObject.classPath(
            MARKS, "716-mark-focus-role-membership-changed.xml",
            SystemObjectsType.MARK_FOCUS_ROLE_MEMBERSHIP_CHANGED.value());

    TestObject<MarkType> MARK_PROJECTION_ACTIVATED = TestObject.classPath(
            MARKS, "730-mark-projection-activated.xml", SystemObjectsType.MARK_PROJECTION_ACTIVATED.value());

    TestObject<MarkType> MARK_PROJECTION_DEACTIVATED = TestObject.classPath(
            MARKS, "731-mark-projection-deactivated.xml", SystemObjectsType.MARK_PROJECTION_DEACTIVATED.value());

    TestObject<MarkType> MARK_PROJECTION_RENAMED = TestObject.classPath(
            MARKS, "732-mark-projection-renamed.xml", SystemObjectsType.MARK_PROJECTION_RENAMED.value());

    TestObject<MarkType> MARK_PROJECTION_IDENTIFIER_CHANGED = TestObject.classPath(
            MARKS, "733-mark-projection-identifier-changed.xml",
            SystemObjectsType.MARK_PROJECTION_IDENTIFIER_CHANGED.value());

    TestObject<MarkType> MARK_PROJECTION_ENTITLEMENT_CHANGED = TestObject.classPath(
            MARKS, "734-mark-projection-entitlement-changed.xml",
            SystemObjectsType.MARK_PROJECTION_ENTITLEMENT_CHANGED.value());

    TestObject<MarkType> MARK_PROJECTION_PASSWORD_CHANGED = TestObject.classPath(
            MARKS, "735-mark-projection-password-changed.xml",
            SystemObjectsType.MARK_PROJECTION_PASSWORD_CHANGED.value());

    TestObject<MarkType> MARK_SHADOW_CLASSIFICATION_CHANGED = TestObject.classPath(
            MARKS, "736-mark-shadow-classification-changed.xml",
            SystemObjectsType.MARK_SHADOW_CLASSIFICATION_CHANGED.value());

    TestObject<MarkType> MARK_SHADOW_CORRELATION_STATE_CHANGED = TestObject.classPath(
            MARKS, "737-mark-shadow-correlation-state-changed.xml",
            SystemObjectsType.MARK_SHADOW_CORRELATION_STATE_CHANGED.value());

<<<<<<< HEAD
    String PARAM_SIMULATION_RESULT_REF = "simulationResultRef";
    String PARAM_PATHS_TO_INCLUDE = "pathsToInclude";
    String PARAM_PATHS_TO_EXCLUDE = "pathsToExclude";
    String PARAM_INCLUDE_OPERATIONAL_ITEMS = "includeOperationalItems";
    String PARAM_SHOW_IF_NO_DETAILS = "showIfNoDetails";
=======

    TestObject<MarkType> MARK_PROTECTED_SHADOW = TestObject.classPath(
            MARKS, "750-mark-protected-shadow.xml",
            SystemObjectsType.MARK_PROTECTED_SHADOW.value());

    String PARAM_SIMULATION_RESULT_OID = "simulationResultOid";
>>>>>>> 54d7ac55

    TestReport REPORT_SIMULATION_OBJECTS = TestReport.classPath(
            REPORTS,
            "170-report-simulation-objects.xml",
            "89bd4f11-8add-4f52-97f9-286d76cea7c5",
            List.of(PARAM_SIMULATION_RESULT_REF));

    TestReport REPORT_SIMULATION_OBJECTS_BY_MARKS = TestReport.classPath(
            REPORTS,
            "171-report-simulation-objects-by-marks.xml",
            "797b3697-a41f-4a06-ba14-616a5c5dbca8",
            List.of(PARAM_SIMULATION_RESULT_REF));

    TestReport REPORT_SIMULATION_ITEMS_CHANGED = TestReport.classPath(
            REPORTS,
            "172-report-simulation-items-changed.xml",
            "1d12a138-9763-4601-955b-ea32deff43df",
            List.of(PARAM_SIMULATION_RESULT_REF));

    TestReport REPORT_SIMULATION_VALUES_CHANGED = TestReport.classPath(
            REPORTS,
            "173-report-simulation-values-changed.xml",
            "635e4db8-244f-4a9a-b13f-61bc8211947c",
            List.of(PARAM_SIMULATION_RESULT_REF));

    /** To be used when needed. */
    static void addMarks(AbstractModelIntegrationTest test, Task task, OperationResult result)
            throws CommonException, IOException {
        if (!test.areMarksSupported()) {
            return;
        }
        test.addObject(ARCHETYPE_EVENT_MARK, task, result);
        test.addObject(ARCHETYPE_OBJECT_MARK, task, result);
        test.addObject(MARK_FOCUS_ACTIVATED, task, result);
        test.addObject(MARK_FOCUS_DEACTIVATED, task, result);
        test.addObject(MARK_FOCUS_RENAMED, task, result);
        test.addObject(MARK_FOCUS_ASSIGNMENT_CHANGED, task, result);
        test.addObject(MARK_FOCUS_ARCHETYPE_CHANGED, task, result);
        test.addObject(MARK_FOCUS_PARENT_ORG_REFERENCE_CHANGED, task, result);
        test.addObject(MARK_FOCUS_ROLE_MEMBERSHIP_CHANGED, task, result);
        test.addObject(MARK_PROJECTION_ACTIVATED, task, result);
        test.addObject(MARK_PROJECTION_DEACTIVATED, task, result);
        test.addObject(MARK_PROJECTION_RENAMED, task, result);
        test.addObject(MARK_PROJECTION_IDENTIFIER_CHANGED, task, result);
        test.addObject(MARK_PROJECTION_ENTITLEMENT_CHANGED, task, result);
        test.addObject(MARK_PROJECTION_PASSWORD_CHANGED, task, result);
        test.addObject(MARK_SHADOW_CLASSIFICATION_CHANGED, task, result);
        test.addObject(MARK_SHADOW_CORRELATION_STATE_CHANGED, task, result);
        test.addObject(MARK_PROTECTED_SHADOW, task, result);
    }
}<|MERGE_RESOLUTION|>--- conflicted
+++ resolved
@@ -98,20 +98,15 @@
             MARKS, "737-mark-shadow-correlation-state-changed.xml",
             SystemObjectsType.MARK_SHADOW_CORRELATION_STATE_CHANGED.value());
 
-<<<<<<< HEAD
+    TestObject<MarkType> MARK_PROTECTED_SHADOW = TestObject.classPath(
+            MARKS, "750-mark-protected-shadow.xml",
+            SystemObjectsType.MARK_PROTECTED_SHADOW.value());
+
     String PARAM_SIMULATION_RESULT_REF = "simulationResultRef";
     String PARAM_PATHS_TO_INCLUDE = "pathsToInclude";
     String PARAM_PATHS_TO_EXCLUDE = "pathsToExclude";
     String PARAM_INCLUDE_OPERATIONAL_ITEMS = "includeOperationalItems";
     String PARAM_SHOW_IF_NO_DETAILS = "showIfNoDetails";
-=======
-
-    TestObject<MarkType> MARK_PROTECTED_SHADOW = TestObject.classPath(
-            MARKS, "750-mark-protected-shadow.xml",
-            SystemObjectsType.MARK_PROTECTED_SHADOW.value());
-
-    String PARAM_SIMULATION_RESULT_OID = "simulationResultOid";
->>>>>>> 54d7ac55
 
     TestReport REPORT_SIMULATION_OBJECTS = TestReport.classPath(
             REPORTS,

--- conflicted
+++ resolved
@@ -168,16 +168,15 @@
         <property name="objectResolver" ref="modelObjectResolver"/>
     </bean>
 
-<<<<<<< HEAD
     <bean id="filterExpressionEvaluatorFactory"
             class="com.evolveum.midpoint.model.common.expression.evaluator.filter.FilterExpressionEvaluatorFactory">
-=======
+    </bean>
+
     <bean id="complexAttributeSynchronizationExpressionEvaluatorFactory"
             class="com.evolveum.midpoint.model.impl.expr.ComplexAttributeSynchronizationExpressionEvaluatorFactory">
         <constructor-arg ref="expressionFactory"/>
         <constructor-arg name="protector" ref="protector"/>
         <property name="objectResolver" ref="modelObjectResolver"/>
->>>>>>> ac46c398
     </bean>
 
     <bean id="expressionFactory" class="com.evolveum.midpoint.repo.common.expression.ExpressionFactory">

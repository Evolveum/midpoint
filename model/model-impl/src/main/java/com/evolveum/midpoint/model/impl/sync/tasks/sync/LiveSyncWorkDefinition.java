/*
 * Copyright (C) 2010-2021 Evolveum and contributors
 *
 * This work is dual-licensed under the Apache License 2.0
 * and European Union Public License. See LICENSE file for details.
 */

package com.evolveum.midpoint.model.impl.sync.tasks.sync;

import com.evolveum.midpoint.schema.config.ConfigurationItemOrigin;
import com.evolveum.midpoint.schema.util.task.work.WorkDefinitionBean;

import org.jetbrains.annotations.NotNull;

import com.evolveum.midpoint.repo.common.activity.definition.AbstractWorkDefinition;
import com.evolveum.midpoint.repo.common.activity.definition.ResourceObjectSetSpecificationProvider;
import com.evolveum.midpoint.schema.util.task.work.ResourceObjectSetUtil;
import com.evolveum.midpoint.util.DebugUtil;
import com.evolveum.midpoint.xml.ns._public.common.common_3.LiveSyncWorkDefinitionType;
import com.evolveum.midpoint.xml.ns._public.common.common_3.ResourceObjectSetType;

import javax.xml.namespace.QName;

public class LiveSyncWorkDefinition extends AbstractWorkDefinition implements ResourceObjectSetSpecificationProvider {

    /** Mutable, disconnected from the source. */
    @NotNull private final ResourceObjectSetType resourceObjects;
    private final Integer batchSize;
    private final boolean updateLiveSyncTokenInDryRun;
    private final boolean updateLiveSyncTokenInPreviewMode;

<<<<<<< HEAD
    LiveSyncWorkDefinition(WorkDefinitionBean source, @NotNull ConfigurationItemOrigin origin) {
        super(origin);
=======
    LiveSyncWorkDefinition(@NotNull WorkDefinitionBean source, @NotNull QName activityTypeName) {
        super(activityTypeName);
>>>>>>> 80cece9f
        var typedDefinition = (LiveSyncWorkDefinitionType) source.getBean();
        resourceObjects = ResourceObjectSetUtil.fromConfiguration(typedDefinition.getResourceObjects());
        batchSize = typedDefinition.getBatchSize();
        updateLiveSyncTokenInPreviewMode = Boolean.TRUE.equals(typedDefinition.isUpdateLiveSyncTokenInPreviewMode());
        ResourceObjectSetUtil.removeQuery(resourceObjects);
        updateLiveSyncTokenInDryRun = Boolean.TRUE.equals(typedDefinition.isUpdateLiveSyncTokenInDryRun());
    }

    @Override
    public @NotNull ResourceObjectSetType getResourceObjectSetSpecification() {
        return resourceObjects;
    }

    Integer getBatchSize() {
        return batchSize;
    }

    boolean isUpdateLiveSyncTokenInDryRun() {
        return updateLiveSyncTokenInDryRun;
    }

    boolean isUpdateLiveSyncTokenInPreviewMode() {
        return updateLiveSyncTokenInPreviewMode;
    }

    @Override
    protected void debugDumpContent(StringBuilder sb, int indent) {
        DebugUtil.debugDumpWithLabelLn(sb, "resourceObjects", resourceObjects, indent+1);
        DebugUtil.debugDumpWithLabelLn(sb, "batchSize", batchSize, indent+1);
        DebugUtil.debugDumpWithLabelLn(sb, "updateLiveSyncTokenInDryRun", updateLiveSyncTokenInDryRun, indent+1);
        DebugUtil.debugDumpWithLabel(sb, "updateLiveSyncTokenInPreviewMode", updateLiveSyncTokenInPreviewMode, indent+1);
    }
}<|MERGE_RESOLUTION|>--- conflicted
+++ resolved
@@ -7,7 +7,6 @@
 
 package com.evolveum.midpoint.model.impl.sync.tasks.sync;
 
-import com.evolveum.midpoint.schema.config.ConfigurationItemOrigin;
 import com.evolveum.midpoint.schema.util.task.work.WorkDefinitionBean;
 
 import org.jetbrains.annotations.NotNull;
@@ -29,13 +28,8 @@
     private final boolean updateLiveSyncTokenInDryRun;
     private final boolean updateLiveSyncTokenInPreviewMode;
 
-<<<<<<< HEAD
-    LiveSyncWorkDefinition(WorkDefinitionBean source, @NotNull ConfigurationItemOrigin origin) {
-        super(origin);
-=======
     LiveSyncWorkDefinition(@NotNull WorkDefinitionBean source, @NotNull QName activityTypeName) {
         super(activityTypeName);
->>>>>>> 80cece9f
         var typedDefinition = (LiveSyncWorkDefinitionType) source.getBean();
         resourceObjects = ResourceObjectSetUtil.fromConfiguration(typedDefinition.getResourceObjects());
         batchSize = typedDefinition.getBatchSize();

--- conflicted
+++ resolved
@@ -196,11 +196,11 @@
         return rv;
     }
 
-<<<<<<< HEAD
     @Override
     public String debugDump(int indent) {
         return DebugUtil.debugDump(data, indent);
-=======
+    }
+
     public static PipelineDataType prepareXmlData(
             List<PipelineItem> output, ScriptingExpressionEvaluationOptionsType options) {
         boolean hideResults = options != null && Boolean.TRUE.equals(options.isHideOperationResults());
@@ -224,6 +224,5 @@
             }
         }
         return rv;
->>>>>>> a1f5e31c
     }
 }
--- conflicted
+++ resolved
@@ -107,6 +107,11 @@
         }
 
         boolean executeDetection = true;
+        RoleAnalysisCategoryType analysisCategory = analysisOption.getAnalysisCategory();
+        if (analysisCategory.equals(RoleAnalysisCategoryType.OUTLIERS)) {
+            executeDetection = false;
+        }
+
         for (PrismObject<RoleAnalysisClusterType> roleAnalysisClusterTypePrismObject : clusterTypeObjectWithStatistic) {
             RoleAnalysisClusterType cluster = roleAnalysisClusterTypePrismObject.asObjectable();
             processMetricAnalysis(cluster, session, maxReduction, executeDetection);
@@ -462,6 +467,8 @@
         if (clusterExplanationDescription != null) {
             cluster.setDescription(clusterExplanationDescription);
         }
+
+        processOutliersAnalysis(roleAnalysisService, cluster, session, analysisOption, task, result);
 
         return clusterTypePrismObject;
     }
@@ -514,44 +521,6 @@
         }
     }
 
-<<<<<<< HEAD
-    private void processOutliersAnalysis(
-            @NotNull RoleAnalysisService roleAnalysisService,
-            @NotNull RoleAnalysisClusterType cluster,
-            @Nullable RoleAnalysisSessionType session,
-            @NotNull RoleAnalysisOptionType analysisOption,
-            @NotNull Task task,
-            @NotNull OperationResult result) {
-
-        if (session != null && analysisOption.getAnalysisCategory().equals(RoleAnalysisCategoryType.OUTLIERS)) {
-            RoleAnalysisDetectionOptionType detectionOption = session.getDefaultDetectionOption();
-            Double min = detectionOption.getFrequencyRange().getMin();
-            if (min == null) {
-                detectionOption.getFrequencyRange().setMin(0.01);
-            }
-            Collection<RoleAnalysisOutlierType> roleAnalysisOutlierTypes = executeOutliersAnalysis(
-                    roleAnalysisService, cluster, session, analysisOption, task, result);
-
-            for (RoleAnalysisOutlierType roleAnalysisOutlierType : roleAnalysisOutlierTypes) {
-                roleAnalysisOutlierType.setTargetClusterRef(new ObjectReferenceType()
-                        .oid(session.getOid())
-                        .type(RoleAnalysisSessionType.COMPLEX_TYPE));
-
-                ObjectReferenceType targetObjectRef = roleAnalysisOutlierType.getTargetObjectRef();
-                PrismObject<FocusType> object = roleAnalysisService
-                        .getObject(FocusType.class, targetObjectRef.getOid(), task, result);
-
-                roleAnalysisOutlierType.setName(object != null && object.getName() != null
-                        ? PolyStringType.fromOrig(object.getName() + " (outlier)")
-                        : PolyStringType.fromOrig("outlier_" + session.getName() + "_" + UUID.randomUUID()));
-
-                roleAnalysisService.resolveOutliers(roleAnalysisOutlierType, task, result, session.getOid());
-            }
-        }
-    }
-
-=======
->>>>>>> 87e70f95
     private List<RoleAnalysisDetectionPatternType> processPatternAnalysis(
             @NotNull RoleAnalysisService roleAnalysisService,
             @NotNull ClusterStatistic clusterStatistic,
@@ -622,4 +591,39 @@
         }
     }
 
+    private void processOutliersAnalysis(
+            @NotNull RoleAnalysisService roleAnalysisService,
+            @NotNull RoleAnalysisClusterType cluster,
+            @Nullable RoleAnalysisSessionType session,
+            @NotNull RoleAnalysisOptionType analysisOption,
+            @NotNull Task task,
+            @NotNull OperationResult result) {
+
+        if (session != null && analysisOption.getAnalysisCategory().equals(RoleAnalysisCategoryType.OUTLIERS)) {
+            RoleAnalysisDetectionOptionType detectionOption = session.getDefaultDetectionOption();
+            Double min = detectionOption.getFrequencyRange().getMin();
+            if (min == null) {
+                detectionOption.getFrequencyRange().setMin(0.01);
+            }
+            Collection<RoleAnalysisOutlierType> roleAnalysisOutlierTypes = executeOutliersAnalysis(
+                    roleAnalysisService, cluster, session, analysisOption, task, result);
+
+            for (RoleAnalysisOutlierType roleAnalysisOutlierType : roleAnalysisOutlierTypes) {
+                roleAnalysisOutlierType.setTargetClusterRef(new ObjectReferenceType()
+                        .oid(session.getOid())
+                        .type(RoleAnalysisSessionType.COMPLEX_TYPE));
+
+                ObjectReferenceType targetObjectRef = roleAnalysisOutlierType.getTargetObjectRef();
+                PrismObject<FocusType> object = roleAnalysisService
+                        .getObject(FocusType.class, targetObjectRef.getOid(), task, result);
+
+                roleAnalysisOutlierType.setName(object != null && object.getName() != null
+                        ? PolyStringType.fromOrig(object.getName() + " (outlier)")
+                        : PolyStringType.fromOrig("outlier_" + session.getName() + "_" + UUID.randomUUID()));
+
+                roleAnalysisService.resolveOutliers(roleAnalysisOutlierType, task, result, session.getOid());
+            }
+        }
+    }
+
 }
/**
 * Copyright (c) 2017 Evolveum
 *
 * Licensed under the Apache License, Version 2.0 (the "License");
 * you may not use this file except in compliance with the License.
 * You may obtain a copy of the License at
 *
 *     http://www.apache.org/licenses/LICENSE-2.0
 *
 * Unless required by applicable law or agreed to in writing, software
 * distributed under the License is distributed on an "AS IS" BASIS,
 * WITHOUT WARRANTIES OR CONDITIONS OF ANY KIND, either express or implied.
 * See the License for the specific language governing permissions and
 * limitations under the License.
 */
package com.evolveum.midpoint.model.impl.lens.projector;

import java.util.*;
import java.util.stream.Collectors;

import javax.xml.namespace.QName;

import com.evolveum.midpoint.model.api.context.*;
import com.evolveum.midpoint.model.impl.lens.*;
import com.evolveum.midpoint.prism.*;
import com.evolveum.midpoint.prism.delta.*;
import com.evolveum.midpoint.prism.delta.builder.DeltaBuilder;
import com.evolveum.midpoint.prism.path.ItemPath;
import com.evolveum.midpoint.prism.polystring.PolyString;
import com.evolveum.midpoint.schema.util.ObjectTypeUtil;
import com.evolveum.midpoint.task.api.Task;
import com.evolveum.midpoint.xml.ns._public.common.common_3.*;
import com.evolveum.prism.xml.ns._public.types_3.ModificationTypeType;
import org.apache.commons.collections4.CollectionUtils;
import org.jetbrains.annotations.NotNull;
import org.jetbrains.annotations.Nullable;
import org.springframework.beans.factory.annotation.Autowired;
import org.springframework.beans.factory.annotation.Qualifier;
import org.springframework.stereotype.Component;

import com.evolveum.midpoint.prism.query.ObjectQuery;
import com.evolveum.midpoint.prism.query.builder.QueryBuilder;
import com.evolveum.midpoint.prism.query.builder.S_AtomicFilterExit;
import com.evolveum.midpoint.prism.xml.XsdTypeMapper;
import com.evolveum.midpoint.repo.api.RepositoryService;
import com.evolveum.midpoint.schema.result.OperationResult;
import com.evolveum.midpoint.schema.util.MiscSchemaUtil;
import com.evolveum.midpoint.util.exception.PolicyViolationException;
import com.evolveum.midpoint.util.exception.SchemaException;
import com.evolveum.midpoint.util.exception.SystemException;
import com.evolveum.midpoint.util.logging.Trace;
import com.evolveum.midpoint.util.logging.TraceManager;

/**
 * @author semancik
 *
 */
@Component
public class PolicyRuleProcessor {
	
	private static final Trace LOGGER = TraceManager.getTrace(PolicyRuleProcessor.class);
	
	@Autowired
    private PrismContext prismContext;
	
	@Autowired
    @Qualifier("cacheRepositoryService")
    private RepositoryService repositoryService;
	
	/**
	 * Evaluate the policies (policy rules, but also the legacy policies). Trigger the rules.
	 * But do not enforce anything and do not make any context changes.
	 */
	public <F extends FocusType> void processPolicies(LensContext<F> context,
			DeltaSetTriple<EvaluatedAssignmentImpl<F>> evaluatedAssignmentTriple,
			OperationResult result) throws PolicyViolationException, SchemaException {
		checkAssignmentRules(context, evaluatedAssignmentTriple, result);
        checkExclusionsLegacy(context, evaluatedAssignmentTriple.getPlusSet(), evaluatedAssignmentTriple.getNonNegativeValues());
        // in policy based situations, the comparison is not symmetric
        checkExclusionsRuleBased(context, evaluatedAssignmentTriple.getPlusSet(), evaluatedAssignmentTriple.getPlusSet());
        checkExclusionsRuleBased(context, evaluatedAssignmentTriple.getPlusSet(), evaluatedAssignmentTriple.getZeroSet());
        checkExclusionsRuleBased(context, evaluatedAssignmentTriple.getZeroSet(), evaluatedAssignmentTriple.getPlusSet());
        checkExclusionsRuleBased(context, evaluatedAssignmentTriple.getZeroSet(), evaluatedAssignmentTriple.getZeroSet());
        checkAssigneeConstraints(context, evaluatedAssignmentTriple, result);
        checkSecondaryConstraints(context, evaluatedAssignmentTriple, result);
	}

	private <F extends FocusType> void checkAssignmentRules(LensContext<F> context,
			DeltaSetTriple<EvaluatedAssignmentImpl<F>> evaluatedAssignmentTriple,
			OperationResult result) throws PolicyViolationException, SchemaException {
		checkAssignmentRules(context, evaluatedAssignmentTriple.getPlusSet(), PlusMinusZero.PLUS, result);
		checkAssignmentRules(context, evaluatedAssignmentTriple.getMinusSet(), PlusMinusZero.MINUS, result);
	}

	private <F extends FocusType> void checkAssignmentRules(LensContext<F> context,
			Collection<EvaluatedAssignmentImpl<F>> evaluatedAssignmentSet, PlusMinusZero whichSet,
			OperationResult result) throws PolicyViolationException, SchemaException {
		for (EvaluatedAssignmentImpl<F> evaluatedAssignment: evaluatedAssignmentSet) {
			Collection<EvaluatedPolicyRule> policyRules = evaluatedAssignment.getThisTargetPolicyRules();
			for (EvaluatedPolicyRule policyRule: policyRules) {
				PolicyConstraintsType policyConstraints = policyRule.getPolicyConstraints();
				if (policyConstraints == null) {
					continue;
				}
				for (AssignmentPolicyConstraintType assignmentConstraint: policyConstraints.getAssignment()) {
					if (matchesOperation(assignmentConstraint, whichSet)) {
						List<QName> relationsToCheck = assignmentConstraint.getRelation().isEmpty() ?
								Collections.singletonList(null) : assignmentConstraint.getRelation();
						for (QName constraintRelation : relationsToCheck) {
							if (MiscSchemaUtil.compareRelation(constraintRelation, evaluatedAssignment.getRelation())) {
								EvaluatedPolicyRuleTrigger trigger = new EvaluatedPolicyRuleTrigger<>(
										PolicyConstraintKindType.ASSIGNMENT,
										assignmentConstraint, "Assignment of " + evaluatedAssignment.getTarget());
								evaluatedAssignment.triggerConstraint(policyRule, trigger);
							}
						}
					}
				}
			}
		}
	}

	private boolean matchesOperation(AssignmentPolicyConstraintType constraint, PlusMinusZero whichSet) {
		List<ModificationTypeType> operations = constraint.getOperation();
		if (operations.isEmpty()) {
			return true;
		}
		switch (whichSet) {
			case PLUS: return operations.contains(ModificationTypeType.ADD);
			case MINUS: return operations.contains(ModificationTypeType.DELETE);
			case ZERO: return operations.contains(ModificationTypeType.REPLACE);
			default: throw new IllegalArgumentException("whichSet: " + whichSet);
		}
	}

	private <F extends FocusType> void checkExclusionsLegacy(LensContext<F> context, Collection<EvaluatedAssignmentImpl<F>> assignmentsA,
			Collection<EvaluatedAssignmentImpl<F>> assignmentsB) throws PolicyViolationException {
		for (EvaluatedAssignmentImpl<F> assignmentA: assignmentsA) {
			for (EvaluatedAssignmentImpl<F> assignmentB: assignmentsB) {
				if (assignmentA == assignmentB) {
					continue;	// Same thing, this cannot exclude itself
				}
				for (EvaluatedAssignmentTargetImpl eRoleA : assignmentA.getRoles().getAllValues()) {
					if (eRoleA.appliesToFocus()) {
						for (EvaluatedAssignmentTargetImpl eRoleB : assignmentB.getRoles().getAllValues()) {
							if (eRoleB.appliesToFocus()) {
								checkExclusionLegacy(assignmentA, assignmentB, eRoleA, eRoleB);
							}
						}
					}
				}
			}
		}
	}

	private <F extends FocusType> void checkExclusionLegacy(EvaluatedAssignmentImpl<F> assignmentA, EvaluatedAssignmentImpl<F> assignmentB,
			EvaluatedAssignmentTargetImpl roleA, EvaluatedAssignmentTargetImpl roleB) throws PolicyViolationException {
		checkExclusionOneWayLegacy(assignmentA, assignmentB, roleA, roleB);
		checkExclusionOneWayLegacy(assignmentB, assignmentA, roleB, roleA);
	}

	private <F extends FocusType> void checkExclusionOneWayLegacy(EvaluatedAssignmentImpl<F> assignmentA, EvaluatedAssignmentImpl<F> assignmentB,
			EvaluatedAssignmentTargetImpl roleA, EvaluatedAssignmentTargetImpl roleB) throws PolicyViolationException {
		for (ExclusionPolicyConstraintType exclusionA : roleA.getExclusions()) {
			checkAndTriggerExclusionConstraintViolationLegacy(assignmentA, assignmentB, roleA, roleB, exclusionA);
		}
	}

	private <F extends FocusType> void checkAndTriggerExclusionConstraintViolationLegacy(EvaluatedAssignmentImpl<F> assignmentA,
			@NotNull EvaluatedAssignmentImpl<F> assignmentB, EvaluatedAssignmentTargetImpl roleA, EvaluatedAssignmentTargetImpl roleB,
			ExclusionPolicyConstraintType constraint)
			throws PolicyViolationException {
		ObjectReferenceType targetRef = constraint.getTargetRef();
		if (roleB.getOid().equals(targetRef.getOid())) {
			EvaluatedExclusionTrigger trigger = new EvaluatedExclusionTrigger(
					constraint, "Violation of SoD policy: " + roleA.getTarget() + " excludes " + roleB.getTarget() +
					", they cannot be assigned at the same time", assignmentB,
					roleA.getTarget() != null ? roleA.getTarget().asObjectable() : null,
					roleB.getTarget() != null ? roleB.getTarget().asObjectable() : null,
					roleA.getAssignmentPath(), roleB.getAssignmentPath());
			assignmentA.triggerConstraint(null, trigger);
		}
	}

	private <F extends FocusType> void checkExclusionsRuleBased(LensContext<F> context,
			Collection<EvaluatedAssignmentImpl<F>> assignmentsA, Collection<EvaluatedAssignmentImpl<F>> assignmentsB)
			throws PolicyViolationException {
		for (EvaluatedAssignmentImpl<F> assignmentA : assignmentsA) {
			checkExclusionsRuleBased(context, assignmentA, assignmentsB);
		}
	}

	private <F extends FocusType> void checkExclusionsRuleBased(LensContext<F> context, EvaluatedAssignmentImpl<F> assignmentA,
			Collection<EvaluatedAssignmentImpl<F>> assignmentsB) throws PolicyViolationException {

		// We consider all policy rules, i.e. also from induced targets. (It is not possible to collect local
		// rules for individual targets in the chain - rules are computed only for directly evaluated assignments.)
		for (EvaluatedPolicyRule policyRule : assignmentA.getTargetPolicyRules()) {
			if (policyRule.getPolicyConstraints() == null || policyRule.getPolicyConstraints().getExclusion().isEmpty()) {
				continue;
			}
			// In order to avoid false positives, we consider all targets from the current assignment as "allowed"
			Set<String> allowedTargetOids = assignmentA.getNonNegativeTargets().stream()
					.filter(t -> t.appliesToFocus())
					.map(t -> t.getOid())
					.collect(Collectors.toSet());

			for (EvaluatedAssignmentImpl<F> assignmentB : assignmentsB) {
				for (EvaluatedAssignmentTargetImpl targetB : assignmentB.getNonNegativeTargets()) {
					if (!targetB.appliesToFocus() || allowedTargetOids.contains(targetB.getOid())) {
						continue;
					}
					for (ExclusionPolicyConstraintType exclusionConstraint : policyRule.getPolicyConstraints().getExclusion()) {
						if (excludes(exclusionConstraint, targetB)) {
							triggerExclusionConstraintViolation(assignmentA, assignmentB, targetB, exclusionConstraint, policyRule);
						}
					}
				}
			}
		}
	}

	private boolean excludes(ExclusionPolicyConstraintType constraint, EvaluatedAssignmentTargetImpl target) {
		if (constraint.getTargetRef() == null || target.getOid() == null) {
			return false;		// shouldn't occur
		} else {
			return target.getOid().equals(constraint.getTargetRef().getOid());
		}
		// We could speculate about resolving targets at runtime, but that's inefficient. More appropriate is
		// to specify an expression, and evaluate (already resolved) target with regards to this expression.
	}

	private <F extends FocusType> void triggerExclusionConstraintViolation(EvaluatedAssignmentImpl<F> assignmentA,
			@NotNull EvaluatedAssignmentImpl<F> assignmentB, EvaluatedAssignmentTargetImpl targetB,
			ExclusionPolicyConstraintType constraint, EvaluatedPolicyRule policyRule)
			throws PolicyViolationException {

		AssignmentPath pathA = policyRule.getAssignmentPath();
		AssignmentPath pathB = targetB.getAssignmentPath();
		String infoA = computeAssignmentInfo(pathA, assignmentA.getTarget());
		String infoB = computeAssignmentInfo(pathB, targetB.getTarget());
		ObjectType objectA = getConflictingObject(pathA, assignmentA.getTarget());
		ObjectType objectB = getConflictingObject(pathB, targetB.getTarget());
		EvaluatedExclusionTrigger trigger = new EvaluatedExclusionTrigger(
				constraint, "Violation of SoD policy: " + infoA + " excludes " + infoB +
				", they cannot be assigned at the same time", assignmentB, objectA, objectB, pathA, pathB);
		assignmentA.triggerConstraint(policyRule, trigger);
	}

	private ObjectType getConflictingObject(AssignmentPath path, PrismObject<?> defaultObject) {
		if (path == null) {
			return ObjectTypeUtil.toObjectable(defaultObject);
		}
		List<ObjectType> objects = path.getFirstOrderChain();
		return objects.isEmpty() ?
				ObjectTypeUtil.toObjectable(defaultObject) : objects.get(objects.size()-1);
	}

	private String computeAssignmentInfo(AssignmentPath path, PrismObject<?> defaultObject) {
		if (path == null) {
			return String.valueOf(defaultObject);	// shouldn't occur
		}
		List<ObjectType> objects = path.getFirstOrderChain();
		if (objects.isEmpty()) {		// shouldn't occur
			return String.valueOf(defaultObject);
		}
		ObjectType last = objects.get(objects.size()-1);
		StringBuilder sb = new StringBuilder();
		sb.append(last);
		if (objects.size() > 1) {
			sb.append(objects.stream()
					.map(o -> PolyString.getOrig(o.getName()))
					.collect(Collectors.joining("->", " (", ")")));
		}
		return sb.toString();
	}

	private <F extends FocusType> void checkAssigneeConstraints(LensContext<F> context,
			DeltaSetTriple<EvaluatedAssignmentImpl<F>> evaluatedAssignmentTriple,
			OperationResult result) throws PolicyViolationException, SchemaException {
		for (EvaluatedAssignmentImpl<F> assignment: evaluatedAssignmentTriple.union()) {
			if (evaluatedAssignmentTriple.presentInPlusSet(assignment)) {
				if (!assignment.isPresentInCurrentObject()) {
					checkAssigneeConstraints(context, assignment, PlusMinusZero.PLUS, result);		// only really new assignments
				}
			} else if (evaluatedAssignmentTriple.presentInZeroSet(assignment)) {
				// No need to check anything here. Maintain status quo.
			} else {
				if (assignment.isPresentInCurrentObject()) {
					checkAssigneeConstraints(context, assignment, PlusMinusZero.MINUS, result);		// only assignments that are really deleted
				}
			}
		}
	}
	
	private <F extends FocusType> void checkAssigneeConstraints(LensContext<F> context, EvaluatedAssignment<F> assignment, PlusMinusZero plusMinus, OperationResult result) throws PolicyViolationException, SchemaException {
		PrismObject<?> target = assignment.getTarget();
		if (target != null) {
			Objectable targetType = target.asObjectable();
			if (targetType instanceof AbstractRoleType) {
				Collection<EvaluatedPolicyRule> policyRules = assignment.getThisTargetPolicyRules();
				for (EvaluatedPolicyRule policyRule: policyRules) {
					PolicyConstraintsType policyConstraints = policyRule.getPolicyConstraints();
					if (policyConstraints != null && (!policyConstraints.getMinAssignees().isEmpty() || !policyConstraints.getMaxAssignees().isEmpty())) {
						String focusOid = null;
						if (context.getFocusContext() != null) {
							focusOid = context.getFocusContext().getOid();
						}
						int numberOfAssigneesExceptMyself = countAssignees((PrismObject<? extends AbstractRoleType>)target, focusOid, result);
						if (plusMinus == PlusMinusZero.PLUS) {
							numberOfAssigneesExceptMyself++;
						}
						for (MultiplicityPolicyConstraintType constraint: policyConstraints.getMinAssignees()) {
							Integer multiplicity = XsdTypeMapper.multiplicityToInteger(constraint.getMultiplicity());
							// Complain only if the situation is getting worse
							if (multiplicity >= 0 && numberOfAssigneesExceptMyself < multiplicity && plusMinus == PlusMinusZero.MINUS) {
								EvaluatedPolicyRuleTrigger trigger = new EvaluatedPolicyRuleTrigger(PolicyConstraintKindType.MIN_ASSIGNEES,
										constraint, ""+target+" requires at least "+multiplicity+
										" assignees. The operation would result in "+numberOfAssigneesExceptMyself+" assignees.");
								assignment.triggerConstraint(policyRule, trigger);
										
							}
						}
						for (MultiplicityPolicyConstraintType constraint: policyConstraints.getMaxAssignees()) {
							Integer multiplicity = XsdTypeMapper.multiplicityToInteger(constraint.getMultiplicity());
							// Complain only if the situation is getting worse
							if (multiplicity >= 0 && numberOfAssigneesExceptMyself > multiplicity && plusMinus == PlusMinusZero.PLUS) {
								EvaluatedPolicyRuleTrigger trigger = new EvaluatedPolicyRuleTrigger(PolicyConstraintKindType.MAX_ASSIGNEES,
										constraint, ""+target+" requires at most "+multiplicity+
										" assignees. The operation would result in "+numberOfAssigneesExceptMyself+" assignees.");
								assignment.triggerConstraint(policyRule, trigger);
										
							}
						}
					}
				}
			}
		}
	}

	private int countAssignees(PrismObject<? extends AbstractRoleType> target, String selfOid, OperationResult result) throws SchemaException {
		S_AtomicFilterExit q = QueryBuilder.queryFor(FocusType.class, prismContext)
				.item(FocusType.F_ASSIGNMENT, AssignmentType.F_TARGET_REF).ref(target.getOid());
		if (selfOid != null) {
			q = q.and().not().id(selfOid);
		}
		ObjectQuery query = q.build();
		return repositoryService.countObjects(FocusType.class, query, result);
	}
	

	public <F extends FocusType> boolean processPruning(LensContext<F> context,
			DeltaSetTriple<EvaluatedAssignmentImpl<F>> evaluatedAssignmentTriple,
			OperationResult result) throws PolicyViolationException, SchemaException {
		Collection<EvaluatedAssignmentImpl<F>> plusSet = evaluatedAssignmentTriple.getPlusSet();
		if (plusSet == null) {
			return false;
		}
		boolean needToReevaluateAssignments = false;
		for (EvaluatedAssignmentImpl<F> plusAssignment: plusSet) {
			for (EvaluatedPolicyRule targetPolicyRule: plusAssignment.getTargetPolicyRules()) {
				for (EvaluatedPolicyRuleTrigger trigger: targetPolicyRule.getTriggers()) {
					if (!(trigger instanceof EvaluatedExclusionTrigger)) {
						continue;
					}
					EvaluatedExclusionTrigger exclTrigger = (EvaluatedExclusionTrigger) trigger;
					PolicyActionsType actions = targetPolicyRule.getActions();
					if (actions == null || actions.getPrune() == null) {
						continue;
					}
					EvaluatedAssignment<FocusType> conflictingAssignment = exclTrigger.getConflictingAssignment();
					if (conflictingAssignment == null) {
						throw new SystemException("Added assignment "+plusAssignment
								+", the exclusion prune rule was triggered but there is no conflicting assignment in the trigger");
					}
					LOGGER.debug("Pruning assignment {} because it conflicts with added assignment {}", conflictingAssignment, plusAssignment);
					
					PrismContainerValue<AssignmentType> assignmentValueToRemove = conflictingAssignment.getAssignmentType().asPrismContainerValue().clone();
					PrismObjectDefinition<F> focusDef = context.getFocusContext().getObjectDefinition();
					ContainerDelta<AssignmentType> assignmentDelta = ContainerDelta.createDelta(FocusType.F_ASSIGNMENT, focusDef);
					assignmentDelta.addValuesToDelete(assignmentValueToRemove);
					context.getFocusContext().swallowToSecondaryDelta(assignmentDelta);
					
					needToReevaluateAssignments = true;
				}
			}
		}
		
		return needToReevaluateAssignments;
	}

	private <F extends FocusType> void checkSecondaryConstraints(LensContext<F> context,
			DeltaSetTriple<EvaluatedAssignmentImpl<F>> evaluatedAssignmentTriple, OperationResult result)
			throws SchemaException, PolicyViolationException {
		checkSecondaryConstraints(context, evaluatedAssignmentTriple.getPlusSet(), result);
		checkSecondaryConstraints(context, evaluatedAssignmentTriple.getZeroSet(), result);
		checkSecondaryConstraints(context, evaluatedAssignmentTriple.getMinusSet(), result);
	}

	private <F extends FocusType> void checkSecondaryConstraints(LensContext<F> context,
			Collection<EvaluatedAssignmentImpl<F>> evaluatedAssignmentSet,
			OperationResult result) throws PolicyViolationException, SchemaException {
		for (EvaluatedAssignmentImpl<F> evaluatedAssignment : evaluatedAssignmentSet) {
			checkSecondaryConstraints(evaluatedAssignment, result);
		}
	}

	private <F extends FocusType> void checkSecondaryConstraints(EvaluatedAssignmentImpl<F> evaluatedAssignment,
			OperationResult result) throws PolicyViolationException, SchemaException {

		// Single pass only (for the time being)
		// We consider only directly attached "situation" policy rules. In the future, we might configure this.
		// So, if someone wants to report (forward) triggers from a target, he must ensure that a particular
		// "situation" constraint is present directly on it.
		for (EvaluatedPolicyRule policyRule: evaluatedAssignment.getThisTargetPolicyRules()) {
			if (policyRule.getPolicyConstraints() == null) {
				continue;
			}
			for (PolicySituationPolicyConstraintType situationConstraint : policyRule.getPolicyConstraints().getSituation()) {
				Collection<EvaluatedPolicyRule> sourceRules =
						selectTriggeredRules(evaluatedAssignment, situationConstraint.getSituation());
				if (sourceRules.isEmpty()) {
					continue;
				}
				String message =
						sourceRules.stream()
								.flatMap(r -> r.getTriggers().stream().map(EvaluatedPolicyRuleTrigger::getMessage))
								.distinct()
								.collect(Collectors.joining("; "));
				EvaluatedSituationTrigger trigger = new EvaluatedSituationTrigger(situationConstraint, message, sourceRules);
				evaluatedAssignment.triggerConstraint(policyRule, trigger);
			}
		}
	}

	private <F extends FocusType> Collection<EvaluatedPolicyRule> selectTriggeredRules(
			EvaluatedAssignmentImpl<F> evaluatedAssignment, List<String> situations) {
		// We consider all rules here, i.e. also those that are triggered on targets induced by this one.
		// Decision whether to trigger such rules lies on "primary" policy constraints. (E.g. approvals would
		// not trigger, whereas exclusions probably yes.) Overall, our responsibility is simply to collect
		// all triggered rules.
		return evaluatedAssignment.getTargetPolicyRules().stream()
				.filter(r -> !r.getTriggers().isEmpty() && situations.contains(r.getPolicySituation()))
				.collect(Collectors.toList());
	}

	private <F extends FocusType> PropertyDelta<String> getAssignmentModificationDelta(
			EvaluatedAssignmentImpl<F> evaluatedAssignment) throws SchemaException {
		Long id = evaluatedAssignment.getAssignmentType().getId();
		if (id == null) {
			throw new IllegalArgumentException("Assignment with no ID: " + evaluatedAssignment);
		}
		Set<String> currentSituations = new HashSet<>(evaluatedAssignment.getAssignmentType().getPolicySituation());
		Set<String> newSituations = new HashSet<>(evaluatedAssignment.getPolicySituations());
		return createSituationDelta(
				new ItemPath(FocusType.F_ASSIGNMENT, id, AssignmentType.F_POLICY_SITUATION), currentSituations, newSituations);
	}

	private <F extends FocusType> boolean shouldSituationBeUpdated(EvaluatedAssignment<F> evaluatedAssignment) {
		Set<String> currentSituations = new HashSet<>(evaluatedAssignment.getAssignmentType().getPolicySituation());
		// if the situations that were last synced (if they were) are the same as the current ones => OK
		if (evaluatedAssignment.getPolicySituationsSynced() != null
				&& evaluatedAssignment.getPolicySituationsSynced().equals(currentSituations)) {
			LOGGER.trace("policy situations synced are the same as current situations: {}", evaluatedAssignment.debugDump());	// remove
			return false;
		}
		// if the current situations are the same as the ones in the old assignment => OK
		// (provided that the situations in the assignment were _not_ changed directly via a delta!!!) TODO check this
		if (currentSituations.equals(new HashSet<>(evaluatedAssignment.getPolicySituations()))) {
			LOGGER.trace("current policy situations are the same as computed ones: {}", evaluatedAssignment.debugDump());		// remove
			return false;
		}
		return true;
	}

	public <F extends FocusType> void storeFocusPolicySituation(LensContext<F> context, Task task, OperationResult result)
			throws SchemaException {
		LensFocusContext<F> focusContext = context.getFocusContext();
		if (focusContext == null) {
			return;
		}
		Set<String> currentSituations = focusContext.getObjectCurrent() != null ?
				new HashSet<>(focusContext.getObjectCurrent().asObjectable().getPolicySituation()) : Collections.emptySet();
		Set<String> newSituations = new HashSet<>(focusContext.getPolicySituations());
		PropertyDelta<String> situationsDelta = createSituationDelta(
				new ItemPath(FocusType.F_POLICY_SITUATION), currentSituations, newSituations);
		if (situationsDelta != null) {
			focusContext.swallowToProjectionWaveSecondaryDelta(situationsDelta);
		}
	}

	@Nullable
	private PropertyDelta<String> createSituationDelta(ItemPath path, Set<String> currentSituations, Set<String> newSituations)
			throws SchemaException {
		if (newSituations.equals(currentSituations)) {
			return null;
		}
		@SuppressWarnings({ "unchecked", "raw" })
		PropertyDelta<String> situationsDelta = (PropertyDelta<String>) DeltaBuilder.deltaFor(FocusType.class, prismContext)
				.item(path)
						.add(CollectionUtils.subtract(newSituations, currentSituations).toArray())
						.delete(CollectionUtils.subtract(currentSituations, newSituations).toArray())
				.asItemDelta();
		situationsDelta.setEstimatedOldValues(PrismPropertyValue.wrap(currentSituations));
		return situationsDelta;
	}

<<<<<<< HEAD
	public <F extends FocusType, T extends FocusType> void applyAssignmentSituationOnAdd(LensContext<F> context,
			PrismObject<T> objectToAdd) throws SchemaException {
		T focus = objectToAdd.asObjectable();
		for (EvaluatedAssignmentImpl<?> evaluatedAssignment : context.getEvaluatedAssignmentTriple().getNonNegativeValues()) {
			if (!shouldSituationBeUpdated(evaluatedAssignment)) {
				continue;
			}
			AssignmentType assignment = evaluatedAssignment.getAssignmentType();
			if (assignment.getId() != null) {
				PropertyDelta delta = getAssignmentModificationDelta(evaluatedAssignment);
				if (delta != null) {
					delta.applyTo(objectToAdd);
				}
			} else {
				int i = focus.getAssignment().indexOf(assignment);
				if (i < 0) {
					throw new IllegalStateException("Assignment to be replaced not found in an object to add: " + assignment + " / " + objectToAdd);
				}
				copyPolicySituations(focus.getAssignment().get(i), evaluatedAssignment);
			}
			evaluatedAssignment.setPolicySituationsSynced(new HashSet<>(evaluatedAssignment.getPolicySituations()));
		}
	}

	public <F extends FocusType, T extends ObjectType> ObjectDelta<T> applyAssignmentSituationOnModify(LensContext<F> context,
			ObjectDelta<T> objectDelta) throws SchemaException {
		for (EvaluatedAssignmentImpl<?> evaluatedAssignment : context.getEvaluatedAssignmentTriple().getNonNegativeValues()) {
			if (!shouldSituationBeUpdated(evaluatedAssignment)) {
				continue;
			}
			AssignmentType assignment = evaluatedAssignment.getAssignmentType();
			if (assignment.getId() != null) {
				objectDelta = swallow(context, objectDelta, getAssignmentModificationDelta(evaluatedAssignment));
			} else {
				if (objectDelta == null) {
					throw new IllegalStateException("No object delta!");
				}
				ContainerDelta<Containerable> assignmentDelta = objectDelta.findContainerDelta(FocusType.F_ASSIGNMENT);
				if (assignmentDelta == null) {
					throw new IllegalStateException("Unnumbered assignment (" + assignment
							+ ") couldn't be found in object delta (no assignment modification): " + objectDelta);
				}
				PrismContainerValue<AssignmentType> assignmentInDelta = assignmentDelta.findValueToAddOrReplace(assignment.asPrismContainerValue());
				if (assignmentInDelta == null) {
					throw new IllegalStateException("Unnumbered assignment (" + assignment
							+ ") couldn't be found in object delta (no corresponding assignment value): " + objectDelta);
				}
				copyPolicySituations(assignmentInDelta.asContainerable(), evaluatedAssignment);
			}
			evaluatedAssignment.setPolicySituationsSynced(new HashSet<>(evaluatedAssignment.getPolicySituations()));
		}
		return objectDelta;
	}

	private <T extends ObjectType, F extends FocusType> ObjectDelta<T> swallow(LensContext<F> context, ObjectDelta<T> objectDelta,
			PropertyDelta<String> delta1) throws SchemaException {
		if (delta1 == null || delta1.isEmpty()) {
			return objectDelta;
		}
		if (objectDelta == null) {
			if (context.getFocusClass() == null) {
				throw new IllegalStateException("No focus class in " + context);
			}
			if (context.getFocusContext() == null) {
				throw new IllegalStateException("No focus context in " + context);
			}
			objectDelta = (ObjectDelta) new ObjectDelta<F>(context.getFocusClass(), ChangeType.MODIFY, prismContext);
			objectDelta.setOid(context.getFocusContext().getOid());
		}
		objectDelta.swallow(delta1);
		return objectDelta;
	}

	private void copyPolicySituations(AssignmentType targetAssignment, EvaluatedAssignmentImpl<?> evaluatedAssignment) {
		targetAssignment.getPolicySituation().clear();
		targetAssignment.getPolicySituation().addAll(evaluatedAssignment.getPolicySituations());
	}

	public <O extends ObjectType> ObjectDelta<O> applyAssignmentSituation(LensContext<O> context, ObjectDelta<O> focusDelta)
			throws SchemaException {
		if (context.getFocusClass() == null || !FocusType.class.isAssignableFrom(context.getFocusClass())) {
			return focusDelta;
		}
		LensContext<? extends FocusType> contextOfFocus = (LensContext<FocusType>) context;
		if (focusDelta != null && focusDelta.isAdd()) {
			applyAssignmentSituationOnAdd(contextOfFocus, (PrismObject<? extends FocusType>) focusDelta.getObjectToAdd());
			return focusDelta;
		} else if (focusDelta == null || focusDelta.isModify()) {
			return applyAssignmentSituationOnModify(contextOfFocus, focusDelta);
		} else {
			return focusDelta;
=======
	public <F extends FocusType> void addGlobalPoliciesToAssignments(LensContext<F> context,
			DeltaSetTriple<EvaluatedAssignmentImpl<F>> evaluatedAssignmentTriple) throws SchemaException {

		PrismObject<SystemConfigurationType> systemConfiguration = context.getSystemConfiguration();
		if (systemConfiguration == null) {
			return;
		}
		// We need to consider object before modification here.
		LensFocusContext<F> focusContext = context.getFocusContext();
		PrismObject<F> focus = focusContext.getObjectCurrent();
		if (focus == null) {
			focus = focusContext.getObjectNew();
		}

		for (GlobalPolicyRuleType globalPolicyRule: systemConfiguration.asObjectable().getGlobalPolicyRule()) {
			ObjectSelectorType focusSelector = globalPolicyRule.getFocusSelector();
			if (!repositoryService.selectorMatches(focusSelector, focus, LOGGER,
					"Global policy rule "+globalPolicyRule.getName()+" focus selector: ")) {
				continue;
			}
			for (EvaluatedAssignmentImpl<F> evaluatedAssignment : evaluatedAssignmentTriple.getAllValues()) {
				for (EvaluatedAssignmentTargetImpl target : evaluatedAssignment.getRoles().getNonNegativeValues()) {
					if (!repositoryService.selectorMatches(globalPolicyRule.getTargetSelector(),
							target.getTarget(), LOGGER, "Global policy rule "+globalPolicyRule.getName()+" target selector: ")) {
						continue;
					}
					EvaluatedPolicyRule evaluatedRule = new EvaluatedPolicyRuleImpl(globalPolicyRule,
							target.getAssignmentPath() != null ? target.getAssignmentPath().clone() : null);
					evaluatedAssignment.addTargetPolicyRule(evaluatedRule);
					if (target.getAssignmentPath() != null && target.getAssignmentPath().size() == 1) {
						evaluatedAssignment.addThisTargetPolicyRule(evaluatedRule);
					}
				}
			}
>>>>>>> 406405e4
		}
	}
}<|MERGE_RESOLUTION|>--- conflicted
+++ resolved
@@ -505,7 +505,43 @@
 		return situationsDelta;
 	}
 
-<<<<<<< HEAD
+	public <F extends FocusType> void addGlobalPoliciesToAssignments(LensContext<F> context,
+			DeltaSetTriple<EvaluatedAssignmentImpl<F>> evaluatedAssignmentTriple) throws SchemaException {
+
+		PrismObject<SystemConfigurationType> systemConfiguration = context.getSystemConfiguration();
+		if (systemConfiguration == null) {
+			return;
+		}
+		// We need to consider object before modification here.
+		LensFocusContext<F> focusContext = context.getFocusContext();
+		PrismObject<F> focus = focusContext.getObjectCurrent();
+		if (focus == null) {
+			focus = focusContext.getObjectNew();
+		}
+
+		for (GlobalPolicyRuleType globalPolicyRule: systemConfiguration.asObjectable().getGlobalPolicyRule()) {
+			ObjectSelectorType focusSelector = globalPolicyRule.getFocusSelector();
+			if (!repositoryService.selectorMatches(focusSelector, focus, LOGGER,
+					"Global policy rule "+globalPolicyRule.getName()+" focus selector: ")) {
+				continue;
+			}
+			for (EvaluatedAssignmentImpl<F> evaluatedAssignment : evaluatedAssignmentTriple.getAllValues()) {
+				for (EvaluatedAssignmentTargetImpl target : evaluatedAssignment.getRoles().getNonNegativeValues()) {
+					if (!repositoryService.selectorMatches(globalPolicyRule.getTargetSelector(),
+							target.getTarget(), LOGGER, "Global policy rule "+globalPolicyRule.getName()+" target selector: ")) {
+						continue;
+					}
+					EvaluatedPolicyRule evaluatedRule = new EvaluatedPolicyRuleImpl(globalPolicyRule,
+							target.getAssignmentPath() != null ? target.getAssignmentPath().clone() : null);
+					evaluatedAssignment.addTargetPolicyRule(evaluatedRule);
+					if (target.getAssignmentPath() != null && target.getAssignmentPath().size() == 1) {
+						evaluatedAssignment.addThisTargetPolicyRule(evaluatedRule);
+					}
+				}
+			}
+		}
+	}
+
 	public <F extends FocusType, T extends FocusType> void applyAssignmentSituationOnAdd(LensContext<F> context,
 			PrismObject<T> objectToAdd) throws SchemaException {
 		T focus = objectToAdd.asObjectable();
@@ -597,42 +633,6 @@
 			return applyAssignmentSituationOnModify(contextOfFocus, focusDelta);
 		} else {
 			return focusDelta;
-=======
-	public <F extends FocusType> void addGlobalPoliciesToAssignments(LensContext<F> context,
-			DeltaSetTriple<EvaluatedAssignmentImpl<F>> evaluatedAssignmentTriple) throws SchemaException {
-
-		PrismObject<SystemConfigurationType> systemConfiguration = context.getSystemConfiguration();
-		if (systemConfiguration == null) {
-			return;
-		}
-		// We need to consider object before modification here.
-		LensFocusContext<F> focusContext = context.getFocusContext();
-		PrismObject<F> focus = focusContext.getObjectCurrent();
-		if (focus == null) {
-			focus = focusContext.getObjectNew();
-		}
-
-		for (GlobalPolicyRuleType globalPolicyRule: systemConfiguration.asObjectable().getGlobalPolicyRule()) {
-			ObjectSelectorType focusSelector = globalPolicyRule.getFocusSelector();
-			if (!repositoryService.selectorMatches(focusSelector, focus, LOGGER,
-					"Global policy rule "+globalPolicyRule.getName()+" focus selector: ")) {
-				continue;
-			}
-			for (EvaluatedAssignmentImpl<F> evaluatedAssignment : evaluatedAssignmentTriple.getAllValues()) {
-				for (EvaluatedAssignmentTargetImpl target : evaluatedAssignment.getRoles().getNonNegativeValues()) {
-					if (!repositoryService.selectorMatches(globalPolicyRule.getTargetSelector(),
-							target.getTarget(), LOGGER, "Global policy rule "+globalPolicyRule.getName()+" target selector: ")) {
-						continue;
-					}
-					EvaluatedPolicyRule evaluatedRule = new EvaluatedPolicyRuleImpl(globalPolicyRule,
-							target.getAssignmentPath() != null ? target.getAssignmentPath().clone() : null);
-					evaluatedAssignment.addTargetPolicyRule(evaluatedRule);
-					if (target.getAssignmentPath() != null && target.getAssignmentPath().size() == 1) {
-						evaluatedAssignment.addThisTargetPolicyRule(evaluatedRule);
-					}
-				}
-			}
->>>>>>> 406405e4
 		}
 	}
 }
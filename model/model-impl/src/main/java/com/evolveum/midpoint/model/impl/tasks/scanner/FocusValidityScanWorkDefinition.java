/*
 * Copyright (C) 2010-2021 Evolveum and contributors
 *
 * This work is dual-licensed under the Apache License 2.0
 * and European Union Public License. See LICENSE file for details.
 */

package com.evolveum.midpoint.model.impl.tasks.scanner;

import java.util.Objects;

import com.evolveum.midpoint.schema.config.ConfigurationItemOrigin;
import com.evolveum.midpoint.schema.util.task.work.WorkDefinitionBean;

import org.jetbrains.annotations.NotNull;

import com.evolveum.midpoint.repo.common.activity.definition.AbstractWorkDefinition;
import com.evolveum.midpoint.repo.common.activity.definition.ObjectSetSpecificationProvider;
import com.evolveum.midpoint.schema.util.task.work.ObjectSetUtil;
import com.evolveum.midpoint.util.DebugUtil;
import com.evolveum.midpoint.xml.ns._public.common.common_3.*;

import javax.xml.namespace.QName;

public class FocusValidityScanWorkDefinition extends AbstractWorkDefinition implements ObjectSetSpecificationProvider {

    @NotNull private final ObjectSetType objects;
    @NotNull private final ValidityScanQueryStyleType queryStyle;
    private final TimeValidityPolicyConstraintType validityConstraint;

<<<<<<< HEAD
    FocusValidityScanWorkDefinition(@NotNull WorkDefinitionBean source, @NotNull ConfigurationItemOrigin origin) {
        super(origin);
=======
    FocusValidityScanWorkDefinition(@NotNull WorkDefinitionBean source, @NotNull QName activityTypeName) {
        super(activityTypeName);
>>>>>>> 80cece9f
        var typedDefinition = (FocusValidityScanWorkDefinitionType) source.getBean();

        objects = ObjectSetUtil.emptyIfNull(typedDefinition.getObjects());
        // We allow user to use types above FocusType if he needs to check e.g. assignments validity
        // on AssignmentHolderType objects.
        ObjectSetUtil.applyDefaultObjectType(objects, FocusType.COMPLEX_TYPE);

        queryStyle = Objects.requireNonNullElse(typedDefinition.getQueryStyle(), ValidityScanQueryStyleType.SINGLE_QUERY);
        validityConstraint = typedDefinition.getValidityConstraint();
    }

    @Override
    public @NotNull ObjectSetType getObjectSetSpecification() {
        return objects;
    }

    @NotNull ValidityScanQueryStyleType getQueryStyle() {
        return queryStyle;
    }

    TimeValidityPolicyConstraintType getValidityConstraint() {
        return validityConstraint;
    }

    @Override
    protected void debugDumpContent(StringBuilder sb, int indent) {
        DebugUtil.debugDumpWithLabelLn(sb, "objects", objects, indent+1);
        DebugUtil.debugDumpWithLabelLn(sb, "queryStyle", queryStyle, indent+1);
        DebugUtil.debugDumpWithLabel(sb, "validityConstraint", validityConstraint, indent+1);
    }
}<|MERGE_RESOLUTION|>--- conflicted
+++ resolved
@@ -9,7 +9,6 @@
 
 import java.util.Objects;
 
-import com.evolveum.midpoint.schema.config.ConfigurationItemOrigin;
 import com.evolveum.midpoint.schema.util.task.work.WorkDefinitionBean;
 
 import org.jetbrains.annotations.NotNull;
@@ -28,13 +27,8 @@
     @NotNull private final ValidityScanQueryStyleType queryStyle;
     private final TimeValidityPolicyConstraintType validityConstraint;
 
-<<<<<<< HEAD
-    FocusValidityScanWorkDefinition(@NotNull WorkDefinitionBean source, @NotNull ConfigurationItemOrigin origin) {
-        super(origin);
-=======
     FocusValidityScanWorkDefinition(@NotNull WorkDefinitionBean source, @NotNull QName activityTypeName) {
         super(activityTypeName);
->>>>>>> 80cece9f
         var typedDefinition = (FocusValidityScanWorkDefinitionType) source.getBean();
 
         objects = ObjectSetUtil.emptyIfNull(typedDefinition.getObjects());

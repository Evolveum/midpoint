--- conflicted
+++ resolved
@@ -75,11 +75,7 @@
     }
 
 	@Override
-<<<<<<< HEAD
-	protected ObjectIntegrityCheckResultHandler createHandler(TaskPartitionDefinitionType partition, TaskRunResult runResult, Task coordinatorTask, OperationResult opResult) {
-=======
-	protected ObjectIntegrityCheckResultHandler createHandler(TaskRunResult runResult, RunningTask coordinatorTask, OperationResult opResult) {
->>>>>>> 7fbc3312
+	protected ObjectIntegrityCheckResultHandler createHandler(TaskPartitionDefinitionType partition, TaskRunResult runResult, RunningTask coordinatorTask, OperationResult opResult) {
         return new ObjectIntegrityCheckResultHandler(coordinatorTask, ObjectIntegrityCheckTaskHandler.class.getName(),
 				"check object integrity", "check object integrity", taskManager, prismContext,
                 repositoryService, systemObjectCache, opResult);

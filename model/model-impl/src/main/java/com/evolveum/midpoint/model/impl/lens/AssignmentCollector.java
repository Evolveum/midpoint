--- conflicted
+++ resolved
@@ -14,13 +14,10 @@
 import java.util.Collection;
 import java.util.List;
 
-<<<<<<< HEAD
 import com.evolveum.midpoint.model.impl.ModelBeans;
 import com.evolveum.midpoint.schema.TaskExecutionMode;
 import com.evolveum.midpoint.xml.ns._public.common.common_3.LifecycleStateModelType;
 
-=======
->>>>>>> 42b12b6b
 import org.springframework.beans.factory.annotation.Autowired;
 import org.springframework.beans.factory.annotation.Qualifier;
 import org.springframework.stereotype.Component;
@@ -161,14 +158,9 @@
         return evaluatedAssignments;
     }
 
-<<<<<<< HEAD
-    private <AH extends AssignmentHolderType> LensContext<AH> createAuthenticationLensContext(PrismObject<AH> user, OperationResult result) throws SchemaException {
-        LensContext<AH> lensContext = new LensContextPlaceholder<>(user, TaskExecutionMode.PRODUCTION);
-=======
     private <AH extends AssignmentHolderType> LensContext<AH> createAuthenticationLensContext(
             PrismObject<AH> user, OperationResult result) throws SchemaException {
-        LensContext<AH> lensContext = new LensContextPlaceholder<>(user);
->>>>>>> 42b12b6b
+        LensContext<AH> lensContext = new LensContextPlaceholder<>(user, TaskExecutionMode.PRODUCTION);
         ArchetypePolicyType policyConfigurationType = determineObjectPolicyConfiguration(user, result);
         lensContext.getFocusContext().setArchetypePolicy(policyConfigurationType);
         return lensContext;

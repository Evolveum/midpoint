--- conflicted
+++ resolved
@@ -169,13 +169,7 @@
             @NotNull OperationResult result) {
 
         int usersCount = prismUsers.size();
-<<<<<<< HEAD
         Map<ItemPath, AttributePathResult> attributeResultMap = new HashMap<>();
-=======
-
-        Map<String, AttributePathResult> attributeResultMap = new HashMap<>();
-
->>>>>>> 7df86d1a
         for (PrismObject<UserType> prismUser : prismUsers) {
 
             for (RoleAnalysisAttributeDef item : itemDef) {

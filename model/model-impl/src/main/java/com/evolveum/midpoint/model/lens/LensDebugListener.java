--- conflicted
+++ resolved
@@ -15,11 +15,8 @@
  */
 package com.evolveum.midpoint.model.lens;
 
-<<<<<<< HEAD
 import com.evolveum.midpoint.xml.ns._public.common.common_2a.FocusType;
-=======
 import com.evolveum.midpoint.common.mapping.Mapping;
->>>>>>> 3374c1ad
 import com.evolveum.midpoint.xml.ns._public.common.common_2a.ObjectType;
 
 /**
@@ -38,13 +35,13 @@
 
 	public <F extends ObjectType> void afterSync(LensContext<F> context);
 	
-	public <F extends ObjectType, P extends ObjectType> void beforeProjection(LensContext<F,P> context);
+	public <F extends ObjectType> void beforeProjection(LensContext<F> context);
 	
-	public <F extends ObjectType, P extends ObjectType> void afterProjection(LensContext<F,P> context);
+	public <F extends ObjectType> void afterProjection(LensContext<F> context);
 	
 	/**
 	 * May be used to gather profiling data, etc.
 	 */
-	public <F extends ObjectType, P extends ObjectType> void afterMappingEvaluation(LensContext<F,P> context, Mapping<?> evaluatedMapping);
+	public <F extends ObjectType> void afterMappingEvaluation(LensContext<F> context, Mapping<?> evaluatedMapping);
 	
 }
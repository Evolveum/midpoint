--- conflicted
+++ resolved
@@ -426,23 +426,14 @@
 		OperationResult parentResult = task.getResult();
 
 		try {
-<<<<<<< HEAD
 			modelService.notifyChange(changeDescription, parentResult, task);
 		} catch (ObjectNotFoundException | SchemaException | CommunicationException | ConfigurationException |
 				SecurityViolationException | ObjectAlreadyExistsException | ExpressionEvaluationException |
-				RuntimeException | Error ex) {
+				RuntimeException | Error | PolicyViolationException | PreconditionViolationException ex) {
 			LoggingUtils.logException(LOGGER, "# MODEL notifyChange() failed", ex);
 			auditLogout(task);
 			throwFault(ex, parentResult);
 		}
-=======
-			model.notifyChange(changeDescription, parentResult, task);
-			} catch (ObjectNotFoundException | SchemaException | CommunicationException | ConfigurationException | SecurityViolationException | ObjectAlreadyExistsException | ExpressionEvaluationException | RuntimeException | Error | PolicyViolationException | PreconditionViolationException ex) {
-				LoggingUtils.logException(LOGGER, "# MODEL notifyChange() failed", ex);
-				auditLogout(task);
-				throwFault(ex, parentResult);
-			}
->>>>>>> f9d4a51b
 
 
 		LOGGER.info("notify change ended.");

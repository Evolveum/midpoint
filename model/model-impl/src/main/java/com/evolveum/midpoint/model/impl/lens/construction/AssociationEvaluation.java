--- conflicted
+++ resolved
@@ -50,12 +50,7 @@
     }
 
     @Override
-<<<<<<< HEAD
-    ResourceObjectDefinition getAssociationTargetObjectDefinition() {
-        return itemDefinition.getRepresentativeTargetObjectDefinition();
-=======
     ShadowAssociationDefinition getAssociationDefinition() {
         return itemDefinition;
->>>>>>> f1f493ff
     }
 }
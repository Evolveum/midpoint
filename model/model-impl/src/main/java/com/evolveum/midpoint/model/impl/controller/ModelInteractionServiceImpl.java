/*
 * Copyright (C) 2010-2023 Evolveum and contributors
 *
 * This work is dual-licensed under the Apache License 2.0
 * and European Union Public License. See LICENSE file for details.
 */
package com.evolveum.midpoint.model.impl.controller;

import static java.util.Collections.emptyList;
import static java.util.Collections.singleton;
import static org.apache.commons.collections4.CollectionUtils.addIgnoreNull;

import static com.evolveum.midpoint.schema.GetOperationOptions.createExecutionPhase;
import static com.evolveum.midpoint.schema.GetOperationOptions.createReadOnlyCollection;
import static com.evolveum.midpoint.schema.SelectorOptions.createCollection;
import static com.evolveum.midpoint.schema.config.ConfigurationItemOrigin.embedded;
import static com.evolveum.midpoint.schema.util.ObjectTypeUtil.asObjectable;
import static com.evolveum.midpoint.xml.ns._public.common.common_3.TaskExecutionStateType.RUNNABLE;
import static com.evolveum.midpoint.xml.ns._public.common.common_3.TaskSchedulingStateType.READY;

import java.io.Serializable;
import java.util.*;
import java.util.function.Predicate;
import java.util.stream.Collectors;
import javax.xml.namespace.QName;

import org.apache.commons.lang3.BooleanUtils;
import org.apache.commons.lang3.StringUtils;
import org.apache.commons.lang3.Validate;
import org.jetbrains.annotations.NotNull;
import org.jetbrains.annotations.Nullable;
import org.springframework.beans.factory.annotation.Autowired;
import org.springframework.beans.factory.annotation.Qualifier;
import org.springframework.security.core.Authentication;
import org.springframework.stereotype.Component;

import com.evolveum.midpoint.TerminateSessionEvent;
import com.evolveum.midpoint.authentication.api.config.MidpointAuthentication;
import com.evolveum.midpoint.common.ActivationComputer;
import com.evolveum.midpoint.common.Clock;
import com.evolveum.midpoint.model.api.*;
import com.evolveum.midpoint.model.api.authentication.*;
import com.evolveum.midpoint.model.api.context.*;
import com.evolveum.midpoint.model.api.simulation.SimulationResultManager;
import com.evolveum.midpoint.model.api.util.DeputyUtils;
import com.evolveum.midpoint.model.api.util.MergeDeltas;
import com.evolveum.midpoint.model.api.util.ReferenceResolver;
import com.evolveum.midpoint.model.api.validator.StringLimitationResult;
import com.evolveum.midpoint.model.api.visualizer.ModelContextVisualization;
import com.evolveum.midpoint.model.api.visualizer.Visualization;
import com.evolveum.midpoint.model.common.archetypes.ArchetypeManager;
import com.evolveum.midpoint.model.common.mapping.metadata.MetadataItemProcessingSpecImpl;
import com.evolveum.midpoint.model.common.stringpolicy.*;
import com.evolveum.midpoint.model.impl.ModelBeans;
import com.evolveum.midpoint.model.impl.ModelCrudService;
import com.evolveum.midpoint.model.impl.ModelObjectResolver;
import com.evolveum.midpoint.model.impl.controller.tasks.ActivityExecutor;
import com.evolveum.midpoint.model.impl.lens.*;
import com.evolveum.midpoint.model.impl.lens.assignments.AssignmentEvaluator;
import com.evolveum.midpoint.model.impl.lens.projector.AssignmentOrigin;
import com.evolveum.midpoint.model.impl.schema.transform.TransformableContainerDefinition;
import com.evolveum.midpoint.model.impl.schema.transform.TransformableObjectDefinition;
import com.evolveum.midpoint.model.impl.schema.transform.TransformableReferenceDefinition;
import com.evolveum.midpoint.model.impl.security.GuiProfileCompiler;
import com.evolveum.midpoint.model.impl.security.SecurityHelper;
import com.evolveum.midpoint.model.impl.visualizer.Visualizer;
import com.evolveum.midpoint.prism.*;
import com.evolveum.midpoint.prism.crypto.EncryptionException;
import com.evolveum.midpoint.prism.crypto.Protector;
import com.evolveum.midpoint.prism.delta.*;
import com.evolveum.midpoint.prism.path.ItemName;
import com.evolveum.midpoint.prism.path.ItemPath;
import com.evolveum.midpoint.prism.polystring.PolyString;
import com.evolveum.midpoint.prism.query.ObjectFilter;
import com.evolveum.midpoint.prism.query.ObjectPaging;
import com.evolveum.midpoint.prism.query.ObjectQuery;
import com.evolveum.midpoint.prism.query.OrderDirection;
import com.evolveum.midpoint.prism.util.CloneUtil;
import com.evolveum.midpoint.prism.util.ItemDeltaItem;
import com.evolveum.midpoint.prism.util.ItemPathTypeUtil;
import com.evolveum.midpoint.prism.util.ObjectDeltaObject;
import com.evolveum.midpoint.provisioning.api.ProvisioningService;
import com.evolveum.midpoint.repo.api.RepositoryService;
import com.evolveum.midpoint.repo.cache.RepositoryCache;
import com.evolveum.midpoint.repo.common.SystemObjectCache;
import com.evolveum.midpoint.repo.common.expression.ExpressionFactory;
import com.evolveum.midpoint.repo.common.expression.ExpressionUtil;
import com.evolveum.midpoint.schema.*;
import com.evolveum.midpoint.schema.cache.CacheConfigurationManager;
import com.evolveum.midpoint.schema.constants.ObjectTypes;
import com.evolveum.midpoint.schema.constants.SchemaConstants;
import com.evolveum.midpoint.schema.expression.VariablesMap;
import com.evolveum.midpoint.schema.processor.ResourceAttributeDefinition;
import com.evolveum.midpoint.schema.processor.ResourceObjectDefinition;
import com.evolveum.midpoint.schema.processor.ResourceSchema;
import com.evolveum.midpoint.schema.processor.ResourceSchemaFactory;
import com.evolveum.midpoint.schema.result.OperationResult;
import com.evolveum.midpoint.schema.statistics.ConnectorOperationalStatus;
import com.evolveum.midpoint.schema.util.*;
import com.evolveum.midpoint.security.api.MidPointPrincipal;
import com.evolveum.midpoint.security.api.OtherPrivilegesLimitations;
import com.evolveum.midpoint.security.api.SecurityContextManager;
import com.evolveum.midpoint.security.api.SecurityUtil;
import com.evolveum.midpoint.security.enforcer.api.FilterGizmo;
import com.evolveum.midpoint.security.enforcer.api.ItemSecurityConstraints;
import com.evolveum.midpoint.security.enforcer.api.ObjectSecurityConstraints;
import com.evolveum.midpoint.security.enforcer.api.SecurityEnforcer;
import com.evolveum.midpoint.task.api.Task;
import com.evolveum.midpoint.task.api.TaskManager;
import com.evolveum.midpoint.util.*;
import com.evolveum.midpoint.util.annotation.Experimental;
import com.evolveum.midpoint.util.exception.*;
import com.evolveum.midpoint.util.logging.LoggingUtils;
import com.evolveum.midpoint.util.logging.Trace;
import com.evolveum.midpoint.util.logging.TraceManager;
import com.evolveum.midpoint.xml.ns._public.common.api_types_3.*;
import com.evolveum.midpoint.xml.ns._public.common.audit_3.AuditEventRecordType;
import com.evolveum.midpoint.xml.ns._public.common.common_3.*;
import com.evolveum.prism.xml.ns._public.query_3.PagingType;
import com.evolveum.prism.xml.ns._public.types_3.ItemPathType;
import com.evolveum.prism.xml.ns._public.types_3.PolyStringType;
import com.evolveum.prism.xml.ns._public.types_3.ProtectedStringType;
import com.evolveum.prism.xml.ns._public.types_3.RawType;

/**
 * @author semancik
 */
@Component("modelInteractionService")
public class ModelInteractionServiceImpl implements ModelInteractionService {

    private static final Trace LOGGER = TraceManager.getTrace(ModelInteractionServiceImpl.class);

    @Autowired private ContextFactory contextFactory;
    @Autowired private SecurityEnforcer securityEnforcer;
    @Autowired private SecurityContextManager securityContextManager;
    @Autowired private SchemaTransformer schemaTransformer;
    @Autowired private ProvisioningService provisioning;
    @Autowired private ModelBeans modelBeans;
    @Autowired private ModelObjectResolver objectResolver;
    @Autowired private ObjectMerger objectMerger;
    @Autowired
    @Qualifier("cacheRepositoryService")
    private RepositoryService cacheRepositoryService;
    @Autowired private ReferenceResolver referenceResolver;
    @Autowired private SystemObjectCache systemObjectCache;
    @Autowired private ArchetypeManager archetypeManager;
    @Autowired private RelationRegistry relationRegistry;
    @Autowired private ValuePolicyProcessor policyProcessor;
    @Autowired private Protector protector;
    @Autowired private PrismContext prismContext;
    @Autowired private Visualizer visualizer;
    @Autowired private ModelService modelService;
    @Autowired private ModelCrudService modelCrudService;
    @Autowired private SecurityHelper securityHelper;
    @Autowired private ActivationComputer activationComputer;
    @Autowired private Clock clock;
    @Autowired private GuiProfiledPrincipalManager guiProfiledPrincipalManager;
    @Autowired private GuiProfileCompiler guiProfileCompiler;
    @Autowired private ExpressionFactory expressionFactory;
    @Autowired private Clockwork clockwork;
    @Autowired private CollectionProcessor collectionProcessor;
    @Autowired private CacheConfigurationManager cacheConfigurationManager;
    @Autowired private ClusterwideUserSessionManager clusterwideUserSessionManager;
    @Autowired private ModelAuditService modelAuditService;
    @Autowired private TaskManager taskManager;
    @Autowired private SimulationResultManager simulationResultManager;

    private static final String OPERATION_GENERATE_VALUE = ModelInteractionService.class.getName() + ".generateValue";
    private static final String OPERATION_VALIDATE_VALUE = ModelInteractionService.class.getName() + ".validateValue";

    @Override
    public <F extends ObjectType> ModelContext<F> previewChanges(
            Collection<ObjectDelta<? extends ObjectType>> deltas, ModelExecuteOptions options, Task task, OperationResult parentResult)
            throws SchemaException, PolicyViolationException, ExpressionEvaluationException, ObjectNotFoundException, ObjectAlreadyExistsException, CommunicationException, ConfigurationException, SecurityViolationException {
        return previewChanges(deltas, options, task, Collections.emptyList(), parentResult);
    }

    @Override
    public <F extends ObjectType> ModelContext<F> previewChanges(
            Collection<ObjectDelta<? extends ObjectType>> deltas, ModelExecuteOptions options, Task task,
            Collection<ProgressListener> listeners, OperationResult parentResult)
            throws SchemaException, PolicyViolationException, ExpressionEvaluationException, ObjectNotFoundException, ObjectAlreadyExistsException, CommunicationException, ConfigurationException, SecurityViolationException {

        TaskExecutionMode executionMode = task.getExecutionMode();
        if (executionMode.isFullyPersistent()) {
            LOGGER.debug("Task {} has 'persistent' execution mode when executing previewChanges, setting to SIMULATED_PRODUCTION",
                    task.getName());

            task.setExecutionMode(TaskExecutionMode.SIMULATED_PRODUCTION);
        }

        if (ModelExecuteOptions.isRaw(options)) {
            throw new UnsupportedOperationException("previewChanges is not supported in raw mode");
        }

        if (options == null) {
            options = ModelExecuteOptions.create();
        }

        if (options.getSimulationOptions() == null) {
            SimulationOptionsType simulation = new SimulationOptionsType();

            SimulationOptionType option = task.isExecutionFullyPersistent() ? SimulationOptionType.UNSAFE : SimulationOptionType.SAFE;
            simulation.setCreateOnDemand(option);
            simulation.setSequence(option);

            options.simulationOptions(simulation);
        }

        LOGGER.debug("Preview changes input:\n{}", DebugUtil.debugDumpLazily(deltas));
        Collection<ObjectDelta<? extends ObjectType>> clonedDeltas = cloneDeltas(deltas);

        OperationResult result = parentResult.createSubresult(PREVIEW_CHANGES);
        LensContext<F> context = null;

        try {
            RepositoryCache.enterLocalCaches(cacheConfigurationManager);
            // used cloned deltas instead of origin deltas, because some of the
            // values should be lost later..
            context = contextFactory.createContext(clonedDeltas, options, task, result);
            context = clockwork.previewChanges(context, listeners, task, result);

            schemaTransformer.applySecurityToLensContext(context, task, result);
        } finally {
            LensUtil.reclaimSequences(context, cacheRepositoryService, task, result);

            RepositoryCache.exitLocalCaches();

            task.setExecutionMode(executionMode);
        }

        return context;
    }

    @NotNull
    private Collection<ObjectDelta<? extends ObjectType>> cloneDeltas(Collection<ObjectDelta<? extends ObjectType>> deltas) {
        Collection<ObjectDelta<? extends ObjectType>> clonedDeltas;
        if (deltas != null) {
            clonedDeltas = new ArrayList<>(deltas.size());
            for (ObjectDelta<? extends ObjectType> delta : deltas) {
                clonedDeltas.add(delta.clone());
            }
            return clonedDeltas;
        } else {
            return emptyList();
        }
    }

    @Override
    public <F extends ObjectType> ModelContext<F> unwrapModelContext(LensContextType wrappedContext, Task task, OperationResult result) throws SchemaException, ConfigurationException, ObjectNotFoundException, CommunicationException, ExpressionEvaluationException {
        return LensContext.fromLensContextBean(wrappedContext, task, result);
    }

    @Override
    public <O extends ObjectType> PrismObjectDefinition<O> getEditObjectDefinition(
            PrismObject<O> object, AuthorizationPhaseType phase, Task task, OperationResult parentResult)
            throws SchemaException, ConfigurationException, ObjectNotFoundException, ExpressionEvaluationException,
            CommunicationException, SecurityViolationException {
        OperationResult result = parentResult.createMinorSubresult(GET_EDIT_OBJECT_DEFINITION);
        try {
            // Re-read the object from the repository to make sure we have all the properties.
            // the object from method parameters may be already processed by the security code
            // and properties needed to evaluate authorizations may not be there
            // MID-3126, see also MID-3435
            PrismObject<O> fullObject = getFullObjectReadWrite(object, result);

            // TODO: maybe we need to expose owner resolver in the interface?
            ObjectSecurityConstraints securityConstraints =
                    securityEnforcer.compileSecurityConstraints(fullObject, SecurityEnforcer.Options.create(), task, result);
            LOGGER.trace("Security constrains for {}:\n{}", object, DebugUtil.debugDumpLazily(securityConstraints));
            TransformableObjectDefinition<O> objectDefinition = schemaTransformer.transformableDefinition(object.getDefinition());
            applyArchetypePolicy(objectDefinition, object, task, result);
            schemaTransformer.applySecurityConstraintsToItemDef(objectDefinition, securityConstraints, phase);
            if (object.canRepresent(ShadowType.class)) {
                applyObjectClassDefinition(objectDefinition, object, phase, task, result);
            }
            return objectDefinition;
        } catch (ConfigurationException | ObjectNotFoundException | ExpressionEvaluationException | SchemaException e) {
            result.recordFatalError(e);
            throw e;
        } finally {
            result.computeStatusIfUnknown();
        }
    }

    private <O extends ObjectType> void applyObjectClassDefinition(TransformableObjectDefinition<O> objectDefinition,
            PrismObject<O> object, AuthorizationPhaseType phase, Task task, OperationResult result)
            throws ObjectNotFoundException, SchemaException, ConfigurationException, ExpressionEvaluationException,
            CommunicationException, SecurityViolationException {
        //noinspection unchecked
        PrismObject<ShadowType> shadow = (PrismObject<ShadowType>) object;
        String resourceOid = ShadowUtil.getResourceOid(shadow);
        if (resourceOid != null) {
            PrismObject<ResourceType> resource;
            try {
                resource = provisioning.getObject(ResourceType.class, resourceOid, createReadOnlyCollection(), task, result);
            } catch (CommunicationException | SecurityViolationException | ExpressionEvaluationException e) {
                throw new ConfigurationException(e.getMessage(), e);
            }
            ResourceObjectDefinition refinedObjectClassDefinition =
                    getEditObjectClassDefinition(shadow, resource, phase, task, result);
            if (refinedObjectClassDefinition != null) {
                objectDefinition.replaceDefinition(ShadowType.F_ATTRIBUTES,
                        refinedObjectClassDefinition.toResourceAttributeContainerDefinition());

                PrismContainerDefinition<?> assocContainer =
                        objectDefinition.findContainerDefinition(ItemPath.create(ShadowType.F_ASSOCIATION));
                TransformableContainerDefinition.require(assocContainer)
                        .replaceDefinition(
                                ShadowAssociationType.F_IDENTIFIERS,
                                refinedObjectClassDefinition
                                        .toResourceAttributeContainerDefinition(ShadowAssociationType.F_IDENTIFIERS));
            }
        }
    }

    private <O extends ObjectType> void applyArchetypePolicy(
            PrismObjectDefinition<O> objectDefinition, PrismObject<O> object, Task task, OperationResult result)
            throws SchemaException {
        try {
            ArchetypePolicyType archetypePolicy = archetypeManager.determineArchetypePolicy(object, result);
            if (archetypePolicy != null) {

                schemaTransformer.applyItemsConstraints(objectDefinition, archetypePolicy);

                ObjectReferenceType objectTemplateRef = archetypePolicy.getObjectTemplateRef();
                if (objectTemplateRef != null) {
                    PrismObject<ObjectTemplateType> objectTemplate = cacheRepositoryService.getObject(
                            ObjectTemplateType.class, objectTemplateRef.getOid(), createReadOnlyCollection(), result);
                    schemaTransformer.applyObjectTemplateToDefinition(
                            objectDefinition, objectTemplate.asObjectable(), task, result);
                }

            }
        } catch (ConfigurationException | ObjectNotFoundException e) {
            result.recordFatalError(e);
        }
    }

    @Override
    public PrismObjectDefinition<ShadowType> getEditShadowDefinition(
            ResourceShadowCoordinates coordinates,
            AuthorizationPhaseType phase,
            Task task,
            OperationResult parentResult)
            throws SchemaException, ConfigurationException, ObjectNotFoundException, ExpressionEvaluationException,
            CommunicationException, SecurityViolationException {
        // HACK hack hack
        // Make a dummy shadow instance here and evaluate the schema for that. It is not 100% correct. But good enough for now.
        // TODO: refactor when we add better support for multi-tenancy

        PrismObject<ShadowType> shadow = prismContext.createObject(ShadowType.class);
        ShadowType shadowType = shadow.asObjectable();
        ObjectReferenceType resourceRef = new ObjectReferenceType();
        if (coordinates != null) {
            resourceRef.setOid(coordinates.getResourceOid());
            shadowType.setResourceRef(resourceRef);
            shadowType.setKind(coordinates.getKind());
            shadowType.setIntent(coordinates.getIntent());
            shadowType.setObjectClass(coordinates.getObjectClass());
        }

        return getEditObjectDefinition(shadow, phase, task, parentResult);
    }

    @Override
    public ResourceObjectDefinition getEditObjectClassDefinition(
            @NotNull PrismObject<ShadowType> shadow,
            @NotNull PrismObject<ResourceType> resource,
            AuthorizationPhaseType phase,
            Task task,
            OperationResult result)
            throws SchemaException, ObjectNotFoundException, ExpressionEvaluationException, CommunicationException,
            ConfigurationException, SecurityViolationException {
        Validate.notNull(resource, "Resource must not be null");

        ResourceSchema resourceSchema = ResourceSchemaFactory.getCompleteSchema(resource);
        ResourceObjectDefinition rocd = resourceSchema.findDefinitionForShadow(shadow.asObjectable());
        if (rocd == null) {
            LOGGER.debug("No resource object definition for shadow {}, returning null", shadow.getOid());
            return null;
        }
        ResourceObjectDefinition objectDefinition = rocd.forLayer(LayerType.PRESENTATION);

        // TODO: maybe we need to expose owner resolver in the interface?
        ObjectSecurityConstraints securityConstraints =
                securityEnforcer.compileSecurityConstraints(shadow, SecurityEnforcer.Options.create(), task, result);
        LOGGER.trace("Security constrains for {}:\n{}", shadow, DebugUtil.debugDumpLazily(securityConstraints));

        AuthorizationDecisionType attributesReadDecision =
                securityConstraints.computeItemDecision(
                        SchemaConstants.PATH_ATTRIBUTES,
                        ModelAuthorizationAction.AUTZ_ACTIONS_URLS_GET,
                        securityConstraints.findAllItemsDecision(ModelAuthorizationAction.AUTZ_ACTIONS_URLS_GET, phase),
                        phase);
        AuthorizationDecisionType attributesAddDecision =
                securityConstraints.computeItemDecision(
                        SchemaConstants.PATH_ATTRIBUTES,
                        ModelAuthorizationAction.AUTZ_ACTIONS_URLS_ADD,
                        securityConstraints.findAllItemsDecision(ModelAuthorizationAction.ADD.getUrl(), phase),
                        phase);
        AuthorizationDecisionType attributesModifyDecision =
                securityConstraints.computeItemDecision(
                        SchemaConstants.PATH_ATTRIBUTES,
                        ModelAuthorizationAction.AUTZ_ACTIONS_URLS_MODIFY,
                        securityConstraints.findAllItemsDecision(ModelAuthorizationAction.MODIFY.getUrl(), phase),
                        phase);
        LOGGER.trace("Attributes container access read:{}, add:{}, modify:{}",
                attributesReadDecision, attributesAddDecision, attributesModifyDecision);

        /*
         *  We are going to modify attribute definitions list.
         *  So let's make a (shallow) clone here.
         */
        objectDefinition = objectDefinition.clone();
        // Let's work on the copied list, as we modify (replace = delete+add) the definitions in the object definition.
        List<? extends ResourceAttributeDefinition<?>> definitionsCopy =
                new ArrayList<>(objectDefinition.getAttributeDefinitions());
        for (ResourceAttributeDefinition<?> rAttrDef : definitionsCopy) {
            ItemPath attributePath = ItemPath.create(ShadowType.F_ATTRIBUTES, rAttrDef.getItemName());
            AuthorizationDecisionType attributeReadDecision =
                    securityConstraints.computeItemDecision(
                            attributePath, ModelAuthorizationAction.AUTZ_ACTIONS_URLS_GET, attributesReadDecision, phase);
            AuthorizationDecisionType attributeAddDecision =
                    securityConstraints.computeItemDecision(
                            attributePath, ModelAuthorizationAction.AUTZ_ACTIONS_URLS_ADD, attributesAddDecision, phase);
            AuthorizationDecisionType attributeModifyDecision =
                    securityConstraints.computeItemDecision(
                            attributePath, ModelAuthorizationAction.AUTZ_ACTIONS_URLS_MODIFY, attributesModifyDecision, phase);
            LOGGER.trace("Attribute {} access read:{}, add:{}, modify:{}", rAttrDef.getItemName(), attributeReadDecision,
                    attributeAddDecision, attributeModifyDecision);

            if (attributeReadDecision != AuthorizationDecisionType.ALLOW
                    || attributeAddDecision != AuthorizationDecisionType.ALLOW
                    || attributeModifyDecision != AuthorizationDecisionType.ALLOW) {

                // This opens up flag overriding
                ResourceAttributeDefinition<?> attrDefClone = rAttrDef.clone();
                if (attributeReadDecision != AuthorizationDecisionType.ALLOW) {
                    attrDefClone.setOverrideCanRead(false);
                }
                if (attributeAddDecision != AuthorizationDecisionType.ALLOW) {
                    attrDefClone.setOverrideCanAdd(false);
                }
                if (attributeModifyDecision != AuthorizationDecisionType.ALLOW) {
                    attrDefClone.setOverrideCanModify(false);
                }
                objectDefinition.replaceDefinition(rAttrDef.getItemName(), attrDefClone);
            }
        }

        // TODO what about activation and credentials?

        return objectDefinition;
    }

    @Override
    public <O extends ObjectType> MetadataItemProcessingSpec getMetadataItemProcessingSpec(ItemPath metadataItemPath,
            PrismObject<O> object, Task task, OperationResult result)
            throws SchemaException, ConfigurationException, ObjectNotFoundException, ExpressionEvaluationException,
            CommunicationException, SecurityViolationException {

        PrismObject<O> fullObject = getFullObjectReadOnly(object, result);
        ArchetypePolicyType archetypePolicy = archetypeManager.determineArchetypePolicy(fullObject, result);
        ObjectReferenceType templateRef = archetypePolicy != null ? archetypePolicy.getObjectTemplateRef() : null;
        MetadataItemProcessingSpecImpl processingSpec = new MetadataItemProcessingSpecImpl(metadataItemPath);
        processingSpec.populateFromObjectTemplate(templateRef, objectResolver,
                "getting items with provenance support for " + object, task, result);

        LOGGER.trace(
                """
                        getMetadataSupportSpec for {} in {}:
                         - archetypePolicy = {}
                         - templateRef = {}
                         - processingSpec =
                        {}""",
                metadataItemPath, object, archetypePolicy, templateRef,
                DebugUtil.debugDumpLazily(processingSpec, 1));

        return processingSpec;
    }

    private @NotNull <O extends ObjectType> PrismObject<O> getFullObjectReadWrite(PrismObject<O> object, OperationResult result)
            throws ObjectNotFoundException, SchemaException {
        if (object.getOid() != null) {
            return cacheRepositoryService.getObject(object.getCompileTimeClass(), object.getOid(), null, result);
        } else {
            return object;
        }
    }

    private @NotNull <O extends ObjectType> PrismObject<O> getFullObjectReadOnly(PrismObject<O> object, OperationResult result)
            throws ObjectNotFoundException, SchemaException {
        if (object.getOid() != null) {
            return cacheRepositoryService.getObject(object.getCompileTimeClass(), object.getOid(), createReadOnlyCollection(), result);
        } else {
            return object;
        }
    }

    @Override
    public <O extends ObjectType, R extends AbstractRoleType> ItemSecurityConstraints getAllowedRequestAssignmentItems(
            PrismObject<O> object, PrismObject<R> target, Task task, OperationResult result)
            throws SchemaException, SecurityViolationException, ObjectNotFoundException, ExpressionEvaluationException,
            CommunicationException, ConfigurationException {
        return securityEnforcer.getAllowedRequestAssignmentItems(
                securityContextManager.getPrincipal(), ModelAuthorizationAction.ASSIGN.getUrl(), object, target, task, result);
    }

    @Override
    public Collection<? extends DisplayableValue<String>> getActionUrls() {
        return Arrays.asList(ModelAuthorizationAction.values());
    }

    @Override
    public <H extends AssignmentHolderType, R extends AbstractRoleType> RoleSelectionSpecification getAssignableRoleSpecification(
            @NotNull PrismObject<H> focus, Class<R> targetType, int assignmentOrder, Task task, OperationResult parentResult)
            throws ObjectNotFoundException, SchemaException, ConfigurationException, ExpressionEvaluationException,
            CommunicationException, SecurityViolationException {
        OperationResult result = parentResult.createMinorSubresult(GET_ASSIGNABLE_ROLE_SPECIFICATION);

        ObjectSecurityConstraints securityConstraints;
        try {
            securityConstraints = securityEnforcer.compileSecurityConstraints(
                    focus, SecurityEnforcer.Options.create(), task, result);
        } catch (ExpressionEvaluationException | ObjectNotFoundException | SchemaException | CommunicationException |
                SecurityViolationException e) {
            result.recordFatalError(e);
            throw e;
        }
        if (LOGGER.isTraceEnabled()) {
            LOGGER.trace("Security constrains for getAssignableRoleSpecification on {}:\n{}",
                    focus, securityConstraints.debugDump(1));
        }

        // Global decisions: processing #modify authorizations: allow/deny for all items or allow/deny for assignment/inducement item.
        ItemPath assignmentPath;
        if (assignmentOrder == 0) {
            assignmentPath = SchemaConstants.PATH_ASSIGNMENT;
        } else {
            assignmentPath = SchemaConstants.PATH_INDUCEMENT;
        }
        AuthorizationDecisionType assignmentItemDecision = securityConstraints.findItemDecision(assignmentPath,
                ModelAuthorizationAction.MODIFY.getUrl(), AuthorizationPhaseType.REQUEST);
        LOGGER.trace("getAssignableRoleSpecification decision for {}:{}", assignmentPath, assignmentItemDecision);
        if (assignmentItemDecision == AuthorizationDecisionType.ALLOW) {
            RoleSelectionSpecification spec = new RoleSelectionSpecification();
            spec.setGlobalFilter(prismContext.queryFactory().createAll());
            result.recordSuccess();
            return spec;
        }
        if (assignmentItemDecision == AuthorizationDecisionType.DENY) {
            result.recordSuccess();
            RoleSelectionSpecification spec = new RoleSelectionSpecification();
            spec.setGlobalFilter(prismContext.queryFactory().createNone());
            return spec;
        }
        AuthorizationDecisionType allItemsDecision =
                securityConstraints.findAllItemsDecision(ModelAuthorizationAction.MODIFY.getUrl(), AuthorizationPhaseType.REQUEST);
        if (allItemsDecision == AuthorizationDecisionType.ALLOW) {
            RoleSelectionSpecification spec = new RoleSelectionSpecification();
            spec.setGlobalFilter(prismContext.queryFactory().createAll());
            result.recordSuccess();
            return spec;
        }
        if (allItemsDecision == AuthorizationDecisionType.DENY) {
            result.recordSuccess();
            RoleSelectionSpecification spec = new RoleSelectionSpecification();
            spec.setGlobalFilter(prismContext.queryFactory().createNone());
            return spec;
        }

        // Assignment decisions: processing #assign authorizations
        MidPointPrincipal principal = securityEnforcer.getMidPointPrincipal();
        OrderConstraintsType orderConstraints = new OrderConstraintsType();
        orderConstraints.setOrder(assignmentOrder);
        List<OrderConstraintsType> orderConstraintsList = new ArrayList<>(1);
        orderConstraintsList.add(orderConstraints);

        FilterGizmo<RoleSelectionSpecification> gizmo = new FilterGizmoAssignableRoles();

        try {
            return securityEnforcer.computeTargetSecurityFilter(
                    principal, ModelAuthorizationAction.AUTZ_ACTIONS_URLS_ASSIGN, AuthorizationPhaseType.REQUEST,
                    targetType, focus, prismContext.queryFactory().createAll(), null, orderConstraintsList,
                    gizmo, task, result);
        } catch (Throwable t) {
            result.recordException(t);
            throw t;
        } finally {
            result.close();
        }
    }

    @Override
    public <T extends ObjectType> ObjectFilter getDonorFilter(
            Class<T> searchResultType, ObjectFilter origFilter, String targetAuthorizationAction,
            Task task, OperationResult parentResult)
            throws SchemaException, ObjectNotFoundException, ExpressionEvaluationException, CommunicationException,
            ConfigurationException, SecurityViolationException {
        return securityEnforcer.preProcessObjectFilter(
                securityEnforcer.getMidPointPrincipal(), ModelAuthorizationAction.AUTZ_ACTIONS_URLS_ATTORNEY, null,
                searchResultType, origFilter, targetAuthorizationAction, List.of(),
                SecurityEnforcer.Options.create(), task, parentResult);
    }

    @Override
    public AuthenticationsPolicyType getAuthenticationPolicy(PrismObject<UserType> user, Task task,
            OperationResult parentResult) throws SchemaException, CommunicationException, ConfigurationException, SecurityViolationException, ExpressionEvaluationException {
        // TODO: check for user membership in an organization (later versions)

        OperationResult result = parentResult.createMinorSubresult(GET_AUTHENTICATIONS_POLICY);
        try {
            return resolvePolicyTypeFromSecurityPolicy(SecurityPolicyType.F_AUTHENTICATION, user, task, result);
        } catch (Throwable t) {
            result.recordException(t);
            throw t;
        } finally {
            result.close();
        }
    }

    @Override
    public RegistrationsPolicyType getFlowPolicy(PrismObject<? extends FocusType> focus, Task task, OperationResult parentResult)
            throws SchemaException, CommunicationException, ConfigurationException, SecurityViolationException, ExpressionEvaluationException {
        // TODO: check for user membership in an organization (later versions)
        OperationResult result = parentResult.createMinorSubresult(GET_REGISTRATIONS_POLICY);
        try {
            return resolvePolicyTypeFromSecurityPolicy(SecurityPolicyType.F_FLOW, focus, task, result);
        } catch (Throwable t) {
            result.recordException(t);
            throw t;
        } finally {
            result.close();
        }
    }

    @Override
    public CredentialsPolicyType getCredentialsPolicy(PrismObject<? extends FocusType> focus, Task task, OperationResult parentResult) throws SchemaException, CommunicationException, ConfigurationException, SecurityViolationException, ExpressionEvaluationException {
        // TODO: check for user membership in an organization (later versions)

        OperationResult result = parentResult.createMinorSubresult(GET_CREDENTIALS_POLICY);
        try {
            return resolvePolicyTypeFromSecurityPolicy(SecurityPolicyType.F_CREDENTIALS, focus, task, result);
        } catch (Throwable t) {
            result.recordException(t);
            throw t;
        } finally {
            result.close();
        }
    }

    private <C extends Containerable> C resolvePolicyTypeFromSecurityPolicy(
            QName path, PrismObject<? extends FocusType> focus, Task task, OperationResult parentResult)
            throws SchemaException, CommunicationException, ConfigurationException,
            SecurityViolationException, ExpressionEvaluationException {

        SecurityPolicyType securityPolicyType = getSecurityPolicy(focus, null, task, parentResult);
        if (securityPolicyType == null) {
            return null;
        }
        PrismContainer<C> container = securityPolicyType.asPrismObject().findContainer(ItemName.fromQName(path));
        if (container == null) {
            return null;
        }
        PrismContainerValue<C> containerValue = container.getValue();
        return containerValue.asContainerable();
    }

    public <F extends FocusType> NonceCredentialsPolicyType determineNonceCredentialsPolicy(
            PrismObject<F> focus,
            String nonceCredentialName,
            Task task,
            OperationResult parentResult)
            throws SchemaException, ExpressionEvaluationException, CommunicationException, SecurityViolationException, ConfigurationException {

        SecurityPolicyType securityPolicy = getSecurityPolicy(focus, null, task, parentResult);

        if (securityPolicy == null) {
            LOGGER.warn("No security policy, cannot process nonce credential"); //TODO correct level?
            return null;
        }
        if (securityPolicy.getCredentials() == null) {
            LOGGER.warn("No credential for security policy, cannot process nonce credential");
            return null;
        }
        List<NonceCredentialsPolicyType> noncePolicies = securityPolicy.getCredentials().getNonce();
        if (noncePolicies.isEmpty()) {
            LOGGER.warn("No nonce credential for security policy, cannot process nonce credential");
            return null;
        }
        for (NonceCredentialsPolicyType credential : securityPolicy.getCredentials().getNonce()) {
            if (nonceCredentialName.equals(credential.getName())) {
                return credential;
            }
        }
        return null;
    }

    @Override
    public <F extends FocusType> SecurityPolicyType getSecurityPolicy(PrismObject<F> focus, String archetypeOid,
            Task task, OperationResult parentResult) throws SchemaException, CommunicationException, ConfigurationException,
            SecurityViolationException, ExpressionEvaluationException {
        OperationResult result = parentResult.createMinorSubresult(GET_SECURITY_POLICY);
        try {
            PrismObject<SystemConfigurationType> systemConfiguration = systemObjectCache.getSystemConfiguration(result);
            if (systemConfiguration == null) {
                result.recordNotApplicable("no system configuration");
                return null;
            }

<<<<<<< HEAD
            SecurityPolicyType securityPolicyType = securityHelper.locateSecurityPolicy(focus, archetypeOid, systemConfiguration,
                    task, result);
            if (securityPolicyType == null) {
                result.recordNotApplicableIfUnknown();
=======
            SecurityPolicyType securityPolicy = securityHelper.locateSecurityPolicy(focus, systemConfiguration, task, result);
            if (securityPolicy == null) {
                result.recordNotApplicable("no security policy");
>>>>>>> c6dada63
                return null;
            }

            return securityPolicy;
        } catch (Throwable e) {
            result.recordException(e);
            throw e;
        } finally {
            result.close();
        }
    }

    @Override
    public SecurityPolicyType getSecurityPolicy(ResourceObjectDefinition rOCDef, Task task, OperationResult parentResult)
            throws SchemaException, CommunicationException, ConfigurationException, SecurityViolationException, ExpressionEvaluationException, ObjectNotFoundException {
        OperationResult result = parentResult.createMinorSubresult(GET_SECURITY_POLICY);
        try {
            SecurityPolicyType securityPolicyType = securityHelper.locateProjectionSecurityPolicy(rOCDef, task, result);
            if (securityPolicyType == null) {
                result.recordNotApplicableIfUnknown();
                return null;
            }

            return securityPolicyType;
        } catch (Throwable e) {
            result.recordFatalError(e);
            throw e;
        } finally {
            result.computeStatusIfUnknown();
        }
    }

    @Override
    @NotNull
    public CompiledGuiProfile getCompiledGuiProfile(Task task, OperationResult parentResult)
            throws ObjectNotFoundException, SchemaException, CommunicationException, ConfigurationException,
            SecurityViolationException, ExpressionEvaluationException {
        MidPointPrincipal principal = null;
        try {
            principal = securityContextManager.getPrincipal();
        } catch (SecurityViolationException e) {
            LOGGER.warn("Security violation while getting principal to get GUI config: {}", e.getMessage(), e);
        }

        if (!(principal instanceof GuiProfiledPrincipal guiProfiledPrincipal)) {
            // May be used for unauthenticated user, error pages and so on
            return guiProfileCompiler.getGlobalCompiledGuiProfile(task, parentResult);
        } else {
            CompiledGuiProfile profile = guiProfiledPrincipal.getCompiledGuiProfile();
            if (profile.isInvalid()) {
                return guiProfiledPrincipalManager.refreshCompiledProfile(guiProfiledPrincipal);
            }
            return profile;
        }
    }

    @Override
    public List<UserSessionManagementType> getLoggedInPrincipals(Task task, OperationResult result) {
        // TODO some authorization here?
        return clusterwideUserSessionManager.getLoggedInPrincipals(task, result);
    }

    @Override
    public void terminateSessions(TerminateSessionEvent terminateSessionEvent, Task task, OperationResult result) {
        // TODO some authorization here?
        clusterwideUserSessionManager.terminateSessions(terminateSessionEvent, task, result);
    }

    @Override
    public SystemConfigurationType getSystemConfiguration(OperationResult parentResult) throws SchemaException {
        PrismObject<SystemConfigurationType> systemConfiguration = systemObjectCache.getSystemConfiguration(parentResult);
        if (systemConfiguration == null) {
            return null;
        }
        return systemConfiguration.asObjectable();
    }

    @Override
    public DeploymentInformationType getDeploymentInformationConfiguration(OperationResult parentResult) throws SchemaException {
        PrismObject<SystemConfigurationType> systemConfiguration = systemObjectCache.getSystemConfiguration(parentResult);
        if (systemConfiguration == null) {
            return null;
        }
        return systemConfiguration.asObjectable().getDeploymentInformation();
    }

    @Override
    public SystemConfigurationAuditType getAuditConfiguration(OperationResult parentResult) throws SchemaException {
        PrismObject<SystemConfigurationType> systemConfiguration = systemObjectCache.getSystemConfiguration(parentResult);
        if (systemConfiguration == null) {
            return null;
        }
        return systemConfiguration.asObjectable().getAudit();
    }

    @Override
    public List<MergeConfigurationType> getMergeConfiguration(OperationResult parentResult) throws SchemaException {
        PrismObject<SystemConfigurationType> systemConfiguration = systemObjectCache.getSystemConfiguration(parentResult);
        if (systemConfiguration == null) {
            return null;
        }
        return systemConfiguration.asObjectable().getMergeConfiguration();
    }

    @Override
    public AccessCertificationConfigurationType getCertificationConfiguration(OperationResult parentResult) throws SchemaException {
        PrismObject<SystemConfigurationType> systemConfiguration = systemObjectCache.getSystemConfiguration(parentResult);
        if (systemConfiguration == null) {
            return null;
        }
        return systemConfiguration.asObjectable().getAccessCertification();
    }

    @Override
    public boolean checkPassword(String userOid, ProtectedStringType password, Task task, OperationResult parentResult)
            throws ObjectNotFoundException, SchemaException {
        OperationResult result = parentResult.createMinorSubresult(CHECK_PASSWORD);
        UserType userType;
        try {
            userType = objectResolver.getObjectSimple(UserType.class, userOid, null, task, result);
        } catch (ObjectNotFoundException e) {
            result.recordFatalError(e);
            throw e;
        }
        if (userType.getCredentials() == null || userType.getCredentials().getPassword() == null
                || userType.getCredentials().getPassword().getValue() == null) {
            return password == null;
        }
        ProtectedStringType currentPassword = userType.getCredentials().getPassword().getValue();
        boolean cmp;
        try {
            cmp = protector.compareCleartext(password, currentPassword);
        } catch (EncryptionException e) {
            result.recordFatalError(e);
            throw new SystemException(e.getMessage(), e);
        }
        result.recordSuccess();
        return cmp;
    }

    @Override
    public List<Visualization> visualizeDeltas(List<ObjectDelta<? extends ObjectType>> deltas, Task task, OperationResult result)
            throws SchemaException, ExpressionEvaluationException {

        return visualizer.visualizeDeltas(deltas, task, result);
    }

    @Override
    public <O extends ObjectType> ModelContextVisualization visualizeModelContext(ModelContext<O> context, Task task, OperationResult result)
            throws SchemaException, ExpressionEvaluationException, ConfigurationException {

        if (context == null) {
            return new ModelContextVisualization();
        }

        final List<ObjectDelta<? extends ObjectType>> primaryDeltas = new ArrayList<>();
        final List<ObjectDelta<? extends ObjectType>> secondaryDeltas = new ArrayList<>();

        final List<ModelProjectionContext> projectionContexts = new ArrayList<>();

        final List<Visualization> primary;
        final List<Visualization> secondary;

        if (context.getFocusContext() != null) {
            addIgnoreNull(primaryDeltas, CloneUtil.clone(context.getFocusContext().getPrimaryDelta()));
            ObjectDelta<O> summarySecondaryDelta = CloneUtil.clone(context.getFocusContext().getSummarySecondaryDelta());
            if (summarySecondaryDelta != null && !summarySecondaryDelta.getModifications().isEmpty()) {
                secondaryDeltas.add(summarySecondaryDelta);
            }
        }

        for (ModelProjectionContext projCtx : context.getProjectionContexts()) {
            ObjectDelta<ShadowType> primaryDelta = CloneUtil.clone(projCtx.getPrimaryDelta());
            addIgnoreNull(primaryDeltas, primaryDelta);

            ObjectDelta executable = CloneUtil.clone(projCtx.getExecutableDelta());
            if (executable != null && !isEquivalentWithoutOperationAttr(primaryDelta, executable)) {
                projectionContexts.add(projCtx);
            }
        }

        if (LOGGER.isTraceEnabled()) {
            LOGGER.trace("Primary deltas:\n{}", DebugUtil.debugDump(primaryDeltas));
            LOGGER.trace("Secondary deltas:\n{}", DebugUtil.debugDump(secondaryDeltas));
        }

        primary = visualizeDeltas(primaryDeltas, task, result);
        secondary = visualizeDeltas(secondaryDeltas, task, result);

        List<Visualization> projectionVisualizations = visualizer.visualizeProjectionContexts(projectionContexts, task, result);
        secondary.addAll(projectionVisualizations);

        return new ModelContextVisualization(primary, secondary);
    }

    private boolean isEquivalentWithoutOperationAttr(ObjectDelta<ShadowType> primaryDelta, ObjectDelta<ShadowType> secondaryDelta) {
        if (primaryDelta == null || secondaryDelta == null) {
            return false;
        }

        List<ItemDelta<?, ?>> modifications = new ArrayList<>(secondaryDelta.getModifications());

        for (ItemDelta<?, ?> secondaryModification : modifications) {
            ItemDefinition<?> def = secondaryModification.getDefinition();
            if (def != null && def.isOperational()) {
                secondaryDelta.removeModification(secondaryModification);
            }
        }

        return primaryDelta.equivalent(secondaryDelta);
    }

    @Override
    @NotNull
    public Visualization visualizeDelta(ObjectDelta<? extends ObjectType> delta, Task task, OperationResult result) throws SchemaException, ExpressionEvaluationException {
        return visualizer.visualizeDelta(delta, task, result);
    }

    @Override
    @NotNull
    public Visualization visualizeDelta(ObjectDelta<? extends ObjectType> delta, boolean includeOperationalItems, Task task, OperationResult result) throws SchemaException, ExpressionEvaluationException {
        return visualizer.visualizeDelta(delta, null, includeOperationalItems, true, task, result);
    }

    @Override
    @NotNull
    public Visualization visualizeDelta(ObjectDelta<? extends ObjectType> delta, boolean includeOperationalItems, boolean includeOriginalObject, Task task, OperationResult result) throws SchemaException, ExpressionEvaluationException {
        return visualizer.visualizeDelta(delta, null, includeOperationalItems, includeOriginalObject, task, result);
    }

    @Override
    @NotNull
    public Visualization visualizeDelta(ObjectDelta<? extends ObjectType> delta, boolean includeOperationalItems, ObjectReferenceType objectRef, Task task, OperationResult result) throws SchemaException, ExpressionEvaluationException {
        return visualizer.visualizeDelta(delta, objectRef, task, result);
    }

    @Override
    public List<ConnectorOperationalStatus> getConnectorOperationalStatus(String resourceOid, Task task, OperationResult parentResult)
            throws SchemaException, ObjectNotFoundException, CommunicationException, ConfigurationException, ExpressionEvaluationException {
        OperationResult result = parentResult.createMinorSubresult(GET_CONNECTOR_OPERATIONAL_STATUS);
        List<ConnectorOperationalStatus> status;
        try {
            status = provisioning.getConnectorOperationalStatus(resourceOid, task, result);
        } catch (SchemaException | ObjectNotFoundException | CommunicationException | ConfigurationException |
                ExpressionEvaluationException e) {
            result.recordFatalError(e);
            throw e;
        }
        result.computeStatus();
        return status;
    }

    @Override
    public <O extends ObjectType> MergeDeltas<O> mergeObjectsPreviewDeltas(Class<O> type, String leftOid,
            String rightOid, String mergeConfigurationName, Task task, OperationResult parentResult)
            throws ObjectNotFoundException, SchemaException, ConfigurationException, ExpressionEvaluationException, CommunicationException, SecurityViolationException {
        OperationResult result = parentResult.createMinorSubresult(MERGE_OBJECTS_PREVIEW_DELTA);

        try {

            MergeDeltas<O> mergeDeltas = objectMerger.computeMergeDeltas(type, leftOid, rightOid, mergeConfigurationName, task, result);

            result.computeStatus();
            return mergeDeltas;

        } catch (ObjectNotFoundException | SchemaException | ConfigurationException | ExpressionEvaluationException |
                CommunicationException | SecurityViolationException | RuntimeException | Error e) {
            result.recordFatalError(e);
            throw e;
        }
    }

    @Override
    public <O extends ObjectType> PrismObject<O> mergeObjectsPreviewObject(Class<O> type, String leftOid,
            String rightOid, String mergeConfigurationName, Task task, OperationResult parentResult)
            throws ObjectNotFoundException, SchemaException, ConfigurationException, ExpressionEvaluationException, CommunicationException, SecurityViolationException {
        OperationResult result = parentResult.createMinorSubresult(MERGE_OBJECTS_PREVIEW_OBJECT);

        try {

            MergeDeltas<O> mergeDeltas = objectMerger.computeMergeDeltas(type, leftOid, rightOid, mergeConfigurationName, task, result);

            if (LOGGER.isTraceEnabled()) {
                LOGGER.trace("Merge preview {} + {} deltas:\n{}", leftOid, rightOid, mergeDeltas.debugDump(1));
            }

            final PrismObject<O> objectLeft = (PrismObject<O>) objectResolver.getObjectSimple(type, leftOid, null, task, result).asPrismObject();

            if (mergeDeltas == null) {
                result.computeStatus();
                return objectLeft;
            }

            mergeDeltas.getLeftObjectDelta().applyTo(objectLeft);
            mergeDeltas.getLeftLinkDelta().applyTo(objectLeft);

            result.computeStatus();
            return objectLeft;

        } catch (ObjectNotFoundException | SchemaException | ConfigurationException | ExpressionEvaluationException |
                CommunicationException | SecurityViolationException | RuntimeException | Error e) {
            result.recordFatalError(e);
            throw e;
        }
    }

    @Override
    public  <O extends ObjectType> String generateNonce(NonceCredentialsPolicyType noncePolicy,
            Task task, OperationResult result)
            throws ExpressionEvaluationException, SchemaException, ObjectNotFoundException,
            CommunicationException, ConfigurationException, SecurityViolationException {
        ValuePolicyType policy = null;

        if (noncePolicy != null && noncePolicy.getValuePolicyRef() != null) {
            PrismObject<ValuePolicyType> valuePolicy = cacheRepositoryService.getObject(ValuePolicyType.class,
                    noncePolicy.getValuePolicyRef().getOid(), null, result);
            policy = valuePolicy.asObjectable();
        }

        return generateValue(policy,
                24, false, (PrismObject<O>) null, "nonce generation", task, result);
    }

    @Override
    public <O extends ObjectType> String generateValue(ValuePolicyType policy, int defaultLength, boolean generateMinimalSize,
            PrismObject<O> object, String shortDesc, Task task, OperationResult parentResult) throws ExpressionEvaluationException, SchemaException, ObjectNotFoundException, CommunicationException, ConfigurationException, SecurityViolationException {
        return policyProcessor.generate(null, policy, defaultLength, generateMinimalSize, createOriginResolver(object, parentResult), shortDesc, task, parentResult);
    }

    @Override
    public <O extends ObjectType> void generateValue(
            PrismObject<O> object, PolicyItemsDefinitionType policyItemsDefinition, Task task, OperationResult parentResult)
            throws ObjectAlreadyExistsException, ExpressionEvaluationException, SchemaException, ObjectNotFoundException,
            CommunicationException, ConfigurationException, SecurityViolationException, PolicyViolationException {

        OperationResult result = parentResult.createSubresult(OPERATION_GENERATE_VALUE);
        try {
            ValuePolicyType valuePolicy;
            try {
                valuePolicy = getValuePolicy(object, task, result);
            } catch (ObjectNotFoundException | SchemaException | CommunicationException
                     | ConfigurationException | SecurityViolationException
                     | ExpressionEvaluationException e) {
                LOGGER.error("Failed to get value policy for generating value. ", e);
                result.recordException("Error while getting value policy. Reason: " + e.getMessage(), e);
                throw e;
            }

            Collection<PropertyDelta<?>> deltasToExecute = new ArrayList<>();
            for (PolicyItemDefinitionType policyItemDefinition : policyItemsDefinition.getPolicyItemDefinition()) {
                OperationResult generateValueResult = result.createSubresult(OPERATION_GENERATE_VALUE);
                try {

                    LOGGER.trace("Default value policy: {}", valuePolicy);
                    try {
                        generateValue(object, valuePolicy, policyItemDefinition, task, generateValueResult);
                    } catch (ExpressionEvaluationException | SchemaException | ObjectNotFoundException
                             | CommunicationException | ConfigurationException | SecurityViolationException e) {
                        LOGGER.error("Failed to generate value for {} ", policyItemDefinition, e);
                        generateValueResult.recordException(
                                "Failed to generate value for " + policyItemDefinition + ". Reason: " + e.getMessage(), e);
                        policyItemDefinition.setResult(generateValueResult.createOperationResultType());
                        continue;
                    }

                    //TODO: not sure about the bulk actions here
                    ItemPath path = getPath(policyItemDefinition);
                    if (path == null) {
                        if (isExecute(policyItemDefinition)) {
                            LOGGER.error("No item path defined in the target for policy item definition. Cannot generate value");
                            generateValueResult.recordFatalError(
                                    "No item path defined in the target for policy item definition. Cannot generate value");
                            continue;
                        }
                    }

                    PrismPropertyDefinition<?> propertyDef = null;
                    if (path != null) {
                        result.addArbitraryObjectAsParam("policyItemPath", path);

                        propertyDef = getItemDefinition(object, path);
                        if (propertyDef == null) {
                            if (isExecute(policyItemDefinition)) {
                                LOGGER.error("No definition for property {} in object. Is the path referencing prism property?" + path,
                                        object);
                                generateValueResult.recordFatalError("No definition for property " + path + " in object " + object
                                        + ". Is the path referencing prism property?");
                                continue;
                            }
                        }
                    }
                    // end of not sure

                    collectDeltasForGeneratedValuesIfNeeded(
                            object, policyItemDefinition, deltasToExecute, path, propertyDef, generateValueResult);
                } finally {
                    generateValueResult.close();
                }
            }
            result.computeStatus();
            if (!result.isAcceptable()) {
                return;
            }
            try {
                if (!deltasToExecute.isEmpty()) {
                    if (object == null) {
                        LOGGER.error("Cannot execute changes for generated values, no object specified in request.");
                        result.recordFatalError("Cannot execute changes for generated values, no object specified in request.");
                        throw new SchemaException("Cannot execute changes for generated values, no object specified in request.");
                    }
                    String oid = object.getOid();
                    Class<O> clazz = (Class<O>) object.asObjectable().getClass();
                    modelCrudService.modifyObject(clazz, oid, deltasToExecute, null, task, result);

                }
            } catch (ObjectNotFoundException | SchemaException | ExpressionEvaluationException
                     | CommunicationException | ConfigurationException | ObjectAlreadyExistsException
                     | PolicyViolationException | SecurityViolationException e) {
                LOGGER.error("Could not execute deltas for generated values. Reason: " + e.getMessage(), e);
                result.recordException("Could not execute deltas for generated values. Reason: " + e.getMessage(), e);
                throw e;
            }
        } catch (Throwable t) {
            result.recordException(t); // just in case it was not recorded inside
            throw t;
        } finally {
            result.close();
        }
    }

    private boolean isExecute(PolicyItemDefinitionType policyItemDefinition) {
        if (policyItemDefinition.isExecute() == null) {
            return false;
        }

        return policyItemDefinition.isExecute().booleanValue();
    }

    private ItemPath getPath(PolicyItemDefinitionType policyItemDefinition) {
        PolicyItemTargetType target = policyItemDefinition.getTarget();
        if (target == null) {
            return null;
        }
        ItemPathType itemPathType = target.getPath();
        return itemPathType != null ? itemPathType.getItemPath() : null;
    }

    private <O extends ObjectType> PrismPropertyDefinition<?> getItemDefinition(PrismObject<O> object, ItemPath path) {
        ItemDefinition<?> itemDef = object.getDefinition().findItemDefinition(path);
        if (itemDef == null) {
            return null;
        } else if (!(itemDef instanceof PrismPropertyDefinition)) {
            return null;
        }

        return (PrismPropertyDefinition<?>) itemDef;
    }

    private <O extends ObjectType> void collectDeltasForGeneratedValuesIfNeeded(PrismObject<O> object,
            PolicyItemDefinitionType policyItemDefinition, Collection<PropertyDelta<?>> deltasToExecute, ItemPath path,
            PrismPropertyDefinition<?> itemDef, OperationResult result) throws SchemaException {

        Object value = policyItemDefinition.getValue();

        if (itemDef != null) {
            if (ProtectedStringType.COMPLEX_TYPE.equals(itemDef.getTypeName())) {
                ProtectedStringType pst = new ProtectedStringType();
                pst.setClearValue((String) value);
                value = pst;
            } else if (PolyStringType.COMPLEX_TYPE.equals(itemDef.getTypeName())) {
                value = new PolyString((String) value);
            }
        }
        if (object == null && isExecute(policyItemDefinition)) {
            LOGGER.warn("Cannot apply generated changes and cannot execute them becasue there is no target object specified.");
            result.recordFatalError("Cannot apply generated changes and cannot execute them becasue there is no target object specified.");
            return;
        }
        if (object != null) {
            PropertyDelta<?> propertyDelta = prismContext.deltaFactory().property()
                    .createModificationReplaceProperty(path, object.getDefinition(), value);
            propertyDelta.applyTo(object); // in bulk actions we need to modify original objects - hope that REST is OK with this
            if (BooleanUtils.isTrue(policyItemDefinition.isExecute())) {
                deltasToExecute.add(propertyDelta);
            }
        }

    }

    private <O extends ObjectType> void generateValue(PrismObject<O> object, ValuePolicyType defaultPolicy,
            PolicyItemDefinitionType policyItemDefinition, Task task, OperationResult result)
            throws ExpressionEvaluationException, SchemaException, ObjectNotFoundException, CommunicationException,
            ConfigurationException, SecurityViolationException {

        PolicyItemTargetType target = policyItemDefinition.getTarget();
        if ((target == null || ItemPathTypeUtil.isEmpty(target.getPath())) && isExecute(policyItemDefinition)) {
            LOGGER.error("Target item path must be defined");
            throw new SchemaException("Target item path must be defined");
        }
        ItemPath targetPath = null;

        if (target != null) {
            targetPath = target.getPath().getItemPath();
        }

        ValuePolicyType valuePolicy = resolveValuePolicy(policyItemDefinition, defaultPolicy, task, result);
        LOGGER.trace("Value policy used for generating new value : {}", valuePolicy);
        StringPolicyType stringPolicy = valuePolicy != null ? valuePolicy.getStringPolicy() : null;
        if (stringPolicy == null) {
            LOGGER.trace("No sting policy defined. Cannot generate value.");
            result.recordFatalError("No string policy defined. Cannot generate value");
            return;
//            throw new SchemaException("No value policy for " + targetPath);
        }

        String newValue = policyProcessor.generate(
                targetPath,
                valuePolicy,
                10,
                false,
                createOriginResolver(object, result),
                "generating value for" + targetPath,
                task,
                result);
        policyItemDefinition.setValue(newValue);
    }

    private ValuePolicyType resolveValuePolicy(
            PolicyItemDefinitionType policyItemDefinition, ValuePolicyType defaultPolicy, Task task, OperationResult result)
            throws ObjectNotFoundException, SchemaException, CommunicationException, ConfigurationException,
            SecurityViolationException, ExpressionEvaluationException {
        if (policyItemDefinition.getValuePolicyRef() != null) {
            LOGGER.trace("Trying to resolve value policy {} for policy item definition", policyItemDefinition);
            return objectResolver.resolve(policyItemDefinition.getValuePolicyRef(), ValuePolicyType.class, null,
                    "valuePolicyRef in policyItemDefinition", task, result);
        }

        return defaultPolicy;
    }

    @Override
    public <O extends ObjectType> void validateValue(PrismObject<O> object, PolicyItemsDefinitionType policyItemsDefinition,
            Task task, OperationResult parentResult) throws ExpressionEvaluationException, SchemaException, ObjectNotFoundException,
            CommunicationException, ConfigurationException, SecurityViolationException, PolicyViolationException {
        ValuePolicyType valuePolicy = getValuePolicy(object, task, parentResult);
        for (PolicyItemDefinitionType policyItemDefinition : policyItemsDefinition.getPolicyItemDefinition()) {
            validateValue(object, valuePolicy, policyItemDefinition, task, parentResult);
        }
    }

    private <O extends ObjectType> ValuePolicyType getValuePolicy(PrismObject<O> object, Task task,
            OperationResult parentResult) throws ObjectNotFoundException, SchemaException, CommunicationException,
            ConfigurationException, SecurityViolationException, ExpressionEvaluationException {
        // user-level policy
        CredentialsPolicyType credentialsPolicy = null;
        PrismObject<UserType> user = null;
        if (object != null && object.getCompileTimeClass().isAssignableFrom(UserType.class)) {
            LOGGER.trace("Start to resolve policy for user");
            user = (PrismObject<UserType>) object;
            credentialsPolicy = getCredentialsPolicy(user, task, parentResult);
            LOGGER.trace("Resolved user policy: {}", credentialsPolicy);
        }

        SystemConfigurationType systemConfigurationType = getSystemConfiguration(parentResult);
        if (!containsValuePolicyDefinition(credentialsPolicy)) {
            SecurityPolicyType securityPolicy = securityHelper.locateGlobalSecurityPolicy(user, systemConfigurationType.asPrismObject(), task, parentResult);
            if (securityPolicy != null) {
                credentialsPolicy = securityPolicy.getCredentials();
                LOGGER.trace("Resolved policy from global security policy: {}", credentialsPolicy);
            }
        }

        if (containsValuePolicyDefinition(credentialsPolicy)) {
            if (credentialsPolicy.getPassword().getValuePolicyRef() != null) {
                return objectResolver.resolve(credentialsPolicy.getPassword().getValuePolicyRef(), ValuePolicyType.class, null, "valuePolicyRef in password credential policy", task, parentResult);
            }
        }

        return null;
    }

    private boolean containsValuePolicyDefinition(CredentialsPolicyType policy) {
        if (policy == null) {
            return false;
        }

        if (policy.getPassword() == null) {
            return false;
        }

        if (policy.getPassword().getValuePolicyRef() != null) {
            return true;
        }

        return false;
    }

    private <T, O extends ObjectType> boolean validateValue(PrismObject<O> object, ValuePolicyType policy, PolicyItemDefinitionType policyItemDefinition, Task task, OperationResult parentResult) throws ExpressionEvaluationException, SchemaException, ObjectNotFoundException, CommunicationException, ConfigurationException, SecurityViolationException, PolicyViolationException {

        ValuePolicyType stringPolicy = resolveValuePolicy(policyItemDefinition, policy, task, parentResult);

        Object value = policyItemDefinition.getValue();
        String valueToValidate;
        if (value instanceof RawType) {
            valueToValidate = ((RawType) value).getParsedRealValue(String.class);
        } else {
            valueToValidate = (String) value;
        }

        List<String> valuesToValidate = new ArrayList<>();
        PolicyItemTargetType target = policyItemDefinition.getTarget();
        ItemPath path = target != null ? target.getPath().getItemPath() : null;
        if (StringUtils.isNotEmpty(valueToValidate)) {
            valuesToValidate.add(valueToValidate);
        } else {
            if (target == null || target.getPath() == null) {
                LOGGER.error("Target item path must be defined");
                parentResult.recordFatalError("Target item path must be defined");
                throw new SchemaException("Target item path must be defined");
            }
            if (object == null) {
                LOGGER.error("Object which values should be validated is null. Nothing to validate.");
                parentResult.recordFatalError("Object which values should be validated is null. Nothing to validate.");
                throw new SchemaException("Object which values should be validated is null. Nothing to validate.");
            }

            PrismProperty<T> property = object.findProperty(path);
            if (property == null || property.isEmpty()) {
                LOGGER.error("Attribute {} has no value. Nothing to validate.", property);
                parentResult.recordFatalError("Attribute " + property + " has no value. Nothing to validate");
                throw new SchemaException("Attribute " + property + " has no value. Nothing to validate");
            }

            PrismPropertyDefinition<T> itemToValidateDefinition = property.getDefinition();
            QName definitionName = itemToValidateDefinition.getTypeName();
            if (!isSupportedType(definitionName)) {
                LOGGER.error("Trying to validate string policy on the property of type {} failed. Unsupported type.",
                        itemToValidateDefinition);
                parentResult.recordFatalError("Trying to validate string policy on the property of type "
                        + itemToValidateDefinition + " failed. Unsupported type.");
                throw new SchemaException("Trying to validate string policy on the property of type "
                        + itemToValidateDefinition + " failed. Unsupported type.");
            }

            if (itemToValidateDefinition.isSingleValue()) {
                if (definitionName.equals(PolyStringType.COMPLEX_TYPE)) {
                    valueToValidate = ((PolyString) property.getRealValue()).getOrig();

                } else if (definitionName.equals(ProtectedStringType.COMPLEX_TYPE)) {
                    ProtectedStringType protectedString = ((ProtectedStringType) property.getRealValue());
                    valueToValidate = getClearValue(protectedString);

                } else {
                    valueToValidate = (String) property.getRealValue();
                }
                valuesToValidate.add(valueToValidate);
            } else {
                if (definitionName.equals(DOMUtil.XSD_STRING)) {
                    valuesToValidate.addAll(property.getRealValues(String.class));
                } else if (definitionName.equals(ProtectedStringType.COMPLEX_TYPE)) {
                    for (ProtectedStringType protectedString : property.getRealValues(ProtectedStringType.class)) {
                        valuesToValidate.add(getClearValue(protectedString));
                    }
                } else {
                    for (PolyString val : property.getRealValues(PolyString.class)) {
                        valuesToValidate.add(val.getOrig());
                    }
                }
            }

        }

        for (String newValue : valuesToValidate) {
            OperationResult result = parentResult.createSubresult(OPERATION_VALIDATE_VALUE + ".value");
            if (path != null) {
                result.addParam("path", path.toString());
            }
            result.addParam("valueToValidate", newValue);

            ObjectValuePolicyEvaluator.Builder evaluatorBuilder = new ObjectValuePolicyEvaluator.Builder()
                    .valuePolicy(stringPolicy)
                    .valuePolicyProcessor(policyProcessor)
                    .protector(protector)
                    .valueItemPath(path)
                    .originResolver(getOriginResolver(object))
                    .task(task)
                    .shortDesc(" rest validate ");
            O objectable = object != null ? object.asObjectable() : null;
            if (path != null && objectable instanceof FocusType) {
                //noinspection unchecked
                PrismObject<? extends FocusType> focus = (PrismObject<? extends FocusType>) object;
                if (path.isSuperPathOrEquivalent(SchemaConstants.PATH_PASSWORD)) {
                    evaluatorBuilder.securityPolicy(getSecurityPolicy(focus, null, task, parentResult));
                    PrismContainer<PasswordType> passwordContainer = focus.findContainer(SchemaConstants.PATH_PASSWORD);
                    PasswordType password = passwordContainer != null ? passwordContainer.getValue().asContainerable() : null;
                    evaluatorBuilder.oldCredential(password);
                } else if (path.isSuperPathOrEquivalent(SchemaConstants.PATH_SECURITY_QUESTIONS)) {
                    LOGGER.trace("Setting security questions related policy.");
                    SecurityPolicyType securityPolicy = getSecurityPolicy(focus, null, task, parentResult);
                    evaluatorBuilder.securityPolicy(securityPolicy);
                    PrismContainer<SecurityQuestionsCredentialsType> securityQuestionsContainer =
                            focus.findContainer(SchemaConstants.PATH_SECURITY_QUESTIONS);
                    SecurityQuestionsCredentialsType securityQuestions = securityQuestionsContainer != null ?
                            securityQuestionsContainer.getValue().asContainerable() : null;
                    //evaluatorBuilder.oldCredentialType(securityQuestions);        // TODO what with this?
                    evaluatorBuilder.valuePolicy(resolveSecurityQuestionsPolicy(securityPolicy, task, parentResult));
                }
            }
            evaluatorBuilder.now(clock.currentTimeXMLGregorianCalendar());
            LOGGER.trace("Validating value started");
            evaluatorBuilder.build().validateStringValue(newValue, result);
            LOGGER.trace("Validating value finished");
//
            result.computeStatus();

//            if (!policyProcessor.validateValue(newValue, stringPolicy, createOriginResolver(object, result), "validate value " + (path!= null ? "for " + path : "") + " for " + object + " value " + valueToValidate, task, result)) {
//                result.recordFatalError("Validation for value " + newValue + " against policy " + stringPolicy + " failed");
//                LOGGER.error("Validation for value {} against policy {} failed", newValue, stringPolicy);
//            }

        }

        parentResult.computeStatus();
        policyItemDefinition.setResult(parentResult.createOperationResultType());

        return parentResult.isAcceptable();

    }

    private ValuePolicyType resolveSecurityQuestionsPolicy(SecurityPolicyType securityPolicy, Task task, OperationResult result) throws ObjectNotFoundException, SchemaException, CommunicationException, ConfigurationException, SecurityViolationException, ExpressionEvaluationException {
        if (securityPolicy == null) {
            return null;
        }

        CredentialsPolicyType credentialsPolicy = securityPolicy.getCredentials();
        if (credentialsPolicy == null) {
            return null;
        }

        SecurityQuestionsCredentialsPolicyType securityQuestionsPolicy = credentialsPolicy.getSecurityQuestions();
        if (securityQuestionsPolicy == null) {
            return null;
        }

        ObjectReferenceType policyRef = securityQuestionsPolicy.getValuePolicyRef();
        if (policyRef == null) {
            return null;
        }

        return objectResolver.resolve(policyRef, ValuePolicyType.class, null, " resolve value policy for security questions", task, result);
    }

    private <O extends ObjectType> ObjectBasedValuePolicyOriginResolver<?> getOriginResolver(PrismObject<O> object) {
        if (object != null && UserType.class.equals(object.getCompileTimeClass())) {
            return new FocusValuePolicyOriginResolver<>((PrismObject<UserType>) object, objectResolver);
        }

        //TODO not supported yet, throw exception instead of null???
        return null;
    }

    private <O extends ObjectType> ObjectBasedValuePolicyOriginResolver<?> createOriginResolver(PrismObject<O> object, OperationResult result) throws SchemaException {
        if (object == null) {
            return null;
        }
        if (object.canRepresent(FocusType.class)) {
            return new FocusValuePolicyOriginResolver<>((PrismObject<FocusType>) object, objectResolver);
        }
        if (object.canRepresent(ShadowType.class)) {
            return new ShadowValuePolicyOriginResolver((PrismObject<ShadowType>) object, objectResolver);
        }
        SchemaException e = new SchemaException("Unsupport object type " + object);
        result.recordFatalError(e);
        throw e;
    }

    private boolean isSupportedType(QName type) {

        if (QNameUtil.qNameToUri(type).equals(QNameUtil.qNameToUri(DOMUtil.XSD_STRING))) {
            return true;
        }

        if (QNameUtil.qNameToUri(type).equals(QNameUtil.qNameToUri(PolyStringType.COMPLEX_TYPE))) {
            return true;
        }

        if (QNameUtil.qNameToUri(type).equals(QNameUtil.qNameToUri(ProtectedStringType.COMPLEX_TYPE))) {
            return true;
        }

        return false;
    }

    private String getClearValue(ProtectedStringType protectedString) throws SchemaException, PolicyViolationException {
        if (protectedString == null) {
            return null;
        }
        try {
            if (protectedString.isEncrypted()) {

                return protector.decryptString(protectedString);

            } else if (protectedString.getClearValue() != null) {
                return protector.decryptString(protectedString);
            } else if (protectedString.isHashed()) {
                throw new SchemaException("Cannot validate value of hashed password");
            }
        } catch (EncryptionException e) {
            throw new PolicyViolationException(e.getMessage(), e);
        }
        return null;
    }

    // TODO TODO TODO deduplicate this somehow!

    @NotNull
    @Override
    public List<ObjectReferenceType> getDeputyAssignees(AbstractWorkItemType workItem, Task task, OperationResult parentResult)
            throws SchemaException {
        OperationResult result = parentResult.createMinorSubresult(GET_DEPUTY_ASSIGNEES);
        RepositoryCache.enterLocalCaches(cacheConfigurationManager);
        try {
            Set<String> oidsToSkip = new HashSet<>();
            List<ObjectReferenceType> deputies = new ArrayList<>();
            workItem.getAssigneeRef().forEach(a -> oidsToSkip.add(a.getOid()));
            getDeputyAssignees(deputies, workItem, oidsToSkip, task, result);
            result.computeStatusIfUnknown();
            return deputies;
        } catch (Throwable t) {
            result.recordFatalError(t.getMessage(), t);
            throw t;
        } finally {
            RepositoryCache.exitLocalCaches();
        }
    }

    @NotNull
    @Override
    public List<ObjectReferenceType> getDeputyAssignees(
            ObjectReferenceType assigneeRef,
            OtherPrivilegesLimitations.Type limitationType,
            Task task,
            OperationResult parentResult)
            throws SchemaException {
        OperationResult result = parentResult.createMinorSubresult(GET_DEPUTY_ASSIGNEES);
        RepositoryCache.enterLocalCaches(cacheConfigurationManager);
        try {
            Set<String> oidsToSkip = new HashSet<>();
            oidsToSkip.add(assigneeRef.getOid());
            List<ObjectReferenceType> deputies = new ArrayList<>();
            getDeputyAssigneesNoWorkItem(deputies, assigneeRef, limitationType, oidsToSkip, task, result);
            return deputies;
        } catch (Throwable t) {
            result.recordException(t);
            throw t;
        } finally {
            result.close();
            RepositoryCache.exitLocalCaches();
        }
    }

    private void getDeputyAssignees(
            List<ObjectReferenceType> deputies, AbstractWorkItemType workItem, Set<String> oidsToSkip,
            Task task, OperationResult result) throws SchemaException {
        List<PrismReferenceValue> assigneeReferencesToQuery = workItem.getAssigneeRef().stream()
                .map(assigneeRef -> assigneeRef.clone().relation(PrismConstants.Q_ANY).asReferenceValue())
                .collect(Collectors.toList());
        if (assigneeReferencesToQuery.isEmpty()) {
            return;
        }
        ObjectQuery query = prismContext.queryFor(UserType.class)
                .item(UserType.F_DELEGATED_REF).ref(assigneeReferencesToQuery)
                .build();
        SearchResultList<PrismObject<UserType>> potentialDeputies = cacheRepositoryService
                .searchObjects(UserType.class, query, null, result); // TODO consider read-only here
        for (PrismObject<UserType> potentialDeputy : potentialDeputies) {
            if (oidsToSkip.contains(potentialDeputy.getOid())) {
                continue;
            }
            if (determineDeputyValidity(
                    potentialDeputy, workItem.getAssigneeRef(), workItem, OtherPrivilegesLimitations.Type.CASES, task, result)) {
                deputies.add(ObjectTypeUtil.createObjectRefWithFullObject(potentialDeputy));
                oidsToSkip.add(potentialDeputy.getOid());
            }
        }
    }

    private void getDeputyAssigneesNoWorkItem(
            List<ObjectReferenceType> deputies, ObjectReferenceType assigneeRef,
            OtherPrivilegesLimitations.Type limitationType, Set<String> oidsToSkip,
            Task task, OperationResult result) throws SchemaException {
        PrismReferenceValue assigneeReferenceToQuery = assigneeRef.clone().relation(PrismConstants.Q_ANY).asReferenceValue();
        ObjectQuery query = prismContext.queryFor(UserType.class)
                .item(UserType.F_DELEGATED_REF).ref(assigneeReferenceToQuery)
                .build();
        SearchResultList<PrismObject<UserType>> potentialDeputies = cacheRepositoryService
                .searchObjects(UserType.class, query, null, result); // TODO consider read-only here
        for (PrismObject<UserType> potentialDeputy : potentialDeputies) {
            if (oidsToSkip.contains(potentialDeputy.getOid())) {
                continue;
            }
            if (determineDeputyValidity(
                    potentialDeputy, List.of(assigneeRef), null, limitationType, task, result)) {
                deputies.add(ObjectTypeUtil.createObjectRefWithFullObject(potentialDeputy));
                oidsToSkip.add(potentialDeputy.getOid());
            }
        }
    }

    private boolean determineDeputyValidity(
            PrismObject<UserType> potentialDeputy,
            List<ObjectReferenceType> assignees,
            @Nullable AbstractWorkItemType workItem,
            @NotNull OtherPrivilegesLimitations.Type limitationType,
            Task task,
            OperationResult result) {
        AssignmentEvaluator.Builder<UserType> builder =
                new AssignmentEvaluator.Builder<UserType>()
                        .referenceResolver(referenceResolver)
                        .focusOdo(new ObjectDeltaObject<>(potentialDeputy, null, potentialDeputy, potentialDeputy.getDefinition()))
                        .now(clock.currentTimeXMLGregorianCalendar())
                        .loginMode(true)
                        // We do not have real lens context here. But the push methods in ModelExpressionThreadLocalHolder
                        // will need something to push on the stack. So give them context placeholder.
                        .lensContext(new LensContextPlaceholder<>(potentialDeputy, task.getExecutionMode()));
        AssignmentEvaluator<UserType> assignmentEvaluator = builder.build();

        UserType potentialDeputyBean = potentialDeputy.asObjectable();
        for (AssignmentType assignmentBean : potentialDeputyBean.getAssignment()) {
            if (!DeputyUtils.isDelegationAssignment(assignmentBean, relationRegistry)) {
                continue;
            }
            try {
                ItemDeltaItem<PrismContainerValue<AssignmentType>, PrismContainerDefinition<AssignmentType>> assignmentIdi =
                        new ItemDeltaItem<>(LensUtil.createAssignmentSingleValueContainer(assignmentBean));
                // TODO some special mode for verification of the validity - we don't need complete calculation here!
                EvaluatedAssignment assignment = assignmentEvaluator
                        .evaluate(
                                assignmentIdi, PlusMinusZero.ZERO, false,
                                potentialDeputyBean, potentialDeputy.toString(),
                                AssignmentOrigin.inObject(embedded(assignmentBean)),
                                task, result);
                if (!assignment.isValid()) {
                    continue;
                }
                for (EvaluatedAssignmentTarget target : assignment.getRoles().getNonNegativeValues()) { // MID-6403
                    String targetOid = target.getTarget().getOid();
                    if (targetOid != null
                            && ObjectTypeUtil.containsOid(assignees, targetOid)
                            && target.getAssignmentPath().containsDelegation()
                            && target.getAssignmentPath().getOtherPrivilegesLimitation().allows(limitationType)) {
                        return true;
                    }
                }
            } catch (CommonException e) {
                LoggingUtils.logUnexpectedException(
                        LOGGER, "Couldn't verify 'deputy' relation between {} and {} for work item {}; assignment: {}",
                        e, potentialDeputy, assignees, workItem, assignmentBean);
            }
        }
        return false;
    }

    @Override
    public ActivationStatusType getAssignmentEffectiveStatus(String lifecycleStatus, ActivationType activationType) {
        return activationComputer.getEffectiveStatus(lifecycleStatus, activationType, null);
    }

    @Override
    public MidPointPrincipal assumePowerOfAttorney(PrismObject<? extends FocusType> donor, Task task, OperationResult result)
            throws SchemaException, SecurityViolationException, ObjectNotFoundException, ExpressionEvaluationException,
            CommunicationException, ConfigurationException {
        MidPointPrincipal attorneyPrincipal = securityContextManager.getPrincipal();
        MidPointPrincipal donorPrincipal = securityEnforcer.createDonorPrincipal(
                attorneyPrincipal, ModelAuthorizationAction.ATTORNEY.getUrl(), donor, task, result);

        // TODO: audit switch
        Authentication authentication = securityContextManager.getAuthentication();
        if (authentication instanceof MidpointAuthentication) {
            ((MidpointAuthentication) authentication).setPrincipal(donorPrincipal);
            ((MidpointAuthentication) authentication).setCredential(null);
            ((MidpointAuthentication) authentication).setAuthorities(donorPrincipal.getAuthorities());
        } else {
            securityContextManager.setupPreAuthenticatedSecurityContext(donorPrincipal);
        }

        return donorPrincipal;
    }

    @Override
    public MidPointPrincipal dropPowerOfAttorney(Task task, OperationResult result) throws SecurityViolationException {
        MidPointPrincipal donorPrincipal = securityContextManager.getPrincipal();
        if (donorPrincipal.getAttorney() == null) {
            throw new IllegalStateException("Attempt to drop attorney powers using non-donor principal " + donorPrincipal);
        }
        MidPointPrincipal previousPrincipal = donorPrincipal.getPreviousPrincipal();
        if (previousPrincipal == null) {
            throw new IllegalStateException("Attempt to drop attorney powers, but no previous principal in " + donorPrincipal);
        }

        // TODO: audit switch

        // TODO: maybe refresh previous principal using userProfileService?
        Authentication authentication = securityContextManager.getAuthentication();
        if (authentication instanceof MidpointAuthentication) {
            ((MidpointAuthentication) authentication).setPrincipal(previousPrincipal);
            ((MidpointAuthentication) authentication).setCredential(null);
            ((MidpointAuthentication) authentication).setAuthorities(previousPrincipal.getAuthorities());
        } else {
            securityContextManager.setupPreAuthenticatedSecurityContext(previousPrincipal);
        }

        return previousPrincipal;
    }

    @Override
    public <T> T runUnderPowerOfAttorney(Producer<T> producer,
            PrismObject<? extends FocusType> donor, Task task, OperationResult result)
            throws SchemaException, SecurityViolationException, ObjectNotFoundException, ExpressionEvaluationException,
            CommunicationException, ConfigurationException {
        assumePowerOfAttorney(donor, task, result);
        try {
            return producer.run();
        } finally {
            dropPowerOfAttorney(task, result);
        }
    }

    @Override
    @NotNull
    public LocalizableMessageType createLocalizableMessageType(
            LocalizableMessageTemplateType template, VariablesMap variables, Task task, OperationResult result)
            throws ObjectNotFoundException, SchemaException, ExpressionEvaluationException, CommunicationException,
            ConfigurationException, SecurityViolationException {
        VariablesMap vars = new VariablesMap();
        vars.putAll(variables);
        return LensExpressionUtil.interpretLocalizableMessageTemplate(template, vars, null, task, result);
    }

    @Override
    public ExecuteCredentialResetResponseType executeCredentialsReset(PrismObject<UserType> user,
            ExecuteCredentialResetRequestType executeCredentialResetRequest, Task task, OperationResult parentResult)
            throws ObjectNotFoundException, SchemaException, CommunicationException, ConfigurationException,
            SecurityViolationException, ExpressionEvaluationException, ObjectAlreadyExistsException, PolicyViolationException {
        LocalizableMessageBuilder builder = new LocalizableMessageBuilder();

        ExecuteCredentialResetResponseType response = new ExecuteCredentialResetResponseType();

        String resetMethod = executeCredentialResetRequest.getResetMethod();
        if (StringUtils.isBlank(resetMethod)) {
            LocalizableMessage localizableMessage = builder.fallbackMessage("Failed to execute reset password. Bad request.").key("execute.reset.credential.bad.request").build();
            response = response.message(LocalizationUtil.createLocalizableMessageType(localizableMessage));
            throw new SchemaException(localizableMessage);

        }

        SecurityPolicyType securityPolicy = getSecurityPolicy(user, null, task, parentResult);
        CredentialsResetPolicyType resetPolicyType = securityPolicy.getCredentialsReset();
        //TODO: search according tot he credentialID and others
        if (resetPolicyType == null) {
            LocalizableMessage localizableMessage = builder.fallbackMessage("Failed to execute reset password. Bad configuration.").key("execute.reset.credential.bad.configuration").build();
            response = response.message(LocalizationUtil.createLocalizableMessageType(localizableMessage));
            throw new SchemaException(localizableMessage);
        }

        if (!credentialsResetPolicyMatch(resetPolicyType, resetMethod)) {
            LocalizableMessage localizableMessage = builder.fallbackMessage("Failed to execute reset password. Bad method.").key("execute.reset.credential.bad.method").build();
            response = response.message(LocalizationUtil.createLocalizableMessageType(localizableMessage));
            throw new SchemaException(localizableMessage);
        }

        CredentialSourceType credentialSourceType = resetPolicyType.getNewCredentialSource();

        if (credentialSourceType == null) {
            //TODO: go through deprecated functionality
            LocalizableMessage localizableMessage = builder.fallbackMessage("Failed to execute reset password. No credential source.").key("execute.reset.credential.no.credential.source").build();
            response = response.message(LocalizationUtil.createLocalizableMessageType(localizableMessage));
            //for now just let the user know that he needs to specify it
            return response;
        }

        ValuePolicyType valuePolicy = getValuePolicy(user, task, parentResult);

        ObjectDelta<UserType> userDelta = null;
        if (credentialSourceType.getUserEntry() != null) {
            PolicyItemDefinitionType policyItemDefinitione = new PolicyItemDefinitionType();
            policyItemDefinitione.setValue(executeCredentialResetRequest.getUserEntry());

            if (!validateValue(user, valuePolicy, policyItemDefinitione, task, parentResult)) {
                LOGGER.error("Cannot execute reset password. New password doesn't satisfy policy constraints");
                parentResult.recordFatalError("Cannot execute reset password. New password doesn't satisfy policy constraints");
                LocalizableMessage localizableMessage = builder.fallbackMessage("New password doesn't satisfy policy constraints.").key("execute.reset.credential.validation.failed").build();
                throw new PolicyViolationException(localizableMessage);
            }

            ProtectedStringType newProtectedPassword = new ProtectedStringType();
            newProtectedPassword.setClearValue(executeCredentialResetRequest.getUserEntry());
            userDelta = prismContext.deltaFactory().object().createModificationReplaceProperty(UserType.class, user.getOid(),
                    SchemaConstants.PATH_PASSWORD_VALUE, newProtectedPassword);

        }

        if (BooleanUtils.isTrue(resetPolicyType.isForceChange())) {
            if (userDelta != null) {
                userDelta.addModificationReplaceProperty(SchemaConstants.PATH_PASSWORD_FORCE_CHANGE, Boolean.TRUE);
            }
        }

        try {
            Collection<ObjectDeltaOperation<? extends ObjectType>> result = modelService.executeChanges(
                    MiscUtil.createCollection(userDelta), ModelExecuteOptions.create().raw(), task, parentResult);
        } catch (ObjectNotFoundException | SchemaException | CommunicationException | ConfigurationException |
                SecurityViolationException | ExpressionEvaluationException | ObjectAlreadyExistsException |
                PolicyViolationException e) {
            response.message(LocalizationUtil.createForFallbackMessage("Failed to reset credential: " + e.getMessage()));
            throw e;
        }

        parentResult.recomputeStatus();
        LocalizableMessage message = builder.fallbackMessage("Reset password was successful").key("execute.reset.credential.successful").fallbackLocalizableMessage(null).build();
        response.setMessage(LocalizationUtil.createLocalizableMessageType(message));

        return response;
    }

    private boolean credentialsResetPolicyMatch(CredentialsResetPolicyType policy, String identifier) {
        return StringUtils.equals(policy.getIdentifier(), identifier);
    }

    @Override
    public void refreshPrincipal(String oid, Class<? extends FocusType> clazz) throws ObjectNotFoundException, SchemaException, CommunicationException, ConfigurationException, SecurityViolationException, ExpressionEvaluationException {
        try {
            MidPointPrincipal principal = guiProfiledPrincipalManager.getPrincipalByOid(oid, clazz);
            Authentication authentication = securityContextManager.getAuthentication();
            if (authentication instanceof MidpointAuthentication) {
                ((MidpointAuthentication) authentication).setPrincipal(principal);
                ((MidpointAuthentication) authentication).setAuthorities(principal.getAuthorities());
            } else {
                securityContextManager.setupPreAuthenticatedSecurityContext(principal);
            }
        } catch (Throwable e) {
            LOGGER.error("Cannot refresh authentication for user identified with" + oid);
            throw e;
        }
    }

    @Override
    public List<RelationDefinitionType> getRelationDefinitions() {
        return relationRegistry.getRelationDefinitions();
    }

    @NotNull
    @Override
    public TaskType submitTaskFromTemplate(String templateTaskOid, List<Item<?, ?>> extensionItems, Task opTask, OperationResult parentResult)
            throws CommunicationException, ObjectNotFoundException, SchemaException, SecurityViolationException,
            ConfigurationException, ExpressionEvaluationException, ObjectAlreadyExistsException, PolicyViolationException {
        OperationResult result = parentResult.createMinorSubresult(SUBMIT_TASK_FROM_TEMPLATE);
        try {
            var principalRef = SecurityUtil.getPrincipalRequired().toObjectReference();
            TaskType newTask = modelService.getObject(
                    TaskType.class, templateTaskOid, createCollection(createExecutionPhase()), opTask, result)
                    .asObjectable();
            newTask.setName(PolyStringType.fromOrig(newTask.getName().getOrig() + " " + (int) (Math.random() * 10000)));
            newTask.setOid(null);
            newTask.setTaskIdentifier(null);
            newTask.setOwnerRef(principalRef);
            newTask.setExecutionState(RUNNABLE);
            newTask.setSchedulingState(READY);
            for (Item<?, ?> extensionItem : extensionItems) {
                newTask.asPrismObject().getOrCreateExtension()
                        .add(extensionItem.clone());
            }
            ObjectDelta<TaskType> taskAddDelta = DeltaFactory.Object.createAddDelta(newTask.asPrismObject());
            Collection<ObjectDeltaOperation<? extends ObjectType>> executedChanges = modelService.executeChanges(singleton(taskAddDelta), null, opTask, result);
            String newTaskOid = ObjectDeltaOperation.findAddDeltaOid(executedChanges, newTask.asPrismObject());
            newTask.setOid(newTaskOid);
            newTask.setTaskIdentifier(newTaskOid);
            result.computeStatus();
            return newTask;
        } catch (Throwable t) {
            result.recordFatalError("Couldn't submit task from template: " + t.getMessage(), t);
            throw t;
        }
    }

    @NotNull
    @Override
    public TaskType submitTaskFromTemplate(String templateTaskOid, Map<QName, Object> extensionValues, Task opTask, OperationResult parentResult)
            throws CommunicationException, ObjectNotFoundException, SchemaException, SecurityViolationException,
            ConfigurationException, ExpressionEvaluationException, ObjectAlreadyExistsException, PolicyViolationException {
        PrismContainerDefinition<?> extDef = prismContext.getSchemaRegistry()
                .findObjectDefinitionByCompileTimeClass(TaskType.class).findContainerDefinition(TaskType.F_EXTENSION);
        List<Item<?, ?>> extensionItems = ObjectTypeUtil.mapToExtensionItems(extensionValues, extDef, prismContext);
        return submitTaskFromTemplate(templateTaskOid, extensionItems, opTask, parentResult);
    }

    public @NotNull String submitTaskFromTemplate(
            @NotNull String templateOid,
            @NotNull ActivityCustomization customization,
            @NotNull Task task,
            @NotNull OperationResult parentResult)
            throws CommonException {
        OperationResult result = parentResult.createMinorSubresult(SUBMIT_TASK_FROM_TEMPLATE);
        try {
            TaskType newTask =
                    modelService
                            .getObject(TaskType.class, templateOid, createCollection(createExecutionPhase()), task, result)
                            .asObjectable();

            newTask.setName(PolyStringType.fromOrig(newTask.getName().getOrig() + " " + (int) (Math.random() * 10000)));
            newTask.setOid(null);
            newTask.setTaskIdentifier(null);
            newTask.setOwnerRef(null);

            return submit(
                    customization.applyTo(newTask),
                    ActivitySubmissionOptions.create().withTaskTemplate(newTask),
                    task, result);

        } catch (Throwable t) {
            result.recordFatalError("Couldn't submit task from template: " + t.getMessage(), t);
            throw t;
        } finally {
            result.close();
        }
    }

    @Override
    public <O extends AssignmentHolderType> ArchetypePolicyType determineArchetypePolicy(PrismObject<O> assignmentHolder, OperationResult result) throws SchemaException, ConfigurationException {
        return archetypeManager.determineArchetypePolicy(assignmentHolder, result);
    }

    private ArchetypeType determineArchetype(PrismObject<? extends AssignmentHolderType> assignmentHolder, OperationResult result)
            throws SchemaException {
        return archetypeManager.determineStructuralArchetype(assignmentHolder.asObjectable(), result);
    }

    @Override
    public ArchetypePolicyType mergeArchetypePolicies(PrismObject<ArchetypeType> archetype, OperationResult result)
            throws SchemaException, ConfigurationException {
        return archetypeManager.getPolicyForArchetype(asObjectable(archetype), result);
    }

    @Override
    public <O extends AssignmentHolderType> AssignmentCandidatesSpecification determineAssignmentTargetSpecification(PrismObject<O> object, OperationResult result) throws SchemaException {
        SearchResultList<PrismObject<ArchetypeType>> archetypes = systemObjectCache.getAllArchetypes(result);
        List<AssignmentObjectRelation> assignmentTargetRelations = new ArrayList<>();
        for (PrismObject<ArchetypeType> archetype : archetypes) {
            List<QName> archetypeFocusTypes = null;
            for (AssignmentType inducement : archetype.asObjectable().getInducement()) {
                for (AssignmentRelationType assignmentRelation : inducement.getAssignmentRelation()) {
                    if (canBeAssignmentHolder(assignmentRelation, object)) {
                        if (archetypeFocusTypes == null) {
                            archetypeFocusTypes = determineArchetypeFocusTypes(archetype);
                        }
                        AssignmentObjectRelation targetRelation = new AssignmentObjectRelation();
                        targetRelation.addObjectTypes(archetypeFocusTypes);
                        targetRelation.addArchetypeRef(archetype);
                        targetRelation.addRelations(assignmentRelation.getRelation());
                        targetRelation.setDescription(assignmentRelation.getDescription());
                        assignmentTargetRelations.add(targetRelation);
                    }
                }
            }
        }

        AssignmentCandidatesSpecification spec = new AssignmentCandidatesSpecification();
        spec.setAssignmentObjectRelations(assignmentTargetRelations);
        // TODO: empty list vs null: default setting
        return spec;
    }

    @Override
    public <O extends AssignmentHolderType> List<ArchetypeType> getFilteredArchetypesByHolderType(
            Class<O> objectType, OperationResult result) throws SchemaException {
        SearchResultList<PrismObject<ArchetypeType>> archetypes = systemObjectCache.getAllArchetypes(result);
        List<ArchetypeType> filteredArchetypes = new ArrayList<>();
        for (PrismObject<ArchetypeType> archetype : archetypes) {
            for (AssignmentType assignment : archetype.asObjectable().getAssignment()) {
                for (AssignmentRelationType assignmentRelation : assignment.getAssignmentRelation()) {
                    if (isHolderType(assignmentRelation.getHolderType(), objectType)) {
                        filteredArchetypes.add(archetype.asObjectable());
                    }
                }
                if (filteredArchetypes.contains(archetype.asObjectable())) {
                    break;
                }
            }
        }
        return filteredArchetypes;
    }

    @Override
    public <O extends AssignmentHolderType> List<ArchetypeType> getFilteredArchetypesByHolderType(
            PrismObject<O> object, OperationResult result) throws SchemaException {
        return getFilteredArchetypesByHolderType(object.getCompileTimeClass(), result);
    }

    @Override
    public <O extends AbstractRoleType> AssignmentCandidatesSpecification determineAssignmentHolderSpecification(PrismObject<O> assignmentTarget, OperationResult result)
            throws SchemaException {

        if (assignmentTarget == null) {
            return null;
        }

        // assignmentRelation statements in the assignment - we want to control what objects can be assigned to the archetype definition
        if (ArchetypeType.class.isAssignableFrom(assignmentTarget.getCompileTimeClass())) {
            ArchetypeType archetypeType = (ArchetypeType) assignmentTarget.asObjectable();
            return determineArchetypeAssignmentCandidateSpecification(archetypeType.getAssignment(), archetypeType.getArchetypePolicy());
        }

        // apply assignmentRelation to "archetyped" objects
        ArchetypeType targetArchetype = determineArchetype(assignmentTarget, result);
        if (targetArchetype == null) {
            return null;
        }

        // TODO: empty list vs null: default setting
        // TODO what about super-archetypes?
        return determineArchetypeAssignmentCandidateSpecification(
                targetArchetype.getInducement(), targetArchetype.getArchetypePolicy());
    }

    private AssignmentCandidatesSpecification determineArchetypeAssignmentCandidateSpecification(List<AssignmentType> archetypeAssigmentsOrInducements, ArchetypePolicyType archetypePolicy) {
        AssignmentCandidatesSpecification spec = new AssignmentCandidatesSpecification();
        List<AssignmentObjectRelation> assignmentHolderRelations = new ArrayList<>();
        for (AssignmentType inducement : archetypeAssigmentsOrInducements) {
            for (AssignmentRelationType assignmentRelation : inducement.getAssignmentRelation()) {
                AssignmentObjectRelation holderRelation = new AssignmentObjectRelation();
                holderRelation.addObjectTypes(ObjectTypes.canonizeObjectTypes(assignmentRelation.getHolderType()));
                holderRelation.addArchetypeRefs(assignmentRelation.getHolderArchetypeRef());
                holderRelation.addRelations(assignmentRelation.getRelation());
                holderRelation.setDescription(assignmentRelation.getDescription());
                assignmentHolderRelations.add(holderRelation);
            }
        }
        spec.setAssignmentObjectRelations(assignmentHolderRelations);
        spec.setSupportGenericAssignment(archetypePolicy == null
                || AssignmentRelationApproachType.CLOSED != archetypePolicy.getAssignmentHolderRelationApproach());
        return spec;
    }

    private List<QName> determineArchetypeFocusTypes(PrismObject<ArchetypeType> archetype) {
        List<QName> focusTypes = new ArrayList<>();
        for (AssignmentType assignment : archetype.asObjectable().getAssignment()) {
            for (AssignmentRelationType assignmentRelation : assignment.getAssignmentRelation()) {
                focusTypes.addAll(ObjectTypes.canonizeObjectTypes(assignmentRelation.getHolderType()));
            }
        }
        if (focusTypes.isEmpty()) {
            focusTypes.add(AssignmentHolderType.COMPLEX_TYPE);
        }
        return focusTypes;
    }

    private <O extends AssignmentHolderType> boolean canBeAssignmentHolder(AssignmentRelationType assignmentRelation, PrismObject<O> holder) {
        return isHolderType(assignmentRelation.getHolderType(), holder.getCompileTimeClass())
                && isHolderArchetype(assignmentRelation.getHolderArchetypeRef(), holder);
    }

    private <O extends AssignmentHolderType> boolean isHolderType(List<QName> requiredHolderTypes, Class<O> holderType) {
        if (requiredHolderTypes.isEmpty()) {
            return true;
        }
        for (QName requiredHolderType : requiredHolderTypes) {
            if (MiscSchemaUtil.canBeAssignedFrom(requiredHolderType, holderType)) {
                return true;
            }
        }
        return false;
    }

    private <O extends AssignmentHolderType> boolean isHolderArchetype(List<ObjectReferenceType> requiredHolderArchetypeRefs, PrismObject<O> holder) {
        if (requiredHolderArchetypeRefs.isEmpty()) {
            return true;
        }
        List<ObjectReferenceType> presentHolderArchetypeRefs = holder.asObjectable().getArchetypeRef();
        for (ObjectReferenceType requiredHolderArchetypeRef : requiredHolderArchetypeRefs) {
            if (MiscSchemaUtil.contains(presentHolderArchetypeRefs, requiredHolderArchetypeRef)) {
                return true;
            }
        }
        return false;
    }

    @Override
    @Experimental
    @NotNull
    public Collection<EvaluatedPolicyRule> evaluateCollectionPolicyRules(
            @NotNull PrismObject<ObjectCollectionType> collection,
            @Nullable CompiledObjectCollectionView preCompiledView,
            @Nullable Class<? extends ObjectType> targetTypeClass,
            @NotNull Task task,
            @NotNull OperationResult result)
            throws ObjectNotFoundException, SchemaException, SecurityViolationException, CommunicationException,
            ConfigurationException, ExpressionEvaluationException {
        return collectionProcessor.evaluateCollectionPolicyRules(collection, preCompiledView, targetTypeClass, task, result);
    }

    @Override
    @Experimental
    @NotNull
    public CompiledObjectCollectionView compileObjectCollectionView(@NotNull CollectionRefSpecificationType collectionRef, @Nullable Class<? extends Containerable> targetTypeClass, @NotNull Task task, @NotNull OperationResult result)
            throws SchemaException, CommunicationException, ConfigurationException, SecurityViolationException,
            ExpressionEvaluationException, ObjectNotFoundException {
        return collectionProcessor.compileObjectCollectionView(collectionRef, targetTypeClass, task, result);
    }

    @Override
    @Experimental
    @NotNull
    public CollectionStats determineCollectionStats(
            @NotNull CompiledObjectCollectionView collectionView, @NotNull Task task, @NotNull OperationResult result)
            throws SchemaException, ObjectNotFoundException, SecurityViolationException, ConfigurationException, CommunicationException, ExpressionEvaluationException {
        return collectionProcessor.determineCollectionStats(collectionView, task, result);
    }

    @Override
    public void applyView(CompiledObjectCollectionView existingView, GuiObjectListViewType objectListViewType) {
        collectionProcessor.compileView(existingView, objectListViewType);
    }

    @Override
    public void compileView(CompiledObjectCollectionView existingView, GuiObjectListViewType objectListViewsType, Task task, OperationResult result) throws SchemaException, ExpressionEvaluationException, CommunicationException, SecurityViolationException, ConfigurationException, ObjectNotFoundException {
        collectionProcessor.compileView(existingView, objectListViewsType, task, result);
    }

    @Override
    public <O extends ObjectType> List<StringLimitationResult> validateValue(ProtectedStringType protectedStringValue, ValuePolicyType pp, PrismObject<O> object, Task task, OperationResult parentResult)
            throws SchemaException, PolicyViolationException, ObjectNotFoundException, SecurityViolationException, CommunicationException, ConfigurationException, ExpressionEvaluationException {
        return policyProcessor.validateValue(getClearValue(protectedStringValue), pp, createOriginResolver(object, parentResult), "validate string", task, parentResult);
    }

    // TODO deduplicate with getSearchSpecificationFromCollection
    @Override
    public void processObjectsFromCollection(CollectionRefSpecificationType collectionConfig, QName typeForFilter, Predicate<PrismContainer> handler,
            Collection<SelectorOptions<GetOperationOptions>> defaultOptions, VariablesMap variables, Task task, OperationResult result, boolean recordProgress)
            throws SchemaException, ObjectNotFoundException, SecurityViolationException, CommunicationException, ConfigurationException, ExpressionEvaluationException {
        Class<? extends Containerable> type = null;

        if (collectionConfig.getCollectionRef() != null && collectionConfig.getCollectionRef().getOid() != null && collectionConfig.getFilter() != null) {
            LOGGER.error("CollectionRefSpecificationType contains CollectionRef and Filter, please define only one");
            throw new IllegalArgumentException("CollectionRefSpecificationType contains CollectionRef and Filter, please define only one");
        }
        if (typeForFilter != null) {
            type = prismContext.getSchemaRegistry().determineClassForType(typeForFilter);
        }
        CompiledObjectCollectionView compiledCollection = compileObjectCollectionView(collectionConfig, type, task, task.getResult());
        ObjectQuery query = parseFilterFromCollection(compiledCollection, variables, null, task, result);
        type = determineTypeForSearch(compiledCollection, typeForFilter);
        Collection<SelectorOptions<GetOperationOptions>> options = determineOptionsForSearch(compiledCollection, defaultOptions);

        if (recordProgress) {
            long count = countObjectsFromCollectionByType(type, query, options, task, result);
            task.setExpectedTotal(count);
        }
        if (AuditEventRecordType.class.equals(type)) {
            checkOrdering(query, ItemPath.create(new QName(AuditEventRecordType.COMPLEX_TYPE.getNamespaceURI(),
                    AuditEventRecordType.F_TIMESTAMP.getLocalPart())));
            @NotNull SearchResultList<AuditEventRecordType> auditRecords = modelAuditService.searchObjects(
                    query, options, task, result);
            processContainerByHandler(auditRecords, handler);
        } else if (ObjectType.class.isAssignableFrom(type)) {
            ResultHandler<ObjectType> resultHandler = (value, operationResult) -> handler.test(value);
            checkOrdering(query, ObjectType.F_NAME);
            modelService.searchObjectsIterative((Class<ObjectType>) type, query, resultHandler, options, task, result);
        } else {
            SearchResultList<? extends Containerable> containers = modelService.searchContainers(
                    type, query, options, task, result);
            processContainerByHandler(containers, handler);
        }
    }

    @Override
    public <T> SearchSpec<T> getSearchSpecificationFromCollection(CompiledObjectCollectionView compiledCollection,
            QName typeForFilter, Collection<SelectorOptions<GetOperationOptions>> defaultOptions, VariablesMap variables,
            Task task, OperationResult result)
            throws ConfigurationException, SchemaException, ExpressionEvaluationException, CommunicationException,
            SecurityViolationException, ObjectNotFoundException {

        SearchSpec<T> searchSpec = new SearchSpec<>();

        Class<T> type;
        if (typeForFilter != null) {
            type = prismContext.getSchemaRegistry().determineClassForType(typeForFilter);
        } else {
            type = null;
        }

        if (compiledCollection != null) {
            searchSpec.type = determineTypeForSearch(compiledCollection, typeForFilter);
            searchSpec.query = parseFilterFromCollection(compiledCollection, variables, null, task, result);
            searchSpec.options = determineOptionsForSearch(compiledCollection, defaultOptions);
        } else {
            searchSpec.type = type;
            searchSpec.query = null;
            searchSpec.options = defaultOptions;
        }

        if (AuditEventRecordType.class.equals(type)) {
            searchSpec.query = checkOrdering(searchSpec.query, AuditEventRecordType.F_TIMESTAMP);
        } else if (type != null && ObjectType.class.isAssignableFrom(type)) {
            searchSpec.query = checkOrdering(searchSpec.query, ObjectType.F_NAME);
        }
        return searchSpec;
    }

    private ObjectQuery checkOrdering(ObjectQuery query, ItemPath defaultOrderBy) {
        if (query != null) {
            if (query.getPaging() == null) {
                ObjectPaging paging = ObjectQueryUtil.convertToObjectPaging(new PagingType(), prismContext);
                paging.setOrdering(defaultOrderBy, OrderDirection.ASCENDING);
                query.setPaging(paging);
            } else if (query.getPaging().getPrimaryOrderingPath() == null) {
                query.getPaging().setOrdering(defaultOrderBy, OrderDirection.ASCENDING);
            }
            return query;
        } else {
            return prismContext.queryFactory().createQuery(
                    prismContext.queryFactory().createPaging(defaultOrderBy, OrderDirection.ASCENDING));
        }
    }

    private void processContainerByHandler(SearchResultList<? extends Containerable> containers, Predicate<PrismContainer> handler) throws SchemaException {
        for (Containerable container : containers) {
            PrismContainerValue prismValue = container.asPrismContainerValue();
            prismValue.setPrismContext(prismContext);
            PrismContainer prismContainer = prismValue.asSingleValuedContainer(prismValue.getTypeName());
            if (!handler.test(prismContainer)) {
                return;
            }
        }
    }

    @Override
    public List<? extends Serializable> searchObjectsFromCollection(
            CollectionRefSpecificationType collectionConfig, QName typeForFilter,
            Collection<SelectorOptions<GetOperationOptions>> defaultOptions, ObjectPaging usedPaging,
            VariablesMap variables, Task task, OperationResult result)
            throws SchemaException, ObjectNotFoundException, SecurityViolationException,
            CommunicationException, ConfigurationException, ExpressionEvaluationException {
        Class<? extends Containerable> type = null;

        if (collectionConfig.getCollectionRef() != null && collectionConfig.getCollectionRef().getOid() != null && collectionConfig.getFilter() != null) {
            LOGGER.error("CollectionRefSpecificationType contains CollectionRef and Filter, please define only one");
            throw new IllegalArgumentException("CollectionRefSpecificationType contains CollectionRef and Filter, please define only one");
        }
        if (typeForFilter != null) {
            type = prismContext.getSchemaRegistry().determineClassForType(typeForFilter);
        }
        CompiledObjectCollectionView compiledCollection = compileObjectCollectionView(collectionConfig, type, task, task.getResult());
        ObjectQuery query = parseFilterFromCollection(compiledCollection, variables, usedPaging, task, result);
        type = determineTypeForSearch(compiledCollection, typeForFilter);
        Collection<SelectorOptions<GetOperationOptions>> options = determineOptionsForSearch(compiledCollection, defaultOptions);

        if (AuditEventRecordType.class.equals(type)) {
            return modelAuditService.searchObjects(query, options, task, result);
        } else if (ObjectType.class.isAssignableFrom(type)) {
            //noinspection unchecked
            SearchResultList<PrismObject<ObjectType>> results = modelService.searchObjects(
                    (Class<ObjectType>) type, query, options, task, result);
            List<Containerable> list = new ArrayList<>();
            results.forEach(object -> list.add(object.asObjectable()));
            return list;
        } else if (Referencable.class.isAssignableFrom(type)) {
            return modelService.searchReferences(query, options, task, result);
        } else {
            return modelService.searchContainers(type, query, options, task, result);
        }
    }

    @Override
    public Integer countObjectsFromCollection(CollectionRefSpecificationType collectionConfig, QName typeForFilter,
            Collection<SelectorOptions<GetOperationOptions>> defaultOptions, ObjectPaging usedPaging, VariablesMap variables, Task task, OperationResult result)
            throws SchemaException, ObjectNotFoundException, SecurityViolationException, CommunicationException, ConfigurationException, ExpressionEvaluationException {
        Class<? extends Containerable> type = null;

        if (collectionConfig.getCollectionRef() != null && collectionConfig.getCollectionRef().getOid() != null && collectionConfig.getFilter() != null) {
            LOGGER.error("CollectionRefSpecificationType contains CollectionRef and Filter, please define only one");
            throw new IllegalArgumentException("CollectionRefSpecificationType contains CollectionRef and Filter, please define only one");
        }
        if (typeForFilter != null) {
            type = prismContext.getSchemaRegistry().determineClassForType(typeForFilter);
        }
        CompiledObjectCollectionView compiledCollection = compileObjectCollectionView(collectionConfig, type, task, task.getResult());
        ObjectQuery query = parseFilterFromCollection(compiledCollection, variables, null, task, result);
        type = determineTypeForSearch(compiledCollection, typeForFilter);
        Collection<SelectorOptions<GetOperationOptions>> options = determineOptionsForSearch(compiledCollection, defaultOptions);
        return countObjectsFromCollectionByType(type, query, options, task, result);
    }

    private Integer countObjectsFromCollectionByType(Class<? extends Containerable> type, ObjectQuery query,
            Collection<SelectorOptions<GetOperationOptions>> options, Task task, OperationResult result)
            throws SchemaException, ExpressionEvaluationException, SecurityViolationException,
            CommunicationException, ConfigurationException, ObjectNotFoundException {
        if (AuditEventRecordType.class.equals(type)) {
            return modelAuditService.countObjects(query, options, task, result);
        } else if (ObjectType.class.isAssignableFrom(type)) {
            //noinspection unchecked
            return modelService.countObjects((Class<ObjectType>) type, query, options, task, result);
        } else if (Referencable.class.isAssignableFrom(type)) {
            return modelService.countReferences(query, options, task, result);
        }
        return modelService.countContainers(type, query, options, task, result);
    }

    private Collection<SelectorOptions<GetOperationOptions>> determineOptionsForSearch(
            CompiledObjectCollectionView compiledCollection,
            Collection<SelectorOptions<GetOperationOptions>> defaultOptions) {
        if (compiledCollection.getOptions() == null) {
            return defaultOptions;
        }
        return compiledCollection.getOptions();
    }

    private <T> Class<T> determineTypeForSearch(CompiledObjectCollectionView compiledCollection, QName typeForFilter) throws ConfigurationException {
        Class<T> targetClass = compiledCollection.getTargetClass();
        if (targetClass != null) {
            return targetClass;
        }
        if (typeForFilter == null) {
            throw new ConfigurationException("Type of objects is null");
        }
        return prismContext.getSchemaRegistry().determineClassForType(typeForFilter);
    }

    private ObjectQuery parseFilterFromCollection(CompiledObjectCollectionView compiledCollection, VariablesMap variables,
            ObjectPaging usedPaging, Task task, OperationResult result) throws ConfigurationException, SchemaException,
            ExpressionEvaluationException, CommunicationException, SecurityViolationException, ObjectNotFoundException {
        ObjectFilter filter = ExpressionUtil.evaluateFilterExpressions(
                compiledCollection.getFilter(), variables, MiscSchemaUtil.getExpressionProfile(),
                expressionFactory, "collection filter", task, result);
        if (filter == null) {
            LOGGER.warn("Couldn't find filter");
        }

        ObjectQuery query = prismContext.queryFactory().createQuery();
        query.setPaging(usedPaging == null ? ObjectQueryUtil.convertToObjectPaging(compiledCollection.getPaging(), prismContext) : usedPaging);
        query.setFilter(filter);
        return query;
    }

    @Override
    public void expandConfigurationObject(
            @NotNull PrismObject<? extends ObjectType> configurationObject,
            @NotNull Task task,
            @NotNull OperationResult result) throws SchemaException, ConfigurationException, ObjectNotFoundException {
        provisioning.expandConfigurationObject(configurationObject, task, result);
    }

    @Override
    public @NotNull String submit(
            @NotNull ActivityDefinitionType activityDefinition,
            @NotNull ActivitySubmissionOptions options,
            @NotNull Task task,
            @NotNull OperationResult parentResult)
            throws CommonException {
        OperationResult result = parentResult.createSubresult(OP_SUBMIT);
        try {
            return new ActivityExecutor(activityDefinition, options, task)
                    .submit(result);
        } catch (Throwable t) {
            result.recordException(t);
            throw t;
        } finally {
            result.close();
        }
    }

    @Override
    public @NotNull TaskType createExecutionTask(
            @NotNull ActivityDefinitionType activityDefinition,
            @NotNull ActivitySubmissionOptions options,
            @NotNull Task task,
            @NotNull OperationResult result) throws CommonException {
        return new ActivityExecutor(activityDefinition, options, task)
                .createExecutionTask();
    }

    @Override
    public PrismContainerDefinition<AssignmentType> assignmentTypeDefinitionWithConcreteTargetRefType(
            PrismContainerDefinition<AssignmentType> orig, QName targetType) {
        var transformed = TransformableContainerDefinition.of(orig);
        var targetRef = TransformableReferenceDefinition.of(orig.getComplexTypeDefinition().findReferenceDefinition(AssignmentType.F_TARGET_REF));
        targetRef.setTargetTypeName(targetType);
        transformed.getComplexTypeDefinition().replaceDefinition(AssignmentType.F_TARGET_REF, targetRef);
        return transformed;
    }

    @Override
    public PrismReferenceDefinition refDefinitionWithConcreteTargetRefType(PrismReferenceDefinition orig, QName targetType) {
        var transformed = TransformableReferenceDefinition.of(orig);
        transformed.setTargetTypeName(targetType);
        return transformed;
    }

    @Override
    public <X> X executeWithSimulationResult(
            @NotNull TaskExecutionMode mode,
            @Nullable SimulationDefinitionType simulationDefinition,
            @NotNull Task task,
            @NotNull OperationResult result,
            @NotNull SimulationResultManager.SimulatedFunctionCall<X> functionCall) throws CommonException {
        return simulationResultManager.executeWithSimulationResult(mode, simulationDefinition, task, result, functionCall);
    }

    @Override
    public void checkScriptingAuthorization(Task task, OperationResult result)
            throws SchemaException, ExpressionEvaluationException, SecurityViolationException, CommunicationException,
            ConfigurationException, ObjectNotFoundException {
        securityEnforcer.authorize(
                ModelAuthorizationAction.EXECUTE_SCRIPT.getUrl(), task, result);
    }
}<|MERGE_RESOLUTION|>--- conflicted
+++ resolved
@@ -39,6 +39,7 @@
 import com.evolveum.midpoint.common.ActivationComputer;
 import com.evolveum.midpoint.common.Clock;
 import com.evolveum.midpoint.model.api.*;
+import com.evolveum.midpoint.model.api.ModelInteractionService.SearchSpec;
 import com.evolveum.midpoint.model.api.authentication.*;
 import com.evolveum.midpoint.model.api.context.*;
 import com.evolveum.midpoint.model.api.simulation.SimulationResultManager;
@@ -709,16 +710,10 @@
                 return null;
             }
 
-<<<<<<< HEAD
             SecurityPolicyType securityPolicyType = securityHelper.locateSecurityPolicy(focus, archetypeOid, systemConfiguration,
                     task, result);
             if (securityPolicyType == null) {
-                result.recordNotApplicableIfUnknown();
-=======
-            SecurityPolicyType securityPolicy = securityHelper.locateSecurityPolicy(focus, systemConfiguration, task, result);
-            if (securityPolicy == null) {
                 result.recordNotApplicable("no security policy");
->>>>>>> c6dada63
                 return null;
             }
 

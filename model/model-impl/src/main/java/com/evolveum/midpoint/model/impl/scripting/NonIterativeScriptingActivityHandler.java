--- conflicted
+++ resolved
@@ -132,13 +132,8 @@
 
         @NotNull private final ExecuteScriptType scriptExecutionRequest;
 
-<<<<<<< HEAD
-        MyWorkDefinition(@NotNull WorkDefinitionBean source, @NotNull ConfigurationItemOrigin origin) {
-            super(origin);
-=======
         MyWorkDefinition(@NotNull WorkDefinitionBean source, @NotNull QName activityTypeName) {
             super(activityTypeName);
->>>>>>> 80cece9f
             var typedDefinition = (NonIterativeScriptingWorkDefinitionType) source.getBean();
             scriptExecutionRequest = typedDefinition.getScriptExecutionRequest();
             argCheck(scriptExecutionRequest != null, "No script execution request provided");

--- conflicted
+++ resolved
@@ -245,15 +245,8 @@
 				SecurityUtil.logSecurityDeny(object, "because the subject has not access to any item");
 				throw new AuthorizationException("Access denied");
 			}
-<<<<<<< HEAD
-			
+
 			applySecurityConstraintsItemDef(objectDefinition, new IdentityHashMap<>(), ItemPath.EMPTY_PATH, securityConstraints, globalReadDecision, globalAddDecision, globalModifyDecision, phase);
-			
-=======
-
-			applySecurityConstraintsItemDef(objectDefinition, ItemPath.EMPTY_PATH, securityConstraints, globalReadDecision, globalAddDecision, globalModifyDecision, phase);
-
->>>>>>> 914398f1
 		} catch (SecurityViolationException | RuntimeException e) {
 			result.recordFatalError(e);
 			throw e;
@@ -347,17 +340,11 @@
 				defaultReadDecision, defaultAddDecision, defaultModifyDecision, phase);
 
 	}
-<<<<<<< HEAD
-	
+
 	private <D extends ItemDefinition> void applySecurityConstraintsItemDef(D itemDefinition,
 			IdentityHashMap<ItemDefinition, Object> definitionsSeen,
 			ItemPath itemPath, ObjectSecurityConstraints securityConstraints, AuthorizationDecisionType defaultReadDecision,
 			AuthorizationDecisionType defaultAddDecision, AuthorizationDecisionType defaultModifyDecision,
-=======
-
-	private <D extends ItemDefinition> void applySecurityConstraintsItemDef(D itemDefinition, ItemPath itemPath, ObjectSecurityConstraints securityConstraints,
-			AuthorizationDecisionType defaultReadDecision, AuthorizationDecisionType defaultAddDecision, AuthorizationDecisionType defaultModifyDecision,
->>>>>>> 914398f1
             AuthorizationPhaseType phase) {
 
 		boolean thisWasSeen = definitionsSeen.containsKey(itemDefinition);

/*
 * Copyright (c) 2010-2017 Evolveum
 *
 * Licensed under the Apache License, Version 2.0 (the "License");
 * you may not use this file except in compliance with the License.
 * You may obtain a copy of the License at
 *
 *     http://www.apache.org/licenses/LICENSE-2.0
 *
 * Unless required by applicable law or agreed to in writing, software
 * distributed under the License is distributed on an "AS IS" BASIS,
 * WITHOUT WARRANTIES OR CONDITIONS OF ANY KIND, either express or implied.
 * See the License for the specific language governing permissions and
 * limitations under the License.
 */

package com.evolveum.midpoint.model.impl.controller;

import com.evolveum.midpoint.model.api.context.ModelState;
import com.evolveum.midpoint.model.impl.lens.Clockwork;
import com.evolveum.midpoint.model.impl.lens.LensContext;
import com.evolveum.midpoint.model.impl.lens.LensProjectionContext;
import com.evolveum.midpoint.prism.PrismContext;
import com.evolveum.midpoint.prism.delta.ObjectDelta;
import com.evolveum.midpoint.provisioning.api.ProvisioningService;
import com.evolveum.midpoint.repo.api.PreconditionViolationException;
import com.evolveum.midpoint.schema.result.OperationResult;
import com.evolveum.midpoint.task.api.*;
import com.evolveum.midpoint.util.exception.*;
import com.evolveum.midpoint.util.logging.LoggingUtils;
import com.evolveum.midpoint.util.logging.Trace;
import com.evolveum.midpoint.util.logging.TraceManager;
import com.evolveum.midpoint.xml.ns._public.common.common_3.LensContextType;
import com.evolveum.midpoint.xml.ns._public.common.common_3.TaskPartitionDefinitionType;

import org.springframework.beans.factory.annotation.Autowired;
import org.springframework.stereotype.Component;

import javax.annotation.PostConstruct;
import java.util.Iterator;

/**
 * Handles a "ModelOperation task" - executes a given model operation in a context
 * of the task (i.e., in most cases, asynchronously).
 *
 * The context of the model operation (i.e., model context) is stored in task property
 * called "modelContext". When this handler is executed, the context is retrieved, unwrapped from
 * its XML representation, and the model operation is (re)started.
 *
 * @author mederly
 */

@Component
public class ModelOperationTaskHandler implements TaskHandler {

    private static final Trace LOGGER = TraceManager.getTrace(ModelOperationTaskHandler.class);

    private static final String DOT_CLASS = ModelOperationTaskHandler.class.getName() + ".";

    public static final String MODEL_OPERATION_TASK_URI = "http://midpoint.evolveum.com/xml/ns/public/model/operation/handler-3";

    @Autowired private TaskManager taskManager;
    @Autowired private PrismContext prismContext;
	@Autowired private ProvisioningService provisioningService;
	@Autowired private Clockwork clockwork;

	@Override
<<<<<<< HEAD
	public TaskRunResult run(Task task, TaskPartitionDefinitionType partition) {
=======
	public TaskRunResult run(RunningTask task) {
>>>>>>> 7fbc3312

		OperationResult result = task.getResult().createSubresult(DOT_CLASS + "run");
		TaskRunResult runResult = new TaskRunResult();

		LensContextType contextType = task.getModelOperationContext();
		if (contextType == null) {
			LOGGER.trace("No model context found, skipping the model operation execution.");
			if (result.isUnknown()) {
				result.computeStatus();
			}
			runResult.setRunResultStatus(TaskRunResult.TaskRunResultStatus.FINISHED);
		} else {
            LensContext context;
            try {
                context = LensContext.fromLensContextType(contextType, prismContext, provisioningService, task, result);
            } catch (SchemaException e) {
                throw new SystemException("Cannot recover model context from task " + task + " due to schema exception", e);
            } catch (ObjectNotFoundException | ConfigurationException | ExpressionEvaluationException e) {
                throw new SystemException("Cannot recover model context from task " + task, e);
            } catch (CommunicationException e) {
                throw new SystemException("Cannot recover model context from task " + task, e);     // todo wait and retry
            }

            if (LOGGER.isTraceEnabled()) {
                LOGGER.trace("Context to be executed = {}", context.debugDump());
            }

            try {
                // here we brutally remove all the projection contexts -- because if we are continuing after rejection of a role/resource assignment
                // that resulted in such projection contexts, we DO NOT want them to appear in the context any more
                context.rot("assignment rejection");
                Iterator<LensProjectionContext> projectionIterator = context.getProjectionContextsIterator();
                while (projectionIterator.hasNext()) {
                    LensProjectionContext projectionContext = projectionIterator.next();
                    if (!ObjectDelta.isEmpty(projectionContext.getPrimaryDelta()) || !ObjectDelta.isEmpty(projectionContext.getSyncDelta())) {
                        continue;       // don't remove client requested or externally triggered actions!
                    }
                    if (LOGGER.isTraceEnabled()) {
                        LOGGER.trace("Removing projection context {}", projectionContext.getHumanReadableName());
                    }
                    projectionIterator.remove();
                }
				if (task.getChannel() == null) {
					task.setChannel(context.getChannel());
				}
                clockwork.run(context, task, result);

				task.setModelOperationContext(context.toLensContextType(context.getState() == ModelState.FINAL));
                task.flushPendingModifications(result);

                if (result.isUnknown()) {
                    result.computeStatus();
                }
                runResult.setRunResultStatus(TaskRunResult.TaskRunResultStatus.FINISHED);
            } catch (CommonException | PreconditionViolationException | RuntimeException | Error e) {
                String message = "An exception occurred within model operation, in task " + task;
                LoggingUtils.logUnexpectedException(LOGGER, message, e);
                result.recordPartialError(message, e);
                // TODO: here we do not know whether the error is temporary or permanent (in the future we could discriminate on the basis of particular exception caught)
                runResult.setRunResultStatus(TaskRunResult.TaskRunResultStatus.TEMPORARY_ERROR);
            }
        }

        task.getResult().recomputeStatus();
		runResult.setOperationResult(task.getResult());
		return runResult;
	}

	@Override
	public Long heartbeat(Task task) {
		return null; // null - as *not* to record progress
	}

	@Override
	public void refreshStatus(Task task) {
	}

    @Override
    public String getCategoryName(Task task) {
        return TaskCategory.WORKFLOW;
    }

	@PostConstruct
	private void initialize() {
		taskManager.registerHandler(MODEL_OPERATION_TASK_URI, this);
	}
}
<|MERGE_RESOLUTION|>--- conflicted
+++ resolved
@@ -1,159 +1,154 @@
-/*
- * Copyright (c) 2010-2017 Evolveum
- *
- * Licensed under the Apache License, Version 2.0 (the "License");
- * you may not use this file except in compliance with the License.
- * You may obtain a copy of the License at
- *
- *     http://www.apache.org/licenses/LICENSE-2.0
- *
- * Unless required by applicable law or agreed to in writing, software
- * distributed under the License is distributed on an "AS IS" BASIS,
- * WITHOUT WARRANTIES OR CONDITIONS OF ANY KIND, either express or implied.
- * See the License for the specific language governing permissions and
- * limitations under the License.
- */
-
-package com.evolveum.midpoint.model.impl.controller;
-
-import com.evolveum.midpoint.model.api.context.ModelState;
-import com.evolveum.midpoint.model.impl.lens.Clockwork;
-import com.evolveum.midpoint.model.impl.lens.LensContext;
-import com.evolveum.midpoint.model.impl.lens.LensProjectionContext;
-import com.evolveum.midpoint.prism.PrismContext;
-import com.evolveum.midpoint.prism.delta.ObjectDelta;
-import com.evolveum.midpoint.provisioning.api.ProvisioningService;
-import com.evolveum.midpoint.repo.api.PreconditionViolationException;
-import com.evolveum.midpoint.schema.result.OperationResult;
-import com.evolveum.midpoint.task.api.*;
-import com.evolveum.midpoint.util.exception.*;
-import com.evolveum.midpoint.util.logging.LoggingUtils;
-import com.evolveum.midpoint.util.logging.Trace;
-import com.evolveum.midpoint.util.logging.TraceManager;
-import com.evolveum.midpoint.xml.ns._public.common.common_3.LensContextType;
-import com.evolveum.midpoint.xml.ns._public.common.common_3.TaskPartitionDefinitionType;
-
-import org.springframework.beans.factory.annotation.Autowired;
-import org.springframework.stereotype.Component;
-
-import javax.annotation.PostConstruct;
-import java.util.Iterator;
-
-/**
- * Handles a "ModelOperation task" - executes a given model operation in a context
- * of the task (i.e., in most cases, asynchronously).
- *
- * The context of the model operation (i.e., model context) is stored in task property
- * called "modelContext". When this handler is executed, the context is retrieved, unwrapped from
- * its XML representation, and the model operation is (re)started.
- *
- * @author mederly
- */
-
-@Component
-public class ModelOperationTaskHandler implements TaskHandler {
-
-    private static final Trace LOGGER = TraceManager.getTrace(ModelOperationTaskHandler.class);
-
-    private static final String DOT_CLASS = ModelOperationTaskHandler.class.getName() + ".";
-
-    public static final String MODEL_OPERATION_TASK_URI = "http://midpoint.evolveum.com/xml/ns/public/model/operation/handler-3";
-
-    @Autowired private TaskManager taskManager;
-    @Autowired private PrismContext prismContext;
-	@Autowired private ProvisioningService provisioningService;
-	@Autowired private Clockwork clockwork;
-
-	@Override
-<<<<<<< HEAD
-	public TaskRunResult run(Task task, TaskPartitionDefinitionType partition) {
-=======
-	public TaskRunResult run(RunningTask task) {
->>>>>>> 7fbc3312
-
-		OperationResult result = task.getResult().createSubresult(DOT_CLASS + "run");
-		TaskRunResult runResult = new TaskRunResult();
-
-		LensContextType contextType = task.getModelOperationContext();
-		if (contextType == null) {
-			LOGGER.trace("No model context found, skipping the model operation execution.");
-			if (result.isUnknown()) {
-				result.computeStatus();
-			}
-			runResult.setRunResultStatus(TaskRunResult.TaskRunResultStatus.FINISHED);
-		} else {
-            LensContext context;
-            try {
-                context = LensContext.fromLensContextType(contextType, prismContext, provisioningService, task, result);
-            } catch (SchemaException e) {
-                throw new SystemException("Cannot recover model context from task " + task + " due to schema exception", e);
-            } catch (ObjectNotFoundException | ConfigurationException | ExpressionEvaluationException e) {
-                throw new SystemException("Cannot recover model context from task " + task, e);
-            } catch (CommunicationException e) {
-                throw new SystemException("Cannot recover model context from task " + task, e);     // todo wait and retry
-            }
-
-            if (LOGGER.isTraceEnabled()) {
-                LOGGER.trace("Context to be executed = {}", context.debugDump());
-            }
-
-            try {
-                // here we brutally remove all the projection contexts -- because if we are continuing after rejection of a role/resource assignment
-                // that resulted in such projection contexts, we DO NOT want them to appear in the context any more
-                context.rot("assignment rejection");
-                Iterator<LensProjectionContext> projectionIterator = context.getProjectionContextsIterator();
-                while (projectionIterator.hasNext()) {
-                    LensProjectionContext projectionContext = projectionIterator.next();
-                    if (!ObjectDelta.isEmpty(projectionContext.getPrimaryDelta()) || !ObjectDelta.isEmpty(projectionContext.getSyncDelta())) {
-                        continue;       // don't remove client requested or externally triggered actions!
-                    }
-                    if (LOGGER.isTraceEnabled()) {
-                        LOGGER.trace("Removing projection context {}", projectionContext.getHumanReadableName());
-                    }
-                    projectionIterator.remove();
-                }
-				if (task.getChannel() == null) {
-					task.setChannel(context.getChannel());
-				}
-                clockwork.run(context, task, result);
-
-				task.setModelOperationContext(context.toLensContextType(context.getState() == ModelState.FINAL));
-                task.flushPendingModifications(result);
-
-                if (result.isUnknown()) {
-                    result.computeStatus();
-                }
-                runResult.setRunResultStatus(TaskRunResult.TaskRunResultStatus.FINISHED);
-            } catch (CommonException | PreconditionViolationException | RuntimeException | Error e) {
-                String message = "An exception occurred within model operation, in task " + task;
-                LoggingUtils.logUnexpectedException(LOGGER, message, e);
-                result.recordPartialError(message, e);
-                // TODO: here we do not know whether the error is temporary or permanent (in the future we could discriminate on the basis of particular exception caught)
-                runResult.setRunResultStatus(TaskRunResult.TaskRunResultStatus.TEMPORARY_ERROR);
-            }
-        }
-
-        task.getResult().recomputeStatus();
-		runResult.setOperationResult(task.getResult());
-		return runResult;
-	}
-
-	@Override
-	public Long heartbeat(Task task) {
-		return null; // null - as *not* to record progress
-	}
-
-	@Override
-	public void refreshStatus(Task task) {
-	}
-
-    @Override
-    public String getCategoryName(Task task) {
-        return TaskCategory.WORKFLOW;
-    }
-
-	@PostConstruct
-	private void initialize() {
-		taskManager.registerHandler(MODEL_OPERATION_TASK_URI, this);
-	}
-}
+/*
+ * Copyright (c) 2010-2017 Evolveum
+ *
+ * Licensed under the Apache License, Version 2.0 (the "License");
+ * you may not use this file except in compliance with the License.
+ * You may obtain a copy of the License at
+ *
+ *     http://www.apache.org/licenses/LICENSE-2.0
+ *
+ * Unless required by applicable law or agreed to in writing, software
+ * distributed under the License is distributed on an "AS IS" BASIS,
+ * WITHOUT WARRANTIES OR CONDITIONS OF ANY KIND, either express or implied.
+ * See the License for the specific language governing permissions and
+ * limitations under the License.
+ */
+
+package com.evolveum.midpoint.model.impl.controller;
+
+import com.evolveum.midpoint.model.api.context.ModelState;
+import com.evolveum.midpoint.model.impl.lens.Clockwork;
+import com.evolveum.midpoint.model.impl.lens.LensContext;
+import com.evolveum.midpoint.model.impl.lens.LensProjectionContext;
+import com.evolveum.midpoint.prism.PrismContext;
+import com.evolveum.midpoint.prism.delta.ObjectDelta;
+import com.evolveum.midpoint.provisioning.api.ProvisioningService;
+import com.evolveum.midpoint.repo.api.PreconditionViolationException;
+import com.evolveum.midpoint.schema.result.OperationResult;
+import com.evolveum.midpoint.task.api.*;
+import com.evolveum.midpoint.util.exception.*;
+import com.evolveum.midpoint.util.logging.LoggingUtils;
+import com.evolveum.midpoint.util.logging.Trace;
+import com.evolveum.midpoint.util.logging.TraceManager;
+import com.evolveum.midpoint.xml.ns._public.common.common_3.LensContextType;
+import com.evolveum.midpoint.xml.ns._public.common.common_3.TaskPartitionDefinitionType;
+
+import org.springframework.beans.factory.annotation.Autowired;
+import org.springframework.stereotype.Component;
+
+import javax.annotation.PostConstruct;
+import java.util.Iterator;
+
+/**
+ * Handles a "ModelOperation task" - executes a given model operation in a context
+ * of the task (i.e., in most cases, asynchronously).
+ *
+ * The context of the model operation (i.e., model context) is stored in task property
+ * called "modelContext". When this handler is executed, the context is retrieved, unwrapped from
+ * its XML representation, and the model operation is (re)started.
+ *
+ * @author mederly
+ */
+
+@Component
+public class ModelOperationTaskHandler implements TaskHandler {
+
+    private static final Trace LOGGER = TraceManager.getTrace(ModelOperationTaskHandler.class);
+
+    private static final String DOT_CLASS = ModelOperationTaskHandler.class.getName() + ".";
+
+    public static final String MODEL_OPERATION_TASK_URI = "http://midpoint.evolveum.com/xml/ns/public/model/operation/handler-3";
+
+    @Autowired private TaskManager taskManager;
+    @Autowired private PrismContext prismContext;
+	@Autowired private ProvisioningService provisioningService;
+	@Autowired private Clockwork clockwork;
+
+	@Override
+	public TaskRunResult run(RunningTask task, TaskPartitionDefinitionType partition) {
+		OperationResult result = task.getResult().createSubresult(DOT_CLASS + "run");
+		TaskRunResult runResult = new TaskRunResult();
+
+		LensContextType contextType = task.getModelOperationContext();
+		if (contextType == null) {
+			LOGGER.trace("No model context found, skipping the model operation execution.");
+			if (result.isUnknown()) {
+				result.computeStatus();
+			}
+			runResult.setRunResultStatus(TaskRunResult.TaskRunResultStatus.FINISHED);
+		} else {
+            LensContext context;
+            try {
+                context = LensContext.fromLensContextType(contextType, prismContext, provisioningService, task, result);
+            } catch (SchemaException e) {
+                throw new SystemException("Cannot recover model context from task " + task + " due to schema exception", e);
+            } catch (ObjectNotFoundException | ConfigurationException | ExpressionEvaluationException e) {
+                throw new SystemException("Cannot recover model context from task " + task, e);
+            } catch (CommunicationException e) {
+                throw new SystemException("Cannot recover model context from task " + task, e);     // todo wait and retry
+            }
+
+            if (LOGGER.isTraceEnabled()) {
+                LOGGER.trace("Context to be executed = {}", context.debugDump());
+            }
+
+            try {
+                // here we brutally remove all the projection contexts -- because if we are continuing after rejection of a role/resource assignment
+                // that resulted in such projection contexts, we DO NOT want them to appear in the context any more
+                context.rot("assignment rejection");
+                Iterator<LensProjectionContext> projectionIterator = context.getProjectionContextsIterator();
+                while (projectionIterator.hasNext()) {
+                    LensProjectionContext projectionContext = projectionIterator.next();
+                    if (!ObjectDelta.isEmpty(projectionContext.getPrimaryDelta()) || !ObjectDelta.isEmpty(projectionContext.getSyncDelta())) {
+                        continue;       // don't remove client requested or externally triggered actions!
+                    }
+                    if (LOGGER.isTraceEnabled()) {
+                        LOGGER.trace("Removing projection context {}", projectionContext.getHumanReadableName());
+                    }
+                    projectionIterator.remove();
+                }
+				if (task.getChannel() == null) {
+					task.setChannel(context.getChannel());
+				}
+                clockwork.run(context, task, result);
+
+				task.setModelOperationContext(context.toLensContextType(context.getState() == ModelState.FINAL));
+                task.flushPendingModifications(result);
+
+                if (result.isUnknown()) {
+                    result.computeStatus();
+                }
+                runResult.setRunResultStatus(TaskRunResult.TaskRunResultStatus.FINISHED);
+            } catch (CommonException | PreconditionViolationException | RuntimeException | Error e) {
+                String message = "An exception occurred within model operation, in task " + task;
+                LoggingUtils.logUnexpectedException(LOGGER, message, e);
+                result.recordPartialError(message, e);
+                // TODO: here we do not know whether the error is temporary or permanent (in the future we could discriminate on the basis of particular exception caught)
+                runResult.setRunResultStatus(TaskRunResult.TaskRunResultStatus.TEMPORARY_ERROR);
+            }
+        }
+
+        task.getResult().recomputeStatus();
+		runResult.setOperationResult(task.getResult());
+		return runResult;
+	}
+
+	@Override
+	public Long heartbeat(Task task) {
+		return null; // null - as *not* to record progress
+	}
+
+	@Override
+	public void refreshStatus(Task task) {
+	}
+
+    @Override
+    public String getCategoryName(Task task) {
+        return TaskCategory.WORKFLOW;
+    }
+
+	@PostConstruct
+	private void initialize() {
+		taskManager.registerHandler(MODEL_OPERATION_TASK_URI, this);
+	}
+}
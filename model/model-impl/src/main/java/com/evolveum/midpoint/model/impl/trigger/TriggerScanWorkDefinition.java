/*
 * Copyright (C) 2010-2021 Evolveum and contributors
 *
 * This work is dual-licensed under the Apache License 2.0
 * and European Union Public License. See LICENSE file for details.
 */

package com.evolveum.midpoint.model.impl.trigger;

import com.evolveum.midpoint.schema.config.ConfigurationItemOrigin;
import com.evolveum.midpoint.schema.util.task.work.WorkDefinitionBean;

import org.jetbrains.annotations.NotNull;

import com.evolveum.midpoint.repo.common.activity.definition.AbstractWorkDefinition;
import com.evolveum.midpoint.repo.common.activity.definition.ObjectSetSpecificationProvider;
import com.evolveum.midpoint.schema.util.task.work.ObjectSetUtil;
import com.evolveum.midpoint.util.DebugUtil;
import com.evolveum.midpoint.xml.ns._public.common.common_3.ObjectSetType;
import com.evolveum.midpoint.xml.ns._public.common.common_3.TriggerScanWorkDefinitionType;

import javax.xml.namespace.QName;

public class TriggerScanWorkDefinition extends AbstractWorkDefinition implements ObjectSetSpecificationProvider {

    @NotNull private final ObjectSetType objects;

<<<<<<< HEAD
    TriggerScanWorkDefinition(@NotNull WorkDefinitionBean source, @NotNull ConfigurationItemOrigin origin) {
        super(origin);
=======
    TriggerScanWorkDefinition(@NotNull WorkDefinitionBean source, @NotNull QName activityTypeName) {
        super(activityTypeName);
>>>>>>> 80cece9f
        var typedDefinition = (TriggerScanWorkDefinitionType) source.getBean();
        objects = ObjectSetUtil.emptyIfNull(typedDefinition.getObjects());
    }

    @Override
    public @NotNull ObjectSetType getObjectSetSpecification() {
        return objects;
    }

    @Override
    protected void debugDumpContent(StringBuilder sb, int indent) {
        DebugUtil.debugDumpWithLabel(sb, "objects", objects, indent+1);
    }
}<|MERGE_RESOLUTION|>--- conflicted
+++ resolved
@@ -7,7 +7,6 @@
 
 package com.evolveum.midpoint.model.impl.trigger;
 
-import com.evolveum.midpoint.schema.config.ConfigurationItemOrigin;
 import com.evolveum.midpoint.schema.util.task.work.WorkDefinitionBean;
 
 import org.jetbrains.annotations.NotNull;
@@ -25,13 +24,8 @@
 
     @NotNull private final ObjectSetType objects;
 
-<<<<<<< HEAD
-    TriggerScanWorkDefinition(@NotNull WorkDefinitionBean source, @NotNull ConfigurationItemOrigin origin) {
-        super(origin);
-=======
     TriggerScanWorkDefinition(@NotNull WorkDefinitionBean source, @NotNull QName activityTypeName) {
         super(activityTypeName);
->>>>>>> 80cece9f
         var typedDefinition = (TriggerScanWorkDefinitionType) source.getBean();
         objects = ObjectSetUtil.emptyIfNull(typedDefinition.getObjects());
     }

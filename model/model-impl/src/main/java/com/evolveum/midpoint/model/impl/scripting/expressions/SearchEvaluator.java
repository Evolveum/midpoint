/*
 * Copyright (c) 2010-2017 Evolveum
 *
 * Licensed under the Apache License, Version 2.0 (the "License");
 * you may not use this file except in compliance with the License.
 * You may obtain a copy of the License at
 *
 *      http://www.apache.org/licenses/LICENSE-2.0
 *
 * Unless required by applicable law or agreed to in writing, software
 * distributed under the License is distributed on an "AS IS" BASIS,
 * WITHOUT WARRANTIES OR CONDITIONS OF ANY KIND, either express or implied.
 * See the License for the specific language governing permissions and
 * limitations under the License.
 */

package com.evolveum.midpoint.model.impl.scripting.expressions;

import com.evolveum.midpoint.model.api.ScriptExecutionException;
import com.evolveum.midpoint.model.impl.scripting.ExecutionContext;
import com.evolveum.midpoint.model.impl.scripting.PipelineData;
import com.evolveum.midpoint.model.impl.scripting.helpers.ExpressionHelper;
import com.evolveum.midpoint.model.impl.scripting.helpers.OperationsHelper;
import com.evolveum.midpoint.prism.marshaller.QueryConvertor;
import com.evolveum.midpoint.prism.query.ObjectFilter;
import com.evolveum.midpoint.prism.query.ObjectQuery;
import com.evolveum.midpoint.prism.query.QueryJaxbConvertor;
import com.evolveum.midpoint.schema.ResultHandler;
import com.evolveum.midpoint.schema.constants.ObjectTypes;
import com.evolveum.midpoint.schema.result.OperationResult;
import com.evolveum.midpoint.util.exception.*;
import com.evolveum.midpoint.util.logging.LoggingUtils;
import com.evolveum.midpoint.util.logging.Trace;
import com.evolveum.midpoint.util.logging.TraceManager;
import com.evolveum.midpoint.xml.ns._public.common.common_3.ObjectType;
import com.evolveum.midpoint.xml.ns._public.model.scripting_3.ScriptingExpressionType;
import com.evolveum.midpoint.xml.ns._public.model.scripting_3.SearchExpressionType;
import org.apache.commons.lang.Validate;
import org.apache.commons.lang.mutable.MutableBoolean;
import org.springframework.beans.factory.annotation.Autowired;
import org.springframework.stereotype.Component;

import javax.xml.bind.JAXBElement;

/**
 * @author mederly
 */
@Component
public class SearchEvaluator extends BaseExpressionEvaluator {

	private static final Trace LOGGER = TraceManager.getTrace(SearchEvaluator.class);

	@Autowired private ExpressionHelper expressionHelper;
	@Autowired private OperationsHelper operationsHelper;

    private static final String PARAM_NO_FETCH = "noFetch";

    public <T extends ObjectType> PipelineData evaluate(SearchExpressionType searchExpression, PipelineData input,
			ExecutionContext context, OperationResult globalResult) throws ScriptExecutionException {
        Validate.notNull(searchExpression.getType());

        boolean noFetch = expressionHelper.getArgumentAsBoolean(searchExpression.getParameter(), PARAM_NO_FETCH, input, context, false, "search", globalResult);

        @SuppressWarnings({ "unchecked", "raw" })
        Class<T> objectClass = (Class<T>) ObjectTypes.getObjectTypeFromTypeQName(searchExpression.getType()).getClassDefinition();

        ObjectQuery objectQuery = null;
        if (searchExpression.getQuery() != null) {
            try {
                objectQuery = QueryJaxbConvertor.createObjectQuery(objectClass, searchExpression.getQuery(), prismContext);
            } catch (SchemaException e) {
                throw new ScriptExecutionException("Couldn't parse object query due to schema exception", e);
            }
        } else if (searchExpression.getSearchFilter() != null) {
            // todo resolve variable references in the filter
            objectQuery = new ObjectQuery();
            try {
                ObjectFilter filter = QueryConvertor.parseFilter(searchExpression.getSearchFilter(), objectClass, prismContext);
                objectQuery.setFilter(filter);
            } catch (SchemaException e) {
                throw new ScriptExecutionException("Couldn't parse object filter due to schema exception", e);
            }
        }

        final String variableName = searchExpression.getVariable();
        final PipelineData oldVariableValue = variableName != null
				? context.getVariable(variableName)
				: null;
        final PipelineData outputData = PipelineData.createEmpty();
        final MutableBoolean atLeastOne = new MutableBoolean(false);

        ResultHandler<T> handler = (object, parentResult) -> {
			context.checkTaskStop();
			atLeastOne.setValue(true);
			if (searchExpression.getScriptingExpression() != null) {
				if (variableName != null) {
					context.setVariable(variableName, PipelineData.create(object.getValue()));
				}
				JAXBElement<?> childExpression = searchExpression.getScriptingExpression();
				try {
					outputData.addAllFrom(scriptingExpressionEvaluator.evaluateExpression(
							(ScriptingExpressionType) childExpression.getValue(), PipelineData.create(object.getValue()), context, globalResult));
					globalResult.setSummarizeSuccesses(true);
					globalResult.summarize();
				} catch (ScriptExecutionException e) {
					// todo think about this
					if (context.isContinueOnAnyError()) {
						LoggingUtils.logUnexpectedException(LOGGER, "Exception when evaluating item from search result list.", e);
					} else {
						throw new SystemException(e);
					}
				}
			} else {
				outputData.addValue(object.getValue());
			}
			return true;
		};

        try {
<<<<<<< HEAD
            modelService.searchObjectsIterative(objectClass, objectQuery, handler, operationsHelper.createGetOptions(noFetch), context.getTask(), globalResult);
        } catch (SchemaException | ObjectNotFoundException | SecurityViolationException | CommunicationException | ConfigurationException e) {
=======
            modelService.searchObjectsIterative(objectClass, objectQuery, handler, operationsHelper.createGetOptions(noFetch), context.getTask(), result);
        } catch (SchemaException | ObjectNotFoundException | SecurityViolationException | CommunicationException | ConfigurationException | ExpressionEvaluationException e) {
>>>>>>> dd69cb98
        	// TODO continue on any error?
            throw new ScriptExecutionException("Couldn't execute searchObjects operation: " + e.getMessage(), e);
        }

        if (atLeastOne.isFalse()) {
            String matching = objectQuery != null ? "matching " : "";
            context.println("Warning: no " + matching + searchExpression.getType().getLocalPart() + " object found");          // temporary hack, this will be configurable
        }

        if (variableName != null) {
            context.setVariable(variableName, oldVariableValue);
        }
        return outputData;
    }

}<|MERGE_RESOLUTION|>--- conflicted
+++ resolved
@@ -117,13 +117,8 @@
 		};
 
         try {
-<<<<<<< HEAD
             modelService.searchObjectsIterative(objectClass, objectQuery, handler, operationsHelper.createGetOptions(noFetch), context.getTask(), globalResult);
-        } catch (SchemaException | ObjectNotFoundException | SecurityViolationException | CommunicationException | ConfigurationException e) {
-=======
-            modelService.searchObjectsIterative(objectClass, objectQuery, handler, operationsHelper.createGetOptions(noFetch), context.getTask(), result);
         } catch (SchemaException | ObjectNotFoundException | SecurityViolationException | CommunicationException | ConfigurationException | ExpressionEvaluationException e) {
->>>>>>> dd69cb98
         	// TODO continue on any error?
             throw new ScriptExecutionException("Couldn't execute searchObjects operation: " + e.getMessage(), e);
         }

/*
 * Copyright (c) 2010-2017 Evolveum
 *
 * Licensed under the Apache License, Version 2.0 (the "License");
 * you may not use this file except in compliance with the License.
 * You may obtain a copy of the License at
 *
 *     http://www.apache.org/licenses/LICENSE-2.0
 *
 * Unless required by applicable law or agreed to in writing, software
 * distributed under the License is distributed on an "AS IS" BASIS,
 * WITHOUT WARRANTIES OR CONDITIONS OF ANY KIND, either express or implied.
 * See the License for the specific language governing permissions and
 * limitations under the License.
 */
package com.evolveum.midpoint.model.impl.lens;

import java.util.ArrayList;
import java.util.Collection;
import java.util.Collections;
import java.util.Comparator;
import java.util.HashSet;
import java.util.Iterator;
import java.util.List;
import java.util.function.Supplier;

import javax.xml.datatype.XMLGregorianCalendar;
import javax.xml.namespace.QName;

import com.evolveum.midpoint.common.refinery.RefinedResourceSchemaImpl;
import com.evolveum.midpoint.model.api.context.EvaluatedPolicyRule;
import com.evolveum.midpoint.model.api.context.EvaluatedPolicyRuleTrigger;
import com.evolveum.midpoint.model.impl.util.Utils;
import com.evolveum.midpoint.prism.polystring.PolyString;
import com.evolveum.midpoint.prism.polystring.PrismDefaultPolyStringNormalizer;
import com.evolveum.midpoint.schema.SchemaConstantsGenerated;
import com.evolveum.midpoint.schema.util.ObjectResolver;
import com.evolveum.midpoint.schema.util.ObjectTypeUtil;
import com.evolveum.midpoint.schema.util.ResourceTypeUtil;
import com.evolveum.midpoint.util.DebugUtil;
import com.evolveum.midpoint.util.exception.*;
import com.evolveum.midpoint.util.logging.LoggingUtils;

import com.evolveum.midpoint.xml.ns._public.common.common_3.*;
import com.evolveum.midpoint.xml.ns._public.resource.capabilities_3.CredentialsCapabilityType;

import org.apache.commons.collections4.CollectionUtils;
import org.apache.commons.lang.BooleanUtils;
import org.apache.commons.lang.mutable.MutableBoolean;

import com.evolveum.midpoint.common.ActivationComputer;
import com.evolveum.midpoint.common.refinery.RefinedObjectClassDefinition;
import com.evolveum.midpoint.common.refinery.RefinedResourceSchema;
import com.evolveum.midpoint.model.common.mapping.Mapping;
import com.evolveum.midpoint.model.common.mapping.PrismValueDeltaSetTripleProducer;
import com.evolveum.midpoint.model.impl.expr.ModelExpressionThreadLocalHolder;
import com.evolveum.midpoint.model.impl.lens.projector.ValueMatcher;
import com.evolveum.midpoint.prism.*;
import com.evolveum.midpoint.prism.delta.DeltaSetTriple;
import com.evolveum.midpoint.prism.delta.ItemDelta;
import com.evolveum.midpoint.prism.delta.ObjectDelta;
import com.evolveum.midpoint.prism.delta.PrismValueDeltaSetTriple;
import com.evolveum.midpoint.prism.delta.PropertyDelta;
import com.evolveum.midpoint.prism.path.ItemPath;
import com.evolveum.midpoint.provisioning.api.ProvisioningService;
import com.evolveum.midpoint.repo.common.expression.Expression;
import com.evolveum.midpoint.repo.common.expression.ExpressionEvaluationContext;
import com.evolveum.midpoint.repo.common.expression.ExpressionFactory;
import com.evolveum.midpoint.repo.common.expression.ExpressionVariables;
import com.evolveum.midpoint.repo.common.expression.ItemDeltaItem;
import com.evolveum.midpoint.repo.common.expression.Source;
import com.evolveum.midpoint.schema.CapabilityUtil;
import com.evolveum.midpoint.schema.GetOperationOptions;
import com.evolveum.midpoint.schema.ResourceShadowDiscriminator;
import com.evolveum.midpoint.schema.SelectorOptions;
import com.evolveum.midpoint.schema.constants.ExpressionConstants;
import com.evolveum.midpoint.schema.constants.SchemaConstants;
import com.evolveum.midpoint.schema.result.OperationResult;
import com.evolveum.midpoint.schema.util.ShadowUtil;
import com.evolveum.midpoint.task.api.Task;
import com.evolveum.midpoint.util.DOMUtil;
import com.evolveum.midpoint.util.MiscUtil;
import com.evolveum.midpoint.util.logging.Trace;
import com.evolveum.midpoint.util.logging.TraceManager;
import com.evolveum.prism.xml.ns._public.types_3.PolyStringType;
import org.jetbrains.annotations.NotNull;
import org.jetbrains.annotations.Nullable;

/**
 * @author semancik
 *
 */
public class LensUtil {

	private static final Trace LOGGER = TraceManager.getTrace(LensUtil.class);

	public static <F extends ObjectType> void traceContext(Trace logger, String activity, String phase,
			boolean important,  LensContext<F> context, boolean showTriples) throws SchemaException {
        if (logger.isTraceEnabled()) {
        	logger.trace("Lens context:\n"+
            		"---[ {} context {} ]--------------------------------\n"+
            		"{}\n",
					activity, phase, context.dump(showTriples));
        }
    }

	public static <F extends ObjectType> ResourceType getResourceReadOnly(LensContext<F> context,
																  String resourceOid, ProvisioningService provisioningService, Task task, OperationResult result) throws ObjectNotFoundException,
			CommunicationException, SchemaException, ConfigurationException, SecurityViolationException, ExpressionEvaluationException {
		ResourceType resourceType = context.getResource(resourceOid);
		if (resourceType == null) {
			// Fetching from provisioning to take advantage of caching and
			// pre-parsed schema
			Collection<SelectorOptions<GetOperationOptions>> options = SelectorOptions.createCollection(GetOperationOptions.createReadOnly());
			resourceType = provisioningService.getObject(ResourceType.class, resourceOid, options, task, result)
					.asObjectable();
			context.rememberResource(resourceType);
		}
		return resourceType;
	}

	public static <F extends ObjectType> ResourceType getResourceReadOnly(LensContext<F> context, String resourceOid, ObjectResolver objectResolver,
																  Task task, OperationResult result) throws ObjectNotFoundException,
			CommunicationException, SchemaException, ConfigurationException, SecurityViolationException {
		ResourceType resourceType = context.getResource(resourceOid);
		if (resourceType == null) {
			ObjectReferenceType ref = new ObjectReferenceType();
			ref.setType(ResourceType.COMPLEX_TYPE);
			ref.setOid(resourceOid);
			Collection<SelectorOptions<GetOperationOptions>> options = SelectorOptions.createCollection(GetOperationOptions.createReadOnly());
			resourceType = objectResolver.resolve(ref, ResourceType.class, options, "resource fetch in lens", task, result);
			context.rememberResource(resourceType);
		}
		return resourceType;
	}

	public static String refineProjectionIntent(ShadowKindType kind, String intent, ResourceType resource, PrismContext prismContext) throws SchemaException {
		RefinedResourceSchema refinedSchema = RefinedResourceSchemaImpl.getRefinedSchema(resource, LayerType.MODEL, prismContext);
		RefinedObjectClassDefinition rObjClassDef = refinedSchema.getRefinedDefinition(kind, intent);
		if (rObjClassDef == null) {
			throw new SchemaException("No projection definition for kind="+kind+" intent="+intent+" in "+resource);
		}
		return rObjClassDef.getIntent();
	}

	public static <F extends FocusType> LensProjectionContext getProjectionContext(LensContext<F> context, PrismObject<ShadowType> equivalentAccount,
																				   ProvisioningService provisioningService, PrismContext prismContext,
																				   Task task, OperationResult result) throws ObjectNotFoundException,
			CommunicationException, SchemaException, ConfigurationException, SecurityViolationException, ExpressionEvaluationException {
		ShadowType equivalentAccountType = equivalentAccount.asObjectable();
		ShadowKindType kind = ShadowUtil.getKind(equivalentAccountType);
		return getProjectionContext(context, ShadowUtil.getResourceOid(equivalentAccountType),
				kind, equivalentAccountType.getIntent(), provisioningService,
				prismContext, task, result);
	}

	public static <F extends FocusType> LensProjectionContext getProjectionContext(LensContext<F> context, String resourceOid,
																				   ShadowKindType kind, String intent,
																				   ProvisioningService provisioningService, PrismContext prismContext,
																				   Task task, OperationResult result) throws ObjectNotFoundException,
			CommunicationException, SchemaException, ConfigurationException, SecurityViolationException, ExpressionEvaluationException {
		ResourceType resource = getResourceReadOnly(context, resourceOid, provisioningService, task, result);
		String refinedIntent = refineProjectionIntent(kind, intent, resource, prismContext);
		ResourceShadowDiscriminator rsd = new ResourceShadowDiscriminator(resourceOid, kind, refinedIntent);
		return context.findProjectionContext(rsd);
	}

	public static <F extends ObjectType> LensProjectionContext getOrCreateProjectionContext(LensContext<F> context,
			ResourceShadowDiscriminator rsd) {
		LensProjectionContext accountSyncContext = context.findProjectionContext(rsd);
		if (accountSyncContext == null) {
			accountSyncContext = context.createProjectionContext(rsd);
			ResourceType resource = context.getResource(rsd.getResourceOid());
			accountSyncContext.setResource(resource);
		}
		accountSyncContext.setDoReconciliation(context.isDoReconciliationForAllProjections());
		return accountSyncContext;
	}

	public static <F extends ObjectType> LensProjectionContext createAccountContext(LensContext<F> context, ResourceShadowDiscriminator rsd){
		return new LensProjectionContext(context, rsd);
	}


	/**
	 * Consolidate the mappings of a single item to a delta. It takes the convenient structure of ItemValueWithOrigin triple.
	 * It produces the delta considering the mapping exclusion, authoritativeness and strength.
     *
     * filterExistingValues: if true, then values that already exist in the item are not added (and those that don't exist are not removed)
	 */
	@NotNull
	public static <V extends PrismValue, D extends ItemDefinition, I extends ItemValueWithOrigin<V,D>>
		ItemDelta<V,D> consolidateTripleToDelta(
			ItemPath itemPath, DeltaSetTriple<I> triple, D itemDefinition,
    		ItemDelta<V,D> aprioriItemDelta, PrismContainer<?> itemContainer, ValueMatcher<?> valueMatcher, Comparator<V> comparator,
    		boolean addUnchangedValues, boolean filterExistingValues, boolean isExclusiveStrong,
    		String contextDescription, boolean applyWeak) throws ExpressionEvaluationException, PolicyViolationException, SchemaException {

		ItemDelta<V,D> itemDelta = itemDefinition.createEmptyDelta(itemPath);

		Item<V,D> itemExisting = null;
		if (itemContainer != null) {
            itemExisting = itemContainer.findItem(itemPath);
		}

		if (LOGGER.isTraceEnabled()) {
			LOGGER.trace("Consolidating {} triple:\n{}\nApriori Delta:\n{}\nExisting item:\n{}",
					itemPath, triple.debugDump(1),
					DebugUtil.debugDump(aprioriItemDelta, 1),
					DebugUtil.debugDump(itemExisting, 1));
		}

        Collection<V> allValues = collectAllValues(triple, valueMatcher);

        final MutableBoolean itemHasStrongMutable = new MutableBoolean(false);
        SimpleVisitor<I> visitor = pvwo -> {
			if (pvwo.getMapping().getStrength() == MappingStrengthType.STRONG) {
				itemHasStrongMutable.setValue(true);
			}
		};
		triple.simpleAccept(visitor);
        boolean ignoreNormalMappings = itemHasStrongMutable.booleanValue() && isExclusiveStrong;

        // We will process each value individually. I really mean each value. This whole method deals with
        // a single item (e.g. attribute). But this loop iterates over every potential value of that item.
        for (V value : allValues) {

        	LOGGER.trace("  consolidating value: {}", value);
        	// Check what to do with the value using the usual "triple routine". It means that if a value is
        	// in zero set than we need no delta, plus set means add delta and minus set means delete delta.
        	// The first set that the value is present determines the result.
            Collection<ItemValueWithOrigin<V,D>> zeroPvwos =
                    collectPvwosFromSet(value, triple.getZeroSet(), valueMatcher);
            Collection<ItemValueWithOrigin<V,D>> plusPvwos =
                    collectPvwosFromSet(value, triple.getPlusSet(), valueMatcher);
            Collection<ItemValueWithOrigin<V,D>> minusPvwos =
                    collectPvwosFromSet(value, triple.getMinusSet(), valueMatcher);

            if (LOGGER.isTraceEnabled()) {
            	LOGGER.trace("PVWOs for value {}:\nzero = {}\nplus = {}\nminus = {}",
						value, zeroPvwos, plusPvwos, minusPvwos);
            }

            boolean zeroHasStrong = false;
            if (!zeroPvwos.isEmpty()) {
            	for (ItemValueWithOrigin<V,D> pvwo : zeroPvwos) {
            		PrismValueDeltaSetTripleProducer<V,D> mapping = pvwo.getMapping();
                    if (mapping.getStrength() == MappingStrengthType.STRONG) {
                    	zeroHasStrong = true;
                    }
            	}
            }

            if (zeroHasStrong && aprioriItemDelta != null && aprioriItemDelta.isValueToDelete(value, true)) {
            	throw new PolicyViolationException("Attempt to delete value "+value+" from item "+itemPath
            			+" but that value is mandated by a strong mapping (in "+contextDescription+")");
            }
            if (!zeroPvwos.isEmpty() && !addUnchangedValues) {
                // Value unchanged, nothing to do
                LOGGER.trace("Value {} unchanged, doing nothing", value);
                continue;
            }

            PrismValueDeltaSetTripleProducer<V, D> exclusiveMapping = null;
            Collection<ItemValueWithOrigin<V,D>> pvwosToAdd = null;
            if (addUnchangedValues) {
                pvwosToAdd = MiscUtil.union(zeroPvwos, plusPvwos);
            } else {
                pvwosToAdd = plusPvwos;
            }

            if (!pvwosToAdd.isEmpty()) {
            	boolean weakOnly = true;
            	boolean hasStrong = false;
            	// There may be several mappings that imply that value. So check them all for
                // exclusions and strength
                for (ItemValueWithOrigin<V,D> pvwoToAdd : pvwosToAdd) {
                	PrismValueDeltaSetTripleProducer<V,D> mapping = pvwoToAdd.getMapping();
                    if (mapping.getStrength() != MappingStrengthType.WEAK) {
                        weakOnly = false;
                    }
                    if (mapping.getStrength() == MappingStrengthType.STRONG) {
                    	hasStrong = true;
                    }
                    if (mapping.isExclusive()) {
                        if (exclusiveMapping == null) {
                            exclusiveMapping = mapping;
                        } else {
                            String message = "Exclusion conflict in " + contextDescription + ", item " + itemPath +
                                    ", conflicting constructions: " + exclusiveMapping + " and " + mapping;
                            LOGGER.error(message);
                            throw new ExpressionEvaluationException(message);
                        }
                    }
                }
                if (weakOnly) {
                    // Postpone processing of weak values until we process all other values
                    LOGGER.trace("Value {} mapping is weak in item {}, postponing processing in {}",
							value, itemPath, contextDescription);
                    continue;
                }
                if (!hasStrong && ignoreNormalMappings) {
                	LOGGER.trace("Value {} mapping is normal in item {} and we have exclusiveStrong, skipping processing in {}",
							value, itemPath, contextDescription);
                    continue;
                }
                if (hasStrong && aprioriItemDelta != null && aprioriItemDelta.isValueToDelete(value, true)) {
                	throw new PolicyViolationException("Attempt to delete value "+value+" from item "+itemPath
                			+" but that value is mandated by a strong mapping (in "+contextDescription+")");
                }
                if (!hasStrong && (aprioriItemDelta != null && !aprioriItemDelta.isEmpty())) {
                    // There is already a delta, skip this
                    LOGGER.trace("Value {} mapping is not strong and the item {} already has a delta that is more concrete, " +
                    		"skipping adding in {}", value, itemPath, contextDescription);
                    continue;
                }
                if (filterExistingValues && hasValue(itemExisting, value, valueMatcher, comparator)) {
                	LOGGER.trace("Value {} NOT added to delta for item {} because the item already has that value in {}",
							value, itemPath, contextDescription);
                	continue;
                }
                LOGGER.trace("Value {} added to delta as ADD for item {} in {}", value, itemPath, contextDescription);
                itemDelta.addValueToAdd((V)value.clone());
                continue;
            }

            // We need to check for empty plus set. Values that are both in plus and minus are considered to be added.
            // So check for that special case here to avoid removing them.
            if (!minusPvwos.isEmpty() && plusPvwos.isEmpty()) {
            	boolean weakOnly = true;
            	boolean hasStrong = false;
            	boolean hasAuthoritative = false;
            	// There may be several mappings that imply that value. So check them all for
                // exclusions and strength
                for (ItemValueWithOrigin<V,D> pvwo : minusPvwos) {
                	PrismValueDeltaSetTripleProducer<V,D> mapping = pvwo.getMapping();
                    if (mapping.getStrength() != MappingStrengthType.WEAK) {
                        weakOnly = false;
                    }
                    if (mapping.getStrength() == MappingStrengthType.STRONG) {
                    	hasStrong = true;
                    }
                    if (mapping.isAuthoritative()) {
                        hasAuthoritative = true;
                    }
                }
                if (!hasAuthoritative) {
                	LOGGER.trace("Value {} has no authoritative mapping for item {}, skipping deletion in {}",
							value, itemPath, contextDescription);
                	continue;
                }
                if (!hasStrong && (aprioriItemDelta != null && !aprioriItemDelta.isEmpty())) {
                    // There is already a delta, skip this
                    LOGGER.trace("Value {} mapping is not strong and the item {} already has a delta that is more concrete, skipping deletion in {}",
							value, itemPath, contextDescription);
                    continue;
                }
                if (weakOnly && (itemExisting != null && !itemExisting.isEmpty())) {
                    // There is already a value, skip this
                    LOGGER.trace("Value {} mapping is weak and the item {} already has a value, skipping deletion in {}",
							value, itemPath, contextDescription);
                    continue;
                }

                if (weakOnly && !applyWeak && (itemExisting == null || itemExisting.isEmpty())){
                	 // There is a weak mapping on a property, but we do not have full account available, so skipping deletion of the value is better way
                    LOGGER.trace("Value {} mapping is weak and the full account could not be fetched, skipping deletion in {}",
							value, itemPath, contextDescription);
                    continue;
                }
                if (filterExistingValues && !hasValue(itemExisting, value, valueMatcher, comparator)) {
                	LOGGER.trace("Value {} NOT add to delta as DELETE because item {} the item does not have that value in {} (matcher: {})",
							value, itemPath, contextDescription, valueMatcher);
                	continue;
                }
                LOGGER.trace("Value {} added to delta as DELETE for item {} in {}",
						value, itemPath, contextDescription);
                itemDelta.addValueToDelete((V)value.clone());
            }

            if (!zeroPvwos.isEmpty()) {
            	boolean weakOnly = true;
            	boolean hasStrong = false;
            	boolean hasAuthoritative = false;
            	// There may be several mappings that imply that value. So check them all for
                // exclusions and strength
                for (ItemValueWithOrigin<V,D> pvwo : zeroPvwos) {
                	PrismValueDeltaSetTripleProducer<V,D> mapping = pvwo.getMapping();
                    if (mapping.getStrength() != MappingStrengthType.WEAK) {
                        weakOnly = false;
                    }
                    if (mapping.getStrength() == MappingStrengthType.STRONG) {
                    	hasStrong = true;
                    }
                    if (mapping.isAuthoritative()) {
                        hasAuthoritative = true;
                    }
                }

	            if (aprioriItemDelta != null && aprioriItemDelta.isReplace()) {
	            	// Any strong mappings in the zero set needs to be re-applied as otherwise the replace will destroy it
	                if (hasStrong) {
	                	LOGGER.trace("Value {} added to delta for item {} in {} because there is strong mapping in the zero set",
								value, itemPath, contextDescription);
	                    itemDelta.addValueToAdd((V)value.clone());
	                    continue;
	                }
	            }
            }
        }

        Item<V,D> itemNew = null;
        if (itemContainer != null) {
        	itemNew = itemContainer.findItem(itemPath);
        }
		if (!hasValue(itemNew, itemDelta)) {
			// The application of computed delta results in no value, apply weak mappings
			Collection<? extends ItemValueWithOrigin<V,D>> nonNegativePvwos = triple.getNonNegativeValues();
			Collection<V> valuesToAdd = addWeakValues(nonNegativePvwos, OriginType.ASSIGNMENTS, applyWeak);
			if (valuesToAdd.isEmpty()) {
				valuesToAdd = addWeakValues(nonNegativePvwos, OriginType.OUTBOUND, applyWeak);
			}
			if (valuesToAdd.isEmpty()) {
				valuesToAdd = addWeakValues(nonNegativePvwos, null, applyWeak);
			}
			LOGGER.trace("No value for item {} in {}, weak mapping processing yielded values: {}",
					itemPath, contextDescription, valuesToAdd);
			itemDelta.addValuesToAdd(valuesToAdd);
		} else {
			LOGGER.trace("Existing values for item {} in {}, weak mapping processing skipped",
					new Object[]{itemPath, contextDescription});
		}

		if (itemExisting != null) {
			List<V> existingValues = itemExisting.getValues();
			if (existingValues != null) {
				itemDelta.setEstimatedOldValues(PrismValue.cloneCollection(existingValues));
			}
		}

        return itemDelta;

    }

	private static <V extends PrismValue, D extends ItemDefinition> boolean hasValue(Item<V,D> item, ItemDelta<V,D> itemDelta) throws SchemaException {
		if (item == null || item.isEmpty()) {
			if (itemDelta != null && itemDelta.addsAnyValue()) {
				return true;
			} else {
				return false;
			}
		} else {
			if (itemDelta == null || itemDelta.isEmpty()) {
				return true;
			} else {
				Item<V,D> clonedItem = item.clone();
				itemDelta.applyToMatchingPath(clonedItem);
				return !clonedItem.isEmpty();
			}
		}
	}

	private static <V extends PrismValue, D extends ItemDefinition> Collection<V> addWeakValues(Collection<? extends ItemValueWithOrigin<V,D>> pvwos, OriginType origin, boolean applyWeak) {
		Collection<V> values = new ArrayList<V>();
		for (ItemValueWithOrigin<V,D> pvwo: pvwos) {
			if (pvwo.getMapping().getStrength() == MappingStrengthType.WEAK && applyWeak) {
				if (origin == null || origin == pvwo.getItemValue().getOriginType()) {
					values.add((V)pvwo.getItemValue().clone());
				}
			}
		}
		return values;
	}

	private static <V extends PrismValue, D extends ItemDefinition> boolean hasValue(Item<V,D> existingUserItem, V newValue, ValueMatcher<?> valueMatcher, Comparator<V> comparator) {
		if (existingUserItem == null) {
			return false;
		}
		if (valueMatcher != null && newValue instanceof PrismPropertyValue) {
			return valueMatcher.hasRealValue((PrismProperty)existingUserItem, (PrismPropertyValue)newValue);
		} else {
			return existingUserItem.contains(newValue, true, comparator);
		}
	}

	private static <V extends PrismValue, D extends ItemDefinition> Collection<V> collectAllValues
			(DeltaSetTriple<? extends ItemValueWithOrigin<V,D>> triple, ValueMatcher<?> valueMatcher) throws SchemaException {
        Collection<V> allValues = new HashSet<>();
        collectAllValuesFromSet(allValues, triple.getZeroSet(), valueMatcher);
        collectAllValuesFromSet(allValues, triple.getPlusSet(), valueMatcher);
        collectAllValuesFromSet(allValues, triple.getMinusSet(), valueMatcher);
        return allValues;
    }

    private static <V extends PrismValue, D extends ItemDefinition, T> void collectAllValuesFromSet(Collection<V> allValues,
            Collection<? extends ItemValueWithOrigin<V,D>> collection, ValueMatcher<T> valueMatcher) throws SchemaException {
        if (collection == null) {
            return;
        }
        for (ItemValueWithOrigin<V,D> pvwo : collection) {
        	V pval = pvwo.getItemValue();
        	if (valueMatcher == null) {
	        	if (!PrismValue.containsRealValue(allValues, pval)) {
	        		allValues.add(pval);
	        	}
        	} else {
        		boolean found = false;
        		for (V valueFromAllvalues: allValues) {
        			if (valueMatcher.match(((PrismPropertyValue<T>)valueFromAllvalues).getValue(),
        					((PrismPropertyValue<T>)pval).getValue())) {
        				found = true;
        				break;
        			}
        		}
        		if (!found) {
        			allValues.add(pval);
        		}
        	}
        }
    }

    private static <V extends PrismValue, D extends ItemDefinition> Collection<ItemValueWithOrigin<V,D>> collectPvwosFromSet(V pvalue,
            Collection<? extends ItemValueWithOrigin<V,D>> deltaSet, ValueMatcher<?> valueMatcher) throws SchemaException {
    	Collection<ItemValueWithOrigin<V,D>> pvwos = new ArrayList<>();
        for (ItemValueWithOrigin<V,D> setPvwo : deltaSet) {
        	if (setPvwo.equalsRealValue(pvalue, valueMatcher)) {
        		pvwos.add(setPvwo);
        	}
        }
        return pvwos;
    }

    public static PropertyDelta<XMLGregorianCalendar> createActivationTimestampDelta(ActivationStatusType status, XMLGregorianCalendar now,
    		PrismContainerDefinition<ActivationType> activationDefinition, OriginType origin) {
    	QName timestampPropertyName;
		if (status == null || status == ActivationStatusType.ENABLED) {
			timestampPropertyName = ActivationType.F_ENABLE_TIMESTAMP;
		} else if (status == ActivationStatusType.DISABLED) {
			timestampPropertyName = ActivationType.F_DISABLE_TIMESTAMP;
		} else if (status == ActivationStatusType.ARCHIVED) {
			timestampPropertyName = ActivationType.F_ARCHIVE_TIMESTAMP;
		} else {
			throw new IllegalArgumentException("Unknown activation status "+status);
		}

		PrismPropertyDefinition<XMLGregorianCalendar> timestampDef = activationDefinition.findPropertyDefinition(timestampPropertyName);
		PropertyDelta<XMLGregorianCalendar> timestampDelta
				= timestampDef.createEmptyDelta(new ItemPath(FocusType.F_ACTIVATION, timestampPropertyName));
		timestampDelta.setValueToReplace(new PrismPropertyValue<XMLGregorianCalendar>(now, origin, null));
		return timestampDelta;
    }

	public static <F extends ObjectType> void moveTriggers(LensProjectionContext projCtx, LensFocusContext<F> focusCtx) throws SchemaException {
		ObjectDelta<ShadowType> projSecondaryDelta = projCtx.getSecondaryDelta();
		if (projSecondaryDelta == null) {
			return;
		}
		Collection<? extends ItemDelta> modifications = projSecondaryDelta.getModifications();
		Iterator<? extends ItemDelta> iterator = modifications.iterator();
		while (iterator.hasNext()) {
			ItemDelta projModification = iterator.next();
			LOGGER.trace("MOD: {}\n{}", projModification.getPath(), projModification.debugDump());
			if (projModification.getPath().equivalent(SchemaConstants.PATH_TRIGGER)) {
				focusCtx.swallowToProjectionWaveSecondaryDelta(projModification);
				iterator.remove();
			}
		}
	}

	public static Object getIterationVariableValue(LensProjectionContext accCtx) {
		Integer iterationOld = null;
		PrismObject<ShadowType> shadowCurrent = accCtx.getObjectCurrent();
		if (shadowCurrent != null) {
			iterationOld = shadowCurrent.asObjectable().getIteration();
		}
		if (iterationOld == null) {
			return accCtx.getIteration();
		}
		PrismPropertyDefinition<Integer> propDef = new PrismPropertyDefinitionImpl<>(ExpressionConstants.VAR_ITERATION,
				DOMUtil.XSD_INT, accCtx.getPrismContext());
		PrismProperty<Integer> propOld = propDef.instantiate();
		propOld.setRealValue(iterationOld);
		PropertyDelta<Integer> propDelta = propDef.createEmptyDelta(new ItemPath(ExpressionConstants.VAR_ITERATION));
		propDelta.setValueToReplace(new PrismPropertyValue<Integer>(accCtx.getIteration()));
		PrismProperty<Integer> propNew = propDef.instantiate();
		propNew.setRealValue(accCtx.getIteration());
		ItemDeltaItem<PrismPropertyValue<Integer>,PrismPropertyDefinition<Integer>> idi = new ItemDeltaItem<>(propOld, propDelta, propNew);
		return idi;
	}

	public static Object getIterationTokenVariableValue(LensProjectionContext accCtx) {
		String iterationTokenOld = null;
		PrismObject<ShadowType> shadowCurrent = accCtx.getObjectCurrent();
		if (shadowCurrent != null) {
			iterationTokenOld = shadowCurrent.asObjectable().getIterationToken();
		}
		if (iterationTokenOld == null) {
			return accCtx.getIterationToken();
		}
		PrismPropertyDefinition<String> propDef = new PrismPropertyDefinitionImpl<>(
				ExpressionConstants.VAR_ITERATION_TOKEN, DOMUtil.XSD_STRING, accCtx.getPrismContext());
		PrismProperty<String> propOld = propDef.instantiate();
		propOld.setRealValue(iterationTokenOld);
		PropertyDelta<String> propDelta = propDef.createEmptyDelta(new ItemPath(ExpressionConstants.VAR_ITERATION_TOKEN));
		propDelta.setValueToReplace(new PrismPropertyValue<String>(accCtx.getIterationToken()));
		PrismProperty<String> propNew = propDef.instantiate();
		propNew.setRealValue(accCtx.getIterationToken());
		ItemDeltaItem<PrismPropertyValue<String>,PrismPropertyDefinition<String>> idi = new ItemDeltaItem<>(propOld, propDelta, propNew);
		return idi;
	}

	/**
	 * Extracts the delta from this projection context and also from all other projection contexts that have
	 * equivalent discriminator.
	 */
	public static <F extends ObjectType, T> PropertyDelta<T> findAPrioriDelta(LensContext<F> context,
			LensProjectionContext projCtx, ItemPath projectionPropertyPath) throws SchemaException {
		PropertyDelta<T> aPrioriDelta = null;
		for (LensProjectionContext aProjCtx: findRelatedContexts(context, projCtx)) {
			ObjectDelta<ShadowType> aProjDelta = aProjCtx.getDelta();
			if (aProjDelta != null) {
				PropertyDelta<T> aPropProjDelta = aProjDelta.findPropertyDelta(projectionPropertyPath);
				if (aPropProjDelta != null) {
					if (aPrioriDelta == null) {
						aPrioriDelta = aPropProjDelta.clone();
					} else {
						aPrioriDelta.merge(aPropProjDelta);
					}
				}
			}
		}
		return aPrioriDelta;
	}

	/**
	 * Extracts the delta from this projection context and also from all other projection contexts that have
	 * equivalent discriminator.
	 */
	public static <F extends ObjectType, T> ObjectDelta<ShadowType> findAPrioriDelta(LensContext<F> context,
			LensProjectionContext projCtx) throws SchemaException {
		ObjectDelta<ShadowType> aPrioriDelta = null;
		for (LensProjectionContext aProjCtx: findRelatedContexts(context, projCtx)) {
			ObjectDelta<ShadowType> aProjDelta = aProjCtx.getDelta();
			if (aProjDelta != null) {
				if (aPrioriDelta == null) {
					aPrioriDelta = aProjDelta.clone();
				} else {
					aPrioriDelta.merge(aProjDelta);
				}
			}
		}
		return aPrioriDelta;
	}

	/**
	 * Returns a list of context that have equivalent discriminator with the reference context. Ordered by "order" in the
	 * discriminator.
	 */
	public static <F extends ObjectType> List<LensProjectionContext> findRelatedContexts(
			LensContext<F> context, LensProjectionContext refProjCtx) {
		List<LensProjectionContext> projCtxs = new ArrayList<LensProjectionContext>();
		ResourceShadowDiscriminator refDiscr = refProjCtx.getResourceShadowDiscriminator();
		if (refDiscr == null) {
			return projCtxs;
		}
		for (LensProjectionContext aProjCtx: context.getProjectionContexts()) {
			ResourceShadowDiscriminator aDiscr = aProjCtx.getResourceShadowDiscriminator();
			if (refDiscr.equivalent(aDiscr)) {
				projCtxs.add(aProjCtx);
			}
		}
		Comparator<? super LensProjectionContext> orderComparator = new Comparator<LensProjectionContext>() {
			@Override
			public int compare(LensProjectionContext ctx1, LensProjectionContext ctx2) {
				int order1 = ctx1.getResourceShadowDiscriminator().getOrder();
				int order2 = ctx2.getResourceShadowDiscriminator().getOrder();
				return Integer.compare(order1, order2);
			}
		};
		Collections.sort(projCtxs, orderComparator);
		return projCtxs;
	}

	public static <F extends ObjectType> boolean hasLowerOrderContext(LensContext<F> context,
			LensProjectionContext refProjCtx) {
		ResourceShadowDiscriminator refDiscr = refProjCtx.getResourceShadowDiscriminator();
		for (LensProjectionContext aProjCtx: context.getProjectionContexts()) {
			ResourceShadowDiscriminator aDiscr = aProjCtx.getResourceShadowDiscriminator();
			if (refDiscr.equivalent(aDiscr) && (refDiscr.getOrder() > aDiscr.getOrder())) {
				return true;
			}
		}
		return false;
	}

	public static <F extends ObjectType> boolean hasDependentContext(LensContext<F> context,
			LensProjectionContext targetProjectionContext) {
		for (LensProjectionContext projectionContext: context.getProjectionContexts()) {
			for (ResourceObjectTypeDependencyType dependency: projectionContext.getDependencies()) {
				if (isDependencyTargetContext(projectionContext, targetProjectionContext, dependency)) {
					return true;
				}
			}
		}
		return false;
	}

	public static <F extends ObjectType> boolean isDependencyTargetContext(LensProjectionContext sourceProjContext, LensProjectionContext targetProjectionContext, ResourceObjectTypeDependencyType dependency) {
		ResourceShadowDiscriminator refDiscr = new ResourceShadowDiscriminator(dependency,
				sourceProjContext.getResource().getOid(), sourceProjContext.getKind());
		return targetProjectionContext.compareResourceShadowDiscriminator(refDiscr, false);
	}

	public static <F extends ObjectType> LensProjectionContext findLowerOrderContext(LensContext<F> context,
			LensProjectionContext refProjCtx) {
		int minOrder = -1;
		LensProjectionContext foundCtx = null;
		ResourceShadowDiscriminator refDiscr = refProjCtx.getResourceShadowDiscriminator();
		for (LensProjectionContext aProjCtx: context.getProjectionContexts()) {
			ResourceShadowDiscriminator aDiscr = aProjCtx.getResourceShadowDiscriminator();
			if (refDiscr.equivalent(aDiscr) && (refDiscr.getOrder() > aDiscr.getOrder())) {
				if (minOrder < 0 || (aDiscr.getOrder() < minOrder)) {
					minOrder = aDiscr.getOrder();
					foundCtx = aProjCtx;
				}
			}
		}
		return foundCtx;
	}

	public static <T extends ObjectType, F extends ObjectType> void setContextOid(LensContext<F> context,
			LensElementContext<T> objectContext, String oid) {
		objectContext.setOid(oid);
		// Check if we need to propagate this oid also to higher-order contexts
		if (!(objectContext instanceof LensProjectionContext)) {
			return;
		}
		LensProjectionContext refProjCtx = (LensProjectionContext)objectContext;
		ResourceShadowDiscriminator refDiscr = refProjCtx.getResourceShadowDiscriminator();
		if (refDiscr == null) {
			return;
		}
		for (LensProjectionContext aProjCtx: context.getProjectionContexts()) {
			ResourceShadowDiscriminator aDiscr = aProjCtx.getResourceShadowDiscriminator();
			if (aDiscr != null && refDiscr.equivalent(aDiscr) && (refDiscr.getOrder() < aDiscr.getOrder())) {
				aProjCtx.setOid(oid);
			}
		}
	}

    public static <F extends FocusType> PrismObjectDefinition<F> getFocusDefinition(LensContext<F> context) {
        LensFocusContext<F> focusContext = context.getFocusContext();
        if (focusContext == null) {
            return null;
        }
        Class<F> typeClass = focusContext.getObjectTypeClass();
        return context.getPrismContext().getSchemaRegistry().findObjectDefinitionByCompileTimeClass(typeClass);
    }

    public static int determineMaxIterations(IterationSpecificationType iterationSpecType) {
    	if (iterationSpecType != null) {
			return iterationSpecType.getMaxIterations();
		} else {
			return 0;
		}
    }

    public static <F extends ObjectType> String formatIterationToken(LensContext<F> context,
			LensElementContext<?> accountContext, IterationSpecificationType iterationType,
			int iteration, ExpressionFactory expressionFactory, ExpressionVariables variables,
			Task task, OperationResult result)
					throws SchemaException, ObjectNotFoundException, ExpressionEvaluationException {
		if (iterationType == null) {
			return formatIterationTokenDefault(iteration);
		}
		ExpressionType tokenExpressionType = iterationType.getTokenExpression();
		if (tokenExpressionType == null) {
			return formatIterationTokenDefault(iteration);
		}
		PrismPropertyDefinition<String> outputDefinition = new PrismPropertyDefinitionImpl<>(ExpressionConstants.VAR_ITERATION_TOKEN,
				DOMUtil.XSD_STRING, context.getPrismContext());
		Expression<PrismPropertyValue<String>,PrismPropertyDefinition<String>> expression = expressionFactory.makeExpression(tokenExpressionType, outputDefinition , "iteration token expression in "+accountContext.getHumanReadableName(), task, result);

		Collection<Source<?,?>> sources = new ArrayList<>();
		PrismPropertyDefinitionImpl<Integer> inputDefinition = new PrismPropertyDefinitionImpl<>(ExpressionConstants.VAR_ITERATION,
				DOMUtil.XSD_INT, context.getPrismContext());
		inputDefinition.setMaxOccurs(1);
		PrismProperty<Integer> input = inputDefinition.instantiate();
		input.add(new PrismPropertyValue<Integer>(iteration));
		ItemDeltaItem<PrismPropertyValue<Integer>,PrismPropertyDefinition<Integer>> idi = new ItemDeltaItem<>(input);
		Source<PrismPropertyValue<Integer>,PrismPropertyDefinition<Integer>> iterationSource = new Source<>(idi, ExpressionConstants.VAR_ITERATION);
		sources.add(iterationSource);

		ExpressionEvaluationContext expressionContext = new ExpressionEvaluationContext(sources , variables,
				"iteration token expression in "+accountContext.getHumanReadableName(), task, result);
		PrismValueDeltaSetTriple<PrismPropertyValue<String>> outputTriple = ModelExpressionThreadLocalHolder.evaluateExpressionInContext(expression, expressionContext, task, result);
		Collection<PrismPropertyValue<String>> outputValues = outputTriple.getNonNegativeValues();
		if (outputValues.isEmpty()) {
			return "";
		}
		if (outputValues.size() > 1) {
			throw new ExpressionEvaluationException("Iteration token expression in "+accountContext.getHumanReadableName()+" returned more than one value ("+outputValues.size()+" values)");
		}
		String realValue = outputValues.iterator().next().getValue();
		if (realValue == null) {
			return "";
		}
		return realValue;
	}

    public static String formatIterationTokenDefault(int iteration) {
		if (iteration == 0) {
			return "";
		}
		return Integer.toString(iteration);
	}

    public static <F extends ObjectType> boolean evaluateIterationCondition(LensContext<F> context,
    		LensElementContext<?> accountContext, IterationSpecificationType iterationType,
    		int iteration, String iterationToken, boolean beforeIteration,
			ExpressionFactory expressionFactory, ExpressionVariables variables, Task task, OperationResult result)
					throws ExpressionEvaluationException, SchemaException, ObjectNotFoundException {
		if (iterationType == null) {
			return true;
		}
		ExpressionType expressionType;
		String desc;
		if (beforeIteration) {
			expressionType = iterationType.getPreIterationCondition();
			desc = "pre-iteration expression in "+accountContext.getHumanReadableName();
		} else {
			expressionType = iterationType.getPostIterationCondition();
			desc = "post-iteration expression in "+accountContext.getHumanReadableName();
		}
		if (expressionType == null) {
			return true;
		}
		PrismPropertyDefinition<Boolean> outputDefinition = new PrismPropertyDefinitionImpl<>(
				ExpressionConstants.OUTPUT_ELEMENT_NAME,
				DOMUtil.XSD_BOOLEAN, context.getPrismContext());
		Expression<PrismPropertyValue<Boolean>,PrismPropertyDefinition<Boolean>> expression = expressionFactory.makeExpression(expressionType, outputDefinition , desc, task, result);

		variables.addVariableDefinition(ExpressionConstants.VAR_ITERATION, iteration);
		variables.addVariableDefinition(ExpressionConstants.VAR_ITERATION_TOKEN, iterationToken);

		ExpressionEvaluationContext expressionContext = new ExpressionEvaluationContext(null , variables, desc, task, result);
		PrismValueDeltaSetTriple<PrismPropertyValue<Boolean>> outputTriple = ModelExpressionThreadLocalHolder.evaluateExpressionInContext(expression, expressionContext, context, null, task, result);
		Collection<PrismPropertyValue<Boolean>> outputValues = outputTriple.getNonNegativeValues();
		if (outputValues.isEmpty()) {
			return false;
		}
		if (outputValues.size() > 1) {
			throw new ExpressionEvaluationException(desc+" returned more than one value ("+outputValues.size()+" values)");
		}
		Boolean realValue = outputValues.iterator().next().getValue();
		if (realValue == null) {
			return false;
		}
		return realValue;

	}

    /**
     * Used for assignments and similar objects that do not have separate lifecycle.
     */
    public static boolean isAssignmentValid(FocusType focus, AssignmentType assignmentType, XMLGregorianCalendar now, ActivationComputer activationComputer) {
    	String focusLifecycleState = focus.getLifecycleState();
		if (!activationComputer.lifecycleHasActiveAssignments(focusLifecycleState)) {
			return false;
		}
		return isValid(assignmentType.getLifecycleState(), assignmentType.getActivation(), now, activationComputer);
	}

	public static boolean isFocusValid(FocusType focus, XMLGregorianCalendar now, ActivationComputer activationComputer) {
		return isValid(focus.getLifecycleState(), focus.getActivation(), now, activationComputer);
	}

	private static boolean isValid(String lifecycleState, ActivationType activationType, XMLGregorianCalendar now, ActivationComputer activationComputer) {
		TimeIntervalStatusType validityStatus = activationComputer.getValidityStatus(activationType, now);
		ActivationStatusType effectiveStatus = activationComputer.getEffectiveStatus(lifecycleState, activationType, validityStatus);
		return effectiveStatus == ActivationStatusType.ENABLED;
	}

	public static AssignmentPathVariables computeAssignmentPathVariables(AssignmentPathImpl assignmentPath) throws SchemaException {
    	if (assignmentPath == null || assignmentPath.isEmpty()) {
    		return null;
    	}
    	AssignmentPathVariables vars = new AssignmentPathVariables();
    	vars.setAssignmentPath(assignmentPath.clone());

    	Iterator<AssignmentPathSegmentImpl> iterator = assignmentPath.getSegments().iterator();
		while (iterator.hasNext()) {
			AssignmentPathSegmentImpl segment = iterator.next();
			ItemDeltaItem<PrismContainerValue<AssignmentType>,PrismContainerDefinition<AssignmentType>> segmentAssignmentIdi = segment.getAssignmentIdi();

			ItemDeltaItem<PrismContainerValue<AssignmentType>,PrismContainerDefinition<AssignmentType>> magicAssignmentIdi;
			// Magic assignment
			if (vars.getMagicAssignment() == null) {
				magicAssignmentIdi = segmentAssignmentIdi.clone();
				vars.setMagicAssignment(magicAssignmentIdi);
			} else {
				// Collect extension values from the assignment extension
				magicAssignmentIdi = vars.getMagicAssignment();
				mergeExtension(magicAssignmentIdi, segmentAssignmentIdi);
			}

			// Collect extension values from the source object extension
			ObjectType segmentSource = segment.getSource();
			if (segmentSource != null) {
				mergeExtension(magicAssignmentIdi, segmentSource.asPrismObject());
			}

			// immediate assignment (use assignment from previous iteration)
			vars.setImmediateAssignment(vars.getThisAssignment());

			// this assignment
			ItemDeltaItem<PrismContainerValue<AssignmentType>,PrismContainerDefinition<AssignmentType>> thisAssignment = segmentAssignmentIdi.clone();
			vars.setThisAssignment(thisAssignment);

			if (iterator.hasNext() && segmentSource instanceof AbstractRoleType) {
				vars.setImmediateRole((PrismObject<? extends AbstractRoleType>) segmentSource.asPrismObject());
			}
		}

		AssignmentPathSegmentImpl focusAssignmentSegment = assignmentPath.first();
		vars.setFocusAssignment(focusAssignmentSegment.getAssignmentIdi().clone());

		// a bit of hack -- TODO reconsider in 3.7
		// objects are already cloned
		convertToLegacy(vars.getMagicAssignment());
		convertToLegacy(vars.getThisAssignment());
		convertToLegacy(vars.getFocusAssignment());
		convertToLegacy(vars.getImmediateAssignment());

		return vars;
    }

	private static void convertToLegacy(
			ItemDeltaItem<PrismContainerValue<AssignmentType>, PrismContainerDefinition<AssignmentType>> idi) {
		if (idi == null || idi.getDelta() == null || idi.getSubItemDeltas() != null) {
			return;
		}
		// Legacy approach (when adding/removing assignments) was: itemOld+itemNew = value, delta = null
		// This was recently changed, to provide precise information (add = null->itemNew, delete = itemOld->null).
		// However, to not break scripts before 3.6 release we provide imitation of old behavior here.
		// (Moreover, for magic assignment the delta is not correct anyway.)
		if (idi.getDelta().isAdd() || idi.getDelta().isReplace()) {
			idi.setItemOld(idi.getItemNew().clone());
		} else {
			idi.setItemNew(idi.getItemOld().clone());
		}
		idi.setDelta(null);
	}

	private static void mergeExtension(ItemDeltaItem<PrismContainerValue<AssignmentType>,PrismContainerDefinition<AssignmentType>> destIdi, ItemDeltaItem<PrismContainerValue<AssignmentType>,PrismContainerDefinition<AssignmentType>> srcIdi) throws SchemaException {
		mergeExtension(destIdi.getItemOld(), srcIdi.getItemOld());
		mergeExtension(destIdi.getItemNew(), srcIdi.getItemNew());
    	if (srcIdi.getDelta() != null || srcIdi.getSubItemDeltas() != null) {
    		throw new UnsupportedOperationException("Merge of IDI with deltas not supported");
    	}
	}

    private static void mergeExtension(Item<PrismContainerValue<AssignmentType>,PrismContainerDefinition<AssignmentType>> dstItem,
			Item<PrismContainerValue<AssignmentType>,PrismContainerDefinition<AssignmentType>> srcItem) throws SchemaException {
    	if (srcItem == null || dstItem == null) {
    		return;
    	}
    	PrismContainer<Containerable> srcExtension = ((PrismContainer<AssignmentType>)srcItem).findContainer(AssignmentType.F_EXTENSION);
    	mergeExtensionContainers(dstItem, srcExtension);
	}

    private static <O extends ObjectType> void mergeExtension(ItemDeltaItem<PrismContainerValue<AssignmentType>,PrismContainerDefinition<AssignmentType>> destIdi,
			PrismObject<O> srcObject) throws SchemaException {
    	if (srcObject == null) {
    		return;
    	}

    	PrismContainer<Containerable> srcExtension = srcObject.findContainer(ObjectType.F_EXTENSION);

    	mergeExtensionContainers(destIdi.getItemNew(), srcExtension);
    	mergeExtensionContainers(destIdi.getItemOld(), srcExtension);
    }

    private static void  mergeExtensionContainers(Item<PrismContainerValue<AssignmentType>,PrismContainerDefinition<AssignmentType>> dstItem, PrismContainer<Containerable> srcExtension) throws SchemaException {
    	if (dstItem == null) {
    		return;
    	}
    	PrismContainer<AssignmentType> dstContainer = (PrismContainer<AssignmentType>) dstItem;
    	if (srcExtension != null && !srcExtension.getValue().isEmpty()) {
    		PrismContainer<Containerable> dstExtension = dstContainer.findOrCreateContainer(AssignmentType.F_EXTENSION);
			for (Item<?,?> srcExtensionItem: srcExtension.getValue().getItems()) {
				Item<?,?> magicItem = dstExtension.findItem(srcExtensionItem.getElementName());
				if (magicItem == null) {
					dstExtension.add(srcExtensionItem.clone());
				}
			}
		}
	}

	private static void mergeExtension(PrismContainer<Containerable> magicExtension, PrismContainer<Containerable> segmentExtension) throws SchemaException {
		if (segmentExtension != null && !segmentExtension.getValue().isEmpty()) {
			for (Item<?,?> segmentItem: segmentExtension.getValue().getItems()) {
				Item<?,?> magicItem = magicExtension.findItem(segmentItem.getElementName());
				if (magicItem == null) {
					magicExtension.add(segmentItem.clone());
				}
			}
		}
	}

    public static <V extends PrismValue,D extends ItemDefinition> Mapping.Builder<V,D> addAssignmentPathVariables(Mapping.Builder<V,D> builder, AssignmentPathVariables assignmentPathVariables) {
    	ExpressionVariables expressionVariables = new ExpressionVariables();
		Utils.addAssignmentPathVariables(assignmentPathVariables, expressionVariables);
		return builder.addVariableDefinitions(expressionVariables.getMap());
    }

    public static <F extends ObjectType> void checkContextSanity(LensContext<F> context, String activityDescription,
			OperationResult result) throws SchemaException, PolicyViolationException {
		LensFocusContext<F> focusContext = context.getFocusContext();
		if (focusContext != null) {
			PrismObject<F> focusObjectNew = focusContext.getObjectNew();
			if (focusObjectNew != null) {
				PolyStringType namePolyType = focusObjectNew.asObjectable().getName();
				if (namePolyType == null) {
					throw new SchemaException("Focus "+focusObjectNew+" does not have a name after "+activityDescription);
				}
				ObjectPolicyConfigurationType objectPolicyConfigurationType = focusContext.getObjectPolicyConfigurationType();
				checkObjectPolicy(focusContext, objectPolicyConfigurationType);
			}
		}
	}

	private static <F extends ObjectType> void checkObjectPolicy(LensFocusContext<F> focusContext, ObjectPolicyConfigurationType objectPolicyConfigurationType) throws SchemaException, PolicyViolationException {
		if (objectPolicyConfigurationType == null) {
			return;
		}
		PrismObject<F> focusObjectNew = focusContext.getObjectNew();
		ObjectDelta<F> focusDelta = focusContext.getDelta();

		for (PropertyConstraintType propertyConstraintType: objectPolicyConfigurationType.getPropertyConstraint()) {
			ItemPath itemPath = propertyConstraintType.getPath().getItemPath();
			if (BooleanUtils.isTrue(propertyConstraintType.isOidBound())) {
				if (focusDelta != null) {
					if (focusDelta.isAdd()) {
						PrismProperty<Object> propNew = focusObjectNew.findProperty(itemPath);
						if (propNew != null) {
							// prop delta is OK, but it has to match
							if (focusObjectNew.getOid() != null) {
								if (!focusObjectNew.getOid().equals(propNew.getRealValue().toString())) {
									throw new PolicyViolationException("Cannot set "+itemPath+" to a value different than OID in oid bound mode");
								}
							}
						}
					} else {
						PropertyDelta<Object> nameDelta = focusDelta.findPropertyDelta(itemPath);
						if (nameDelta != null) {
							if (nameDelta.isReplace()) {
								Collection<PrismPropertyValue<Object>> valuesToReplace = nameDelta.getValuesToReplace();
								if (valuesToReplace.size() == 1) {
									String stringValue = valuesToReplace.iterator().next().getValue().toString();
									if (focusContext.getOid().equals(stringValue)) {
										// This is OK. It is most likely a correction made by a recompute.
										continue;
									}
								}
							}
							throw new PolicyViolationException("Cannot change "+itemPath+" in oid bound mode");
						}
					}
				}
			}
		}

		// Deprecated
		if (BooleanUtils.isTrue(objectPolicyConfigurationType.isOidNameBoundMode())) {
			if (focusDelta != null) {
				if (focusDelta.isAdd()) {
					PolyStringType namePolyType = focusObjectNew.asObjectable().getName();
					if (namePolyType != null) {
						// name delta is OK, but it has to match
						if (focusObjectNew.getOid() != null) {
							if (!focusObjectNew.getOid().equals(namePolyType.getOrig())) {
								throw new PolicyViolationException("Cannot set name to a value different than OID in name-oid bound mode");
							}
						}
					}
				} else {
					PropertyDelta<Object> nameDelta = focusDelta.findPropertyDelta(FocusType.F_NAME);
					if (nameDelta != null) {
						throw new PolicyViolationException("Cannot change name in name-oid bound mode");
					}
				}
			}
		}
	}

	public static PrismContainer<AssignmentType> createAssignmentSingleValueContainerClone(@NotNull AssignmentType assignmentType) throws SchemaException {
		// Make it appear to be single-value. Therefore paths without segment IDs will work.
		return assignmentType.asPrismContainerValue().asSingleValuedContainer(SchemaConstantsGenerated.C_ASSIGNMENT);
	}

	public static AssignmentType getAssignmentType(ItemDeltaItem<PrismContainerValue<AssignmentType>,PrismContainerDefinition<AssignmentType>> assignmentIdi, boolean old) {
		return PrismContainerValue.asContainerable(assignmentIdi.getSingleValue(old));
	}


	public static <F extends ObjectType> String getChannel(LensContext<F> context, Task task) {
    	if (context != null && context.getChannel() != null){
    		return context.getChannel();
    	} else if (task.getChannel() != null){
    		return task.getChannel();
    	}
    	return null;
    }

	public static <O extends ObjectType> void setDeltaOldValue(LensElementContext<O> ctx, ItemDelta<?,?> itemDelta) {
		if (itemDelta.getEstimatedOldValues() != null) {
			return;
		}
		if (ctx.getObjectOld() != null) {
			Item<PrismValue, ItemDefinition> itemOld = ctx.getObjectOld().findItem(itemDelta.getPath());
			if (itemOld != null) {
				itemDelta.setEstimatedOldValues((Collection) PrismValue.cloneCollection(itemOld.getValues()));
			} else {
				// get the old data from current object. Still better estimate than nothing
				if (ctx.getObjectCurrent() != null) {
					 itemOld = ctx.getObjectCurrent().findItem(itemDelta.getPath());
					 if (itemOld != null) {
						 itemDelta.setEstimatedOldValues((Collection) PrismValue.cloneCollection(itemOld.getValues()));
					 }
				}
			}
		}
	}

	public static <O extends ObjectType> void setDeltaOldValue(LensElementContext<O> ctx, ObjectDelta<O> objectDelta) {
		if (objectDelta == null) {
			return;
		}
		if (!objectDelta.isModify()) {
			return;
		}
		for (ItemDelta<?, ?> modification: objectDelta.getModifications()) {
			setDeltaOldValue(ctx, modification);
		}
	}

	public static <F extends ObjectType> LensObjectDeltaOperation<F> createObjectDeltaOperation(ObjectDelta<F> focusDelta, OperationResult result,
																								LensElementContext<F> focusContext, LensProjectionContext projCtx) {
		return createObjectDeltaOperation(focusDelta, result, focusContext, projCtx, null);
	}

	// projCtx may or may not be present (object itself can be focus or projection)
	public static <T extends ObjectType> LensObjectDeltaOperation<T> createObjectDeltaOperation(ObjectDelta<T> objectDelta, OperationResult result,
																								LensElementContext<T> objectContext,
																								LensProjectionContext projCtx,
																								ResourceType resource) {
		LensObjectDeltaOperation<T> objectDeltaOp = new LensObjectDeltaOperation<T>(objectDelta.clone());
		objectDeltaOp.setExecutionResult(result);
		PrismObject<T> object = objectContext.getObjectAny();
		if (object != null) {
			PolyString name = object.getName();
			if (name == null && object.asObjectable() instanceof ShadowType) {
				try {
					name = ShadowUtil.determineShadowName((PrismObject<ShadowType>) object);
					if (name == null) {
						LOGGER.debug("No name for shadow:\n{}", object.debugDump());
					} else if (name.getNorm() == null) {
						name.recompute(new PrismDefaultPolyStringNormalizer());
					}
				} catch (SchemaException e) {
					LoggingUtils.logUnexpectedException(LOGGER, "Couldn't determine name for shadow -- continuing with no name; shadow:\n{}", e, object.debugDump());
				}
			}
			objectDeltaOp.setObjectName(name);
		}
		if (resource == null && projCtx != null) {
			resource = projCtx.getResource();
		}
		if (resource != null) {
			objectDeltaOp.setResourceOid(resource.getOid());
			objectDeltaOp.setResourceName(PolyString.toPolyString(resource.getName()));
		} else if (objectContext instanceof LensProjectionContext) {
			objectDeltaOp.setResourceOid(((LensProjectionContext) objectContext).getResourceOid());
		}
		return objectDeltaOp;
	}

	@Deprecated
	public static boolean isDelegationRelation(QName relation) {
		return ObjectTypeUtil.isDelegationRelation(relation);
	}

	public static void triggerRule(@NotNull EvaluatedPolicyRule rule, Collection<EvaluatedPolicyRuleTrigger<?>> triggers,
			Collection<String> policySituations) {

		LOGGER.debug("Policy rule {} triggered: {}", rule.getName(), triggers);
		if (LOGGER.isTraceEnabled()) {
			LOGGER.trace("Policy rule {} triggered:\n{}", rule.getName(), DebugUtil.debugDump(triggers, 1));
		}

		((EvaluatedPolicyRuleImpl) rule).addTriggers(triggers);
		CollectionUtils.addIgnoreNull(policySituations, rule.getPolicySituation());
	}
	
	public static void triggerConstraintLegacy(EvaluatedPolicyRuleTrigger trigger, Collection<String> policySituations) throws PolicyViolationException {

		LOGGER.debug("Legacy policy rule triggered: {}", trigger);
		if (LOGGER.isTraceEnabled()) {
			LOGGER.trace("Legacy Policy rule triggered:\n{}", trigger.debugDump(1));
		}

		if (trigger.getConstraint().getEnforcement() == null || trigger.getConstraint().getEnforcement() == PolicyConstraintEnforcementType.ENFORCE) {
			throw new PolicyViolationException(trigger.getMessage());
		}
	}
<<<<<<< HEAD

	public static void processRuleWithException(@NotNull EvaluatedPolicyRule rule, Collection<EvaluatedPolicyRuleTrigger<?>> triggers,
			PolicyExceptionType policyException) {

		LOGGER.debug("Policy rule {} would be triggered, but there is an exception for it. Not triggering", rule.getName());
		
		if (LOGGER.isTraceEnabled()) {
			LOGGER.trace("Policy rule {} would be triggered, but there is an exception for it:\nTriggers:\n{}\nException:\n{}",
					rule.getName(), DebugUtil.debugDump(triggers, 1), policyException);
=======

	public static void processRuleWithException(EvaluatedPolicyRule rule, EvaluatedPolicyRuleTrigger trigger,
			Collection<String> policySituations, PolicyExceptionType policyException) {

		LOGGER.debug("Policy rule {} would be triggered, but there is an exception for it. Not trigerring", rule==null?null:rule.getName());

		if (LOGGER.isTraceEnabled()) {
			LOGGER.trace("Policy rule {} would be triggered, but there is an exception for it:\nTrigger:\n{}\nException:\n{}",
					rule==null?null:rule.getName(), trigger.debugDump(1), policyException);
		}

		if (rule == null) {
			return;
>>>>>>> 914398f1
		}
		((EvaluatedPolicyRuleImpl)rule).addPolicyException(policyException);
	}


	public static void partialExecute(String componentName, ProjectorComponentRunnable runnable, Supplier<PartialProcessingTypeType> optionSupplier)
			throws SchemaException, ObjectNotFoundException, CommunicationException, ConfigurationException, SecurityViolationException,
			PolicyViolationException, ExpressionEvaluationException, ObjectAlreadyExistsException {
		partialExecute(componentName, runnable, optionSupplier, null);
	}

	public static void partialExecute(String componentName, ProjectorComponentRunnable runnable,
			Supplier<PartialProcessingTypeType> optionSupplier, OperationResult result)
			throws SchemaException, ObjectNotFoundException, CommunicationException, ConfigurationException, SecurityViolationException,
			PolicyViolationException, ExpressionEvaluationException, ObjectAlreadyExistsException {
		PartialProcessingTypeType option = optionSupplier.get();
		if (option == PartialProcessingTypeType.SKIP) {
			LOGGER.debug("Skipping projector component {} because partial execution option is set to {}", componentName, option);
		} else {
			LOGGER.trace("Projector component started: {}", componentName);
			try {
				runnable.run();
				LOGGER.trace("Projector component finished: {}", componentName);
			} catch (SchemaException | ObjectNotFoundException | CommunicationException | ConfigurationException | SecurityViolationException
					| PolicyViolationException | ExpressionEvaluationException | ObjectAlreadyExistsException | RuntimeException | Error e) {
				LOGGER.trace("Projector component error: {}: {}: {}", componentName, e.getClass().getSimpleName(), e.getMessage());
				if (result != null) {
					result.recordFatalError(e);
				}
				throw e;
			}

		}
	}

	public static void checkMaxIterations(int iteration, int maxIterations, String conflictMessage, String humanReadableName)
			throws ObjectAlreadyExistsException {
		if (iteration > maxIterations) {
			StringBuilder sb = new StringBuilder();
			if (iteration == 1) {
				sb.append("Error processing ");
			} else {
				sb.append("Too many iterations (").append(iteration).append(") for ");
			}
			sb.append(humanReadableName);
			if (iteration == 1) {
				sb.append(": constraint violation: ");
			} else {
				sb.append(": cannot determine values that satisfy constraints: ");
			}
			if (conflictMessage != null) {
				sb.append(conflictMessage);
			}
			throw new ObjectAlreadyExistsException(sb.toString());
		}
	}

	public static boolean needsFullShadowForCredentialProcessing(LensProjectionContext projCtx) throws SchemaException {
		RefinedObjectClassDefinition refinedProjDef = projCtx.getStructuralObjectClassDefinition();
		if (refinedProjDef == null) {
			return false;
		}

		List<MappingType> outboundMappingType = refinedProjDef.getPasswordOutbound();
		if (outboundMappingType == null) {
			return false;
		}
		for (MappingType mappingType: outboundMappingType) {
			if (mappingType.getStrength() == MappingStrengthType.STRONG || mappingType.getStrength() == MappingStrengthType.WEAK) {
				return true;
			}
		}
		return false;
	}

	public static boolean isPasswordReturnedByDefault(LensProjectionContext projCtx) {
		CredentialsCapabilityType credentialsCapabilityType = ResourceTypeUtil.getEffectiveCapability(projCtx.getResource(), CredentialsCapabilityType.class);
		return CapabilityUtil.isPasswordReturnedByDefault(credentialsCapabilityType);
	}

}<|MERGE_RESOLUTION|>--- conflicted
+++ resolved
@@ -1202,7 +1202,7 @@
 		((EvaluatedPolicyRuleImpl) rule).addTriggers(triggers);
 		CollectionUtils.addIgnoreNull(policySituations, rule.getPolicySituation());
 	}
-	
+
 	public static void triggerConstraintLegacy(EvaluatedPolicyRuleTrigger trigger, Collection<String> policySituations) throws PolicyViolationException {
 
 		LOGGER.debug("Legacy policy rule triggered: {}", trigger);
@@ -1214,31 +1214,16 @@
 			throw new PolicyViolationException(trigger.getMessage());
 		}
 	}
-<<<<<<< HEAD
-
-	public static void processRuleWithException(@NotNull EvaluatedPolicyRule rule, Collection<EvaluatedPolicyRuleTrigger<?>> triggers,
-			PolicyExceptionType policyException) {
+
+
+
+	public static void processRuleWithException(@NotNullEvaluatedPolicyRule rule, Collection<EvaluatedPolicyRuleTrigger <?>> triggers,
+			 PolicyExceptionType policyException) {
 
 		LOGGER.debug("Policy rule {} would be triggered, but there is an exception for it. Not triggering", rule.getName());
-		
 		if (LOGGER.isTraceEnabled()) {
 			LOGGER.trace("Policy rule {} would be triggered, but there is an exception for it:\nTriggers:\n{}\nException:\n{}",
 					rule.getName(), DebugUtil.debugDump(triggers, 1), policyException);
-=======
-
-	public static void processRuleWithException(EvaluatedPolicyRule rule, EvaluatedPolicyRuleTrigger trigger,
-			Collection<String> policySituations, PolicyExceptionType policyException) {
-
-		LOGGER.debug("Policy rule {} would be triggered, but there is an exception for it. Not trigerring", rule==null?null:rule.getName());
-
-		if (LOGGER.isTraceEnabled()) {
-			LOGGER.trace("Policy rule {} would be triggered, but there is an exception for it:\nTrigger:\n{}\nException:\n{}",
-					rule==null?null:rule.getName(), trigger.debugDump(1), policyException);
-		}
-
-		if (rule == null) {
-			return;
->>>>>>> 914398f1
 		}
 		((EvaluatedPolicyRuleImpl)rule).addPolicyException(policyException);
 	}

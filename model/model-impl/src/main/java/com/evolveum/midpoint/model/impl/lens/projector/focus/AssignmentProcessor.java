--- conflicted
+++ resolved
@@ -345,22 +345,6 @@
                 request.getEvaluatedAssignment().addFocusMapping(mapping);
             };
 
-<<<<<<< HEAD
-            Map<UniformItemPath, DeltaSetTriple<? extends ItemValueWithOrigin<?, ?>>> focusOutputTripleMap = new HashMap<>();
-
-            // TODO choose between these two approaches
-            //TargetObjectSpecification<AH> targetSpecification = new SelfTargetSpecification<>();
-            TargetObjectSpecification<AH> targetSpecification = new FixedTargetSpecification<>(focusOdo.getNewObject());
-
-            mappingSetEvaluator.evaluateMappingsToTriples(context, allRequests, null, focusOdo, targetSpecification,
-                    focusOutputTripleMap, customizer, mappingConsumer, focusContext.getIteration(),
-                    focusContext.getIterationToken(), now, task, result);
-
-            logOutputTripleMap(focusOutputTripleMap);
-
-            DeltaSetTripleMapConsolidation<AH> consolidation = new DeltaSetTripleMapConsolidation<>(
-                    focusOutputTripleMap, null,
-=======
             TargetObjectSpecification<AH> targetSpecification = new FixedTargetSpecification<>(focusOdo.getNewObject(), true);
 
             MappingEvaluationEnvironment env = new MappingEvaluationEnvironment(
@@ -389,7 +373,6 @@
             logOutputTripleMap(focusOutputTripleMap);
 
             DeltaSetTripleMapConsolidation<AH> consolidation = new DeltaSetTripleMapConsolidation<>(focusOutputTripleMap,
->>>>>>> 514bd164
                     focusOdo.getNewObject(), focusOdo.getObjectDelta(), focusContext.getObjectDefinition(),
                     env, beans, context, result);
             consolidation.computeItemDeltas();

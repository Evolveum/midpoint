--- conflicted
+++ resolved
@@ -122,15 +122,10 @@
 	@Autowired(required = true)
 	private ProvisioningService provisioningService;
 	
-<<<<<<< HEAD
+	private List<LensProjectionContext> conflictingAccountContexts = new ArrayList<LensProjectionContext>();
+	
 	public <O extends ObjectType> void process(LensContext<O> context, 
 			LensProjectionContext projectionContext, String activityDescription, OperationResult result) 
-=======
-	private List<LensProjectionContext<? extends ObjectType>> conflictingAccountContexts = new ArrayList<LensProjectionContext<? extends ObjectType>>();
-	
-	public <F extends ObjectType, P extends ObjectType> void process(LensContext<F,P> context, 
-			LensProjectionContext<P> projectionContext, String activityDescription, OperationResult result) 
->>>>>>> 5d31735b
 			throws SchemaException, ExpressionEvaluationException, ObjectNotFoundException, ObjectAlreadyExistsException, 
 			CommunicationException, ConfigurationException, SecurityViolationException, PolicyViolationException {
 		LensFocusContext<O> focusContext = context.getFocusContext();
@@ -346,16 +341,7 @@
 												PrismObject<ShadowType> shadow = accountContext.getPrimaryDelta().getObjectToAdd();
 												LOGGER.trace("Found primary ADD delta of shadow {}.", shadow);
 												
-<<<<<<< HEAD
-												LensProjectionContext conflictingAccountContext = context.createProjectionContext(accountContext.getResourceShadowDiscriminator());
-												conflictingAccountContext.setObjectOld(fullConflictingShadow.clone());
-												conflictingAccountContext.setObjectCurrent(fullConflictingShadow);
-												conflictingAccountContext.setFullShadow(true);
-												conflictingAccountContext.setSynchronizationPolicyDecision(SynchronizationPolicyDecision.KEEP);
-												conflictingAccountContext.setResource(accountContext.getResource());
-												
-=======
-												LensProjectionContext<ShadowType> conflictingAccountContext = context.findProjectionContext(accountContext.getResourceShadowDiscriminator(), fullConflictingShadow.getOid());
+												LensProjectionContext conflictingAccountContext = context.findProjectionContext(accountContext.getResourceShadowDiscriminator(), fullConflictingShadow.getOid());
 												if (conflictingAccountContext == null){
 													conflictingAccountContext = LensUtil.createAccountContext(context, accountContext.getResourceShadowDiscriminator());
 //													conflictingAccountContext = context.createProjectionContext(accountContext.getResourceShadowDiscriminator());
@@ -370,7 +356,6 @@
 													conflictingAccountContext.getDependencies().addAll(accountContext.getDependencies());
 													conflictingAccountContexts.add(conflictingAccountContext);
 												}
->>>>>>> 5d31735b
 												
 												accountContext.setSynchronizationPolicyDecision(SynchronizationPolicyDecision.BROKEN);
 												result.recordFatalError("Could not add account " + accountContext.getObjectNew() + ", because the account with the same idenfitier already exists on the resource. ");
@@ -466,16 +451,12 @@
 					
 	}
 	
-<<<<<<< HEAD
+	public <P extends ObjectType> List<LensProjectionContext> getConflictingContexts(){
+		return conflictingAccountContexts;
+	}
+	
+	
 	private boolean willResetIterationCounter(LensProjectionContext accountContext) throws SchemaException {
-=======
-	public <P extends ObjectType> List<LensProjectionContext<? extends ObjectType>> getConflictingContexts(){
-		return conflictingAccountContexts;
-	}
-	
-	
-	private boolean willResetIterationCounter(LensProjectionContext<ShadowType> accountContext) throws SchemaException {
->>>>>>> 5d31735b
 		ObjectDelta<ShadowType> accountDelta = accountContext.getDelta();
 		if (accountDelta == null) {
 			return false;

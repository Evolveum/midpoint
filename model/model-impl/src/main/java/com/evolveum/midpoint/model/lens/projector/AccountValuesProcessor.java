--- conflicted
+++ resolved
@@ -133,16 +133,11 @@
     		// We can do this only for focus types.
     		return;
     	}
-<<<<<<< HEAD
-    	processAccounts((LensContext<? extends FocusType>)context, projectionContext, 
-    			activityDescription, result);
-=======
     	OperationResult processorResult = result.createSubresult(AccountValuesProcessor.class.getName()+".processAccountsValues");
     	processorResult.recordSuccessIfUnknown();
-    	processAccounts((LensContext<UserType,ShadowType>) context, (LensProjectionContext<ShadowType>)projectionContext, 
+    	processAccounts((LensContext<? extends FocusType>) context, projectionContext, 
     			activityDescription, processorResult);
     	
->>>>>>> b0754d35
 	}
 	
 	public <F extends FocusType> void processAccounts(LensContext<F> context, 
@@ -332,7 +327,7 @@
 												PrismObject<ShadowType> shadow = accountContext.getPrimaryDelta().getObjectToAdd();
 												LOGGER.trace("Found primary ADD delta of shadow {}.", shadow);
 												
-												LensProjectionContext<ShadowType> conflictingAccountContext = context.createProjectionContext(accountContext.getResourceShadowDiscriminator());
+												LensProjectionContext conflictingAccountContext = context.createProjectionContext(accountContext.getResourceShadowDiscriminator());
 												conflictingAccountContext.setObjectOld(fullConflictingShadow.clone());
 												conflictingAccountContext.setObjectCurrent(fullConflictingShadow);
 												conflictingAccountContext.setFullShadow(true);

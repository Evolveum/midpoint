--- conflicted
+++ resolved
@@ -247,13 +247,7 @@
 
         // PROCESSING POLICIES
 
-<<<<<<< HEAD
         policyRuleProcessor.evaluateAssignmentPolicyRules(context, evaluatedAssignmentTriple, task, result);
-        
-=======
-        policyRuleProcessor.processPolicies(context, evaluatedAssignmentTriple, result);
-
->>>>>>> 914398f1
         boolean needToReevaluateAssignments = policyRuleProcessor.processPruning(context, evaluatedAssignmentTriple, result);
 
         if (needToReevaluateAssignments) {
@@ -268,13 +262,8 @@
         	if (LOGGER.isTraceEnabled()) {
             	LOGGER.trace("re-evaluatedAssignmentTriple:\n{}", evaluatedAssignmentTriple.debugDump());
             }
-<<<<<<< HEAD
-        	
+
         	policyRuleProcessor.evaluateAssignmentPolicyRules(context, evaluatedAssignmentTriple, task, result);
-=======
-
-        	policyRuleProcessor.processPolicies(context, evaluatedAssignmentTriple, result);
->>>>>>> 914398f1
         }
 
         //policyRuleProcessor.storeAssignmentPolicySituation(context, evaluatedAssignmentTriple, result);

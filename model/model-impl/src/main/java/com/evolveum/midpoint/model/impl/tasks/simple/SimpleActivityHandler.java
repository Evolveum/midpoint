--- conflicted
+++ resolved
@@ -67,12 +67,9 @@
     @Autowired protected Clock clock;
     @Autowired protected Clockwork clockwork;
     @Autowired protected ContextFactory contextFactory;
-<<<<<<< HEAD
     @Autowired protected ScriptingService scriptingService;
     @Autowired public ModelObjectResolver modelObjectResolver;
-=======
     @Autowired protected BulkActionsService bulkActionsService;
->>>>>>> fc401b79
 
     @PostConstruct
     public void register() {

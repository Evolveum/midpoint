--- conflicted
+++ resolved
@@ -50,11 +50,7 @@
 	}
 
 	@Override
-<<<<<<< HEAD
-	public TaskRunResult run(Task coordinatorTask, TaskPartitionDefinitionType partition) {
-=======
-	public TaskRunResult run(RunningTask coordinatorTask) {
->>>>>>> 7fbc3312
+	public TaskRunResult run(RunningTask coordinatorTask, TaskPartitionDefinitionType partition) {
 		OperationResult opResult = new OperationResult(OperationConstants.AUDIT_REINDEX + ".run");
 		opResult.setStatus(OperationResultStatus.IN_PROGRESS);
 		TaskRunResult runResult = new TaskRunResult();

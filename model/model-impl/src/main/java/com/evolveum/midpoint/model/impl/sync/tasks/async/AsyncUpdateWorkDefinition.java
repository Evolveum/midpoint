--- conflicted
+++ resolved
@@ -24,13 +24,8 @@
 
     @NotNull private final ResourceObjectSetType resourceObjects;
 
-<<<<<<< HEAD
-    AsyncUpdateWorkDefinition(@NotNull WorkDefinitionBean source, @NotNull ConfigurationItemOrigin origin) {
-        super(origin);
-=======
     AsyncUpdateWorkDefinition(@NotNull WorkDefinitionBean source, @NotNull QName activityTypeName) {
         super(activityTypeName);
->>>>>>> 80cece9f
         var typedDefinition = (AsyncUpdateWorkDefinitionType) source.getBean();
         resourceObjects = ResourceObjectSetUtil.fromConfiguration(typedDefinition.getUpdatedResourceObjects());
         ResourceObjectSetUtil.removeQuery(resourceObjects);

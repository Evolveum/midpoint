--- conflicted
+++ resolved
@@ -2041,8 +2041,8 @@
 
                     RoleAnalysisAttributeAnalysis roleAnalysisAttributeAnalysis = new RoleAnalysisAttributeAnalysis();
                     roleAnalysisAttributeAnalysis.setDensity(density);
-                    roleAnalysisAttributeAnalysis.setItemPath(userAttributeAnalysisStructure.getItemPath());
-                    roleAnalysisAttributeAnalysis.setIsMultiValue(userAttributeAnalysisStructure.isMultiValue());
+                    roleAnalysisAttributeAnalysis.setItemPath(userAttributeAnalysisStructure.getItemPathType());
+//                    roleAnalysisAttributeAnalysis.setIsMultiValue(userAttributeAnalysisStructure.isMultiValue());
                     roleAnalysisAttributeAnalysis.setDescription(userAttributeAnalysisStructure.getDescription());
                     roleAnalysisAttributeAnalysis.setParentType(userAttributeAnalysisStructure.getComplexType());
 
@@ -2070,8 +2070,8 @@
 
                     RoleAnalysisAttributeAnalysis roleAnalysisAttributeAnalysis = new RoleAnalysisAttributeAnalysis();
                     roleAnalysisAttributeAnalysis.setDensity(density);
-                    roleAnalysisAttributeAnalysis.setItemPath(roleAttributeAnalysisStructure.getItemPath());
-                    roleAnalysisAttributeAnalysis.setIsMultiValue(roleAttributeAnalysisStructure.isMultiValue());
+                    roleAnalysisAttributeAnalysis.setItemPath(roleAttributeAnalysisStructure.getItemPathType());
+//                    roleAnalysisAttributeAnalysis.setIsMultiValue(roleAttributeAnalysisStructure.isMultiValue());
                     roleAnalysisAttributeAnalysis.setDescription(roleAttributeAnalysisStructure.getDescription());
                     roleAnalysisAttributeAnalysis.setParentType(roleAttributeAnalysisStructure.getComplexType());
                     List<RoleAnalysisAttributeStatistics> attributeStatistics = roleAttributeAnalysisStructure.getAttributeStatistics();
@@ -2371,7 +2371,6 @@
         return outlierCandidateAttributeAnalysisResult;
     }
 
-<<<<<<< HEAD
     private static @Nullable Set<String> extractCorrespondingOutlierValues(
             @NotNull RoleAnalysisAttributeAnalysisResult outlierCandidateAttributeAnalysisResult, ItemPathType itemPath) {
         List<RoleAnalysisAttributeAnalysis> outlier = outlierCandidateAttributeAnalysisResult.getAttributeAnalysis();
@@ -2387,8 +2386,6 @@
         return null;
     }
 
-=======
->>>>>>> 52d25dfe
     @Override
     public RoleAnalysisAttributeAnalysisResult resolveRoleMembersAttribute(
             @NotNull String objectOid,

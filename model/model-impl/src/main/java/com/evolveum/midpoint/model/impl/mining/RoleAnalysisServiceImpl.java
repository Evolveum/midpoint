/*
 * Copyright (C) 2010-2023 Evolveum and contributors
 *
 * This work is dual-licensed under the Apache License 2.0
 * and European Union Public License. See LICENSE file for details.
 */

package com.evolveum.midpoint.model.impl.mining;

import static com.evolveum.midpoint.common.mining.utils.RoleAnalysisAttributeDefUtils.createAttributeMap;

import static java.util.Collections.singleton;

import static com.evolveum.midpoint.common.mining.utils.RoleAnalysisUtils.*;
import static com.evolveum.midpoint.model.impl.mining.analysis.AttributeAnalysisUtil.*;
import static com.evolveum.midpoint.model.impl.mining.utils.RoleAnalysisUtils.*;
import static com.evolveum.midpoint.schema.util.ObjectTypeUtil.createAssignmentTo;
import static com.evolveum.midpoint.schema.util.ObjectTypeUtil.toShortString;
import static com.evolveum.midpoint.xml.ns._public.common.common_3.MetadataType.F_MODIFY_TIMESTAMP;

import java.io.Serializable;
import java.util.*;
import java.util.stream.Collectors;
import javax.xml.datatype.XMLGregorianCalendar;
import javax.xml.namespace.QName;

import com.evolveum.midpoint.common.mining.objects.chunk.*;
import com.evolveum.midpoint.common.mining.utils.values.*;

import com.google.common.collect.ArrayListMultimap;
import com.google.common.collect.ListMultimap;
import org.apache.commons.math3.distribution.NormalDistribution;
import org.jetbrains.annotations.NotNull;
import org.jetbrains.annotations.Nullable;
import org.springframework.beans.factory.annotation.Autowired;
import org.springframework.stereotype.Component;

import com.evolveum.midpoint.authentication.api.util.AuthUtil;
import com.evolveum.midpoint.common.mining.objects.analysis.AttributeAnalysisStructure;
import com.evolveum.midpoint.common.mining.objects.analysis.RoleAnalysisAttributeDef;
import com.evolveum.midpoint.common.mining.objects.detection.DetectedPattern;
import com.evolveum.midpoint.common.mining.objects.detection.DetectionOption;
import com.evolveum.midpoint.common.mining.utils.RoleAnalysisCacheOption;
import com.evolveum.midpoint.model.api.ActivitySubmissionOptions;
import com.evolveum.midpoint.model.api.ModelInteractionService;
import com.evolveum.midpoint.model.api.ModelService;
import com.evolveum.midpoint.model.api.mining.RoleAnalysisService;
import com.evolveum.midpoint.model.impl.mining.chunk.CompressedMiningStructure;
import com.evolveum.midpoint.model.impl.mining.chunk.ExpandedMiningStructure;
import com.evolveum.midpoint.prism.*;
import com.evolveum.midpoint.prism.delta.ItemDelta;
import com.evolveum.midpoint.prism.delta.ObjectDelta;
import com.evolveum.midpoint.prism.impl.binding.AbstractReferencable;
import com.evolveum.midpoint.prism.path.ItemName;
import com.evolveum.midpoint.prism.path.ItemPath;
import com.evolveum.midpoint.prism.query.ObjectFilter;
import com.evolveum.midpoint.prism.query.ObjectQuery;
import com.evolveum.midpoint.repo.api.RepositoryService;
import com.evolveum.midpoint.schema.GetOperationOptions;
import com.evolveum.midpoint.schema.ResultHandler;
import com.evolveum.midpoint.schema.SelectorOptions;
import com.evolveum.midpoint.schema.constants.ObjectTypes;
import com.evolveum.midpoint.schema.result.OperationResult;
import com.evolveum.midpoint.schema.util.MiscSchemaUtil;
import com.evolveum.midpoint.schema.util.ObjectTypeUtil;
import com.evolveum.midpoint.security.api.MidPointPrincipal;
import com.evolveum.midpoint.task.api.Task;
import com.evolveum.midpoint.util.exception.*;
import com.evolveum.midpoint.util.logging.LoggingUtils;
import com.evolveum.midpoint.util.logging.Trace;
import com.evolveum.midpoint.util.logging.TraceManager;
import com.evolveum.midpoint.xml.ns._public.common.common_3.*;
import com.evolveum.prism.xml.ns._public.types_3.PolyStringType;

/**
 * Utility methods for working with role analysis objects in the Midpoint system.
 */
@Component
public class RoleAnalysisServiceImpl implements RoleAnalysisService, Serializable {

    private static final Trace LOGGER = TraceManager.getTrace(RoleAnalysisServiceImpl.class);

    @Autowired ModelService modelService;
    @Autowired RepositoryService repositoryService;

    @Override
    public @Nullable PrismObject<UserType> getUserTypeObject(
            @NotNull String oid,
            @NotNull Task task,
            @NotNull OperationResult result) {
        try {
            return modelService.getObject(UserType.class, oid, null, task, result);
        } catch (Exception ex) {
            LoggingUtils.logExceptionOnDebugLevel(LOGGER, "Couldn't get UserType object, Probably not set yet", ex);
        } finally {
            result.recomputeStatus();
        }
        return null;
    }

    @Override
    public @Nullable PrismObject<FocusType> getFocusTypeObject(
            @NotNull String oid,
            @NotNull Task task,
            @NotNull OperationResult result) {
        try {
            return modelService.getObject(FocusType.class, oid, null, task, result);
        } catch (Exception ex) {
            LoggingUtils.logExceptionOnDebugLevel(LOGGER, "Couldn't get FocusType object, Probably not set yet", ex);
        } finally {
            result.recomputeStatus();
        }
        return null;
    }

    @Override
    public @Nullable PrismObject<RoleType> getRoleTypeObject(
            @NotNull String oid,
            @NotNull Task task,
            @NotNull OperationResult result) {
        try {
            return modelService.getObject(RoleType.class, oid, null, task, result);
        } catch (Exception ex) {
            LoggingUtils.logExceptionOnDebugLevel(LOGGER, "Couldn't get RoleType object, Probably not set yet", ex);
        } finally {
            result.recomputeStatus();
        }
        return null;
    }

    @Override
    public @Nullable PrismObject<RoleAnalysisClusterType> getClusterTypeObject(
            @NotNull String oid,
            @NotNull Task task,
            @NotNull OperationResult result) {
        try {
            return modelService.getObject(RoleAnalysisClusterType.class, oid, null, task, result);
        } catch (Exception ex) {
            LoggingUtils.logExceptionOnDebugLevel(LOGGER,
                    "Couldn't get RoleAnalysisClusterType object, Probably not set yet", ex);
        } finally {
            result.recomputeStatus();
        }
        return null;
    }

    @Override
    public @Nullable PrismObject<RoleAnalysisSessionType> getSessionTypeObject(
            @NotNull String oid,
            @NotNull Task task,
            @NotNull OperationResult result) {
        try {
            return modelService.getObject(RoleAnalysisSessionType.class, oid, null, task, result);
        } catch (Exception ex) {
            LoggingUtils.logExceptionOnDebugLevel(LOGGER,
                    "Couldn't get RoleAnalysisSessionType object, Probably not set yet", ex);
        } finally {
            result.recomputeStatus();
        }
        return null;
    }

    @Override
    public @Nullable <T extends ObjectType> PrismObject<T> getObject(
            @NotNull Class<T> objectTypeClass,
            @NotNull String oid,
            @NotNull Task task,
            @NotNull OperationResult result) {
        try {
            return modelService.getObject(objectTypeClass, oid, null, task, result);
        } catch (Exception ex) {
            LoggingUtils.logExceptionOnDebugLevel(LOGGER,
                    "Couldn't get object, Probably not set yet", ex);
        } finally {
            result.recomputeStatus();
        }
        return null;
    }

    @Override
    public @NotNull Integer countSessionTypeObjects(
            @NotNull Task task,
            @NotNull OperationResult result) {
        try {
            return modelService.countObjects(RoleAnalysisSessionType.class, null, null, task, result);
        } catch (Exception ex) {
            LoggingUtils.logExceptionOnDebugLevel(LOGGER,
                    "Couldn't count RoleAnalysisSessionType object, Probably not set yet", ex);
        } finally {
            result.recomputeStatus();
        }
        return 0;
    }

    @Override
    public @NotNull ListMultimap<String, String> extractUserTypeMembers(
            @NotNull Map<String, PrismObject<UserType>> userExistCache,
            @Nullable ObjectFilter userFilter,
            @NotNull Set<String> clusterMembers,
            @NotNull Task task,
            @NotNull OperationResult result) {
        ListMultimap<String, String> roleMemberCache = ArrayListMultimap.create();

        ObjectQuery query = PrismContext.get().queryFor(UserType.class)
                .exists(AssignmentHolderType.F_ASSIGNMENT)
                .block()
                .item(AssignmentType.F_TARGET_REF)
                .ref(clusterMembers.toArray(new String[0]))
                .endBlock().build();

        if (userFilter != null) {
            query.addFilter(userFilter);
        }

        ResultHandler<UserType> resultHandler = (userObject, lResult) -> {
            try {
                boolean shouldCacheUser = false;
                List<AssignmentType> assignments = userObject.asObjectable().getAssignment();

                for (AssignmentType assignment : assignments) {
                    ObjectReferenceType targetRef = assignment.getTargetRef();
                    if (targetRef != null && clusterMembers.contains(targetRef.getOid())) {
                        roleMemberCache.put(targetRef.getOid(), userObject.getOid());
                        shouldCacheUser = true;
                    }
                }

                if (shouldCacheUser) {
                    userExistCache.put(userObject.getOid(), userObject);
                }
            } catch (Exception e) {
                String errorMessage = "Cannot resolve role members: " + toShortString(userObject.asObjectable())
                        + ": " + e.getMessage();
                throw new SystemException(errorMessage, e);
            }

            return true;
        };

        try {
            modelService.searchObjectsIterative(UserType.class, query, resultHandler, null,
                    task, result);
        } catch (Exception ex) {
            LoggingUtils.logExceptionOnDebugLevel(LOGGER, "Failed to search role member objects:", ex);
        } finally {
            result.recomputeStatus();
        }

        return roleMemberCache;
    }

    @Override
    public void importCluster(
            @NotNull PrismObject<RoleAnalysisClusterType> clusterPrismObject,
            @NotNull RoleAnalysisDetectionOptionType roleAnalysisSessionDetectionOption,
            @NotNull ObjectReferenceType parentRef,
            @NotNull Task task,
            @NotNull OperationResult result) {
        RoleAnalysisClusterType clusterObject = clusterPrismObject.asObjectable();
        clusterObject.setRoleAnalysisSessionRef(parentRef);
        clusterObject.setDetectionOption(roleAnalysisSessionDetectionOption);
        modelService.importObject(clusterPrismObject, null, task, result);
    }

    @Override
    public void updateSessionStatistics(
            @NotNull ObjectReferenceType sessionRef,
            @NotNull RoleAnalysisSessionStatisticType sessionStatistic,
            @NotNull Task task,
            @NotNull OperationResult result) {
        try {

            ObjectDelta<RoleAnalysisSessionType> delta = PrismContext.get().deltaFor(RoleAnalysisSessionType.class)
                    .item(RoleAnalysisSessionType.F_SESSION_STATISTIC)
                    .replace(sessionStatistic)
                    .asObjectDelta(sessionRef.getOid());

            modelService.executeChanges(singleton(delta), null, task, result);

        } catch (SchemaException | ObjectAlreadyExistsException | ObjectNotFoundException | ExpressionEvaluationException |
                CommunicationException | ConfigurationException | PolicyViolationException | SecurityViolationException e) {
            LOGGER.error("Couldn't modify  RoleAnalysisSessionType {}", sessionRef, e);
        }
    }

    @Override
    public void anylseAttributesAndReplaceDetectionPattern(
            @NotNull String clusterOid,
            @NotNull List<DetectedPattern> detectedPatterns,
            @NotNull Task task,
            @NotNull OperationResult result) {
        List<RoleAnalysisDetectionPatternType> roleAnalysisClusterDetectionTypes = loadIntersections(detectedPatterns);

        double max = 0;
        Collection<PrismContainerValue<?>> collection = new ArrayList<>();

        for (RoleAnalysisDetectionPatternType clusterDetectionType : roleAnalysisClusterDetectionTypes) {
            collection.add(clusterDetectionType.asPrismContainerValue());
            max = Math.max(max, clusterDetectionType.getClusterMetric());
        }

        Map<String, PrismObject<UserType>> userExistCache = new HashMap<>();
        Map<String, PrismObject<RoleType>> roleExistCache = new HashMap<>();

        PrismObject<RoleAnalysisClusterType> clusterTypeObject = getClusterTypeObject(clusterOid, task, result);

        if (clusterTypeObject == null) {
            return;
        }

        RoleAnalysisClusterType cluster = clusterTypeObject.asObjectable();
        ObjectReferenceType roleAnalysisSessionRef = cluster.getRoleAnalysisSessionRef();

        PrismObject<RoleAnalysisSessionType> sessionPrismObject = this.getSessionTypeObject(
                roleAnalysisSessionRef.getOid(), task, result);

        if (sessionPrismObject == null) {
            return;
        }
        RoleAnalysisSessionType session = sessionPrismObject.asObjectable();

        List<RoleAnalysisAttributeDef> userAnalysisAttributeDef = this.resolveAnalysisAttributes(session, UserType.COMPLEX_TYPE);
        List<RoleAnalysisAttributeDef> roleAnalysisAttributeDef = this.resolveAnalysisAttributes(session, RoleType.COMPLEX_TYPE);
        if (userAnalysisAttributeDef != null && roleAnalysisAttributeDef != null) {
            resolveDetectedPatternsAttributes(roleAnalysisClusterDetectionTypes, userExistCache, roleExistCache, task, result,
                    roleAnalysisAttributeDef, userAnalysisAttributeDef);
        }

        AnalysisClusterStatisticType clusterStatistics = clusterTypeObject.asObjectable().getClusterStatistics();

        AnalysisClusterStatisticType analysisClusterStatisticType = getUpdatedAnalysisClusterStatistic(max, clusterStatistics);

        try {

            ObjectDelta<RoleAnalysisClusterType> delta = PrismContext.get().deltaFor(RoleAnalysisClusterType.class)
                    .item(RoleAnalysisClusterType.F_DETECTED_PATTERN).replace(collection)
                    .item(RoleAnalysisClusterType.F_METADATA, F_MODIFY_TIMESTAMP).replace(getCurrentXMLGregorianCalendar())
                    .item(RoleAnalysisClusterType.F_CLUSTER_STATISTICS).replace(analysisClusterStatisticType
                            .asPrismContainerValue())
                    .asObjectDelta(clusterOid);

            modelService.executeChanges(singleton(delta), null, task, result);

        } catch (SchemaException | ObjectAlreadyExistsException | ObjectNotFoundException | ExpressionEvaluationException |
                CommunicationException | ConfigurationException | PolicyViolationException | SecurityViolationException e) {
            LOGGER.error("Couldn't modify RoleAnalysisClusterType {}", clusterOid, e);
        }
    }

    @Override
    public @NotNull AnalysisClusterStatisticType getUpdatedAnalysisClusterStatistic(
            double maxReduction,
            @NotNull AnalysisClusterStatisticType clusterStatistics) {
        AnalysisClusterStatisticType analysisClusterStatisticType = new AnalysisClusterStatisticType();
        analysisClusterStatisticType.setDetectedReductionMetric(maxReduction);
        analysisClusterStatisticType.setMembershipDensity(clusterStatistics.getMembershipDensity());
        analysisClusterStatisticType.setRolesCount(clusterStatistics.getRolesCount());
        analysisClusterStatisticType.setUsersCount(clusterStatistics.getUsersCount());
        analysisClusterStatisticType.setMembershipMean(clusterStatistics.getMembershipMean());
        analysisClusterStatisticType.setMembershipRange(clusterStatistics.getMembershipRange());
        return analysisClusterStatisticType;
    }

    @Override
    public @NotNull Set<ObjectReferenceType> generateObjectReferences(
            @NotNull Set<String> objects,
            @NotNull QName complexType,
            @NotNull Task task,
            @NotNull OperationResult operationResult) {
        Set<ObjectReferenceType> objectReferenceList = new HashSet<>();
        for (String item : objects) {

            PrismObject<FocusType> object = getFocusTypeObject(item, task, operationResult);
            ObjectReferenceType objectReferenceType = new ObjectReferenceType();
            objectReferenceType.setType(complexType);
            objectReferenceType.setOid(item);
            if (object != null) {
                objectReferenceType.setTargetName(PolyStringType.fromOrig(object.getName().toString()));
            }
            objectReferenceList.add(objectReferenceType);

        }
        return objectReferenceList;
    }

    @Override
    public void deleteSessionClustersMembers(
            @NotNull String sessionOid,
            @NotNull Task task,
            @NotNull OperationResult result) {
        ResultHandler<RoleAnalysisClusterType> resultHandler = (object, parentResult) -> {
            try {
                deleteCluster(object.asObjectable(), task, result);
            } catch (Exception e) {
                throw new RuntimeException(e);
            }
            return true;
        };

        ObjectQuery query = PrismContext.get().queryFor(RoleAnalysisClusterType.class)
                .item(RoleAnalysisClusterType.F_ROLE_ANALYSIS_SESSION_REF).ref(sessionOid)
                .build();

        try {
            modelService.searchObjectsIterative(RoleAnalysisClusterType.class, query, resultHandler, null,
                    task, result);
        } catch (Exception ex) {
            LoggingUtils.logExceptionOnDebugLevel(LOGGER, "Couldn't deleteRoleAnalysisSessionClusters", ex);
        } finally {
            result.recomputeStatus();
        }
    }

    @Override
    public void deleteCluster(
            @NotNull RoleAnalysisClusterType cluster,
            @NotNull Task task,
            @NotNull OperationResult result) {
        String clusterOid = cluster.getOid();
        PrismObject<RoleAnalysisSessionType> sessionObject = getSessionTypeObject(
                cluster.getRoleAnalysisSessionRef().getOid(), task, result
        );

        if (sessionObject == null) {
            return;
        }

        try {

            ObjectDelta<RoleAnalysisClusterType> deleteDelta = PrismContext.get().deltaFactory().object()
                    .createDeleteDelta(RoleAnalysisClusterType.class, clusterOid);

            modelService.executeChanges(singleton(deleteDelta), null, task, result);

        } catch (SchemaException | ObjectAlreadyExistsException | ObjectNotFoundException | ExpressionEvaluationException |
                CommunicationException | ConfigurationException | PolicyViolationException | SecurityViolationException e) {
            LOGGER.error("Couldn't delete RoleAnalysisClusterType {}", clusterOid, e);
        }

        try {

            ObjectDelta<RoleAnalysisSessionType> delta = PrismContext.get().deltaFor(RoleAnalysisSessionType.class)
                    .item(RoleAnalysisSessionType.F_METADATA, F_MODIFY_TIMESTAMP).replace(getCurrentXMLGregorianCalendar())
                    .asObjectDelta(sessionObject.getOid());

            modelService.executeChanges(singleton(delta), null, task, result);

            recomputeSessionStatics(sessionObject.getOid(), cluster, task, result);

        } catch (SchemaException | ObjectAlreadyExistsException | ObjectNotFoundException | ExpressionEvaluationException |
                CommunicationException | ConfigurationException | PolicyViolationException | SecurityViolationException e) {
            LOGGER.error("Couldn't recompute RoleAnalysisSessionStatistic {}", sessionObject.getOid(), e);
        }
    }

    @Override
    public void recomputeSessionStatics(
            @NotNull String sessionOid,
            @NotNull RoleAnalysisClusterType roleAnalysisClusterType,
            @NotNull Task task,
            @NotNull OperationResult result) {
        PrismObject<RoleAnalysisSessionType> sessionTypeObject = getSessionTypeObject(sessionOid, task, result
        );

        assert sessionTypeObject != null;
        RoleAnalysisSessionType session = sessionTypeObject.asObjectable();

        int deletedClusterMembersCount = roleAnalysisClusterType.getMember().size();
        AnalysisClusterStatisticType clusterStatistics = roleAnalysisClusterType.getClusterStatistics();
        RoleAnalysisSessionStatisticType sessionStatistic = session.getSessionStatistic();

        if (sessionStatistic == null || clusterStatistics == null) {
            LOGGER.error("Couldn't recompute RoleAnalysisSessionStatistic {}. "
                    + "Statistic container is null:{},{}", sessionOid, sessionStatistic, clusterStatistics);
            return;
        }

        RoleAnalysisSessionStatisticType recomputeSessionStatistic = prepareRoleAnalysisSessionStatistic(clusterStatistics,
                sessionStatistic, deletedClusterMembersCount);

        try {

            ObjectDelta<RoleAnalysisSessionType> delta = PrismContext.get().deltaFor(RoleAnalysisSessionType.class)
                    .item(RoleAnalysisSessionType.F_SESSION_STATISTIC).replace(recomputeSessionStatistic.asPrismContainerValue())
                    .asObjectDelta(sessionOid);

            modelService.executeChanges(singleton(delta), null, task, result);

        } catch (SchemaException | ObjectAlreadyExistsException | ObjectNotFoundException | ExpressionEvaluationException |
                CommunicationException | ConfigurationException | PolicyViolationException | SecurityViolationException e) {
            LOGGER.error("Couldn't recompute RoleAnalysisSessionStatistic {}", sessionOid, e);
        }
    }

    @NotNull
    private static RoleAnalysisSessionStatisticType prepareRoleAnalysisSessionStatistic(
            @NotNull AnalysisClusterStatisticType clusterStatistics,
            @NotNull RoleAnalysisSessionStatisticType sessionStatistic,
            int deletedClusterMembersCount) {
        Double membershipDensity = clusterStatistics.getMembershipDensity();
        Integer processedObjectCount = sessionStatistic.getProcessedObjectCount();
        Double meanDensity = sessionStatistic.getMeanDensity();
        Integer clusterCount = sessionStatistic.getClusterCount();

        int newClusterCount = clusterCount - 1;

        RoleAnalysisSessionStatisticType recomputeSessionStatistic = new RoleAnalysisSessionStatisticType();

        if (newClusterCount == 0) {
            recomputeSessionStatistic.setMeanDensity(0.0);
            recomputeSessionStatistic.setProcessedObjectCount(0);
        } else {
            double recomputeMeanDensity = ((meanDensity * clusterCount) - (membershipDensity)) / newClusterCount;
            int recomputeProcessedObjectCount = processedObjectCount - deletedClusterMembersCount;
            recomputeSessionStatistic.setMeanDensity(recomputeMeanDensity);
            recomputeSessionStatistic.setProcessedObjectCount(recomputeProcessedObjectCount);
        }
        recomputeSessionStatistic.setClusterCount(newClusterCount);
        return recomputeSessionStatistic;
    }

    @Override
    public @Nullable PrismObject<RoleType> cacheRoleTypeObject(
            @NotNull Map<String, PrismObject<RoleType>> roleExistCache,
            @NotNull String roleOid,
            @NotNull Task task,
            @NotNull OperationResult result, @Nullable RoleAnalysisCacheOption option) {
        PrismObject<RoleType> role = roleExistCache.get(roleOid);
        if (role == null) {
            role = getRoleTypeObject(roleOid, task, result);
            if (role == null) {
                return null;
            }

            if (option != null) {
                try {
                    PrismObject<RoleType> cacheRole = new RoleType().asPrismObject();
                    List<RoleAnalysisAttributeDef> itemDef = option.getItemDef();
                    for (RoleAnalysisAttributeDef roleAnalysisAttributeDef : itemDef) {
                        ItemPath path = roleAnalysisAttributeDef.getPath();
                        boolean isContainer = roleAnalysisAttributeDef.isContainer();

                        if (isContainer) {
                            PrismContainer<Containerable> container = role.findContainer(path);
                            if (container != null) {
                                cacheRole.add(container.clone());
                            }
                        } else {
                            Item<PrismValue, ItemDefinition<?>> property = role.findItem(path);
                            if (property != null) {
                                cacheRole.add(property.clone());
                            }
                        }
                    }
                    roleExistCache.put(roleOid, cacheRole);
                    return cacheRole;
                } catch (SchemaException e) {
                    throw new RuntimeException("Couldn't prepare role for cache", e);
                }
            }

            roleExistCache.put(roleOid, role);
        }
        return role;
    }

    @Override
    public @Nullable PrismObject<UserType> cacheUserTypeObject(
            @NotNull Map<String, PrismObject<UserType>> userExistCache,
            @NotNull String userOid,
            @NotNull Task task,
            @NotNull OperationResult result,
            @Nullable RoleAnalysisCacheOption option) {
        PrismObject<UserType> user = userExistCache.get(userOid);
        if (user == null) {
            user = getUserTypeObject(userOid, task, result);
            if (user == null) {
                return null;
            }

            if (option != null) {
                try {
                    PrismObject<UserType> cacheUser = new UserType().asPrismObject();
                    List<RoleAnalysisAttributeDef> itemDef = option.getItemDef();
                    for (RoleAnalysisAttributeDef roleAnalysisAttributeDef : itemDef) {
                        ItemPath path = roleAnalysisAttributeDef.getPath();
                        boolean isContainer = roleAnalysisAttributeDef.isContainer();

                        if (isContainer) {
                            PrismContainer<Containerable> container = user.findContainer(path);
                            if (container != null) {
                                cacheUser.add(container.clone());
                            }
                        } else {
                            Item<PrismValue, ItemDefinition<?>> property = user.findItem(path);
                            if (property != null) {
                                cacheUser.add(property.clone());
                            }
                        }
                    }
                    userExistCache.put(userOid, cacheUser);
                    return cacheUser;
                } catch (SchemaException e) {
                    throw new RuntimeException("Couldn't prepare user for cache", e);
                }
            }

            userExistCache.put(userOid, user);
        }

        return user;
    }

    @Override
    public @NotNull Integer countUserTypeMembers(
            @Nullable ObjectFilter userFilter,
            @NotNull String objectId,
            @NotNull Task task,
            @NotNull OperationResult result) {
        ObjectQuery query = PrismContext.get().queryFor(UserType.class)
                .exists(AssignmentHolderType.F_ASSIGNMENT)
                .block()
                .item(AssignmentType.F_TARGET_REF)
                .ref(objectId)
                .endBlock().build();

        if (userFilter != null) {
            query.addFilter(userFilter);
        }
        try {
            return modelService.countObjects(UserType.class, query, null, task, result);
        } catch (Exception ex) {
            LoggingUtils.logExceptionOnDebugLevel(LOGGER, "Failed to search role member objects:", ex);
        } finally {
            result.recomputeStatus();
        }

        return 0;
    }

    @Override
    public @NotNull PrismObject<RoleType> generateBusinessRole(
            @NotNull Set<AssignmentType> assignmentTypes,
            @NotNull PolyStringType name) {
        PrismObject<RoleType> roleTypePrismObject = null;
        try {
            roleTypePrismObject = modelService.getPrismContext()
                    .getSchemaRegistry().findObjectDefinitionByCompileTimeClass(RoleType.class).instantiate();
        } catch (SchemaException e) {
            LOGGER.error("Error while finding object definition by compile time class ClusterType object: {}", e.getMessage(), e);
        }

        assert roleTypePrismObject != null;

        RoleType role = roleTypePrismObject.asObjectable();
        role.setName(name);

        if (!assignmentTypes.isEmpty()) {
            role.getInducement().addAll(assignmentTypes);
        }
        role.getAssignment().add(ObjectTypeUtil.createAssignmentTo(SystemObjectsType.ARCHETYPE_BUSINESS_ROLE.value(),
                ObjectTypes.ARCHETYPE));

        return roleTypePrismObject;
    }

    @Override
    public void deleteSession(
            @NotNull String sessionOid,
            @NotNull Task task,
            @NotNull OperationResult result) {
        try {
            deleteSessionClustersMembers(sessionOid, task, result);

            ObjectDelta<AssignmentHolderType> deleteDelta = PrismContext.get().deltaFactory().object()
                    .createDeleteDelta(AssignmentHolderType.class, sessionOid);

            modelService.executeChanges(singleton(deleteDelta), null, task, result);
        } catch (SchemaException | ObjectAlreadyExistsException | ObjectNotFoundException | ExpressionEvaluationException |
                CommunicationException | ConfigurationException | PolicyViolationException | SecurityViolationException e) {
            LOGGER.error("Couldn't delete RoleAnalysisSessionType {}", sessionOid, e);
        }
    }

    @Override
    public RoleAnalysisOptionType resolveClusterOptionType(
            @NotNull PrismObject<RoleAnalysisClusterType> cluster,
            @NotNull Task task,
            @NotNull OperationResult result) {
        RoleAnalysisClusterType clusterObject = cluster.asObjectable();
        ObjectReferenceType roleAnalysisSessionRef = clusterObject.getRoleAnalysisSessionRef();
        String sessionRefOid = roleAnalysisSessionRef.getOid();

        PrismObject<RoleAnalysisSessionType> session = getSessionTypeObject(
                sessionRefOid, task, result);

        if (session == null) {
            LOGGER.error("Failed to resolve processMode from RoleAnalysisSession object: {}", sessionRefOid);
            return null;
        }

        RoleAnalysisSessionType sessionObject = session.asObjectable();
        return sessionObject.getAnalysisOption();
    }

    @Override
    public void recomputeClusterDetectionOptions(
            @NotNull String clusterOid,
            @NotNull DetectionOption detectionOption,
            @NotNull Task task,
            @NotNull OperationResult result) {
        RoleAnalysisDetectionOptionType roleAnalysisDetectionOptionType = new RoleAnalysisDetectionOptionType();
        roleAnalysisDetectionOptionType.setFrequencyRange(new RangeType()
                .max(detectionOption.getMaxFrequencyThreshold())
                .min(detectionOption.getMinFrequencyThreshold()));
        roleAnalysisDetectionOptionType.setMinUserOccupancy(detectionOption.getMinUsers());
        roleAnalysisDetectionOptionType.setMinRolesOccupancy(detectionOption.getMinRoles());

        try {

            ObjectDelta<RoleAnalysisClusterType> delta = PrismContext.get().deltaFor(RoleAnalysisClusterType.class)
                    .item(RoleAnalysisClusterType.F_DETECTION_OPTION)
                    .replace(roleAnalysisDetectionOptionType.asPrismContainerValue())
                    .asObjectDelta(clusterOid);

            modelService.executeChanges(singleton(delta), null, task, result);

        } catch (SchemaException | ObjectAlreadyExistsException | ObjectNotFoundException | ExpressionEvaluationException |
                CommunicationException | ConfigurationException | PolicyViolationException | SecurityViolationException e) {
            LOGGER.error("Couldn't recompute RoleAnalysisClusterDetectionOptions {}", clusterOid, e);
            result.recordPartialError(e);
        } finally {
            result.recordSuccessIfUnknown();
        }
    }

    @Override
    public @NotNull MiningOperationChunk prepareCompressedMiningStructure(
            @NotNull RoleAnalysisClusterType cluster,
            boolean fullProcess,
            @NotNull RoleAnalysisProcessModeType processMode,
            @NotNull OperationResult result,
            @NotNull Task task) {
        return new CompressedMiningStructure().executeOperation(this,
                cluster, fullProcess, processMode, result, task);
    }

    @Override
    public @NotNull MiningOperationChunk prepareMiningStructure(@NotNull RoleAnalysisClusterType cluster,
            @NotNull DisplayValueOption option,
            @NotNull RoleAnalysisProcessModeType processMode,
            @NotNull OperationResult result,
            @NotNull Task task) {

        RoleAnalysisChunkMode chunkMode = option.getChunkMode();
        List<MiningUserTypeChunk> miningUserTypeChunks;
        List<MiningRoleTypeChunk> miningRoleTypeChunks;

        if (chunkMode.equals(RoleAnalysisChunkMode.EXPAND_ROLE)) {
            miningRoleTypeChunks = new ExpandedMiningStructure()
                    .executeOperation(this, cluster, true, processMode, result, task, option)
                    .getMiningRoleTypeChunks(RoleAnalysisSortMode.NONE);
            miningUserTypeChunks = new CompressedMiningStructure()
                    .executeOperation(this, cluster, true, processMode, result, task)
                    .getMiningUserTypeChunks(RoleAnalysisSortMode.NONE);
        } else if (chunkMode.equals(RoleAnalysisChunkMode.EXPAND_USER)) {
            miningRoleTypeChunks = new CompressedMiningStructure()
                    .executeOperation(this, cluster, true, processMode, result, task)
                    .getMiningRoleTypeChunks(RoleAnalysisSortMode.NONE);
            miningUserTypeChunks = new ExpandedMiningStructure()
                    .executeOperation(this, cluster, true, processMode, result, task, option)
                    .getMiningUserTypeChunks(RoleAnalysisSortMode.NONE);
        } else if (chunkMode.equals(RoleAnalysisChunkMode.COMPRESS)) {
            return new CompressedMiningStructure()
                    .executeOperation(this, cluster, true, processMode, result, task);
        } else {
            return new ExpandedMiningStructure()
                    .executeOperation(this, cluster, true, processMode, result, task, option);
        }

        return new MiningOperationChunk(miningUserTypeChunks, miningRoleTypeChunks);
    }

    @Override
    public @NotNull MiningOperationChunk prepareExpandedMiningStructure(
            @NotNull RoleAnalysisClusterType cluster,
            boolean fullProcess,
            @NotNull RoleAnalysisProcessModeType processMode,
            @NotNull OperationResult result,
            @NotNull Task task,
            @Nullable DisplayValueOption option) {
        return new ExpandedMiningStructure().executeOperation(this, cluster, fullProcess,
                processMode, result, task, option);
    }

    @Override
    public void clusterObjectMigrationRecompute(
            @NotNull String clusterRefOid,
            @NotNull String roleRefOid,
            @NotNull Task task,
            @NotNull OperationResult result) {
        PrismObject<RoleAnalysisClusterType> cluster = getClusterTypeObject(clusterRefOid,
                task, result);
        if (cluster == null) {
            LOGGER.error("Failed to resolve RoleAnalysisCluster OBJECT from UUID: {}", clusterRefOid);
            return;
        }
        RoleAnalysisClusterType clusterObject = cluster.asObjectable();

        ItemName fClusterUserBasedStatistic = RoleAnalysisClusterType.F_CLUSTER_STATISTICS;
        RoleAnalysisProcessModeType processMode = resolveClusterOptionType(cluster, task, result).getProcessMode();

        if (processMode == null) {
            LOGGER.error("Failed to resolve processMode from RoleAnalysisCluster object: {}", clusterRefOid);
            return;
        }

        ItemName fMember = processMode.equals(RoleAnalysisProcessModeType.ROLE)
                ? AnalysisClusterStatisticType.F_ROLES_COUNT
                : AnalysisClusterStatisticType.F_USERS_COUNT;

        Integer memberCount = processMode.equals(RoleAnalysisProcessModeType.ROLE)
                ? clusterObject.getClusterStatistics().getRolesCount()
                : clusterObject.getClusterStatistics().getUsersCount();

        PrismObject<RoleType> object = getRoleTypeObject(roleRefOid, task, result);
        if (object == null) {
            return;
        }

        ObjectReferenceType objectRef = new ObjectReferenceType()
                .oid(roleRefOid)
                .type(RoleType.COMPLEX_TYPE);

        try {

            List<ItemDelta<?, ?>> modifications = new ArrayList<>();

            modifications.add(PrismContext.get().deltaFor(RoleAnalysisClusterType.class)
                    .item(RoleAnalysisClusterType.F_RESOLVED_PATTERN).add(objectRef)
                    .asItemDelta());

            objectRef = new ObjectReferenceType();
            objectRef.setOid(object.getOid());
            objectRef.setType(RoleType.COMPLEX_TYPE);

            if (processMode.equals(RoleAnalysisProcessModeType.ROLE)) {
                modifications.add(PrismContext.get().deltaFor(RoleAnalysisClusterType.class)
                        .item(RoleAnalysisClusterType.F_MEMBER).add(objectRef)
                        .asItemDelta());

                modifications.add(PrismContext.get().deltaFor(RoleAnalysisClusterType.class)
                        .item(fClusterUserBasedStatistic, fMember).replace(memberCount + 1)
                        .asItemDelta());
            }

            repositoryService.modifyObject(RoleAnalysisClusterType.class, clusterRefOid, modifications, result);
        } catch (ObjectNotFoundException | SchemaException | ObjectAlreadyExistsException e) {
            LOGGER.error("Couldn't execute migration recompute RoleAnalysisClusterDetectionOptions {}", clusterRefOid, e);
        }
    }

    @Override
    public void updateClusterPatterns(
            @NotNull String clusterRefOid,
            @NotNull Task task,
            @NotNull OperationResult result) {
        PrismObject<RoleAnalysisClusterType> cluster = getClusterTypeObject(clusterRefOid,
                task, result);
        if (cluster == null) {
            LOGGER.error("Failed to resolve RoleAnalysisCluster OBJECT from UUID: {}", clusterRefOid);
            return;
        }
        RoleAnalysisClusterType clusterObject = cluster.asObjectable();

        RoleAnalysisProcessModeType processMode = resolveClusterOptionType(cluster, task, result).getProcessMode();

        if (processMode == null) {
            LOGGER.error("Failed to resolve processMode from RoleAnalysisCluster object: {}", clusterRefOid);
            return;
        }

        List<ObjectReferenceType> clusterMember = clusterObject.getMember();
        Set<String> clusterMembersOid = clusterMember.stream()
                .map(ObjectReferenceType::getOid)
                .collect(Collectors.toSet());

        Double reductionMetric = 0.0;

        Collection<RoleAnalysisDetectionPatternType> detectedPattern = clusterObject.getDetectedPattern();

        Set<String> clusterPropertiesOid = new HashSet<>();

        if (processMode.equals(RoleAnalysisProcessModeType.ROLE)) {
            Map<String, PrismObject<UserType>> userExistCache = new HashMap<>();
            List<ObjectReferenceType> resolvedPattern = clusterObject.getResolvedPattern();

            ListMultimap<String, String> map = extractUserTypeMembers(userExistCache,
                    null, clusterMembersOid, task, result);

            clusterPropertiesOid.addAll(userExistCache.keySet());

            reductionMetric = removeRedundantPatterns(
                    this,
                    detectedPattern,
                    clusterPropertiesOid,
                    clusterMembersOid,
                    map,
                    resolvedPattern,
                    task,
                    result);

        } else if (processMode.equals(RoleAnalysisProcessModeType.USER)) {
            for (String userOid : clusterMembersOid) {
                PrismObject<UserType> userTypeObject = getUserTypeObject(userOid, task, result);

                if (userTypeObject == null) {
                    continue;
                }

                UserType user = userTypeObject.asObjectable();
                List<AssignmentType> assignment = user.getAssignment();
                for (AssignmentType assignmentType : assignment) {
                    if (assignmentType.getTargetRef() != null) {
                        clusterPropertiesOid.add(assignmentType.getTargetRef().getOid());
                    }
                }
            }

            Map<String, PrismObject<UserType>> userExistCache = new HashMap<>();

            List<ObjectReferenceType> resolvedPattern = clusterObject.getResolvedPattern();
            Set<String> resolvedPatternOid = resolvedPattern.stream()
                    .map(ObjectReferenceType::getOid)
                    .collect(Collectors.toSet());

            ListMultimap<String, String> map = extractUserTypeMembers(userExistCache,
                    null, resolvedPatternOid, task, result);

            reductionMetric = removeRedundantPatterns(this,
                    detectedPattern,
                    clusterMembersOid,
                    clusterPropertiesOid,
                    map,
                    resolvedPattern,
                    task,
                    result);

        }

        Collection<PrismContainerValue<?>> collection = new ArrayList<>();

        for (RoleAnalysisDetectionPatternType clusterDetectionType : detectedPattern) {
            collection.add(clusterDetectionType.asPrismContainerValue().clone());
        }

        try {

            List<ItemDelta<?, ?>> modifications = new ArrayList<>();

            modifications.add(PrismContext.get().deltaFor(RoleAnalysisClusterType.class)
                    .item(RoleAnalysisClusterType.F_DETECTED_PATTERN).replace(collection)
                    .asItemDelta());

            modifications.add(PrismContext.get().deltaFor(RoleAnalysisClusterType.class)
                    .item(RoleAnalysisClusterType.F_CLUSTER_STATISTICS, AnalysisClusterStatisticType.F_DETECTED_REDUCTION_METRIC)
                    .replace(reductionMetric)
                    .asItemDelta());

            repositoryService.modifyObject(RoleAnalysisClusterType.class, clusterRefOid, modifications, result);
        } catch (ObjectNotFoundException | SchemaException | ObjectAlreadyExistsException e) {
            LOGGER.error("Couldn't execute migration recompute RoleAnalysisClusterDetectionOptions {}", clusterRefOid, e);
        }
    }

    @Override
    public void executeClusteringTask(
            @NotNull ModelInteractionService modelInteractionService, @NotNull PrismObject<RoleAnalysisSessionType> session,
            @Nullable String taskOid,
            @Nullable PolyStringType taskName,
            @NotNull Task task,
            @NotNull OperationResult result) {

        String state = recomputeAndResolveSessionOpStatus(session, result, task);

        if (!RoleAnalysisObjectState.isStable(state)) {
            result.recordWarning("Couldn't start clustering. Some process is already in progress.");
            LOGGER.warn("Couldn't start clustering. Some process is already in progress.: " + session.getOid());
            return;
        }

        try {
            ObjectReferenceType objectReferenceType = new ObjectReferenceType()
                    .oid(session.getOid())
                    .type(RoleAnalysisSessionType.COMPLEX_TYPE);

            RoleAnalysisClusteringWorkDefinitionType rdw = new RoleAnalysisClusteringWorkDefinitionType();
            rdw.setSessionRef(objectReferenceType);

            ActivityDefinitionType activity = new ActivityDefinitionType()
                    .work(new WorkDefinitionsType()
                            .roleAnalysisClustering(rdw));

            TaskType taskObject = new TaskType();

            taskObject.setName(Objects.requireNonNullElseGet(
                    taskName, () -> PolyStringType.fromOrig("Session clustering  (" + session + ")")));

            if (taskOid != null) {
                taskObject.setOid(taskOid);
            } else {
                taskOid = UUID.randomUUID().toString();
                taskObject.setOid(taskOid);
            }

            taskObject.setOid(taskOid);
            modelInteractionService.submit(
                    activity,
                    ActivitySubmissionOptions.create()
                            .withTaskTemplate(taskObject)
                            .withArchetypes(
                                    SystemObjectsType.ARCHETYPE_UTILITY_TASK.value()),
                    task, result);

            MidPointPrincipal user = AuthUtil.getPrincipalUser();
            FocusType focus = user.getFocus();
            submitSessionOperationStatus(modelService,
                    session,
                    taskOid,
                    focus, LOGGER, task, result
            );

        } catch (CommonException e) {
            LOGGER.error("Couldn't execute clustering task for session {}", session, e);
        }
    }

    @Override
    public void executeDetectionTask(
            @NotNull ModelInteractionService modelInteractionService, @NotNull PrismObject<RoleAnalysisClusterType> cluster,
            @Nullable String taskOid,
            @Nullable PolyStringType taskName,
            @NotNull Task task,
            @NotNull OperationResult result) {

        String state = recomputeAndResolveClusterOpStatus(cluster.getOid(), result, task);

        if (!RoleAnalysisObjectState.isStable(state)) {
            result.recordWarning("Couldn't start detection. Some process is already in progress.");
            LOGGER.warn("Couldn't start detection. Some process is already in progress.: " + cluster.getOid());
            return;
        }

        try {
            ObjectReferenceType objectReferenceType = new ObjectReferenceType()
                    .type(RoleAnalysisClusterType.COMPLEX_TYPE)
                    .oid(cluster.getOid());

            RoleAnalysisPatternDetectionWorkDefinitionType rdw = new RoleAnalysisPatternDetectionWorkDefinitionType();
            rdw.setClusterRef(objectReferenceType);

            ActivityDefinitionType activity = new ActivityDefinitionType()
                    .work(new WorkDefinitionsType()
                            .roleAnalysisPatternDetection(rdw));

            TaskType taskObject = new TaskType();

            taskObject.setName(Objects.requireNonNullElseGet(
                    taskName, () -> PolyStringType.fromOrig("Pattern detection  (" + cluster + ")")));

            if (taskOid != null) {
                taskObject.setOid(taskOid);
            } else {
                taskOid = UUID.randomUUID().toString();
                taskObject.setOid(taskOid);
            }

            modelInteractionService.submit(
                    activity,
                    ActivitySubmissionOptions.create()
                            .withTaskTemplate(taskObject)
                            .withArchetypes(
                                    SystemObjectsType.ARCHETYPE_UTILITY_TASK.value()),
                    task, result);

            MidPointPrincipal user = AuthUtil.getPrincipalUser();
            FocusType focus = user.getFocus();

            submitClusterOperationStatus(modelService,
                    cluster,
                    taskOid,
                    RoleAnalysisOperation.DETECTION,
                    focus,
                    LOGGER,
                    task,
                    result
            );

        } catch (CommonException e) {
            LOGGER.error("Couldn't execute Cluster Detection Task {}", cluster, e);
            result.recordPartialError(e);
        } finally {
            result.recordSuccessIfUnknown();
        }
    }

    @Override
    public void executeMigrationTask(
            @NotNull ModelInteractionService modelInteractionService, @NotNull PrismObject<RoleAnalysisClusterType> cluster,
            @NotNull ActivityDefinitionType activityDefinition,
            @NotNull PrismObject<RoleType> roleObject,
            @Nullable String taskOid,
            @Nullable PolyStringType taskName,
            @NotNull Task task,
            @NotNull OperationResult result) {

        String state = recomputeAndResolveClusterOpStatus(cluster.getOid(), result, task);

        if (!RoleAnalysisObjectState.isStable(state)) {
            result.recordWarning("Couldn't start migration. Some process is already in progress.");
            LOGGER.warn("Couldn't start migration. Some process is already in progress.: " + cluster.getOid());
            return;
        }

        try {

            TaskType taskObject = new TaskType();

            taskObject.setName(Objects.requireNonNullElseGet(
                    taskName, () -> PolyStringType.fromOrig("Migration role (" + roleObject.getName().toString() + ")")));

            if (taskOid != null) {
                taskObject.setOid(taskOid);
            } else {
                taskOid = UUID.randomUUID().toString();
                taskObject.setOid(taskOid);
            }

            modelInteractionService.submit(
                    activityDefinition,
                    ActivitySubmissionOptions.create()
                            .withTaskTemplate(taskObject)
                            .withArchetypes(
                                    SystemObjectsType.ARCHETYPE_UTILITY_TASK.value()),
                    task, result);

            MidPointPrincipal user = AuthUtil.getPrincipalUser();
            FocusType focus = user.getFocus();

            submitClusterOperationStatus(modelService,
                    cluster,
                    taskOid,
                    RoleAnalysisOperation.MIGRATION, focus, LOGGER, task, result
            );

            try {
                ObjectDelta<RoleAnalysisClusterType> delta = PrismContext.get().deltaFor(RoleType.class)
                        .item(RoleType.F_LIFECYCLE_STATE).replace("active")
                        .asObjectDelta(roleObject.getOid());

                Collection<ObjectDelta<? extends ObjectType>> deltas = MiscSchemaUtil.createCollection(delta);

                modelService.executeChanges(deltas, null, task, result);

            } catch (SchemaException | ObjectAlreadyExistsException | ObjectNotFoundException |
                    ExpressionEvaluationException |
                    CommunicationException | ConfigurationException | PolicyViolationException |
                    SecurityViolationException e) {
                LOGGER.error("Couldn't update lifecycle state of object RoleType {}", cluster.getOid(), e);
            }

        } catch (CommonException e) {
            LOGGER.error("Failed to execute role {} migration activity: ", roleObject.getOid(), e);
        }
    }

    public @NotNull String recomputeAndResolveClusterOpStatus(
            @NotNull String clusterOid,
            @NotNull OperationResult result,
            @NotNull Task task) {

        PrismObject<RoleAnalysisClusterType> clusterPrism = getClusterTypeObject(clusterOid, task, result);

        if (clusterPrism == null) {
            return RoleAnalysisObjectState.STABLE.getDisplayString();
        }

        RoleAnalysisClusterType cluster = clusterPrism.asObjectable();
        List<RoleAnalysisOperationStatus> operationStatus = cluster.getOperationStatus();

        if (operationStatus == null || operationStatus.isEmpty()) {
            return RoleAnalysisObjectState.STABLE.getDisplayString();
        }
        String stateString = RoleAnalysisObjectState.STABLE.getDisplayString();

        boolean requestUpdatePattern = false;
        boolean requestUpdateOp = false;

        Collection<PrismContainerValue<?>> collection = new ArrayList<>();
        for (RoleAnalysisOperationStatus roleAnalysisOperationStatus : operationStatus) {
            RoleAnalysisOperationStatus newStatus = updateRoleAnalysisOperationStatus(
                    repositoryService, roleAnalysisOperationStatus, false, LOGGER, result
            );

            if (newStatus != null) {
                collection.add(newStatus.clone().asPrismContainerValue());
                requestUpdateOp = true;
                OperationResultStatusType progresStatus = newStatus.getStatus();
                if (progresStatus != null && progresStatus.equals(OperationResultStatusType.IN_PROGRESS)) {
                    stateString = RoleAnalysisObjectState.PROCESSING.getDisplayString();
                } else if (progresStatus != null && progresStatus.equals(OperationResultStatusType.SUCCESS)) {
                    requestUpdatePattern = true;
                }

            } else {
                collection.add(roleAnalysisOperationStatus.clone().asPrismContainerValue());
                OperationResultStatusType progresStatus = roleAnalysisOperationStatus.getStatus();
                if (progresStatus != null && progresStatus.equals(OperationResultStatusType.IN_PROGRESS)) {
                    stateString = RoleAnalysisObjectState.PROCESSING.getDisplayString();
                }
            }

            if (requestUpdateOp) {
                try {
                    ObjectDelta<RoleAnalysisClusterType> delta = PrismContext.get().deltaFor(RoleAnalysisClusterType.class)
                            .item(RoleAnalysisClusterType.F_OPERATION_STATUS).replace(collection)
                            .asObjectDelta(clusterOid);

                    Collection<ObjectDelta<? extends ObjectType>> deltas = MiscSchemaUtil.createCollection(delta);

                    modelService.executeChanges(deltas, null, task, result);

                } catch (SchemaException | ObjectAlreadyExistsException | ObjectNotFoundException |
                        ExpressionEvaluationException |
                        CommunicationException | ConfigurationException | PolicyViolationException |
                        SecurityViolationException e) {
                    LOGGER.error("Couldn't modify RoleAnalysisClusterType {}", cluster.getOid(), e);
                }
            }

            if (requestUpdatePattern) {
                updateClusterPatterns(cluster.getOid(), task, result);
            }

        }

        return stateString;
    }

    public @NotNull String recomputeAndResolveSessionOpStatus(
            @NotNull PrismObject<RoleAnalysisSessionType> sessionPrismObject,
            @NotNull OperationResult result,
            @NotNull Task task) {

        PrismObject<RoleAnalysisSessionType> sessionTypeObject = getSessionTypeObject(sessionPrismObject.getOid(), task, result);
        if (sessionTypeObject == null) {
            return RoleAnalysisObjectState.STABLE.getDisplayString();
        }

        RoleAnalysisSessionType session = sessionTypeObject.asObjectable();

        RoleAnalysisOperationStatus operationStatus = session.getOperationStatus();
        if (operationStatus == null) {
            return RoleAnalysisObjectState.STABLE.getDisplayString();
        }

        RoleAnalysisOperationStatus newStatus = updateRoleAnalysisOperationStatus(repositoryService, operationStatus, true, LOGGER, result);

        if (newStatus != null) {

            try {
                ObjectDelta<RoleAnalysisClusterType> delta = PrismContext.get().deltaFor(RoleAnalysisSessionType.class)
                        .item(RoleAnalysisSessionType.F_OPERATION_STATUS).replace(newStatus.clone())
                        .asObjectDelta(session.getOid());

                Collection<ObjectDelta<? extends ObjectType>> deltas = MiscSchemaUtil.createCollection(delta);

                modelService.executeChanges(deltas, null, task, result);

            } catch (SchemaException | ObjectAlreadyExistsException | ObjectNotFoundException |
                    ExpressionEvaluationException |
                    CommunicationException | ConfigurationException | PolicyViolationException |
                    SecurityViolationException e) {
                LOGGER.error("Couldn't modify RoleAnalysisSessionType {}", session.getOid(), e);
            }

            return newStatus.getMessage();

        }

        return operationStatus.getMessage();

    }

    public @NotNull String recomputeAndResolveClusterCandidateRoleOpStatus(
            @NotNull PrismObject<RoleAnalysisClusterType> clusterPrismObject,
            @NotNull RoleAnalysisCandidateRoleType candidateRole,
            @NotNull OperationResult result, Task task) {
        RoleAnalysisOperationStatus operationStatus = candidateRole.getOperationStatus();

        if (operationStatus == null) {
            return RoleAnalysisObjectState.STABLE.getDisplayString();
        }

        ObjectReferenceType taskRef = operationStatus.getTaskRef();
        String stateString = operationStatus.getMessage();
        RoleAnalysisOperation operationChannel = operationStatus.getOperationChannel();
        PrismObject<TaskType> object = null;

        boolean taskExist = true;

        if (taskRef != null && taskRef.getOid() != null) {
            try {
                object = repositoryService.getObject(TaskType.class, taskRef.getOid(), null, result);
            } catch (ObjectNotFoundException | SchemaException e) {
                LOGGER.warn("Error retrieving TaskType object for oid: {}", taskRef.getOid(), e);
                taskExist = false;
            }

            if (!taskExist) {
                if (stateString != null && !stateString.isEmpty()) {
                    return stateString;
                } else {
                    return RoleAnalysisObjectState.STABLE.getDisplayString();
                }
            }

            TaskType taskObject = object.asObjectable();
            OperationResultStatusType resultStatus = taskObject.getResultStatus();

            stateString = updateClusterStateMessage(taskObject);

            if (resultStatus != null) {
                setCandidateRoleOpStatus(clusterPrismObject, candidateRole, object.getOid(),
                        resultStatus, stateString, result, task, operationChannel, null);
            }

        }

        return stateString == null || stateString.isEmpty() ? RoleAnalysisObjectState.STABLE.getDisplayString() : stateString;
    }

    public void setCandidateRoleOpStatus(
            @NotNull PrismObject<RoleAnalysisClusterType> clusterPrism,
            @NotNull RoleAnalysisCandidateRoleType candidateRoleContainer,
            @NotNull String taskOid,
            @Nullable OperationResultStatusType operationResultStatusType,
            @Nullable String message,
            @NotNull OperationResult result,
            @NotNull Task task,
            @NotNull RoleAnalysisOperation operationType,
            @Nullable FocusType focus) {

        XMLGregorianCalendar createTimestamp = null;
        RoleAnalysisOperationStatus opsOld = candidateRoleContainer.getOperationStatus();
        if (opsOld != null
                && opsOld.getStatus() != null
                && opsOld.getMessage() != null
                && opsOld.getTaskRef() != null) {
            String oldTaskOid = opsOld.getTaskRef().getOid();
            OperationResultStatusType oldStatus = opsOld.getStatus();
            String oldMessage = opsOld.getMessage();
            createTimestamp = opsOld.getCreateTimestamp();

            if (oldTaskOid.equals(taskOid)
                    && oldStatus.equals(operationResultStatusType)
                    && oldMessage.equals(message)) {
                return;
            }
        }

        @NotNull RoleAnalysisOperationStatus operationStatus = buildOpExecution(
                taskOid, operationResultStatusType, message, operationType, createTimestamp, focus);
        try {
            ObjectDelta<RoleAnalysisClusterType> delta = PrismContext.get().deltaFor(RoleAnalysisClusterType.class)
                    .item(RoleAnalysisClusterType.F_CANDIDATE_ROLES.append(
                            candidateRoleContainer.getId(), RoleAnalysisCandidateRoleType.F_OPERATION_STATUS))
                    .replace(operationStatus.clone())
                    .asObjectDelta(clusterPrism.getOid());

            Collection<ObjectDelta<? extends ObjectType>> deltas = MiscSchemaUtil.createCollection(delta);

            modelService.executeChanges(deltas, null, task, result);
        } catch (SchemaException | ObjectAlreadyExistsException | ObjectNotFoundException | ExpressionEvaluationException |
                CommunicationException | ConfigurationException | PolicyViolationException | SecurityViolationException e) {
            LOGGER.error("Couldn't modify RoleAnalysisClusterType {}", clusterPrism.getOid(), e);
        }
    }

    @Override
    public void addCandidateRole(
            @NotNull String clusterRefOid,
            @NotNull RoleAnalysisCandidateRoleType candidateRole,
            @NotNull Task task,
            @NotNull OperationResult result) {

        try {
            List<ItemDelta<?, ?>> modifications = new ArrayList<>();
            modifications.add(PrismContext.get().deltaFor(RoleAnalysisClusterType.class)
                    .item(RoleAnalysisClusterType.F_CANDIDATE_ROLES).add(candidateRole.clone())
                    .asItemDelta());

            repositoryService.modifyObject(RoleAnalysisClusterType.class, clusterRefOid, modifications, result);
        } catch (ObjectNotFoundException | SchemaException | ObjectAlreadyExistsException e) {
            LOGGER.error("Couldn't update detection pattern {}", clusterRefOid, e);
        }

    }

    public void deleteSingleCandidateRole(
            @NotNull PrismObject<RoleAnalysisClusterType> clusterPrism,
            @NotNull RoleAnalysisCandidateRoleType candidateRoleBean,
            @NotNull OperationResult result, Task task) {

        try {
            var candidateRoleToDelete = new RoleAnalysisCandidateRoleType().id(candidateRoleBean.getId());
            ObjectDelta<RoleAnalysisClusterType> delta = PrismContext.get().deltaFor(RoleAnalysisClusterType.class)
                    .item(RoleAnalysisClusterType.F_CANDIDATE_ROLES)
                    .delete(candidateRoleToDelete)
                    .asObjectDelta(clusterPrism.getOid());

            Collection<ObjectDelta<? extends ObjectType>> deltas = MiscSchemaUtil.createCollection(delta);

            modelService.executeChanges(deltas, null, task, result);
        } catch (SchemaException | ObjectAlreadyExistsException | ObjectNotFoundException | ExpressionEvaluationException |
                CommunicationException | ConfigurationException | PolicyViolationException | SecurityViolationException e) {
            LOGGER.error("Couldn't delete candidate role container {}", clusterPrism.getOid(), e);
        }
    }

    public void executeChangesOnCandidateRole(@NotNull PrismObject<RoleAnalysisClusterType> cluster,
            @NotNull RoleAnalysisCandidateRoleType roleAnalysisCandidateRoleType,
            @NotNull Set<PrismObject<UserType>> members,
            @NotNull Set<AssignmentType> inducements,
            @NotNull Task task,
            @NotNull OperationResult result) {

        ObjectReferenceType candidateRoleRef = roleAnalysisCandidateRoleType.getCandidateRoleRef();

        PrismObject<RoleType> roleTypeObject = getRoleTypeObject(candidateRoleRef.getOid(), task, result);
        if (roleTypeObject == null) {
            LOGGER.error("Couldn't get candidate role object{}", candidateRoleRef.getOid());
            return;
        }

        Set<String> inducementsOid = inducements.stream().map(AssignmentType::getTargetRef)
                .filter(Objects::nonNull)
                .map(AbstractReferencable::getOid)
                .collect(Collectors.toSet());

        Collection<PrismReferenceValue> memberscCollection = new ArrayList<>();
        for (PrismObject<UserType> member : members) {
            ObjectReferenceType objectReferenceType = new ObjectReferenceType()
                    .oid(member.getOid())
                    .type(UserType.COMPLEX_TYPE);
            memberscCollection.add(objectReferenceType.asReferenceValue());
        }

        RoleType role = roleTypeObject.asObjectable();
        List<AssignmentType> inducement = role.getInducement();
        Set<String> unassignedRoles = new HashSet<>();
        for (AssignmentType assignmentType : inducement) {
            ObjectReferenceType targetRef = assignmentType.getTargetRef();
            if (targetRef != null) {
                QName type = targetRef.getType();
                if (type != null && type.equals(RoleType.COMPLEX_TYPE)) {

                    String oid = targetRef.getOid();
                    if (!inducementsOid.contains(oid)) {
                        unassignedRoles.add(oid);
                    } else {
                        inducementsOid.remove(oid);
                    }

                }
            }
        }

        try {
            String candidateRoleOid = roleTypeObject.getOid();

            for (String inducementForAdd : inducementsOid) {
                ObjectDelta<RoleType> roleD = PrismContext.get().deltaFor(RoleType.class)
                        .item(RoleType.F_INDUCEMENT)
                        .add(getAssignmentTo(inducementForAdd))
                        .asObjectDelta(candidateRoleOid);
                Collection<ObjectDelta<? extends ObjectType>> deltas2 = MiscSchemaUtil.createCollection(roleD);
                modelService.executeChanges(deltas2, null, task, result);

            }

            for (String unassignedRole : unassignedRoles) {
                ObjectDelta<RoleType> roleD = PrismContext.get().deltaFor(RoleType.class)
                        .item(RoleType.F_INDUCEMENT)
                        .delete(getAssignmentTo(unassignedRole))
                        .asObjectDelta(candidateRoleOid);
                Collection<ObjectDelta<? extends ObjectType>> deltas2 = MiscSchemaUtil.createCollection(roleD);
                modelService.executeChanges(deltas2, null, task, result);
            }

            Long id = roleAnalysisCandidateRoleType.getId();
            Collection<ObjectDelta<? extends ObjectType>> deltas = new ArrayList<>();
            ObjectDelta<RoleAnalysisClusterType> delta = PrismContext.get().deltaFor(RoleAnalysisClusterType.class)
                    .item(RoleAnalysisClusterType.F_CANDIDATE_ROLES.append(id), RoleAnalysisCandidateRoleType.F_CANDIDATE_MEMBERS)
                    .replace(memberscCollection)
                    .asObjectDelta(cluster.getOid());

            deltas.add(delta);
            modelService.executeChanges(deltas, null, task, result);
        } catch (SchemaException | ObjectAlreadyExistsException | ObjectNotFoundException | ExpressionEvaluationException |
                CommunicationException | ConfigurationException | PolicyViolationException | SecurityViolationException e) {
            LOGGER.error("Couldn't modify candidate role container {}", cluster.getOid(), e);
        }
    }

    @NotNull
    private static AssignmentType getAssignmentTo(String unassignedRole) {
        return createAssignmentTo(unassignedRole, ObjectTypes.ROLE);
    }

    public <T extends ObjectType> void loadSearchObjectIterative(
            @NotNull ModelService modelService,
            @NotNull Class<T> type,
            @Nullable ObjectQuery query,
            @Nullable Collection<SelectorOptions<GetOperationOptions>> options,
            @NotNull List<T> modifyList,
            @NotNull Task task,
            @NotNull OperationResult parentResult) {
        try {
            Set<String> existingOidSet = modifyList.stream()
                    .map(ObjectType::getOid)
                    .collect(Collectors.toSet());

            ResultHandler<RoleType> resultHandler = (role, lResult) -> {
                try {
                    if (!existingOidSet.contains(role.getOid())) {
                        modifyList.add((T) role.asObjectable());
                    }
                } catch (Exception e) {
                    String errorMessage = "Cannot resolve role: " + toShortString(role.asObjectable())
                            + ": " + e.getMessage();
                    throw new SystemException(errorMessage, e);
                }

                return true;
            };

            modelService.searchObjectsIterative(RoleType.class, query, resultHandler, null,
                    task, parentResult);

        } catch (SchemaException | ObjectNotFoundException | ExpressionEvaluationException |
                CommunicationException | ConfigurationException | SecurityViolationException e) {
            LOGGER.error("Couldn't search  search and load object iterative {}", type, e);
        }
    }

<<<<<<< HEAD
    public void resolveOutliers(
            @NotNull RoleAnalysisOutlierType roleAnalysisOutlierType,
            @NotNull Task task,
            @NotNull OperationResult result,
            @NotNull String sessionOid) {
        ObjectReferenceType targetObjectRef = roleAnalysisOutlierType.getTargetObjectRef();

        RoleAnalysisOutlierType outlier = null;

        try {

            ObjectQuery query = PrismContext.get().queryFor(RoleAnalysisOutlierType.class)
                    .item(RoleAnalysisOutlierType.F_TARGET_OBJECT_REF).ref(targetObjectRef.getOid())
                    .build();
            SearchResultList<PrismObject<RoleAnalysisOutlierType>> outlierSearch = modelService
                    .searchObjects(RoleAnalysisOutlierType.class, query, null, task, result);

            if (outlierSearch == null || outlierSearch.isEmpty()) {
                this.importOutlier(roleAnalysisOutlierType, task, result);
                return;
            }

            Collection<PrismContainerValue<?>> collection = new ArrayList<>();
            for (RoleAnalysisOutlierDescriptionType outlierResult : roleAnalysisOutlierType.getResult()) {
                collection.add(outlierResult.clone().asPrismContainerValue());
            }

            outlier = outlierSearch.get(0).asObjectable();

            List<RoleAnalysisOutlierDescriptionType> result1 = outlier.getResult();
            Collection<PrismContainerValue<?>> delete = new ArrayList<>();

            for (RoleAnalysisOutlierDescriptionType roleAnalysisOutlierDescriptionType : result1) {
                ObjectReferenceType session = roleAnalysisOutlierDescriptionType.getSession();
                if (session.getOid().equals(sessionOid)) {
                    delete.add(roleAnalysisOutlierDescriptionType.clone().asPrismContainerValue());
                }
            }

            ObjectDelta<RoleAnalysisOutlierType> delta = PrismContext.get().deltaFor(RoleAnalysisOutlierType.class)
                    .item(RoleAnalysisOutlierType.F_RESULT).add(collection)
                    .asObjectDelta(outlier.getOid());
            modelService.executeChanges(singleton(delta), null, task, result);

            if (!delete.isEmpty()) {
                delta = PrismContext.get().deltaFor(RoleAnalysisOutlierType.class)
                        .item(RoleAnalysisOutlierType.F_RESULT).delete(delete)
                        .asObjectDelta(outlier.getOid());
                modelService.executeChanges(singleton(delta), null, task, result);
            }
        } catch (SchemaException | ObjectAlreadyExistsException | ObjectNotFoundException | ExpressionEvaluationException |
                CommunicationException | ConfigurationException | PolicyViolationException | SecurityViolationException e) {
            LOGGER.error("Couldn't modify  RoleAnalysisOutlierType {}", outlier, e);
        }

    }

=======
>>>>>>> 87e70f95
    @Override
    public List<AttributeAnalysisStructure> userTypeAttributeAnalysis(
            @NotNull Set<PrismObject<UserType>> prismUsers,
            Double membershipDensity,
            @NotNull Task task,
            @NotNull OperationResult result,
            @NotNull List<RoleAnalysisAttributeDef> attributeDefSet) {
        List<AttributeAnalysisStructure> attributeAnalysisStructures = new ArrayList<>();
        runUserAttributeAnalysis(this, prismUsers, attributeAnalysisStructures, task, result, attributeDefSet);
        return attributeAnalysisStructures;
    }

    @Override
    public List<AttributeAnalysisStructure> roleTypeAttributeAnalysis(
            @NotNull Set<PrismObject<RoleType>> prismRoles,
            Double membershipDensity,
            @NotNull Task task,
            @NotNull OperationResult result,
            @NotNull List<RoleAnalysisAttributeDef> attributeRoleDefSet) {
        List<AttributeAnalysisStructure> attributeAnalysisStructures = new ArrayList<>();

        runRoleAttributeAnalysis(this, prismRoles, attributeAnalysisStructures, task, result, attributeRoleDefSet);
        return attributeAnalysisStructures;
    }

    @Override
    public List<AttributeAnalysisStructure> roleMembersAttributeAnalysis(
            @NotNull List<RoleAnalysisAttributeDef> attributeDefSet,
            @NotNull String objectOid,
            @NotNull Task task,
            @NotNull OperationResult result) {

        Map<String, PrismObject<UserType>> userExistCache = new HashMap<>();
        this.extractUserTypeMembers(
                userExistCache, null,
                new HashSet<>(Collections.singleton(objectOid)),
                task, result);

        Set<PrismObject<UserType>> prismUsers = new HashSet<>(userExistCache.values());
        userExistCache.clear();

        return userTypeAttributeAnalysis(prismUsers, 100.0, task, result, attributeDefSet);
    }

    @Override
    public List<AttributeAnalysisStructure> userRolesAttributeAnalysis(
            @NotNull List<RoleAnalysisAttributeDef> attributeRoleDefSet,
            @NotNull String objectOid,
            @NotNull Task task,
            @NotNull OperationResult result) {

        PrismObject<UserType> userTypeObject = getUserTypeObject(objectOid, task, result);
        if (userTypeObject == null) {
            return Collections.emptyList();
        }
        List<String> rolesOidAssignment = getRolesOidAssignment(userTypeObject.asObjectable());
        Set<PrismObject<RoleType>> prismRolesSet = fetchPrismRoles(this, new HashSet<>(rolesOidAssignment), task, result);
        return roleTypeAttributeAnalysis(prismRolesSet, 100.0, task, result, attributeRoleDefSet);
    }

    public void resolveDetectedPatternsAttributes(
            @NotNull List<RoleAnalysisDetectionPatternType> detectedPatterns,
            @NotNull Map<String, PrismObject<UserType>> userExistCache,
            @NotNull Map<String, PrismObject<RoleType>> roleExistCache,
            @NotNull Task task,
            @NotNull OperationResult result,
            @NotNull List<RoleAnalysisAttributeDef> attributeRoleDefSet,
            @NotNull List<RoleAnalysisAttributeDef> attributeUserDefSet) {

        for (RoleAnalysisDetectionPatternType detectedPattern : detectedPatterns) {

            List<ObjectReferenceType> userOccupancy = detectedPattern.getUserOccupancy();
            List<ObjectReferenceType> roleOccupancy = detectedPattern.getRolesOccupancy();
            Set<PrismObject<UserType>> users;
            Set<PrismObject<RoleType>> roles;

            users = userOccupancy.stream().map(objectReferenceType -> this
                            .cacheUserTypeObject(userExistCache, objectReferenceType.getOid(), task, result, null))
                    .filter(Objects::nonNull).collect(Collectors.toSet());

            roles = roleOccupancy.stream().map(objectReferenceType -> this
                            .cacheRoleTypeObject(roleExistCache, objectReferenceType.getOid(), task, result, null))
                    .filter(Objects::nonNull).collect(Collectors.toSet());

            List<AttributeAnalysisStructure> userAttributeAnalysisStructures = this
                    .userTypeAttributeAnalysis(users, 100.0, task, result, attributeUserDefSet);
            List<AttributeAnalysisStructure> roleAttributeAnalysisStructures = this
                    .roleTypeAttributeAnalysis(roles, 100.0, task, result, attributeRoleDefSet);

            RoleAnalysisAttributeAnalysisResult userAnalysis = new RoleAnalysisAttributeAnalysisResult();
            for (AttributeAnalysisStructure userAttributeAnalysisStructure : userAttributeAnalysisStructures) {
                double density = userAttributeAnalysisStructure.getDensity();
                if (density == 0) {
                    continue;
                }
                RoleAnalysisAttributeAnalysis roleAnalysisAttributeAnalysis = new RoleAnalysisAttributeAnalysis();
                roleAnalysisAttributeAnalysis.setDensity(density);
                roleAnalysisAttributeAnalysis.setItemPath(userAttributeAnalysisStructure.getItemPath());
                roleAnalysisAttributeAnalysis.setIsMultiValue(userAttributeAnalysisStructure.isMultiValue());
                roleAnalysisAttributeAnalysis.setDescription(userAttributeAnalysisStructure.getDescription());
                List<RoleAnalysisAttributeStatistics> attributeStatistics = userAttributeAnalysisStructure.getAttributeStatistics();
                for (RoleAnalysisAttributeStatistics attributeStatistic : attributeStatistics) {
                    roleAnalysisAttributeAnalysis.getAttributeStatistics().add(attributeStatistic);
                }

                userAnalysis.getAttributeAnalysis().add(roleAnalysisAttributeAnalysis);
            }

            detectedPattern.setUserAttributeAnalysisResult(userAnalysis);

            RoleAnalysisAttributeAnalysisResult roleAnalysis = new RoleAnalysisAttributeAnalysisResult();
            for (AttributeAnalysisStructure roleAttributeAnalysisStructure : roleAttributeAnalysisStructures) {
                double density = roleAttributeAnalysisStructure.getDensity();
                if (density == 0) {
                    continue;
                }
                RoleAnalysisAttributeAnalysis roleAnalysisAttributeAnalysis = new RoleAnalysisAttributeAnalysis();
                roleAnalysisAttributeAnalysis.setDensity(density);
                roleAnalysisAttributeAnalysis.setItemPath(roleAttributeAnalysisStructure.getItemPath());
                roleAnalysisAttributeAnalysis.setIsMultiValue(roleAttributeAnalysisStructure.isMultiValue());
                roleAnalysisAttributeAnalysis.setDescription(roleAttributeAnalysisStructure.getDescription());
                List<RoleAnalysisAttributeStatistics> attributeStatistics = roleAttributeAnalysisStructure.getAttributeStatistics();
                for (RoleAnalysisAttributeStatistics attributeStatistic : attributeStatistics) {
                    roleAnalysisAttributeAnalysis.getAttributeStatistics().add(attributeStatistic);
                }
                roleAnalysis.getAttributeAnalysis().add(roleAnalysisAttributeAnalysis);
            }

            detectedPattern.setRoleAttributeAnalysisResult(roleAnalysis);
        }
    }

    @Override
    public List<PrismObject<RoleAnalysisClusterType>> searchSessionClusters(
            @NotNull RoleAnalysisSessionType session,
            @NotNull Task task,
            @NotNull OperationResult result) {

        ObjectQuery query = PrismContext.get().queryFor(RoleAnalysisClusterType.class)
                .item(RoleAnalysisClusterType.F_ROLE_ANALYSIS_SESSION_REF)
                .ref(session.getOid()).build();

        try {
            return modelService.searchObjects(RoleAnalysisClusterType.class, query, null,
                    task, result);
        } catch (Exception ex) {
            LoggingUtils.logExceptionOnDebugLevel(LOGGER, "Failed to search role member objects:", ex);
        } finally {
            result.recomputeStatus();
        }

        return null;
    }

    //TODO temporary
    public String resolveFocusObjectIconColor(@NotNull FocusType focusObject, @NotNull Task task, @NotNull OperationResult result) {
        String color = null;
        List<ObjectReferenceType> archetypeRef = focusObject.getArchetypeRef();
        if (archetypeRef != null && !archetypeRef.isEmpty()) {
            PrismObject<ArchetypeType> object = this.getObject(ArchetypeType.class, archetypeRef.get(0).getOid(), task, result);
            if (object != null) {
                ArchetypePolicyType archetypePolicy = object.asObjectable().getArchetypePolicy();
                if (archetypePolicy != null) {
                    DisplayType display = archetypePolicy.getDisplay();
                    if (display != null) {
                        IconType icon = display.getIcon();
                        if (icon != null && icon.getColor() != null) {
                            color = icon.getColor();
                        }
                    }

                }
            }
        }
        return color;
    }

    @Override
    public <T extends ObjectType> Integer countObjects(@NotNull Class<T> type,
            @Nullable ObjectQuery query,
            @Nullable Collection<SelectorOptions<GetOperationOptions>> options,
            @NotNull Task task,
            @NotNull OperationResult parentResult) {
        try {
            return modelService.countObjects(type, query, options, task, parentResult);
        } catch (SchemaException | ObjectNotFoundException | SecurityViolationException | ConfigurationException |
                CommunicationException | ExpressionEvaluationException e) {
            throw new RuntimeException("Couldn't count objects of type " + type + ": " + e.getMessage(), e);
        }
    }

    @Override
    public String calculateAttributeConfidence(
            @NotNull RoleAnalysisProcessModeType processModeType,
            @NotNull AnalysisClusterStatisticType clusterStatistics) {

        List<RoleAnalysisAttributeAnalysis> attributeAnalysis;

        if (processModeType.equals(RoleAnalysisProcessModeType.ROLE)) {
            RoleAnalysisAttributeAnalysisResult roleAttributeAnalysisResult = clusterStatistics.getRoleAttributeAnalysisResult();
            if (roleAttributeAnalysisResult == null) {
                return "0.0";
            }
            attributeAnalysis = roleAttributeAnalysisResult.getAttributeAnalysis();
        } else {
            RoleAnalysisAttributeAnalysisResult userAttributeAnalysisResult = clusterStatistics.getUserAttributeAnalysisResult();
            if (userAttributeAnalysisResult == null) {
                return "0.0";
            }
            attributeAnalysis = userAttributeAnalysisResult.getAttributeAnalysis();
        }

        if (attributeAnalysis == null || attributeAnalysis.isEmpty()) {
            return "0.0";
        }

        double attributeConfidence = 0;
        for (RoleAnalysisAttributeAnalysis analysis : attributeAnalysis) {
            Double density = analysis.getDensity();
            if (density != null) {
                attributeConfidence += density;
            }
        }

        attributeConfidence /= attributeAnalysis.size();
        return String.format("%.2f", attributeConfidence);
    }

    @Override
    public @Nullable List<RoleAnalysisAttributeDef> resolveAnalysisAttributes(
            @NotNull RoleAnalysisSessionType session,
            @NotNull QName complexType) {
        RoleAnalysisOptionType analysisOption = session.getAnalysisOption();
        if (analysisOption == null) {
            return null;
        }
        RoleAnalysisProcessModeType processMode = analysisOption.getProcessMode();
        if (processMode == null) {
            return null;
        }

        AnalysisAttributeSettingType analysisAttributeSetting = null;

        if (processMode.equals(RoleAnalysisProcessModeType.ROLE)) {
            RoleAnalysisSessionOptionType roleModeOptions = session.getRoleModeOptions();
            if (roleModeOptions == null) {
                return null;
            }
            analysisAttributeSetting = roleModeOptions.getAnalysisAttributeSetting();
        } else if (processMode.equals(RoleAnalysisProcessModeType.USER)) {
            UserAnalysisSessionOptionType userModeOptions = session.getUserModeOptions();
            if (userModeOptions == null) {
                return null;
            }
            analysisAttributeSetting = userModeOptions.getAnalysisAttributeSetting();
        }

        if (analysisAttributeSetting == null) {
            return null;
        }

        List<AnalysisAttributeRuleType> analysisAttributeRule = analysisAttributeSetting.getAnalysisAttributeRule();

        if (analysisAttributeRule == null || analysisAttributeRule.isEmpty()) {
            return null;
        }

        Map<String, RoleAnalysisAttributeDef> attributeMap = createAttributeMap();
        List<RoleAnalysisAttributeDef> attributeDefs = new ArrayList<>();

        for (AnalysisAttributeRuleType rule : analysisAttributeRule) {
            if (!rule.getPropertyType().equals(complexType)) {
                continue;
            }

            String key = rule.getAttributeIdentifier();
            RoleAnalysisAttributeDef attributeDef = attributeMap.get(key);
            if (attributeDef != null) {
                attributeDefs.add(attributeDef);
            }
        }
        return attributeDefs;
    }

<<<<<<< HEAD
    public <T extends MiningBaseTypeChunk> ZScoreData resolveOutliersZScore(@NotNull List<T> data, double negativeThreshold, double positiveThreshold) {
        double sum = 0;
        int dataSize = 0;
        for (T item : data) {
            int size = item.getMembers().size();
            dataSize += size;
            sum += (item.getFrequencyValue()) * size;
        }
        double mean = sum / dataSize;

        double sumSquaredDiff = 0;
        for (T item : data) {
            int size = item.getMembers().size();
            sumSquaredDiff += (Math.pow((item.getFrequencyValue()) - mean, 2)) * size;
        }

        // n-1 Bessel's correction is preferable for outlier detection or n TODO check more details
        double variance = sumSquaredDiff / (dataSize);
        double stdDev = Math.sqrt(variance);
        ZScoreData zScoreData = new ZScoreData(sum, dataSize, mean, sumSquaredDiff, variance, stdDev);
        for (T item : data) {
            double zScore = ((item.getFrequencyValue()) - mean) / stdDev;
            //TODO thing about it
            zScore = Math.round(zScore * 100.0) / 100.0;

            double confidence = calculateZScoreConfidence(item, zScoreData);
            item.getFrequencyItem().setConfidence(confidence);
            item.getFrequencyItem().setzScore(zScore);
            // -1 OR -2 should it be fixed or configurable. Now it is good to identify unusual values like TODO
            if (zScore <= -negativeThreshold) {
                item.getFrequencyItem().setNegativeExclude();
            } else if (zScore >= positiveThreshold) {
                item.getFrequencyItem().setPositiveExclude();
            } else {
                item.getFrequencyItem().setInclude();
            }
        }

        //TODO experiment
        resolveNeighbours(data);
        return zScoreData;
    }

    public <T extends MiningBaseTypeChunk> void resolveNeighbours(@NotNull List<T> data) {
//        List<T> negativeExcludeChunks = new ArrayList<>();
        ListMultimap<FrequencyItem.Status, T> itemMap = ArrayListMultimap.create();
        for (T chunk : data) {
            double status = chunk.getFrequencyItem().getzScore();
            if (status <= -1) {
                itemMap.put(FrequencyItem.Status.NEGATIVE_EXCLUDE, chunk);
            }
//            if (status.equals(FrequencyItem.Status.NEGATIVE_EXCLUDE)) {
//                negativeExcludeChunks.add(chunk);
//            }
        }

        List<T> negativeExcludeChunks = itemMap.get(FrequencyItem.Status.NEGATIVE_EXCLUDE);

        if (negativeExcludeChunks.size() < 2) {
            return;
        }

        for (int i = 0; i < negativeExcludeChunks.size(); i++) {
            T firstItem = negativeExcludeChunks.get(i);
            List<String> properties = firstItem.getProperties();
            for (int j = i + 1; j < negativeExcludeChunks.size(); j++) {
                T secondItem = negativeExcludeChunks.get(j);
                List<String> properties2 = secondItem.getProperties();

                if(properties.size() != properties2.size()) {
                    continue;
                }

                if (new HashSet<>(properties).containsAll(properties2)) {
                    for (String member : secondItem.getMembers()) {
                        FrequencyItem.Neighbour neighbour = new FrequencyItem.Neighbour(
                                new ObjectReferenceType()
                                        .type(RoleType.COMPLEX_TYPE)
                                        .oid(member),
                                1);
                        firstItem.getFrequencyItem().addNeighbour(neighbour);
                    }
                    for (String member : firstItem.getMembers()) {
                        FrequencyItem.Neighbour neighbour = new FrequencyItem.Neighbour(
                                new ObjectReferenceType()
                                        .type(RoleType.COMPLEX_TYPE)
                                        .oid(member),
                                1);
                        secondItem.getFrequencyItem().addNeighbour(neighbour);
                    }
                }
            }
        }
    }

    @Override
    public <T extends MiningBaseTypeChunk> double calculateZScore(@NotNull T item, ZScoreData zScoreData) {
        return ((item.getFrequencyValue()) - zScoreData.getMean()) / zScoreData.getStdDev();
    }

    /**
     * Calculate the confidence of the Z-Score
     *
     * @param item the item to calculate the confidence
     * @param zScoreData the Z-Score data
     * @param <T> the type of the item
     * @return the confidence of the Z-Score 0 to 1 if 1 is 100% confidence
     */
    @Override

    public <T extends MiningBaseTypeChunk> double calculateZScoreConfidence(@NotNull T item, ZScoreData zScoreData) {
        //Range from 0 to 1
        double zScore = ((item.getFrequencyValue()) - zScoreData.getMean()) / zScoreData.getStdDev();
        double standardDeviation = zScoreData.getStdDev();
//        NormalDistribution normalDistribution = new NormalDistribution(zScoreData.getMean(), zScoreData.getStdDev());
        NormalDistribution normalDistribution = new NormalDistribution(0, 1);
        double cumulativeProbability = normalDistribution.cumulativeProbability(zScore);
        cumulativeProbability = Math.min(100, Math.max(0.0, cumulativeProbability));
        return 1 - cumulativeProbability;
    }

    @Override
    public List<RoleAnalysisAttributeDef> resolveRoleAttributes(@NotNull RoleAnalysisSessionType session) {
        return null;
    }

    @Override
    public List<RoleAnalysisAttributeDef> resolveUserAttributes(@NotNull RoleAnalysisSessionType session) {
        return null;
    }
=======
>>>>>>> 87e70f95
}<|MERGE_RESOLUTION|>--- conflicted
+++ resolved
@@ -24,12 +24,8 @@
 import javax.xml.datatype.XMLGregorianCalendar;
 import javax.xml.namespace.QName;
 
-import com.evolveum.midpoint.common.mining.objects.chunk.*;
-import com.evolveum.midpoint.common.mining.utils.values.*;
-
 import com.google.common.collect.ArrayListMultimap;
 import com.google.common.collect.ListMultimap;
-import org.apache.commons.math3.distribution.NormalDistribution;
 import org.jetbrains.annotations.NotNull;
 import org.jetbrains.annotations.Nullable;
 import org.springframework.beans.factory.annotation.Autowired;
@@ -38,9 +34,16 @@
 import com.evolveum.midpoint.authentication.api.util.AuthUtil;
 import com.evolveum.midpoint.common.mining.objects.analysis.AttributeAnalysisStructure;
 import com.evolveum.midpoint.common.mining.objects.analysis.RoleAnalysisAttributeDef;
+import com.evolveum.midpoint.common.mining.objects.chunk.DisplayValueOption;
+import com.evolveum.midpoint.common.mining.objects.chunk.MiningOperationChunk;
+import com.evolveum.midpoint.common.mining.objects.chunk.MiningRoleTypeChunk;
+import com.evolveum.midpoint.common.mining.objects.chunk.MiningUserTypeChunk;
 import com.evolveum.midpoint.common.mining.objects.detection.DetectedPattern;
 import com.evolveum.midpoint.common.mining.objects.detection.DetectionOption;
 import com.evolveum.midpoint.common.mining.utils.RoleAnalysisCacheOption;
+import com.evolveum.midpoint.common.mining.utils.values.RoleAnalysisChunkMode;
+import com.evolveum.midpoint.common.mining.utils.values.RoleAnalysisObjectState;
+import com.evolveum.midpoint.common.mining.utils.values.RoleAnalysisSortMode;
 import com.evolveum.midpoint.model.api.ActivitySubmissionOptions;
 import com.evolveum.midpoint.model.api.ModelInteractionService;
 import com.evolveum.midpoint.model.api.ModelService;
@@ -1554,66 +1557,6 @@
         }
     }
 
-<<<<<<< HEAD
-    public void resolveOutliers(
-            @NotNull RoleAnalysisOutlierType roleAnalysisOutlierType,
-            @NotNull Task task,
-            @NotNull OperationResult result,
-            @NotNull String sessionOid) {
-        ObjectReferenceType targetObjectRef = roleAnalysisOutlierType.getTargetObjectRef();
-
-        RoleAnalysisOutlierType outlier = null;
-
-        try {
-
-            ObjectQuery query = PrismContext.get().queryFor(RoleAnalysisOutlierType.class)
-                    .item(RoleAnalysisOutlierType.F_TARGET_OBJECT_REF).ref(targetObjectRef.getOid())
-                    .build();
-            SearchResultList<PrismObject<RoleAnalysisOutlierType>> outlierSearch = modelService
-                    .searchObjects(RoleAnalysisOutlierType.class, query, null, task, result);
-
-            if (outlierSearch == null || outlierSearch.isEmpty()) {
-                this.importOutlier(roleAnalysisOutlierType, task, result);
-                return;
-            }
-
-            Collection<PrismContainerValue<?>> collection = new ArrayList<>();
-            for (RoleAnalysisOutlierDescriptionType outlierResult : roleAnalysisOutlierType.getResult()) {
-                collection.add(outlierResult.clone().asPrismContainerValue());
-            }
-
-            outlier = outlierSearch.get(0).asObjectable();
-
-            List<RoleAnalysisOutlierDescriptionType> result1 = outlier.getResult();
-            Collection<PrismContainerValue<?>> delete = new ArrayList<>();
-
-            for (RoleAnalysisOutlierDescriptionType roleAnalysisOutlierDescriptionType : result1) {
-                ObjectReferenceType session = roleAnalysisOutlierDescriptionType.getSession();
-                if (session.getOid().equals(sessionOid)) {
-                    delete.add(roleAnalysisOutlierDescriptionType.clone().asPrismContainerValue());
-                }
-            }
-
-            ObjectDelta<RoleAnalysisOutlierType> delta = PrismContext.get().deltaFor(RoleAnalysisOutlierType.class)
-                    .item(RoleAnalysisOutlierType.F_RESULT).add(collection)
-                    .asObjectDelta(outlier.getOid());
-            modelService.executeChanges(singleton(delta), null, task, result);
-
-            if (!delete.isEmpty()) {
-                delta = PrismContext.get().deltaFor(RoleAnalysisOutlierType.class)
-                        .item(RoleAnalysisOutlierType.F_RESULT).delete(delete)
-                        .asObjectDelta(outlier.getOid());
-                modelService.executeChanges(singleton(delta), null, task, result);
-            }
-        } catch (SchemaException | ObjectAlreadyExistsException | ObjectNotFoundException | ExpressionEvaluationException |
-                CommunicationException | ConfigurationException | PolicyViolationException | SecurityViolationException e) {
-            LOGGER.error("Couldn't modify  RoleAnalysisOutlierType {}", outlier, e);
-        }
-
-    }
-
-=======
->>>>>>> 87e70f95
     @Override
     public List<AttributeAnalysisStructure> userTypeAttributeAnalysis(
             @NotNull Set<PrismObject<UserType>> prismUsers,
@@ -1898,137 +1841,4 @@
         return attributeDefs;
     }
 
-<<<<<<< HEAD
-    public <T extends MiningBaseTypeChunk> ZScoreData resolveOutliersZScore(@NotNull List<T> data, double negativeThreshold, double positiveThreshold) {
-        double sum = 0;
-        int dataSize = 0;
-        for (T item : data) {
-            int size = item.getMembers().size();
-            dataSize += size;
-            sum += (item.getFrequencyValue()) * size;
-        }
-        double mean = sum / dataSize;
-
-        double sumSquaredDiff = 0;
-        for (T item : data) {
-            int size = item.getMembers().size();
-            sumSquaredDiff += (Math.pow((item.getFrequencyValue()) - mean, 2)) * size;
-        }
-
-        // n-1 Bessel's correction is preferable for outlier detection or n TODO check more details
-        double variance = sumSquaredDiff / (dataSize);
-        double stdDev = Math.sqrt(variance);
-        ZScoreData zScoreData = new ZScoreData(sum, dataSize, mean, sumSquaredDiff, variance, stdDev);
-        for (T item : data) {
-            double zScore = ((item.getFrequencyValue()) - mean) / stdDev;
-            //TODO thing about it
-            zScore = Math.round(zScore * 100.0) / 100.0;
-
-            double confidence = calculateZScoreConfidence(item, zScoreData);
-            item.getFrequencyItem().setConfidence(confidence);
-            item.getFrequencyItem().setzScore(zScore);
-            // -1 OR -2 should it be fixed or configurable. Now it is good to identify unusual values like TODO
-            if (zScore <= -negativeThreshold) {
-                item.getFrequencyItem().setNegativeExclude();
-            } else if (zScore >= positiveThreshold) {
-                item.getFrequencyItem().setPositiveExclude();
-            } else {
-                item.getFrequencyItem().setInclude();
-            }
-        }
-
-        //TODO experiment
-        resolveNeighbours(data);
-        return zScoreData;
-    }
-
-    public <T extends MiningBaseTypeChunk> void resolveNeighbours(@NotNull List<T> data) {
-//        List<T> negativeExcludeChunks = new ArrayList<>();
-        ListMultimap<FrequencyItem.Status, T> itemMap = ArrayListMultimap.create();
-        for (T chunk : data) {
-            double status = chunk.getFrequencyItem().getzScore();
-            if (status <= -1) {
-                itemMap.put(FrequencyItem.Status.NEGATIVE_EXCLUDE, chunk);
-            }
-//            if (status.equals(FrequencyItem.Status.NEGATIVE_EXCLUDE)) {
-//                negativeExcludeChunks.add(chunk);
-//            }
-        }
-
-        List<T> negativeExcludeChunks = itemMap.get(FrequencyItem.Status.NEGATIVE_EXCLUDE);
-
-        if (negativeExcludeChunks.size() < 2) {
-            return;
-        }
-
-        for (int i = 0; i < negativeExcludeChunks.size(); i++) {
-            T firstItem = negativeExcludeChunks.get(i);
-            List<String> properties = firstItem.getProperties();
-            for (int j = i + 1; j < negativeExcludeChunks.size(); j++) {
-                T secondItem = negativeExcludeChunks.get(j);
-                List<String> properties2 = secondItem.getProperties();
-
-                if(properties.size() != properties2.size()) {
-                    continue;
-                }
-
-                if (new HashSet<>(properties).containsAll(properties2)) {
-                    for (String member : secondItem.getMembers()) {
-                        FrequencyItem.Neighbour neighbour = new FrequencyItem.Neighbour(
-                                new ObjectReferenceType()
-                                        .type(RoleType.COMPLEX_TYPE)
-                                        .oid(member),
-                                1);
-                        firstItem.getFrequencyItem().addNeighbour(neighbour);
-                    }
-                    for (String member : firstItem.getMembers()) {
-                        FrequencyItem.Neighbour neighbour = new FrequencyItem.Neighbour(
-                                new ObjectReferenceType()
-                                        .type(RoleType.COMPLEX_TYPE)
-                                        .oid(member),
-                                1);
-                        secondItem.getFrequencyItem().addNeighbour(neighbour);
-                    }
-                }
-            }
-        }
-    }
-
-    @Override
-    public <T extends MiningBaseTypeChunk> double calculateZScore(@NotNull T item, ZScoreData zScoreData) {
-        return ((item.getFrequencyValue()) - zScoreData.getMean()) / zScoreData.getStdDev();
-    }
-
-    /**
-     * Calculate the confidence of the Z-Score
-     *
-     * @param item the item to calculate the confidence
-     * @param zScoreData the Z-Score data
-     * @param <T> the type of the item
-     * @return the confidence of the Z-Score 0 to 1 if 1 is 100% confidence
-     */
-    @Override
-
-    public <T extends MiningBaseTypeChunk> double calculateZScoreConfidence(@NotNull T item, ZScoreData zScoreData) {
-        //Range from 0 to 1
-        double zScore = ((item.getFrequencyValue()) - zScoreData.getMean()) / zScoreData.getStdDev();
-        double standardDeviation = zScoreData.getStdDev();
-//        NormalDistribution normalDistribution = new NormalDistribution(zScoreData.getMean(), zScoreData.getStdDev());
-        NormalDistribution normalDistribution = new NormalDistribution(0, 1);
-        double cumulativeProbability = normalDistribution.cumulativeProbability(zScore);
-        cumulativeProbability = Math.min(100, Math.max(0.0, cumulativeProbability));
-        return 1 - cumulativeProbability;
-    }
-
-    @Override
-    public List<RoleAnalysisAttributeDef> resolveRoleAttributes(@NotNull RoleAnalysisSessionType session) {
-        return null;
-    }
-
-    @Override
-    public List<RoleAnalysisAttributeDef> resolveUserAttributes(@NotNull RoleAnalysisSessionType session) {
-        return null;
-    }
-=======
->>>>>>> 87e70f95
 }
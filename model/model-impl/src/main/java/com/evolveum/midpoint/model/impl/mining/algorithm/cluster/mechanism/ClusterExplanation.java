/*
 * Copyright (C) 2010-2024 Evolveum and contributors
 *
 * This work is dual-licensed under the Apache License 2.0
 * and European Union Public License. See LICENSE file for details.
 */

package com.evolveum.midpoint.model.impl.mining.algorithm.cluster.mechanism;

import static com.evolveum.midpoint.common.mining.utils.RoleAnalysisAttributeDefUtils.getAttributeByDisplayValue;

import java.io.Serializable;
import java.util.HashSet;
import java.util.List;
import java.util.Objects;
import java.util.Set;

import org.jetbrains.annotations.NotNull;

import com.evolveum.midpoint.common.mining.objects.analysis.RoleAnalysisAttributeDef;
import com.evolveum.midpoint.model.api.mining.RoleAnalysisService;
import com.evolveum.midpoint.prism.PrismObject;
import com.evolveum.midpoint.schema.result.OperationResult;
import com.evolveum.midpoint.task.api.Task;
import com.evolveum.midpoint.xml.ns._public.common.common_3.*;

public class ClusterExplanation implements Serializable {
    private Set<AttributeMatchExplanation> attributeExplanation;
    private String attributeValue;
    private Double weight;

    public ClusterExplanation() {
    }

    public static String resolveClusterName(Set<ClusterExplanation> clusterExplanationSet) {
        if (clusterExplanationSet == null || clusterExplanationSet.isEmpty()) {
            return null;
        }
        if (clusterExplanationSet.size() == 1) {
            return getCandidateName(clusterExplanationSet.iterator().next().getAttributeExplanation());
        }
        return null;
    }

    public static String resolveClusterName(
            @NotNull RoleAnalysisClusterType cluster,
            RoleAnalysisSessionType session,
            @NotNull RoleAnalysisService roleAnalysisService,
            @NotNull Task task,
            @NotNull OperationResult result) {

        if (!isValidInput(cluster, session)) {
            return null;
        }

        RoleAnalysisOptionType analysisOption = session.getAnalysisOption();
        RoleAnalysisProcessModeType processMode = analysisOption.getProcessMode();
        Set<String> ruleIdentifiers;

        if (processMode.equals(RoleAnalysisProcessModeType.USER)) {
            UserAnalysisSessionOptionType userModeOptions = session.getUserModeOptions();
            if (userModeOptions == null
                    || userModeOptions.getClusteringAttributeSetting() == null
                    || userModeOptions.getClusteringAttributeSetting().getClusteringAttributeRule() == null) {
                return null;
            }
            ruleIdentifiers = extractRuleIdentifiers(userModeOptions.getClusteringAttributeSetting().getClusteringAttributeRule());
        } else {
            RoleAnalysisSessionOptionType roleModeOptions = session.getRoleModeOptions();
            if (roleModeOptions == null
                    || roleModeOptions.getClusteringAttributeSetting() == null
                    || roleModeOptions.getClusteringAttributeSetting().getClusteringAttributeRule() == null) {
                return null;
            }
            ruleIdentifiers = extractRuleIdentifiers(roleModeOptions.getClusteringAttributeSetting().getClusteringAttributeRule());
        }

        AnalysisClusterStatisticType clusterStatistics = cluster.getClusterStatistics();

        Set<String> candidateNames = new HashSet<>();
        if (processMode.equals(RoleAnalysisProcessModeType.USER)) {
            RoleAnalysisAttributeAnalysisResult userAttributeResult = clusterStatistics.getUserAttributeAnalysisResult();
            List<RoleAnalysisAttributeAnalysis> attributeAnalysisList = userAttributeResult.getAttributeAnalysis();

            for (RoleAnalysisAttributeAnalysis analysis : attributeAnalysisList) {
                String itemPath = analysis.getItemPath();
                if (ruleIdentifiers.contains(itemPath) && analysis.getDensity() == 100) {
                    List<RoleAnalysisAttributeStatistics> attributeStatisticsList = analysis.getAttributeStatistics();
                    if (attributeStatisticsList.size() == 1) {
                        RoleAnalysisAttributeStatistics attributeStatistic = attributeStatisticsList.get(0);
                        String value = attributeStatistic.getAttributeValue();
                        RoleAnalysisAttributeDef attribute = getAttributeByDisplayValue(itemPath);

                        String candidateName;
                        if (attribute.getIdentifierType().equals(RoleAnalysisAttributeDef.IdentifierType.FINAL)) {
                            candidateName = itemPath + "-" + value;
                        } else {
<<<<<<< HEAD
                            Class<? extends ObjectType> classType = attribute.getTargetClassType();
                            PrismObject<? extends ObjectType> object = null;
                            if (classType != null) {
                                object = roleAnalysisService.getObject(classType, value, task, result);
                            }
=======
                            PrismObject<? extends ObjectType> object;
                            object = roleAnalysisService.getObject(FocusType.class, value, task, result);

>>>>>>> 87e70f95
                            candidateName = object != null ? itemPath + "-" + object.getName() : itemPath + "-" + value;
                        }
                        candidateNames.add(candidateName);
                    }
                }
            }
        } else {
            RoleAnalysisAttributeAnalysisResult roleAttributeResult = clusterStatistics.getRoleAttributeAnalysisResult();
            List<RoleAnalysisAttributeAnalysis> attributeAnalysisList = roleAttributeResult.getAttributeAnalysis();

            for (RoleAnalysisAttributeAnalysis analysis : attributeAnalysisList) {
                String itemPath = analysis.getItemPath();
                if (ruleIdentifiers.contains(itemPath) && analysis.getDensity() == 100) {
                    List<RoleAnalysisAttributeStatistics> attributeStatisticsList = analysis.getAttributeStatistics();
                    if (attributeStatisticsList.size() == 1) {
                        RoleAnalysisAttributeStatistics attributeStatistic = attributeStatisticsList.get(0);
                        String value = attributeStatistic.getAttributeValue();
                        RoleAnalysisAttributeDef attribute = getAttributeByDisplayValue(itemPath);

                        String candidateName;
                        if (attribute.getIdentifierType().equals(RoleAnalysisAttributeDef.IdentifierType.FINAL)) {
                            candidateName = itemPath + "-" + value;
                        } else {
<<<<<<< HEAD
                            Class<? extends ObjectType> classType = attribute.getTargetClassType();
                            PrismObject<? extends ObjectType> object = null;
                            if (classType != null) {
                                object = roleAnalysisService.getObject(classType, value, task, result);
                            }
=======
                            PrismObject<? extends ObjectType> object;
                            object = roleAnalysisService.getObject(FocusType.class, value, task, result);
>>>>>>> 87e70f95
                            candidateName = object != null ? itemPath + "-" + object.getName() : itemPath + "-" + value;
                        }
                        candidateNames.add(candidateName);
                    }
                }
            }
        }

        return candidateNames.size() == 1 ? candidateNames.iterator().next() : null;
    }

    private static @NotNull Set<String> extractRuleIdentifiers(@NotNull List<ClusteringAttributeRuleType> matchingRule) {
        Set<String> ruleIdentifiers = new HashSet<>();
        for (ClusteringAttributeRuleType ruleType : matchingRule) {
            ruleIdentifiers.add(ruleType.getAttributeIdentifier());
        }
        return ruleIdentifiers;
    }

    private static boolean isValidInput(RoleAnalysisClusterType cluster, RoleAnalysisSessionType session) {
        return cluster != null && session != null && isValidAnalysisOption(session);
    }

    private static boolean isValidAnalysisOption(@NotNull RoleAnalysisSessionType session) {
        RoleAnalysisOptionType analysisOption = session.getAnalysisOption();
        RoleAnalysisProcessModeType processMode = analysisOption != null ? analysisOption.getProcessMode() : null;

        if (processMode == null) {
            return false;
<<<<<<< HEAD
=======
        }

        if (processMode.equals(RoleAnalysisProcessModeType.USER)) {
            UserAnalysisSessionOptionType userModeOptions = session.getUserModeOptions();
            if (userModeOptions == null
                    || userModeOptions.getClusteringAttributeSetting() == null
                    || userModeOptions.getClusteringAttributeSetting().getClusteringAttributeRule() == null) {
                return false;
            }
            List<ClusteringAttributeRuleType> clusteringAttributeRule = userModeOptions.getClusteringAttributeSetting().getClusteringAttributeRule();
            return clusteringAttributeRule != null && !clusteringAttributeRule.isEmpty();
        } else {
            RoleAnalysisSessionOptionType roleModeOptions = session.getRoleModeOptions();
            if (roleModeOptions == null
                    || roleModeOptions.getClusteringAttributeSetting() == null
                    || roleModeOptions.getClusteringAttributeSetting().getClusteringAttributeRule() == null) {
                return false;
            }
            List<ClusteringAttributeRuleType> clusteringAttributeRule = roleModeOptions.getClusteringAttributeSetting().getClusteringAttributeRule();
            return clusteringAttributeRule != null && !clusteringAttributeRule.isEmpty();
        }
    }

    public static String getClusterExplanationDescription(Set<ClusterExplanation> clusterExplanationSet) {
        if (clusterExplanationSet == null || clusterExplanationSet.isEmpty()) {
            return "No cluster explanation found.";
>>>>>>> 87e70f95
        }

        if (processMode.equals(RoleAnalysisProcessModeType.USER)) {
            UserAnalysisSessionOptionType userModeOptions = session.getUserModeOptions();
            if (userModeOptions == null
                    || userModeOptions.getClusteringAttributeSetting() == null
                    || userModeOptions.getClusteringAttributeSetting().getClusteringAttributeRule() == null) {
                return false;
            }
            List<ClusteringAttributeRuleType> clusteringAttributeRule = userModeOptions.getClusteringAttributeSetting().getClusteringAttributeRule();
            return clusteringAttributeRule != null && !clusteringAttributeRule.isEmpty();
        } else {
            RoleAnalysisSessionOptionType roleModeOptions = session.getRoleModeOptions();
            if (roleModeOptions == null
                    || roleModeOptions.getClusteringAttributeSetting() == null
                    || roleModeOptions.getClusteringAttributeSetting().getClusteringAttributeRule() == null) {
            return false;
        }
        List<ClusteringAttributeRuleType> clusteringAttributeRule = roleModeOptions.getClusteringAttributeSetting().getClusteringAttributeRule();
        return clusteringAttributeRule != null && !clusteringAttributeRule.isEmpty();
    }
}

public static String getClusterExplanationDescription(Set<ClusterExplanation> clusterExplanationSet) {
    if (clusterExplanationSet == null || clusterExplanationSet.isEmpty()) {
        return "No cluster explanation found.";
    }
    if (clusterExplanationSet.size() == 1) {
        return "There is a single cluster explanation.\n Cluster explanation: "
                + getExplanation(clusterExplanationSet.iterator().next().getAttributeExplanation());
    } else {
        StringBuilder sb = new StringBuilder();
        sb.append("There are multiple cluster explanations. ");

        for (ClusterExplanation explanation : clusterExplanationSet) {
            sb.append("\nCluster explanation: ")
                    .append(getExplanation(explanation.getAttributeExplanation()));
        }
        return sb.toString();
    }
}

public static String getExplanation(Set<AttributeMatchExplanation> attributeExplanation) {
    if (attributeExplanation == null) {
        return null;
    }

    if (attributeExplanation.size() == 1) {
        AttributeMatchExplanation explanation = attributeExplanation.iterator().next();
        return "There is a single attribute match :\n Attribute path: "
                + explanation.getAttributePath() + " with value " + explanation.getAttributeValue() + "\n";
    } else {

        StringBuilder sb = new StringBuilder();
        for (AttributeMatchExplanation attributeMatchExplanation : attributeExplanation) {
            sb.append("Attribute path: ")
                    .append(attributeMatchExplanation.getAttributePath())
                    .append(" with value ")
                    .append(attributeMatchExplanation.getAttributeValue()).append("\n");
        }

        return "There are " + attributeExplanation.size() + " multiple attribute matches: \n" + sb;
    }
}

public static String getCandidateName(Set<AttributeMatchExplanation> attributeExplanation) {
    if (attributeExplanation == null) {
        return null;
    }

    if (attributeExplanation.size() == 1) {
        AttributeMatchExplanation explanation = attributeExplanation.iterator().next();

        return explanation.getAttributePath() + "_" + explanation.getAttributeValue();
    }
    return null;
}

public ClusterExplanation(Set<AttributeMatchExplanation> attributeExplanation, String attributeValue, Double weight) {
    this.attributeExplanation = attributeExplanation;
    this.attributeValue = attributeValue;
    this.weight = weight;
}

public Set<AttributeMatchExplanation> getAttributeExplanation() {
    return attributeExplanation;
}

public void setAttributeExplanation(Set<AttributeMatchExplanation> attributeExplanation) {
    this.attributeExplanation = attributeExplanation;
}

public String getAttributeValue() {
    return attributeValue;
}

public void setAttributeValue(String attributeValue) {
    this.attributeValue = attributeValue;
}

public Double getWeight() {
    return weight;
}

public void setWeight(Double weight) {
    this.weight = weight;
}

@Override
public boolean equals(Object o) {
    if (this == o) {return true;}
    if (o == null || getClass() != o.getClass()) {return false;}
    ClusterExplanation that = (ClusterExplanation) o;
    return Objects.equals(attributeExplanation, that.attributeExplanation) &&
            Objects.equals(attributeValue, that.attributeValue) &&
            Objects.equals(weight, that.weight);
}

@Override
public int hashCode() {
    return Objects.hash(attributeExplanation, attributeValue, weight);
}
}<|MERGE_RESOLUTION|>--- conflicted
+++ resolved
@@ -95,17 +95,9 @@
                         if (attribute.getIdentifierType().equals(RoleAnalysisAttributeDef.IdentifierType.FINAL)) {
                             candidateName = itemPath + "-" + value;
                         } else {
-<<<<<<< HEAD
-                            Class<? extends ObjectType> classType = attribute.getTargetClassType();
-                            PrismObject<? extends ObjectType> object = null;
-                            if (classType != null) {
-                                object = roleAnalysisService.getObject(classType, value, task, result);
-                            }
-=======
                             PrismObject<? extends ObjectType> object;
                             object = roleAnalysisService.getObject(FocusType.class, value, task, result);
 
->>>>>>> 87e70f95
                             candidateName = object != null ? itemPath + "-" + object.getName() : itemPath + "-" + value;
                         }
                         candidateNames.add(candidateName);
@@ -129,16 +121,8 @@
                         if (attribute.getIdentifierType().equals(RoleAnalysisAttributeDef.IdentifierType.FINAL)) {
                             candidateName = itemPath + "-" + value;
                         } else {
-<<<<<<< HEAD
-                            Class<? extends ObjectType> classType = attribute.getTargetClassType();
-                            PrismObject<? extends ObjectType> object = null;
-                            if (classType != null) {
-                                object = roleAnalysisService.getObject(classType, value, task, result);
-                            }
-=======
                             PrismObject<? extends ObjectType> object;
                             object = roleAnalysisService.getObject(FocusType.class, value, task, result);
->>>>>>> 87e70f95
                             candidateName = object != null ? itemPath + "-" + object.getName() : itemPath + "-" + value;
                         }
                         candidateNames.add(candidateName);
@@ -168,8 +152,6 @@
 
         if (processMode == null) {
             return false;
-<<<<<<< HEAD
-=======
         }
 
         if (processMode.equals(RoleAnalysisProcessModeType.USER)) {
@@ -196,127 +178,100 @@
     public static String getClusterExplanationDescription(Set<ClusterExplanation> clusterExplanationSet) {
         if (clusterExplanationSet == null || clusterExplanationSet.isEmpty()) {
             return "No cluster explanation found.";
->>>>>>> 87e70f95
-        }
-
-        if (processMode.equals(RoleAnalysisProcessModeType.USER)) {
-            UserAnalysisSessionOptionType userModeOptions = session.getUserModeOptions();
-            if (userModeOptions == null
-                    || userModeOptions.getClusteringAttributeSetting() == null
-                    || userModeOptions.getClusteringAttributeSetting().getClusteringAttributeRule() == null) {
-                return false;
-            }
-            List<ClusteringAttributeRuleType> clusteringAttributeRule = userModeOptions.getClusteringAttributeSetting().getClusteringAttributeRule();
-            return clusteringAttributeRule != null && !clusteringAttributeRule.isEmpty();
-        } else {
-            RoleAnalysisSessionOptionType roleModeOptions = session.getRoleModeOptions();
-            if (roleModeOptions == null
-                    || roleModeOptions.getClusteringAttributeSetting() == null
-                    || roleModeOptions.getClusteringAttributeSetting().getClusteringAttributeRule() == null) {
-            return false;
-        }
-        List<ClusteringAttributeRuleType> clusteringAttributeRule = roleModeOptions.getClusteringAttributeSetting().getClusteringAttributeRule();
-        return clusteringAttributeRule != null && !clusteringAttributeRule.isEmpty();
-    }
-}
-
-public static String getClusterExplanationDescription(Set<ClusterExplanation> clusterExplanationSet) {
-    if (clusterExplanationSet == null || clusterExplanationSet.isEmpty()) {
-        return "No cluster explanation found.";
-    }
-    if (clusterExplanationSet.size() == 1) {
-        return "There is a single cluster explanation.\n Cluster explanation: "
-                + getExplanation(clusterExplanationSet.iterator().next().getAttributeExplanation());
-    } else {
-        StringBuilder sb = new StringBuilder();
-        sb.append("There are multiple cluster explanations. ");
-
-        for (ClusterExplanation explanation : clusterExplanationSet) {
-            sb.append("\nCluster explanation: ")
-                    .append(getExplanation(explanation.getAttributeExplanation()));
-        }
-        return sb.toString();
-    }
-}
-
-public static String getExplanation(Set<AttributeMatchExplanation> attributeExplanation) {
-    if (attributeExplanation == null) {
+        }
+        if (clusterExplanationSet.size() == 1) {
+            return "There is a single cluster explanation.\n Cluster explanation: "
+                    + getExplanation(clusterExplanationSet.iterator().next().getAttributeExplanation());
+        } else {
+            StringBuilder sb = new StringBuilder();
+            sb.append("There are multiple cluster explanations. ");
+
+            for (ClusterExplanation explanation : clusterExplanationSet) {
+                sb.append("\nCluster explanation: ")
+                        .append(getExplanation(explanation.getAttributeExplanation()));
+            }
+            return sb.toString();
+        }
+    }
+
+    public static String getExplanation(Set<AttributeMatchExplanation> attributeExplanation) {
+        if (attributeExplanation == null) {
+            return null;
+        }
+
+        if (attributeExplanation.size() == 1) {
+            AttributeMatchExplanation explanation = attributeExplanation.iterator().next();
+            return "There is a single attribute match :\n Attribute path: "
+                    + explanation.getAttributePath() + " with value " + explanation.getAttributeValue() + "\n";
+        } else {
+
+            StringBuilder sb = new StringBuilder();
+            for (AttributeMatchExplanation attributeMatchExplanation : attributeExplanation) {
+                sb.append("Attribute path: ")
+                        .append(attributeMatchExplanation.getAttributePath())
+                        .append(" with value ")
+                        .append(attributeMatchExplanation.getAttributeValue()).append("\n");
+            }
+
+            return "There are " + attributeExplanation.size() + " multiple attribute matches: \n" + sb;
+        }
+    }
+
+    public static String getCandidateName(Set<AttributeMatchExplanation> attributeExplanation) {
+        if (attributeExplanation == null) {
+            return null;
+        }
+
+        if (attributeExplanation.size() == 1) {
+            AttributeMatchExplanation explanation = attributeExplanation.iterator().next();
+
+            return explanation.getAttributePath() + "_" + explanation.getAttributeValue();
+        }
         return null;
     }
 
-    if (attributeExplanation.size() == 1) {
-        AttributeMatchExplanation explanation = attributeExplanation.iterator().next();
-        return "There is a single attribute match :\n Attribute path: "
-                + explanation.getAttributePath() + " with value " + explanation.getAttributeValue() + "\n";
-    } else {
-
-        StringBuilder sb = new StringBuilder();
-        for (AttributeMatchExplanation attributeMatchExplanation : attributeExplanation) {
-            sb.append("Attribute path: ")
-                    .append(attributeMatchExplanation.getAttributePath())
-                    .append(" with value ")
-                    .append(attributeMatchExplanation.getAttributeValue()).append("\n");
-        }
-
-        return "There are " + attributeExplanation.size() + " multiple attribute matches: \n" + sb;
-    }
-}
-
-public static String getCandidateName(Set<AttributeMatchExplanation> attributeExplanation) {
-    if (attributeExplanation == null) {
-        return null;
-    }
-
-    if (attributeExplanation.size() == 1) {
-        AttributeMatchExplanation explanation = attributeExplanation.iterator().next();
-
-        return explanation.getAttributePath() + "_" + explanation.getAttributeValue();
-    }
-    return null;
-}
-
-public ClusterExplanation(Set<AttributeMatchExplanation> attributeExplanation, String attributeValue, Double weight) {
-    this.attributeExplanation = attributeExplanation;
-    this.attributeValue = attributeValue;
-    this.weight = weight;
-}
-
-public Set<AttributeMatchExplanation> getAttributeExplanation() {
-    return attributeExplanation;
-}
-
-public void setAttributeExplanation(Set<AttributeMatchExplanation> attributeExplanation) {
-    this.attributeExplanation = attributeExplanation;
-}
-
-public String getAttributeValue() {
-    return attributeValue;
-}
-
-public void setAttributeValue(String attributeValue) {
-    this.attributeValue = attributeValue;
-}
-
-public Double getWeight() {
-    return weight;
-}
-
-public void setWeight(Double weight) {
-    this.weight = weight;
-}
-
-@Override
-public boolean equals(Object o) {
-    if (this == o) {return true;}
-    if (o == null || getClass() != o.getClass()) {return false;}
-    ClusterExplanation that = (ClusterExplanation) o;
-    return Objects.equals(attributeExplanation, that.attributeExplanation) &&
-            Objects.equals(attributeValue, that.attributeValue) &&
-            Objects.equals(weight, that.weight);
-}
-
-@Override
-public int hashCode() {
-    return Objects.hash(attributeExplanation, attributeValue, weight);
-}
+    public ClusterExplanation(Set<AttributeMatchExplanation> attributeExplanation, String attributeValue, Double weight) {
+        this.attributeExplanation = attributeExplanation;
+        this.attributeValue = attributeValue;
+        this.weight = weight;
+    }
+
+    public Set<AttributeMatchExplanation> getAttributeExplanation() {
+        return attributeExplanation;
+    }
+
+    public void setAttributeExplanation(Set<AttributeMatchExplanation> attributeExplanation) {
+        this.attributeExplanation = attributeExplanation;
+    }
+
+    public String getAttributeValue() {
+        return attributeValue;
+    }
+
+    public void setAttributeValue(String attributeValue) {
+        this.attributeValue = attributeValue;
+    }
+
+    public Double getWeight() {
+        return weight;
+    }
+
+    public void setWeight(Double weight) {
+        this.weight = weight;
+    }
+
+    @Override
+    public boolean equals(Object o) {
+        if (this == o) {return true;}
+        if (o == null || getClass() != o.getClass()) {return false;}
+        ClusterExplanation that = (ClusterExplanation) o;
+        return Objects.equals(attributeExplanation, that.attributeExplanation) &&
+                Objects.equals(attributeValue, that.attributeValue) &&
+                Objects.equals(weight, that.weight);
+    }
+
+    @Override
+    public int hashCode() {
+        return Objects.hash(attributeExplanation, attributeValue, weight);
+    }
 }
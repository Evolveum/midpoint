/*
 * Copyright (c) 2010-2013 Evolveum
 *
 * Licensed under the Apache License, Version 2.0 (the "License");
 * you may not use this file except in compliance with the License.
 * You may obtain a copy of the License at
 *
 *     http://www.apache.org/licenses/LICENSE-2.0
 *
 * Unless required by applicable law or agreed to in writing, software
 * distributed under the License is distributed on an "AS IS" BASIS,
 * WITHOUT WARRANTIES OR CONDITIONS OF ANY KIND, either express or implied.
 * See the License for the specific language governing permissions and
 * limitations under the License.
 */
package com.evolveum.midpoint.model.lens.projector;

import java.util.List;

import javax.xml.bind.JAXBElement;
import javax.xml.namespace.QName;

import org.springframework.beans.factory.annotation.Autowired;
import org.springframework.stereotype.Component;

import com.evolveum.midpoint.common.expression.ObjectDeltaObject;
import com.evolveum.midpoint.common.expression.StringPolicyResolver;
import com.evolveum.midpoint.common.mapping.Mapping;
import com.evolveum.midpoint.common.mapping.MappingFactory;
import com.evolveum.midpoint.common.refinery.RefinedAttributeDefinition;
import com.evolveum.midpoint.common.refinery.RefinedObjectClassDefinition;
import com.evolveum.midpoint.common.refinery.ResourceShadowDiscriminator;
import com.evolveum.midpoint.model.lens.AccountConstruction;
import com.evolveum.midpoint.model.lens.LensContext;
import com.evolveum.midpoint.model.lens.LensFocusContext;
import com.evolveum.midpoint.model.lens.LensProjectionContext;
import com.evolveum.midpoint.model.lens.LensUtil;
import com.evolveum.midpoint.prism.ItemDefinition;
import com.evolveum.midpoint.prism.OriginType;
import com.evolveum.midpoint.prism.PrismContext;
import com.evolveum.midpoint.prism.PrismPropertyValue;
import com.evolveum.midpoint.prism.delta.ChangeType;
import com.evolveum.midpoint.prism.delta.ObjectDelta;
import com.evolveum.midpoint.prism.path.ItemPath;
import com.evolveum.midpoint.schema.constants.ExpressionConstants;
import com.evolveum.midpoint.schema.result.OperationResult;
import com.evolveum.midpoint.schema.util.ObjectTypeUtil;
import com.evolveum.midpoint.task.api.Task;
import com.evolveum.midpoint.util.PrettyPrinter;
import com.evolveum.midpoint.util.exception.ExpressionEvaluationException;
import com.evolveum.midpoint.util.exception.ObjectNotFoundException;
import com.evolveum.midpoint.util.exception.SchemaException;
import com.evolveum.midpoint.util.exception.SystemException;
import com.evolveum.midpoint.util.logging.Trace;
import com.evolveum.midpoint.util.logging.TraceManager;
import com.evolveum.midpoint.xml.ns._public.common.common_2a.FocusType;
import com.evolveum.midpoint.xml.ns._public.common.common_2a.GenerateExpressionEvaluatorType;
import com.evolveum.midpoint.xml.ns._public.common.common_2a.LayerType;
import com.evolveum.midpoint.xml.ns._public.common.common_2a.MappingStrengthType;
import com.evolveum.midpoint.xml.ns._public.common.common_2a.MappingType;
import com.evolveum.midpoint.xml.ns._public.common.common_2a.ObjectReferenceType;
import com.evolveum.midpoint.xml.ns._public.common.common_2a.ObjectType;
import com.evolveum.midpoint.xml.ns._public.common.common_2a.ShadowType;
import com.evolveum.midpoint.xml.ns._public.common.common_2a.StringPolicyType;
import com.evolveum.midpoint.xml.ns._public.common.common_2a.UserType;
import com.evolveum.midpoint.xml.ns._public.common.common_2a.ValuePolicyType;

/**
 * Processor that evaluates values of the outbound mappings. It does not create the deltas yet. It just collects the
 * evaluated mappings in account context.
 * 
 * @author Radovan Semancik
 */
@Component
public class OutboundProcessor {

    private static final Trace LOGGER = TraceManager.getTrace(OutboundProcessor.class);

    @Autowired(required = true)
    private PrismContext prismContext;

    @Autowired(required = true)
    private MappingFactory mappingFactory;
<<<<<<< HEAD
        
    public <F extends FocusType> void processOutbound(LensContext<F> context, LensProjectionContext accCtx, OperationResult result) throws SchemaException,
=======

    void processOutbound(LensContext<UserType,ShadowType> context, LensProjectionContext<ShadowType> accCtx, Task task, OperationResult result) throws SchemaException,
>>>>>>> 4317f7a9
            ExpressionEvaluationException, ObjectNotFoundException {

        ResourceShadowDiscriminator rat = accCtx.getResourceShadowDiscriminator();
        ObjectDelta<ShadowType> accountDelta = accCtx.getDelta();

        if (accountDelta != null && accountDelta.getChangeType() == ChangeType.DELETE) {
            LOGGER.trace("Processing outbound expressions for account {} skipped, DELETE account delta", rat);
            // No point in evaluating outbound
            return;
        }

        LOGGER.trace("Processing outbound expressions for account {} starting", rat);

        RefinedObjectClassDefinition rAccount = accCtx.getRefinedAccountDefinition();
        if (rAccount == null) {
            LOGGER.error("Definition for account type {} not found in the context, but it should be there, dumping context:\n{}", rat, context.dump());
            throw new IllegalStateException("Definition for account type " + rat + " not found in the context, but it should be there");
        }
        
        ObjectDeltaObject<F> focusOdo = context.getFocusContext().getObjectDeltaObject();
        ObjectDeltaObject<ShadowType> projectionOdo = accCtx.getObjectDeltaObject();
        
        AccountConstruction outboundAccountConstruction = new AccountConstruction(null, accCtx.getResource());
        
        String operation = accCtx.getOperation().getValue();

        for (QName attributeName : rAccount.getNamesOfAttributesWithOutboundExpressions()) {
			RefinedAttributeDefinition refinedAttributeDefinition = rAccount.getAttributeDefinition(attributeName);
						
			final MappingType outboundMappingType = refinedAttributeDefinition.getOutboundMappingType();
			if (outboundMappingType == null) {
			    continue;
			}
			
			if (refinedAttributeDefinition.isIgnored(LayerType.MODEL)) {
				LOGGER.trace("Skipping processing outbound mapping for attribute {} because it is ignored", attributeName);
				continue;
			}
			
			// TODO: check access
			
			Mapping<? extends PrismPropertyValue<?>> mapping = mappingFactory.createMapping(outboundMappingType, 
			        "outbound mapping for " + PrettyPrinter.prettyPrint(refinedAttributeDefinition.getName())
			        + " in " + ObjectTypeUtil.toShortString(rAccount.getResourceType()));
			
			if (!mapping.isApplicableToChannel(context.getChannel())) {
				LOGGER.trace("Skipping outbound mapping for {} because the channel does not match", attributeName);
				continue;
			}
			
			// This is just supposed to be an optimization. The consolidation should deal with the weak mapping
			// even if it is there. But in that case we do not need to evaluate it at all.
			if (mapping.getStrength() == MappingStrengthType.WEAK && accCtx.hasValueForAttribute(attributeName)) {
				LOGGER.trace("Skipping outbound mapping for {} because it is weak", attributeName);
				continue;
			}
			
			mapping.setDefaultTargetDefinition(refinedAttributeDefinition);
			mapping.setSourceContext(focusOdo);
			mapping.addVariableDefinition(ExpressionConstants.VAR_USER, focusOdo);
			mapping.addVariableDefinition(ExpressionConstants.VAR_FOCUS, focusOdo);
			mapping.addVariableDefinition(ExpressionConstants.VAR_ACCOUNT, projectionOdo);
			mapping.addVariableDefinition(ExpressionConstants.VAR_PROJECTION, projectionOdo);
			mapping.addVariableDefinition(ExpressionConstants.VAR_ITERATION, 
					LensUtil.getIterationVariableValue(accCtx));
			mapping.addVariableDefinition(ExpressionConstants.VAR_ITERATION_TOKEN, 
					LensUtil.getIterationTokenVariableValue(accCtx));
			mapping.addVariableDefinition(ExpressionConstants.VAR_RESOURCE, accCtx.getResource());
			mapping.addVariableDefinition(ExpressionConstants.VAR_OPERATION, operation);
			mapping.setRootNode(focusOdo);
			mapping.setOriginType(OriginType.OUTBOUND);
			
			StringPolicyResolver stringPolicyResolver = new StringPolicyResolver() {
				private ItemPath outputPath;
				private ItemDefinition outputDefinition;
				@Override
				public void setOutputPath(ItemPath outputPath) {
					this.outputPath = outputPath;
				}
				
				@Override
				public void setOutputDefinition(ItemDefinition outputDefinition) {
					this.outputDefinition = outputDefinition;
				}
				
				@Override
				public StringPolicyType resolve() {
					
					if (outboundMappingType.getExpression() != null){
						List<JAXBElement<?>> evaluators = outboundMappingType.getExpression().getExpressionEvaluator();
						if (evaluators != null){
							for (JAXBElement jaxbEvaluator : evaluators){
								Object object = jaxbEvaluator.getValue();
								if (object != null && object instanceof GenerateExpressionEvaluatorType && ((GenerateExpressionEvaluatorType) object).getValuePolicyRef() != null){
									ObjectReferenceType ref = ((GenerateExpressionEvaluatorType) object).getValuePolicyRef();
									try{
									ValuePolicyType valuePolicyType = mappingFactory.getObjectResolver().resolve(ref, ValuePolicyType.class, "resolving value policy for generate attribute "+ outputDefinition.getName()+"value", new OperationResult("Resolving value policy"));
									if (valuePolicyType != null){
										return valuePolicyType.getStringPolicy();
									}
									} catch (Exception ex){
										throw new SystemException(ex.getMessage(), ex);
									}
								}
							}
							
						}
					}
					return null;
				}
			};
			mapping.setStringPolicyResolver(stringPolicyResolver);
			// TODO: other variables?
			
			// Set condition masks. There are used as a brakes to avoid evaluating to nonsense values in case user is not present
			// (e.g. in old values in ADD situations and new values in DELETE situations).
			if (focusOdo.getOldObject() == null) {
				mapping.setConditionMaskOld(false);
			}
			if (focusOdo.getNewObject() == null) {
				mapping.setConditionMaskNew(false);
			}
			
			LensUtil.evaluateMapping(mapping, context, task, result);
			
			outboundAccountConstruction.addAttributeConstruction(mapping);
        }
        
        accCtx.setOutboundAccountConstruction(outboundAccountConstruction);
    }
}<|MERGE_RESOLUTION|>--- conflicted
+++ resolved
@@ -81,13 +81,8 @@
 
     @Autowired(required = true)
     private MappingFactory mappingFactory;
-<<<<<<< HEAD
-        
-    public <F extends FocusType> void processOutbound(LensContext<F> context, LensProjectionContext accCtx, OperationResult result) throws SchemaException,
-=======
-
-    void processOutbound(LensContext<UserType,ShadowType> context, LensProjectionContext<ShadowType> accCtx, Task task, OperationResult result) throws SchemaException,
->>>>>>> 4317f7a9
+
+    public <F extends FocusType> void processOutbound(LensContext<F> context, LensProjectionContext accCtx, Task task, OperationResult result) throws SchemaException,
             ExpressionEvaluationException, ObjectNotFoundException {
 
         ResourceShadowDiscriminator rat = accCtx.getResourceShadowDiscriminator();

/*
 * Copyright (c) 2010-2019 Evolveum and contributors
 *
 * This work is dual-licensed under the Apache License 2.0
 * and European Union Public License. See LICENSE file for details.
 */
package com.evolveum.midpoint.model.impl.lens;

import static com.evolveum.midpoint.prism.delta.PlusMinusZero.MINUS;
import static com.evolveum.midpoint.prism.delta.PlusMinusZero.PLUS;
import static com.evolveum.midpoint.prism.delta.PlusMinusZero.ZERO;
import static com.evolveum.midpoint.prism.xml.XmlTypeConverter.createDuration;
import static com.evolveum.midpoint.xml.ns._public.common.common_3.ActivationType.F_ADMINISTRATIVE_STATUS;
import static com.evolveum.midpoint.xml.ns._public.common.common_3.AssignmentType.F_ACTIVATION;
import static org.testng.AssertJUnit.assertEquals;
import static org.testng.AssertJUnit.assertNotNull;
import static org.testng.AssertJUnit.assertNull;

import java.io.File;
import java.util.Arrays;
import java.util.Collection;
import java.util.Collections;
import java.util.HashSet;
import java.util.Set;

import javax.xml.namespace.QName;

import com.evolveum.midpoint.model.impl.lens.projector.AssignmentOrigin;
import com.evolveum.midpoint.model.impl.lens.projector.Projector;
import com.evolveum.midpoint.prism.*;
import com.evolveum.midpoint.prism.delta.*;
import com.evolveum.midpoint.prism.path.ItemPath;
import com.evolveum.midpoint.prism.xml.XmlTypeConverter;
import com.evolveum.midpoint.schema.RelationRegistry;
import org.springframework.beans.factory.annotation.Autowired;
import org.springframework.beans.factory.annotation.Qualifier;
import org.springframework.test.annotation.DirtiesContext;
import org.springframework.test.annotation.DirtiesContext.ClassMode;
import org.springframework.test.context.ContextConfiguration;
import org.testng.AssertJUnit;
import org.testng.annotations.Test;

import com.evolveum.midpoint.common.ActivationComputer;
import com.evolveum.midpoint.common.Clock;
import com.evolveum.midpoint.model.common.SystemObjectCache;
import com.evolveum.midpoint.model.common.mapping.MappingImpl;
import com.evolveum.midpoint.model.common.mapping.MappingFactory;
import com.evolveum.midpoint.model.common.mapping.PrismValueDeltaSetTripleProducer;
import com.evolveum.midpoint.model.impl.lens.projector.mappings.MappingEvaluator;
import com.evolveum.midpoint.prism.util.ItemDeltaItem;
import com.evolveum.midpoint.prism.util.ObjectDeltaObject;
import com.evolveum.midpoint.prism.util.PrismAsserts;
import com.evolveum.midpoint.repo.api.RepositoryService;
import com.evolveum.midpoint.repo.common.ObjectResolver;
import com.evolveum.midpoint.schema.constants.MidPointConstants;
import com.evolveum.midpoint.schema.result.OperationResult;
import com.evolveum.midpoint.schema.util.ActivationUtil;
import com.evolveum.midpoint.task.api.Task;
import com.evolveum.midpoint.test.util.TestUtil;
import com.evolveum.midpoint.util.exception.ObjectNotFoundException;
import com.evolveum.midpoint.util.exception.SchemaException;
import com.evolveum.midpoint.xml.ns._public.common.common_3.ActivationStatusType;
import com.evolveum.midpoint.xml.ns._public.common.common_3.AssignmentType;
import com.evolveum.midpoint.xml.ns._public.common.common_3.ObjectType;
import com.evolveum.midpoint.xml.ns._public.common.common_3.RoleType;
import com.evolveum.midpoint.xml.ns._public.common.common_3.UserType;

@ContextConfiguration(locations = {"classpath:ctx-model-test-main.xml"})
@DirtiesContext(classMode = ClassMode.AFTER_CLASS)
public abstract class TestAbstractAssignmentEvaluator extends AbstractLensTest {

    @Autowired
    private RepositoryService repositoryService;

    @Autowired
    @Qualifier("modelObjectResolver")
    private ObjectResolver objectResolver;

    @Autowired
    private SystemObjectCache systemObjectCache;

    @Autowired
    private RelationRegistry relationRegistry;

    @Autowired
    private Clock clock;

    @Autowired
    private ActivationComputer activationComputer;

    @Autowired
    private MappingFactory mappingFactory;

    @Autowired
    private MappingEvaluator mappingEvaluator;

    @Autowired
    private Projector projector;

    public abstract File[] getRoleCorpFiles();

    @Override
    public void initSystem(Task initTask, OperationResult initResult) throws Exception {
        super.initSystem(initTask, initResult);
        addObject(ORG_BRETHREN_FILE);
        addObject(TEMPLATE_DYNAMIC_ORG_ASSIGNMENT_FILE);

        setDefaultObjectTemplate(UserType.COMPLEX_TYPE, DYNAMIC_ORG_ASSIGNMENT_EMPLOYEE_TYPE, TEMPLATE_DYNAMIC_ORG_ASSIGNMENT_OID, initResult);
    }

    @Test
    public void test100Direct() throws Exception {
        final String TEST_NAME = "test100Direct";

        // GIVEN
        Task task = taskManager.createTaskInstance(TestAssignmentEvaluator.class.getName() + "." + TEST_NAME);
        OperationResult result = task.getResult();
        AssignmentEvaluator<UserType> assignmentEvaluator = createAssignmentEvaluator();
        PrismAsserts.assertParentConsistency(userTypeJack.asPrismObject());

        AssignmentType assignmentType = getAssignmentType(ASSIGNMENT_DIRECT_FILE);

        ObjectDeltaObject<UserType> userOdo = createUserOdo(userTypeJack.asPrismObject());

        ItemDeltaItem<PrismContainerValue<AssignmentType>,PrismContainerDefinition<AssignmentType>> assignmentIdi = createAssignmentIdi(assignmentType);

        // WHEN
<<<<<<< HEAD
        displayWhen(TEST_NAME);
        EvaluatedAssignmentImpl<UserType> evaluatedAssignment = assignmentEvaluator.evaluate(assignmentIdi, PlusMinusZero.ZERO,
                false, userTypeJack, "testDirect", AssignmentOrigin.createInObject(), task, result);
=======
        when();
        EvaluatedAssignmentImpl<UserType> evaluatedAssignment = assignmentEvaluator.evaluate(assignmentIdi, PlusMinusZero.ZERO, false, userTypeJack, "testDirect", false, task, result);
>>>>>>> 95cf5359
        evaluatedAssignment.evaluateConstructions(userOdo, task, result);

        // THEN
        then();
        result.computeStatus();
        TestUtil.assertSuccess(result);

        assertNotNull(evaluatedAssignment);
        display("Evaluated assignment", evaluatedAssignment.debugDump());
        assertEquals(1, evaluatedAssignment.getConstructionTriple().size());
        PrismAsserts.assertParentConsistency(userTypeJack.asPrismObject());

        Construction<UserType> construction = evaluatedAssignment.getConstructionTriple().getZeroSet().iterator().next();
        display("Evaluated construction", construction);
        assertNotNull("No object class definition in construction", construction.getRefinedObjectClassDefinition());

        assertEquals("Wrong number of admin GUI configs", 0, evaluatedAssignment.getAdminGuiConfigurations().size());
    }

    @Test
    public void test110DirectExpression() throws Exception {
        final String TEST_NAME = "test110DirectExpression";

        // GIVEN
        Task task = taskManager.createTaskInstance(TestAssignmentEvaluator.class.getName() + "." + TEST_NAME);
        OperationResult result = task.getResult();
        PrismAsserts.assertParentConsistency(userTypeJack.asPrismObject());

        AssignmentType assignmentType = getAssignmentType(ASSIGNMENT_DIRECT_EXPRESSION_FILE);

        ObjectDeltaObject<UserType> userOdo = createUserOdo(userTypeJack.asPrismObject());
        userOdo.recompute();
        AssignmentEvaluator<UserType> assignmentEvaluator = createAssignmentEvaluator(userOdo);

        ItemDeltaItem<PrismContainerValue<AssignmentType>,PrismContainerDefinition<AssignmentType>> assignmentIdi = createAssignmentIdi(assignmentType);

        // WHEN
<<<<<<< HEAD
        displayWhen(TEST_NAME);
        EvaluatedAssignmentImpl<UserType> evaluatedAssignment = assignmentEvaluator.evaluate(assignmentIdi, PlusMinusZero.ZERO,
                false, userTypeJack, "testDirect", AssignmentOrigin.createInObject(), task, result);
=======
        when();
        EvaluatedAssignmentImpl<UserType> evaluatedAssignment = assignmentEvaluator.evaluate(assignmentIdi, PlusMinusZero.ZERO, false, userTypeJack, "testDirect", false, task, result);
>>>>>>> 95cf5359
        evaluatedAssignment.evaluateConstructions(userOdo, task, result);

        // THEN
        then();
        result.computeStatus();
        TestUtil.assertSuccess(result);

        assertNotNull(evaluatedAssignment);
        display("Evaluated assignment", evaluatedAssignment);
        assertEquals(1, evaluatedAssignment.getConstructionTriple().size());
        PrismAsserts.assertParentConsistency(userTypeJack.asPrismObject());

        Construction<UserType> construction = evaluatedAssignment.getConstructionTriple().getZeroSet().iterator().next();
        assertNotNull("No object class definition in construction", construction.getRefinedObjectClassDefinition());

        assertEquals("Wrong number of admin GUI configs", 0, evaluatedAssignment.getAdminGuiConfigurations().size());
    }

    @Test
    public void test120DirectExpressionReplaceDescription() throws Exception {
        final String TEST_NAME = "test120DirectExpressionReplaceDescription";

        // GIVEN
        Task task = taskManager.createTaskInstance(TestAssignmentEvaluator.class.getName() + "." + TEST_NAME);
        OperationResult result = task.getResult();

        PrismObject<UserType> user = userTypeJack.asPrismObject().clone();
        AssignmentType assignmentType = unmarshallValueFromFile(ASSIGNMENT_DIRECT_EXPRESSION_FILE, AssignmentType.class);
        user.asObjectable().getAssignment().add(assignmentType.clone());

        ItemPath path = ItemPath.create(UserType.F_ASSIGNMENT, 123L, AssignmentType.F_DESCRIPTION);
        ObjectDelta<UserType> userDelta = prismContext.deltaFactory().object()
                .createModificationReplaceProperty(UserType.class, USER_JACK_OID,
                path, "captain");
        ObjectDeltaObject<UserType> userOdo = createUserOdo(user, userDelta);
        AssignmentEvaluator<UserType> assignmentEvaluator = createAssignmentEvaluator(userOdo);

        display("Assignment old", assignmentType);
        ItemDeltaItem<PrismContainerValue<AssignmentType>,PrismContainerDefinition<AssignmentType>> assignmentIdi = createAssignmentIdi(assignmentType);
        assignmentIdi.setResolvePath(UserType.F_ASSIGNMENT);
        assignmentIdi.setSubItemDeltas(userDelta.getModifications());
        assignmentIdi.recompute();
        display("Assignment IDI", assignmentIdi);

        // WHEN
<<<<<<< HEAD
        displayWhen(TEST_NAME);
        EvaluatedAssignmentImpl<UserType> evaluatedAssignment = assignmentEvaluator.evaluate(assignmentIdi, PlusMinusZero.ZERO,
                false, userTypeJack, "testDirect", AssignmentOrigin.createInObject(), task, result);
=======
        when();
        EvaluatedAssignmentImpl<UserType> evaluatedAssignment = assignmentEvaluator.evaluate(assignmentIdi, PlusMinusZero.ZERO, false, userTypeJack, "testDirect", false, task, result);
>>>>>>> 95cf5359
        evaluatedAssignment.evaluateConstructions(userOdo, task, result);

        // THEN
        then();
        assertSuccess(result);

        assertNotNull(evaluatedAssignment);
        display("Evaluated assignment",evaluatedAssignment);
        assertEquals(1,evaluatedAssignment.getConstructionTriple().size());
        PrismAsserts.assertParentConsistency(user);

        Construction<UserType> construction = evaluatedAssignment.getConstructionTriple().getZeroSet().iterator().next();
        assertNotNull("No object class definition in construction", construction.getRefinedObjectClassDefinition());
        assertEquals(1,construction.getAttributeMappings().size());
        MappingImpl<PrismPropertyValue<String>, PrismPropertyDefinition<String>> attributeMapping = (MappingImpl<PrismPropertyValue<String>, PrismPropertyDefinition<String>>) construction.getAttributeMappings().iterator().next();
        PrismValueDeltaSetTriple<PrismPropertyValue<String>> outputTriple = attributeMapping.getOutputTriple();
        display("output triple", outputTriple);
        PrismAsserts.assertTripleNoZero(outputTriple);
          PrismAsserts.assertTriplePlus(outputTriple, "The best captain the world has ever seen");
          PrismAsserts.assertTripleMinus(outputTriple, "The best pirate the world has ever seen");

        // the same using other words

        assertConstruction(evaluatedAssignment, ZERO, "title", ZERO);
        assertConstruction(evaluatedAssignment, ZERO, "title", PLUS, "The best captain the world has ever seen");
        assertConstruction(evaluatedAssignment, ZERO, "title", MINUS, "The best pirate the world has ever seen");
        assertNoConstruction(evaluatedAssignment, PLUS, "title");
        assertNoConstruction(evaluatedAssignment, MINUS, "title");

        assertEquals("Wrong number of admin GUI configs", 0, evaluatedAssignment.getAdminGuiConfigurations().size());
    }

    @Test
    public void test130DirectExpressionReplaceDescriptionFromNull() throws Exception {
        final String TEST_NAME = "test130DirectExpressionReplaceDescriptionFromNull";

        // GIVEN
        Task task = taskManager.createTaskInstance(TestAssignmentEvaluator.class.getName() + "." + TEST_NAME);
        OperationResult result = task.getResult();

        PrismObject<UserType> user = userTypeJack.asPrismObject().clone();
        AssignmentType assignmentType = unmarshallValueFromFile(ASSIGNMENT_DIRECT_EXPRESSION_FILE, AssignmentType.class);
        assignmentType.setDescription(null);
        user.asObjectable().getAssignment().add(assignmentType.clone());

        ItemPath path = ItemPath.create(UserType.F_ASSIGNMENT, 123L, AssignmentType.F_DESCRIPTION);
        ObjectDelta<UserType> userDelta = prismContext.deltaFactory().object()
                .createModificationReplaceProperty(UserType.class, USER_JACK_OID,
                path, "sailor");
        ObjectDeltaObject<UserType> userOdo = createUserOdo(user, userDelta);
        userOdo.recompute();
        AssignmentEvaluator<UserType> assignmentEvaluator = createAssignmentEvaluator(userOdo);

        ItemDeltaItem<PrismContainerValue<AssignmentType>,PrismContainerDefinition<AssignmentType>> assignmentIdi = createAssignmentIdi(assignmentType);
        assignmentIdi.setResolvePath(UserType.F_ASSIGNMENT);
        assignmentIdi.setSubItemDeltas(userDelta.getModifications());
        assignmentIdi.recompute();

        // WHEN
<<<<<<< HEAD
        displayWhen(TEST_NAME);
        EvaluatedAssignmentImpl<UserType> evaluatedAssignment = assignmentEvaluator.evaluate(assignmentIdi, PlusMinusZero.ZERO,
                false, userTypeJack, "testDirect", AssignmentOrigin.createInObject(), task, result);
=======
        when();
        EvaluatedAssignmentImpl<UserType> evaluatedAssignment = assignmentEvaluator.evaluate(assignmentIdi, PlusMinusZero.ZERO, false, userTypeJack, "testDirect", false, task, result);
>>>>>>> 95cf5359
        evaluatedAssignment.evaluateConstructions(userOdo, task, result);

        // THEN
        then();
        assertSuccess(result);

        assertNotNull(evaluatedAssignment);
        display("Evaluated assignment",evaluatedAssignment);
        assertEquals(1,evaluatedAssignment.getConstructionTriple().size());
        PrismAsserts.assertParentConsistency(user);

        Construction<UserType> construction = evaluatedAssignment.getConstructionTriple().getZeroSet().iterator().next();
        assertNotNull("No object class definition in construction", construction.getRefinedObjectClassDefinition());
        assertEquals(1,construction.getAttributeMappings().size());
        PrismValueDeltaSetTripleProducer<PrismPropertyValue<String>, PrismPropertyDefinition<String>> attributeMapping = (PrismValueDeltaSetTripleProducer<PrismPropertyValue<String>, PrismPropertyDefinition<String>>) construction.getAttributeMappings().iterator().next();
        PrismValueDeltaSetTriple<PrismPropertyValue<String>> outputTriple = attributeMapping.getOutputTriple();
        PrismAsserts.assertTripleNoZero(outputTriple);
          PrismAsserts.assertTriplePlus(outputTriple, "The best sailor the world has ever seen");
          PrismAsserts.assertTripleMinus(outputTriple, "The best man the world has ever seen");

        // the same using other words

        assertConstruction(evaluatedAssignment, ZERO, "title", ZERO);
        assertConstruction(evaluatedAssignment, ZERO, "title", PLUS, "The best sailor the world has ever seen");
        assertConstruction(evaluatedAssignment, ZERO, "title", MINUS, "The best man the world has ever seen");
        assertNoConstruction(evaluatedAssignment, PLUS, "title");
        assertNoConstruction(evaluatedAssignment, MINUS, "title");

        assertEquals("Wrong number of admin GUI configs", 0, evaluatedAssignment.getAdminGuiConfigurations().size());
    }

    /*

    Explanation for roles structure (copied from role-corp-generic-metarole.xml)

        user-assignable roles:

          roles of unspecified type
          - Visitor
          - Customer

          roles of type: job
          - Contractor
          - Employee
            - Engineer (induces Employee)
            - Manager (induces Employee)

        metaroles:

          - Generic Metarole:                                   assigned to Visitor and Customer                            [ induces ri:location attribute - from user/locality ]
            - Job Metarole (induces Generic Metarole):          assigned to Contractor, Employee, Engineer, Manager         [ induces ri:title attribute - from role/name ]

     */

    @Test
    public void test140RoleVisitor() throws Exception {
        final String TEST_NAME = "test140RoleVisitor";

        // GIVEN
        Task task = taskManager.createTaskInstance(TestAssignmentEvaluator.class.getName() + "." + TEST_NAME);
        OperationResult result = task.getResult();
        AssignmentEvaluator<UserType> assignmentEvaluator = createAssignmentEvaluator();
        PrismAsserts.assertParentConsistency(userTypeJack.asPrismObject());

        AssignmentType assignmentType = getAssignmentType(ASSIGNMENT_ROLE_VISITOR_FILE);

        ObjectDeltaObject<UserType> userOdo = createUserOdo(userTypeJack.asPrismObject());

        ItemDeltaItem<PrismContainerValue<AssignmentType>,PrismContainerDefinition<AssignmentType>> assignmentIdi = createAssignmentIdi(assignmentType);

        // WHEN
<<<<<<< HEAD
        displayWhen(TEST_NAME);
        EvaluatedAssignmentImpl<UserType> evaluatedAssignment = assignmentEvaluator.evaluate(assignmentIdi, PlusMinusZero.ZERO,
                false, userTypeJack, TEST_NAME, AssignmentOrigin.createInObject(), task, result);
=======
        when();
        EvaluatedAssignmentImpl<UserType> evaluatedAssignment = assignmentEvaluator.evaluate(assignmentIdi, PlusMinusZero.ZERO, false, userTypeJack, TEST_NAME, false, task, result);
>>>>>>> 95cf5359
        evaluatedAssignment.evaluateConstructions(userOdo, task, result);

        // THEN
        then();
        assertSuccess(result);

        assertNotNull(evaluatedAssignment);
        display("Evaluated assignment",evaluatedAssignment.debugDump());
        assertEquals(1, evaluatedAssignment.getConstructionTriple().size());
        PrismAsserts.assertParentConsistency(userTypeJack.asPrismObject());

        assertConstruction(evaluatedAssignment, ZERO, "title", ZERO);
        assertConstruction(evaluatedAssignment, ZERO, "title", PLUS);
        assertConstruction(evaluatedAssignment, ZERO, "title", MINUS);
        assertNoConstruction(evaluatedAssignment, PLUS, "title");
        assertNoConstruction(evaluatedAssignment, MINUS, "title");
        assertConstruction(evaluatedAssignment, ZERO, "location", ZERO, "Caribbean");
        assertConstruction(evaluatedAssignment, ZERO, "location", PLUS);
        assertConstruction(evaluatedAssignment, ZERO, "location", MINUS);
        assertNoConstruction(evaluatedAssignment, PLUS, "location");
        assertNoConstruction(evaluatedAssignment, MINUS, "location");

        assertEquals("Wrong number of admin GUI configs", 0, evaluatedAssignment.getAdminGuiConfigurations().size());
    }

    @Test
    public void test142RoleVisitorDisabledAssignment() throws Exception {
        final String TEST_NAME = "test142RoleVisitorDisabledAssignment";

        // GIVEN
        Task task = taskManager.createTaskInstance(TestAssignmentEvaluator.class.getName() + "." + TEST_NAME);
        OperationResult result = task.getResult();
        AssignmentEvaluator<UserType> assignmentEvaluator = createAssignmentEvaluator();
        PrismAsserts.assertParentConsistency(userTypeJack.asPrismObject());

        AssignmentType assignmentType = getAssignmentType(ASSIGNMENT_ROLE_VISITOR_FILE);
        assignmentType.setActivation(ActivationUtil.createDisabled());

        ObjectDeltaObject<UserType> userOdo = createUserOdo(userTypeJack.asPrismObject());

        ItemDeltaItem<PrismContainerValue<AssignmentType>,PrismContainerDefinition<AssignmentType>> assignmentIdi = createAssignmentIdi(assignmentType);

        // WHEN
<<<<<<< HEAD
        displayWhen(TEST_NAME);
        EvaluatedAssignmentImpl<UserType> evaluatedAssignment = assignmentEvaluator.evaluate(assignmentIdi, PlusMinusZero.ZERO,
                false, userTypeJack, TEST_NAME, AssignmentOrigin.createInObject(), task, result);
=======
        when();
        EvaluatedAssignmentImpl<UserType> evaluatedAssignment = assignmentEvaluator.evaluate(assignmentIdi, PlusMinusZero.ZERO, false, userTypeJack, TEST_NAME, false, task, result);
>>>>>>> 95cf5359
        evaluatedAssignment.evaluateConstructions(userOdo, task, result);

        // THEN
        then();
        result.computeStatus();
        TestUtil.assertSuccess(result);

        assertNotNull(evaluatedAssignment);
        display("Evaluated assignment",evaluatedAssignment.debugDump());
        assertEquals(1, evaluatedAssignment.getConstructionTriple().size());
        PrismAsserts.assertParentConsistency(userTypeJack.asPrismObject());

        assertConstruction(evaluatedAssignment, ZERO, "title", ZERO);
        assertConstruction(evaluatedAssignment, ZERO, "title", PLUS);
        assertConstruction(evaluatedAssignment, ZERO, "title", MINUS);
        assertNoConstruction(evaluatedAssignment, PLUS, "title");
        assertNoConstruction(evaluatedAssignment, MINUS, "title");
        assertConstruction(evaluatedAssignment, ZERO, "location", ZERO, "Caribbean");
        assertConstruction(evaluatedAssignment, ZERO, "location", PLUS);
        assertConstruction(evaluatedAssignment, ZERO, "location", MINUS);
        assertNoConstruction(evaluatedAssignment, PLUS, "location");
        assertNoConstruction(evaluatedAssignment, MINUS, "location");

        assertEquals("Wrong number of admin GUI configs", 0, evaluatedAssignment.getAdminGuiConfigurations().size());
    }

    @Test
    public void test150RoleEngineer() throws Exception {
        final String TEST_NAME = "test150RoleEngineer";

        // GIVEN
        Task task = taskManager.createTaskInstance(TestAssignmentEvaluator.class.getName() + "." + TEST_NAME);
        OperationResult result = task.getResult();
        AssignmentEvaluator<UserType> assignmentEvaluator = createAssignmentEvaluator();
        PrismAsserts.assertParentConsistency(userTypeJack.asPrismObject());

        AssignmentType assignmentType = getAssignmentType(ASSIGNMENT_ROLE_ENGINEER_FILE);

        ObjectDeltaObject<UserType> userOdo = createUserOdo(userTypeJack.asPrismObject());

        ItemDeltaItem<PrismContainerValue<AssignmentType>,PrismContainerDefinition<AssignmentType>> assignmentIdi = createAssignmentIdi(assignmentType);

        // WHEN
<<<<<<< HEAD
        displayWhen(TEST_NAME);
        EvaluatedAssignmentImpl<UserType> evaluatedAssignment = assignmentEvaluator.evaluate(assignmentIdi, PlusMinusZero.ZERO,
                false, userTypeJack, "testRoleEngineer", AssignmentOrigin.createInObject(), task, result);
=======
        when();
        EvaluatedAssignmentImpl<UserType> evaluatedAssignment = assignmentEvaluator.evaluate(assignmentIdi, PlusMinusZero.ZERO, false, userTypeJack, "testRoleEngineer", false, task, result);
>>>>>>> 95cf5359
        evaluatedAssignment.evaluateConstructions(userOdo, task, result);

        // THEN
        then();
        assertSuccess(result);

        assertNotNull(evaluatedAssignment);
        display("Evaluated assignment",evaluatedAssignment.debugDump());
        assertEquals(4, evaluatedAssignment.getConstructionTriple().size());
        PrismAsserts.assertParentConsistency(userTypeJack.asPrismObject());

        assertConstruction(evaluatedAssignment, ZERO, "title", ZERO, "Employee", "Engineer");
        assertConstruction(evaluatedAssignment, ZERO, "title", PLUS);
        assertConstruction(evaluatedAssignment, ZERO, "title", MINUS);
        assertNoConstruction(evaluatedAssignment, PLUS, "title");
        assertNoConstruction(evaluatedAssignment, MINUS, "title");

        assertConstruction(evaluatedAssignment, ZERO, "location", ZERO, "Caribbean");
        assertConstruction(evaluatedAssignment, ZERO, "location", PLUS);
        assertConstruction(evaluatedAssignment, ZERO, "location", MINUS);
        assertNoConstruction(evaluatedAssignment, PLUS, "location");
        assertNoConstruction(evaluatedAssignment, MINUS, "location");

        assertEquals("Wrong number of admin GUI configs", 1, evaluatedAssignment.getAdminGuiConfigurations().size());
    }

    @Test
    public void test160AddRoleEngineer() throws Exception {
        final String TEST_NAME = "test160AddRoleEngineer";

        // GIVEN
        Task task = taskManager.createTaskInstance(TestAssignmentEvaluator.class.getName() + "." + TEST_NAME);
        OperationResult result = task.getResult();

        PrismObject<UserType> user = userTypeJack.asPrismObject().clone();
        AssignmentType assignmentType = getAssignmentType(ASSIGNMENT_ROLE_ENGINEER_FILE);

        AssignmentType assignmentForUser = assignmentType.clone();
        assignmentForUser.asPrismContainerValue().setParent(null);
        //noinspection unchecked
        ObjectDelta<UserType> userDelta = prismContext.deltaFactory().object()
                .createModificationAddContainer(UserType.class, USER_JACK_OID, UserType.F_ASSIGNMENT,
                        assignmentForUser.asPrismContainerValue());
        ObjectDeltaObject<UserType> userOdo = createUserOdo(user, userDelta);
        AssignmentEvaluator<UserType> assignmentEvaluator = createAssignmentEvaluator(userOdo);
        PrismAsserts.assertParentConsistency(userTypeJack.asPrismObject());

        ItemDeltaItem<PrismContainerValue<AssignmentType>,PrismContainerDefinition<AssignmentType>> assignmentIdi = createAssignmentIdi(assignmentType);

        // WHEN
<<<<<<< HEAD
        displayWhen(TEST_NAME);
        EvaluatedAssignmentImpl<UserType> evaluatedAssignment = assignmentEvaluator.evaluate(assignmentIdi, PlusMinusZero.ZERO,
                false, userTypeJack, TEST_NAME, AssignmentOrigin.createNotVirtual(), task, result);
=======
        when();
        EvaluatedAssignmentImpl<UserType> evaluatedAssignment = assignmentEvaluator.evaluate(assignmentIdi, PlusMinusZero.ZERO, false, userTypeJack, TEST_NAME, false, task, result);
>>>>>>> 95cf5359
        evaluatedAssignment.evaluateConstructions(userOdo, task, result);

        // THEN
        then();
        assertSuccess(result);

        assertNotNull(evaluatedAssignment);
        display("Evaluated assignment",evaluatedAssignment.debugDump());
        assertEquals("Wrong number of constructions", 4, evaluatedAssignment.getConstructionTriple().size());
        PrismAsserts.assertParentConsistency(userTypeJack.asPrismObject());

        /*
         *  Here we observe an important thing about AssignmentEvaluator/AssignmentProcessor.
         *  The evaluator does not consider whether the assignment as such is being added or deleted or stays present.
         *  In all these cases all the constructions go into the ZERO set of constructions.
         *
         *  However, it considers changes in data that are used by assignments - either in conditions or in mappings.
         *  Changes of data used in mappings are demonstrated by testDirectExpressionReplaceDescription
         *  and testDirectExpressionReplaceDescriptionFromNull. Changes of data used in conditions are demonstrated by
         *  a couple of tests below.
         *
         *  Changes in assignment presence (add/delete) are reflected into plus/minus sets by AssignmentProcessor.
         */

        assertConstruction(evaluatedAssignment, ZERO, "title", ZERO, "Employee", "Engineer");
        assertConstruction(evaluatedAssignment, ZERO, "title", PLUS);
        assertConstruction(evaluatedAssignment, ZERO, "title", MINUS);
        assertNoConstruction(evaluatedAssignment, PLUS, "title");
        assertNoConstruction(evaluatedAssignment, MINUS, "title");

        assertConstruction(evaluatedAssignment, ZERO, "location", ZERO, "Caribbean");
        assertConstruction(evaluatedAssignment, ZERO, "location", PLUS);
        assertConstruction(evaluatedAssignment, ZERO, "location", MINUS);
        assertNoConstruction(evaluatedAssignment, PLUS, "location");
        assertNoConstruction(evaluatedAssignment, MINUS, "location");

        assertEquals("Wrong number of admin GUI configs", 1, evaluatedAssignment.getAdminGuiConfigurations().size());
    }

    /**
     * jack has assigned role Manager.
     *
     * However, condition in job metarole for Manager is such that it needs "management"
     * to be present in user/costCenter in order to be active.
     */
    @Test
    public void test170RoleManagerChangeCostCenter() throws Exception {
        final String TEST_NAME = "test170RoleManagerChangeCostCenter";

        // GIVEN
        Task task = taskManager.createTaskInstance(TestAssignmentEvaluator.class.getName() + "." + TEST_NAME);
        OperationResult result = task.getResult();

        PrismObject<UserType> user = userTypeJack.asPrismObject().clone();
        AssignmentType assignmentType = getAssignmentType(ASSIGNMENT_ROLE_MANAGER_FILE);

        AssignmentType assignmentForUser = assignmentType.clone();
        assignmentForUser.asPrismContainerValue().setParent(null);
        user.asObjectable().getAssignment().add(assignmentForUser);

        ObjectDelta<UserType> userDelta = prismContext.deltaFactory().object()
                .createModificationReplaceProperty(UserType.class, USER_JACK_OID,
                UserType.F_COST_CENTER, "management");
        ObjectDeltaObject<UserType> userOdo = createUserOdo(user, userDelta);
        AssignmentEvaluator<UserType> assignmentEvaluator = createAssignmentEvaluator(userOdo);
        PrismAsserts.assertParentConsistency(userTypeJack.asPrismObject());

        ItemDeltaItem<PrismContainerValue<AssignmentType>,PrismContainerDefinition<AssignmentType>> assignmentIdi = createAssignmentIdi(assignmentType);

        // WHEN
<<<<<<< HEAD
        displayWhen(TEST_NAME);
        EvaluatedAssignmentImpl<UserType> evaluatedAssignment = assignmentEvaluator.evaluate(assignmentIdi, PlusMinusZero.ZERO,
                false, userTypeJack, TEST_NAME, AssignmentOrigin.createInObject(), task, result);
=======
        when();
        EvaluatedAssignmentImpl<UserType> evaluatedAssignment = assignmentEvaluator.evaluate(assignmentIdi, PlusMinusZero.ZERO, false, userTypeJack, TEST_NAME, false, task, result);
>>>>>>> 95cf5359
        evaluatedAssignment.evaluateConstructions(userOdo, task, result);

        // THEN
        then();
        result.computeStatus();
        TestUtil.assertSuccess(result);

        assertNotNull(evaluatedAssignment);
        display("Evaluated assignment",evaluatedAssignment.debugDump());
        assertEquals(4, evaluatedAssignment.getConstructionTriple().size());
        PrismAsserts.assertParentConsistency(userTypeJack.asPrismObject());

        assertConstruction(evaluatedAssignment, ZERO, "title", ZERO, "Employee");                   // because Employee's job metarole is active even if Manager's is not
        assertConstruction(evaluatedAssignment, ZERO, "title", PLUS);
        assertConstruction(evaluatedAssignment, ZERO, "title", MINUS);
        assertConstruction(evaluatedAssignment, PLUS, "title", ZERO, "Manager");                    // because Manager's job metarole is originally not active
        assertConstruction(evaluatedAssignment, PLUS, "title", PLUS);
        assertConstruction(evaluatedAssignment, PLUS, "title", MINUS);
        assertNoConstruction(evaluatedAssignment, MINUS, "title");

        assertConstruction(evaluatedAssignment, ZERO, "location", ZERO, "Caribbean");               // because Generic Metarole is active all the time
        assertConstruction(evaluatedAssignment, ZERO, "location", PLUS);
        assertConstruction(evaluatedAssignment, ZERO, "location", MINUS);
        assertNoConstruction(evaluatedAssignment, PLUS, "location");
        assertNoConstruction(evaluatedAssignment, MINUS, "location");
    }

    /**
     * jack has assigned role Manager.
     *
     * However, condition in job metarole for Manager is such that it needs "management"
     * to be present in user/costCenter in order to be active.
     *
     * In this test we remove the value of "management" from jack.
     */
    @Test
    public void test180RoleManagerRemoveCostCenter() throws Exception {
        final String TEST_NAME = "test180RoleManagerRemoveCostCenter";

        // GIVEN
        Task task = taskManager.createTaskInstance(TestAssignmentEvaluator.class.getName() + "." + TEST_NAME);
        OperationResult result = task.getResult();

        PrismObject<UserType> user = userTypeJack.asPrismObject().clone();
        user.asObjectable().setCostCenter("management");
        AssignmentType assignmentType = getAssignmentType(ASSIGNMENT_ROLE_MANAGER_FILE);

        AssignmentType assignmentForUser = assignmentType.clone();
        assignmentForUser.asPrismContainerValue().setParent(null);
        user.asObjectable().getAssignment().add(assignmentForUser);

        ObjectDelta<UserType> userDelta = prismContext.deltaFactory().object()
                .createModificationReplaceProperty(UserType.class, USER_JACK_OID,
                UserType.F_COST_CENTER);
        ObjectDeltaObject<UserType> userOdo = createUserOdo(user, userDelta);
        AssignmentEvaluator<UserType> assignmentEvaluator = createAssignmentEvaluator(userOdo);
        PrismAsserts.assertParentConsistency(userTypeJack.asPrismObject());

        ItemDeltaItem<PrismContainerValue<AssignmentType>,PrismContainerDefinition<AssignmentType>> assignmentIdi = createAssignmentIdi(assignmentType);

        // WHEN
<<<<<<< HEAD
        displayWhen(TEST_NAME);
        EvaluatedAssignmentImpl<UserType> evaluatedAssignment = assignmentEvaluator.evaluate(assignmentIdi, PlusMinusZero.ZERO,
                false, userTypeJack, TEST_NAME, AssignmentOrigin.createInObject(), task, result);
=======
        when();
        EvaluatedAssignmentImpl<UserType> evaluatedAssignment = assignmentEvaluator.evaluate(assignmentIdi, PlusMinusZero.ZERO, false, userTypeJack, TEST_NAME, false, task, result);
>>>>>>> 95cf5359
        evaluatedAssignment.evaluateConstructions(userOdo, task, result);

        // THEN
        then();
        result.computeStatus();
        TestUtil.assertSuccess(result);

        assertNotNull(evaluatedAssignment);
        display("Evaluated assignment",evaluatedAssignment.debugDump());
        assertEquals(4, evaluatedAssignment.getConstructionTriple().size());
        PrismAsserts.assertParentConsistency(userTypeJack.asPrismObject());

        assertConstruction(evaluatedAssignment, ZERO, "title", ZERO, "Employee");                   // because Employee's job metarole is active even if Manager's is not
        assertConstruction(evaluatedAssignment, ZERO, "title", PLUS);
        assertConstruction(evaluatedAssignment, ZERO, "title", MINUS);
        assertConstruction(evaluatedAssignment, MINUS, "title", ZERO, "Manager");                    // because Manager's job metarole is not active any more
        assertConstruction(evaluatedAssignment, MINUS, "title", PLUS);
        assertConstruction(evaluatedAssignment, MINUS, "title", MINUS);
        assertNoConstruction(evaluatedAssignment, PLUS, "title");

        assertConstruction(evaluatedAssignment, ZERO, "location", ZERO, "Caribbean");               // because Generic Metarole is active all the time
        assertConstruction(evaluatedAssignment, ZERO, "location", PLUS);
        assertConstruction(evaluatedAssignment, ZERO, "location", MINUS);
        assertNoConstruction(evaluatedAssignment, PLUS, "location");
        assertNoConstruction(evaluatedAssignment, MINUS, "location");
    }

    /**
     * Disable Engineer -> Employee inducement.
     */

    @Test(enabled = false)
    public void test200DisableEngineerEmployeeInducement() throws Exception {
        final String TEST_NAME = "test200DisableEngineerEmployeeInducement";

        // GIVEN
        Task task = taskManager.createTaskInstance(TestAssignmentEvaluator.class.getName() + "." + TEST_NAME);
        OperationResult result = task.getResult();

        // disable Engineer->Employee inducement
        ObjectDelta disableInducementDelta = prismContext.deltaFor(RoleType.class)
                .item(RoleType.F_INDUCEMENT, 3, F_ACTIVATION, F_ADMINISTRATIVE_STATUS).replace(ActivationStatusType.DISABLED)
                .asObjectDelta(ROLE_CORP_ENGINEER_OID);
        modelService.executeChanges(Collections.singletonList(disableInducementDelta),
                null, task, result);

        AssignmentEvaluator<UserType> assignmentEvaluator = createAssignmentEvaluator();
        PrismAsserts.assertParentConsistency(userTypeJack.asPrismObject());

        AssignmentType assignmentType = getAssignmentType(ASSIGNMENT_ROLE_ENGINEER_FILE);

        ObjectDeltaObject<UserType> userOdo = createUserOdo(userTypeJack.asPrismObject());

        ItemDeltaItem<PrismContainerValue<AssignmentType>,PrismContainerDefinition<AssignmentType>> assignmentIdi = createAssignmentIdi(assignmentType);

        // WHEN
<<<<<<< HEAD
        displayWhen(TEST_NAME);
        EvaluatedAssignmentImpl<UserType> evaluatedAssignment = assignmentEvaluator.evaluate(assignmentIdi, PlusMinusZero.ZERO,
                false, userTypeJack, "testRoleEngineer", AssignmentOrigin.createInObject(), task, result);
=======
        when();
        EvaluatedAssignmentImpl<UserType> evaluatedAssignment = assignmentEvaluator.evaluate(assignmentIdi, PlusMinusZero.ZERO, false, userTypeJack, "testRoleEngineer", false, task, result);
>>>>>>> 95cf5359
        evaluatedAssignment.evaluateConstructions(userOdo, task, result);

        // THEN
        then();
        result.computeStatus();
        TestUtil.assertSuccess(result);

        assertNotNull(evaluatedAssignment);
        display("Evaluated assignment",evaluatedAssignment.debugDump());

        // TODO
    }

    @Test(enabled = false)
    public void test299ReenableEngineerEmployeeInducement() throws Exception {
        final String TEST_NAME = "test299ReenableEngineerEmployeeInducement";

        // GIVEN
        Task task = taskManager.createTaskInstance(TestAssignmentEvaluator.class.getName() + "." + TEST_NAME);
        OperationResult result = task.getResult();

        // disable Engineer->Employee inducement
        ObjectDelta enableInducementDelta = prismContext.deltaFor(RoleType.class)
                .item(RoleType.F_INDUCEMENT, 3, F_ACTIVATION, F_ADMINISTRATIVE_STATUS).replace(ActivationStatusType.DISABLED)
                .asObjectDelta(ROLE_CORP_ENGINEER_OID);
        modelService.executeChanges(Collections.singletonList(enableInducementDelta),
                null, task, result);
    }

    /**
     * Jack is an Engineer which induces Employee. But role Employee is not valid anymore.
     */

    @Test
    public void test300DisableRoleEmployee() throws Exception {
        final String TEST_NAME = "test300DisableRoleEmployee";

        // GIVEN
        Task task = taskManager.createTaskInstance(TestAssignmentEvaluator.class.getName() + "." + TEST_NAME);
        OperationResult result = task.getResult();

        // disable role Employee
        ObjectDelta disableEmployeeDelta = prismContext.deltaFor(RoleType.class)
                .item(ACTIVATION_ADMINISTRATIVE_STATUS_PATH).replace(ActivationStatusType.DISABLED)
                .asObjectDelta(ROLE_CORP_EMPLOYEE_OID);
        modelService.executeChanges(Collections.<ObjectDelta<? extends ObjectType>>singletonList(disableEmployeeDelta),
                null, task, result);

        AssignmentEvaluator<UserType> assignmentEvaluator = createAssignmentEvaluator();
        PrismAsserts.assertParentConsistency(userTypeJack.asPrismObject());

        AssignmentType assignmentType = getAssignmentType(ASSIGNMENT_ROLE_ENGINEER_FILE);

        ObjectDeltaObject<UserType> userOdo = createUserOdo(userTypeJack.asPrismObject());

        ItemDeltaItem<PrismContainerValue<AssignmentType>,PrismContainerDefinition<AssignmentType>> assignmentIdi = createAssignmentIdi(assignmentType);

        // WHEN
<<<<<<< HEAD
        displayWhen(TEST_NAME);
        EvaluatedAssignmentImpl<UserType> evaluatedAssignment = assignmentEvaluator.evaluate(assignmentIdi, PlusMinusZero.ZERO,
                false, userTypeJack, "testRoleEngineer", AssignmentOrigin.createInObject(), task, result);
=======
        when();
        EvaluatedAssignmentImpl<UserType> evaluatedAssignment = assignmentEvaluator.evaluate(assignmentIdi, PlusMinusZero.ZERO, false, userTypeJack, "testRoleEngineer", false, task, result);
>>>>>>> 95cf5359
        evaluatedAssignment.evaluateConstructions(userOdo, task, result);

        // THEN
        then();
        result.computeStatus();
        TestUtil.assertSuccess(result);

        assertNotNull(evaluatedAssignment);
        display("Evaluated assignment",evaluatedAssignment.debugDump());
        assertEquals(2, evaluatedAssignment.getConstructionTriple().size());
        PrismAsserts.assertParentConsistency(userTypeJack.asPrismObject());

        assertConstruction(evaluatedAssignment, ZERO, "title", ZERO, "Engineer");
        assertConstruction(evaluatedAssignment, ZERO, "title", PLUS);
        assertConstruction(evaluatedAssignment, ZERO, "title", MINUS);
        assertNoConstruction(evaluatedAssignment, PLUS, "title");
        assertNoConstruction(evaluatedAssignment, MINUS, "title");

        assertConstruction(evaluatedAssignment, ZERO, "location", ZERO, "Caribbean");
        assertConstruction(evaluatedAssignment, ZERO, "location", PLUS);
        assertConstruction(evaluatedAssignment, ZERO, "location", MINUS);
        assertNoConstruction(evaluatedAssignment, PLUS, "location");
        assertNoConstruction(evaluatedAssignment, MINUS, "location");

        assertEquals("Wrong number of admin GUI configs", 1, evaluatedAssignment.getAdminGuiConfigurations().size());
    }

    @Test
    public void test310DisableRoleEngineer() throws Exception {
        final String TEST_NAME = "test310DisableRoleEngineer";

        // GIVEN
        Task task = taskManager.createTaskInstance(TestAssignmentEvaluator.class.getName() + "." + TEST_NAME);
        OperationResult result = task.getResult();

        // disable role Engineer
        ObjectDelta disableEngineerDelta = prismContext.deltaFor(RoleType.class)
                .item(ACTIVATION_ADMINISTRATIVE_STATUS_PATH).replace(ActivationStatusType.DISABLED)
                .asObjectDelta(ROLE_CORP_ENGINEER_OID);
        modelService.executeChanges(Collections.<ObjectDelta<? extends ObjectType>>singletonList(disableEngineerDelta),
                null, task, result);

        AssignmentEvaluator<UserType> assignmentEvaluator = createAssignmentEvaluator();
        PrismAsserts.assertParentConsistency(userTypeJack.asPrismObject());

        AssignmentType assignmentType = getAssignmentType(ASSIGNMENT_ROLE_ENGINEER_FILE);

        ObjectDeltaObject<UserType> userOdo = createUserOdo(userTypeJack.asPrismObject());

        ItemDeltaItem<PrismContainerValue<AssignmentType>,PrismContainerDefinition<AssignmentType>> assignmentIdi = createAssignmentIdi(assignmentType);

        // WHEN
<<<<<<< HEAD
        displayWhen(TEST_NAME);
        EvaluatedAssignmentImpl<UserType> evaluatedAssignment = assignmentEvaluator.evaluate(assignmentIdi, PlusMinusZero.ZERO,
                false, userTypeJack, "testRoleEngineer", AssignmentOrigin.createInObject(), task, result);
=======
        when();
        EvaluatedAssignmentImpl<UserType> evaluatedAssignment = assignmentEvaluator.evaluate(assignmentIdi, PlusMinusZero.ZERO, false, userTypeJack, "testRoleEngineer", false, task, result);
>>>>>>> 95cf5359
        evaluatedAssignment.evaluateConstructions(userOdo, task, result);

        // THEN
        then();
        result.computeStatus();
        TestUtil.assertSuccess(result);

        assertNotNull(evaluatedAssignment);
        display("Evaluated assignment", evaluatedAssignment.debugDump());
        assertEquals(2, evaluatedAssignment.getConstructionTriple().size());
        PrismAsserts.assertParentConsistency(userTypeJack.asPrismObject());

        for (Construction<UserType> construction : evaluatedAssignment.getConstructionSet(ZERO)) {
            assertEquals("Wrong validity for " + construction, false, construction.isValid());
        }

        assertConstruction(evaluatedAssignment, ZERO, "title", ZERO, "Engineer");
        assertConstruction(evaluatedAssignment, ZERO, "title", PLUS);
        assertConstruction(evaluatedAssignment, ZERO, "title", MINUS);
        assertNoConstruction(evaluatedAssignment, PLUS, "title");
        assertNoConstruction(evaluatedAssignment, MINUS, "title");

        assertConstruction(evaluatedAssignment, ZERO, "location", ZERO, "Caribbean");
        assertConstruction(evaluatedAssignment, ZERO, "location", PLUS);
        assertConstruction(evaluatedAssignment, ZERO, "location", MINUS);
        assertNoConstruction(evaluatedAssignment, PLUS, "location");
        assertNoConstruction(evaluatedAssignment, MINUS, "location");

        assertEquals("Wrong number of admin GUI configs", 0, evaluatedAssignment.getAdminGuiConfigurations().size());
    }

    // MID-4251
    @Test
    public void test400UserFred() throws Exception {
        final String TEST_NAME = "test400UserFred";

        // GIVEN
        Task task = taskManager.createTaskInstance(TestAssignmentEvaluator.class.getName() + "." + TEST_NAME);
        OperationResult result = task.getResult();

        String pastTime = XmlTypeConverter.fromNow(createDuration("-P3D")).toString();
        String futureTime = XmlTypeConverter.fromNow(createDuration("P3D")).toString();
        UserType fred = new UserType(prismContext)
                .name("fred")
                .description(futureTime)
                .employeeType(DYNAMIC_ORG_ASSIGNMENT_EMPLOYEE_TYPE);
        addObject(fred.asPrismObject());
        PrismObject<UserType> fredAsCreated = findUserByUsername("fred");
        display("fred as created", fredAsCreated);

        ObjectDelta<UserType> descriptionDelta = prismContext.deltaFor(UserType.class)
                .item(UserType.F_DESCRIPTION).replace(pastTime)
                .asObjectDeltaCast(fredAsCreated.getOid());

        LensContext<UserType> lensContext = createUserLensContext();
        fillContextWithUser(lensContext, fredAsCreated.getOid(), result);
        addFocusDeltaToContext(lensContext, descriptionDelta);

        // WHEN
        when();
        projector.project(lensContext, "test", task, result);

        // THEN
        then();
        assertSuccess(result);

        DeltaSetTriple<EvaluatedAssignmentImpl<?>> triple = lensContext.getEvaluatedAssignmentTriple();
        display("Evaluated assignment triple", triple.debugDump());
        assertEquals("Wrong # of evaluated assignments zero set", 0, triple.getZeroSet().size());
        assertEquals("Wrong # of evaluated assignments plus set", 1, triple.getPlusSet().size());
        assertEquals("Wrong # of evaluated assignments minus set", 1, triple.getMinusSet().size());
    }

    protected void assertNoConstruction(EvaluatedAssignmentImpl<UserType> evaluatedAssignment, PlusMinusZero constructionSet, String attributeName) {
            Collection<Construction<UserType>> constructions = evaluatedAssignment.getConstructionSet(constructionSet);
            for (Construction construction : constructions) {
                PrismValueDeltaSetTripleProducer<? extends PrismPropertyValue<?>, ? extends PrismPropertyDefinition<?>> mapping = construction.getAttributeMapping(new QName(MidPointConstants.NS_RI, attributeName));
                assertNull("Unexpected mapping for " + attributeName, mapping);
            }
        }


    protected void assertConstruction(EvaluatedAssignmentImpl<UserType> evaluatedAssignment, PlusMinusZero constructionSet, String attributeName, PlusMinusZero attributeSet, String... expectedValues) {
        Collection<Construction<UserType>> constructions = evaluatedAssignment.getConstructionSet(constructionSet);
        Set<String> realValues = new HashSet<>();
        for (Construction construction : constructions) {
            PrismValueDeltaSetTripleProducer<? extends PrismPropertyValue<?>, ? extends PrismPropertyDefinition<?>> mapping = construction.getAttributeMapping(new QName(MidPointConstants.NS_RI, attributeName));
            if (mapping != null && mapping.getOutputTriple() != null) {
                Collection<? extends PrismPropertyValue<?>> valsInMapping = mapping.getOutputTriple().getSet(attributeSet);
                if (valsInMapping != null) {
                    for (PrismPropertyValue value : valsInMapping) {
                        if (value.getValue() instanceof String) {
                            realValues.add((String) value.getValue());
                        }
                    }
                }
            }
        }
        AssertJUnit.assertEquals("Wrong values", new HashSet<>(Arrays.asList(expectedValues)), realValues);
    }

    protected AssignmentEvaluator<UserType> createAssignmentEvaluator() throws ObjectNotFoundException, SchemaException {
        PrismObject<UserType> userJack = userTypeJack.asPrismObject();
        ObjectDeltaObject<UserType> focusOdo = createUserOdo(userJack);
        return createAssignmentEvaluator(focusOdo);
    }

    protected AssignmentEvaluator<UserType> createAssignmentEvaluator(ObjectDeltaObject<UserType> focusOdo) throws ObjectNotFoundException, SchemaException {
        LensContext<UserType> lensContext = createLensContext(UserType.class);
        LensFocusContext<UserType> focusContext = lensContext.getOrCreateFocusContext();
        focusContext.setObjectOld(focusOdo.getOldObject());
        focusContext.setPrimaryDelta(focusOdo.getObjectDelta());
        focusContext.setObjectCurrent(focusOdo.getOldObject());
        focusContext.setObjectNew(focusOdo.getNewObject());

        return new AssignmentEvaluator.Builder<UserType>()
                .repository(repositoryService)
                .focusOdo(focusOdo)
                .objectResolver(objectResolver)
                .systemObjectCache(systemObjectCache)
                .relationRegistry(relationRegistry)
                .prismContext(prismContext)
                .activationComputer(activationComputer)
                .now(clock.currentTimeXMLGregorianCalendar())
                .mappingFactory(mappingFactory)
                .mappingEvaluator(mappingEvaluator)
                .lensContext(lensContext)
                .build();
    }

    private ObjectDeltaObject<UserType> createUserOdo(PrismObject<UserType> user) throws SchemaException {
        return createUserOdo(user, null);
    }

    private ObjectDeltaObject<UserType> createUserOdo(PrismObject<UserType> user, ObjectDelta<UserType> userDelta) throws SchemaException {
        ObjectDeltaObject<UserType> userOdo = new ObjectDeltaObject<>(user, userDelta, null, user.getDefinition());
        userOdo.recompute();
        return userOdo;
    }

    private ItemDeltaItem<PrismContainerValue<AssignmentType>,PrismContainerDefinition<AssignmentType>> createAssignmentIdi(AssignmentType assignmentType) throws SchemaException {
        return new ItemDeltaItem<>(LensUtil.createAssignmentSingleValueContainer(assignmentType), getAssignmentDefinition());
    }
}<|MERGE_RESOLUTION|>--- conflicted
+++ resolved
@@ -125,14 +125,9 @@
         ItemDeltaItem<PrismContainerValue<AssignmentType>,PrismContainerDefinition<AssignmentType>> assignmentIdi = createAssignmentIdi(assignmentType);
 
         // WHEN
-<<<<<<< HEAD
-        displayWhen(TEST_NAME);
+        when();
         EvaluatedAssignmentImpl<UserType> evaluatedAssignment = assignmentEvaluator.evaluate(assignmentIdi, PlusMinusZero.ZERO,
                 false, userTypeJack, "testDirect", AssignmentOrigin.createInObject(), task, result);
-=======
-        when();
-        EvaluatedAssignmentImpl<UserType> evaluatedAssignment = assignmentEvaluator.evaluate(assignmentIdi, PlusMinusZero.ZERO, false, userTypeJack, "testDirect", false, task, result);
->>>>>>> 95cf5359
         evaluatedAssignment.evaluateConstructions(userOdo, task, result);
 
         // THEN
@@ -170,14 +165,9 @@
         ItemDeltaItem<PrismContainerValue<AssignmentType>,PrismContainerDefinition<AssignmentType>> assignmentIdi = createAssignmentIdi(assignmentType);
 
         // WHEN
-<<<<<<< HEAD
-        displayWhen(TEST_NAME);
+        when();
         EvaluatedAssignmentImpl<UserType> evaluatedAssignment = assignmentEvaluator.evaluate(assignmentIdi, PlusMinusZero.ZERO,
                 false, userTypeJack, "testDirect", AssignmentOrigin.createInObject(), task, result);
-=======
-        when();
-        EvaluatedAssignmentImpl<UserType> evaluatedAssignment = assignmentEvaluator.evaluate(assignmentIdi, PlusMinusZero.ZERO, false, userTypeJack, "testDirect", false, task, result);
->>>>>>> 95cf5359
         evaluatedAssignment.evaluateConstructions(userOdo, task, result);
 
         // THEN
@@ -223,14 +213,9 @@
         display("Assignment IDI", assignmentIdi);
 
         // WHEN
-<<<<<<< HEAD
-        displayWhen(TEST_NAME);
+        when();
         EvaluatedAssignmentImpl<UserType> evaluatedAssignment = assignmentEvaluator.evaluate(assignmentIdi, PlusMinusZero.ZERO,
                 false, userTypeJack, "testDirect", AssignmentOrigin.createInObject(), task, result);
-=======
-        when();
-        EvaluatedAssignmentImpl<UserType> evaluatedAssignment = assignmentEvaluator.evaluate(assignmentIdi, PlusMinusZero.ZERO, false, userTypeJack, "testDirect", false, task, result);
->>>>>>> 95cf5359
         evaluatedAssignment.evaluateConstructions(userOdo, task, result);
 
         // THEN
@@ -290,14 +275,9 @@
         assignmentIdi.recompute();
 
         // WHEN
-<<<<<<< HEAD
-        displayWhen(TEST_NAME);
+        when();
         EvaluatedAssignmentImpl<UserType> evaluatedAssignment = assignmentEvaluator.evaluate(assignmentIdi, PlusMinusZero.ZERO,
                 false, userTypeJack, "testDirect", AssignmentOrigin.createInObject(), task, result);
-=======
-        when();
-        EvaluatedAssignmentImpl<UserType> evaluatedAssignment = assignmentEvaluator.evaluate(assignmentIdi, PlusMinusZero.ZERO, false, userTypeJack, "testDirect", false, task, result);
->>>>>>> 95cf5359
         evaluatedAssignment.evaluateConstructions(userOdo, task, result);
 
         // THEN
@@ -369,14 +349,9 @@
         ItemDeltaItem<PrismContainerValue<AssignmentType>,PrismContainerDefinition<AssignmentType>> assignmentIdi = createAssignmentIdi(assignmentType);
 
         // WHEN
-<<<<<<< HEAD
-        displayWhen(TEST_NAME);
+        when();
         EvaluatedAssignmentImpl<UserType> evaluatedAssignment = assignmentEvaluator.evaluate(assignmentIdi, PlusMinusZero.ZERO,
                 false, userTypeJack, TEST_NAME, AssignmentOrigin.createInObject(), task, result);
-=======
-        when();
-        EvaluatedAssignmentImpl<UserType> evaluatedAssignment = assignmentEvaluator.evaluate(assignmentIdi, PlusMinusZero.ZERO, false, userTypeJack, TEST_NAME, false, task, result);
->>>>>>> 95cf5359
         evaluatedAssignment.evaluateConstructions(userOdo, task, result);
 
         // THEN
@@ -420,14 +395,9 @@
         ItemDeltaItem<PrismContainerValue<AssignmentType>,PrismContainerDefinition<AssignmentType>> assignmentIdi = createAssignmentIdi(assignmentType);
 
         // WHEN
-<<<<<<< HEAD
-        displayWhen(TEST_NAME);
+        when();
         EvaluatedAssignmentImpl<UserType> evaluatedAssignment = assignmentEvaluator.evaluate(assignmentIdi, PlusMinusZero.ZERO,
                 false, userTypeJack, TEST_NAME, AssignmentOrigin.createInObject(), task, result);
-=======
-        when();
-        EvaluatedAssignmentImpl<UserType> evaluatedAssignment = assignmentEvaluator.evaluate(assignmentIdi, PlusMinusZero.ZERO, false, userTypeJack, TEST_NAME, false, task, result);
->>>>>>> 95cf5359
         evaluatedAssignment.evaluateConstructions(userOdo, task, result);
 
         // THEN
@@ -471,14 +441,9 @@
         ItemDeltaItem<PrismContainerValue<AssignmentType>,PrismContainerDefinition<AssignmentType>> assignmentIdi = createAssignmentIdi(assignmentType);
 
         // WHEN
-<<<<<<< HEAD
-        displayWhen(TEST_NAME);
+        when();
         EvaluatedAssignmentImpl<UserType> evaluatedAssignment = assignmentEvaluator.evaluate(assignmentIdi, PlusMinusZero.ZERO,
                 false, userTypeJack, "testRoleEngineer", AssignmentOrigin.createInObject(), task, result);
-=======
-        when();
-        EvaluatedAssignmentImpl<UserType> evaluatedAssignment = assignmentEvaluator.evaluate(assignmentIdi, PlusMinusZero.ZERO, false, userTypeJack, "testRoleEngineer", false, task, result);
->>>>>>> 95cf5359
         evaluatedAssignment.evaluateConstructions(userOdo, task, result);
 
         // THEN
@@ -529,14 +494,9 @@
         ItemDeltaItem<PrismContainerValue<AssignmentType>,PrismContainerDefinition<AssignmentType>> assignmentIdi = createAssignmentIdi(assignmentType);
 
         // WHEN
-<<<<<<< HEAD
-        displayWhen(TEST_NAME);
+        when();
         EvaluatedAssignmentImpl<UserType> evaluatedAssignment = assignmentEvaluator.evaluate(assignmentIdi, PlusMinusZero.ZERO,
                 false, userTypeJack, TEST_NAME, AssignmentOrigin.createNotVirtual(), task, result);
-=======
-        when();
-        EvaluatedAssignmentImpl<UserType> evaluatedAssignment = assignmentEvaluator.evaluate(assignmentIdi, PlusMinusZero.ZERO, false, userTypeJack, TEST_NAME, false, task, result);
->>>>>>> 95cf5359
         evaluatedAssignment.evaluateConstructions(userOdo, task, result);
 
         // THEN
@@ -607,14 +567,9 @@
         ItemDeltaItem<PrismContainerValue<AssignmentType>,PrismContainerDefinition<AssignmentType>> assignmentIdi = createAssignmentIdi(assignmentType);
 
         // WHEN
-<<<<<<< HEAD
-        displayWhen(TEST_NAME);
+        when();
         EvaluatedAssignmentImpl<UserType> evaluatedAssignment = assignmentEvaluator.evaluate(assignmentIdi, PlusMinusZero.ZERO,
                 false, userTypeJack, TEST_NAME, AssignmentOrigin.createInObject(), task, result);
-=======
-        when();
-        EvaluatedAssignmentImpl<UserType> evaluatedAssignment = assignmentEvaluator.evaluate(assignmentIdi, PlusMinusZero.ZERO, false, userTypeJack, TEST_NAME, false, task, result);
->>>>>>> 95cf5359
         evaluatedAssignment.evaluateConstructions(userOdo, task, result);
 
         // THEN
@@ -676,14 +631,9 @@
         ItemDeltaItem<PrismContainerValue<AssignmentType>,PrismContainerDefinition<AssignmentType>> assignmentIdi = createAssignmentIdi(assignmentType);
 
         // WHEN
-<<<<<<< HEAD
-        displayWhen(TEST_NAME);
+        when();
         EvaluatedAssignmentImpl<UserType> evaluatedAssignment = assignmentEvaluator.evaluate(assignmentIdi, PlusMinusZero.ZERO,
                 false, userTypeJack, TEST_NAME, AssignmentOrigin.createInObject(), task, result);
-=======
-        when();
-        EvaluatedAssignmentImpl<UserType> evaluatedAssignment = assignmentEvaluator.evaluate(assignmentIdi, PlusMinusZero.ZERO, false, userTypeJack, TEST_NAME, false, task, result);
->>>>>>> 95cf5359
         evaluatedAssignment.evaluateConstructions(userOdo, task, result);
 
         // THEN
@@ -740,14 +690,9 @@
         ItemDeltaItem<PrismContainerValue<AssignmentType>,PrismContainerDefinition<AssignmentType>> assignmentIdi = createAssignmentIdi(assignmentType);
 
         // WHEN
-<<<<<<< HEAD
-        displayWhen(TEST_NAME);
+        when();
         EvaluatedAssignmentImpl<UserType> evaluatedAssignment = assignmentEvaluator.evaluate(assignmentIdi, PlusMinusZero.ZERO,
                 false, userTypeJack, "testRoleEngineer", AssignmentOrigin.createInObject(), task, result);
-=======
-        when();
-        EvaluatedAssignmentImpl<UserType> evaluatedAssignment = assignmentEvaluator.evaluate(assignmentIdi, PlusMinusZero.ZERO, false, userTypeJack, "testRoleEngineer", false, task, result);
->>>>>>> 95cf5359
         evaluatedAssignment.evaluateConstructions(userOdo, task, result);
 
         // THEN
@@ -806,14 +751,9 @@
         ItemDeltaItem<PrismContainerValue<AssignmentType>,PrismContainerDefinition<AssignmentType>> assignmentIdi = createAssignmentIdi(assignmentType);
 
         // WHEN
-<<<<<<< HEAD
-        displayWhen(TEST_NAME);
+        when();
         EvaluatedAssignmentImpl<UserType> evaluatedAssignment = assignmentEvaluator.evaluate(assignmentIdi, PlusMinusZero.ZERO,
                 false, userTypeJack, "testRoleEngineer", AssignmentOrigin.createInObject(), task, result);
-=======
-        when();
-        EvaluatedAssignmentImpl<UserType> evaluatedAssignment = assignmentEvaluator.evaluate(assignmentIdi, PlusMinusZero.ZERO, false, userTypeJack, "testRoleEngineer", false, task, result);
->>>>>>> 95cf5359
         evaluatedAssignment.evaluateConstructions(userOdo, task, result);
 
         // THEN
@@ -866,14 +806,9 @@
         ItemDeltaItem<PrismContainerValue<AssignmentType>,PrismContainerDefinition<AssignmentType>> assignmentIdi = createAssignmentIdi(assignmentType);
 
         // WHEN
-<<<<<<< HEAD
-        displayWhen(TEST_NAME);
+        when();
         EvaluatedAssignmentImpl<UserType> evaluatedAssignment = assignmentEvaluator.evaluate(assignmentIdi, PlusMinusZero.ZERO,
                 false, userTypeJack, "testRoleEngineer", AssignmentOrigin.createInObject(), task, result);
-=======
-        when();
-        EvaluatedAssignmentImpl<UserType> evaluatedAssignment = assignmentEvaluator.evaluate(assignmentIdi, PlusMinusZero.ZERO, false, userTypeJack, "testRoleEngineer", false, task, result);
->>>>>>> 95cf5359
         evaluatedAssignment.evaluateConstructions(userOdo, task, result);
 
         // THEN

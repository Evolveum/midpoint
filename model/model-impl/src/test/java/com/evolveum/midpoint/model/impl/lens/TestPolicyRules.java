/*
 * Copyright (c) 2010-2017 Evolveum
 *
 * Licensed under the Apache License, Version 2.0 (the "License");
 * you may not use this file except in compliance with the License.
 * You may obtain a copy of the License at
 *
 *     http://www.apache.org/licenses/LICENSE-2.0
 *
 * Unless required by applicable law or agreed to in writing, software
 * distributed under the License is distributed on an "AS IS" BASIS,
 * WITHOUT WARRANTIES OR CONDITIONS OF ANY KIND, either express or implied.
 * See the License for the specific language governing permissions and
 * limitations under the License.
 */
package com.evolveum.midpoint.model.impl.lens;

import com.evolveum.midpoint.model.api.context.EvaluatedExclusionTrigger;
import com.evolveum.midpoint.model.api.context.EvaluatedPolicyRule;
import com.evolveum.midpoint.model.api.context.EvaluatedSituationTrigger;
import com.evolveum.midpoint.model.api.context.SynchronizationPolicyDecision;
import com.evolveum.midpoint.prism.PrismContainerValue;
import com.evolveum.midpoint.prism.PrismObject;
import com.evolveum.midpoint.prism.delta.ChangeType;
import com.evolveum.midpoint.prism.delta.ContainerDelta;
import com.evolveum.midpoint.prism.delta.DeltaSetTriple;
import com.evolveum.midpoint.prism.delta.ObjectDelta;
import com.evolveum.midpoint.prism.util.PrismAsserts;
import com.evolveum.midpoint.schema.constants.SchemaConstants;
import com.evolveum.midpoint.schema.internals.InternalCounters;
import com.evolveum.midpoint.schema.internals.InternalMonitor;
import com.evolveum.midpoint.schema.result.OperationResult;
import com.evolveum.midpoint.task.api.Task;
import com.evolveum.midpoint.test.DummyResourceContoller;
import com.evolveum.midpoint.test.util.TestUtil;
import com.evolveum.midpoint.xml.ns._public.common.common_3.*;
import org.springframework.test.annotation.DirtiesContext;
import org.springframework.test.annotation.DirtiesContext.ClassMode;
import org.springframework.test.context.ContextConfiguration;
import org.testng.annotations.Test;

import java.util.Collection;
import java.util.List;

import static org.testng.AssertJUnit.*;

/**
 * Tests triggering of exclusion, assignment and situation rules.
 * Also rule exceptions.
 *
 * @author semancik
 *
 */
@ContextConfiguration(locations = {"classpath:ctx-model-test-main.xml"})
@DirtiesContext(classMode = ClassMode.AFTER_CLASS)
public class TestPolicyRules extends AbstractLensTest {

	private static final String ROLE_JUDGE_POLICY_RULE_EXCLUSION_NAME = "criminal exclusion";

	@Override
	public void initSystem(Task initTask, OperationResult initResult) throws Exception {
		super.initSystem(initTask, initResult);
		setDefaultUserTemplate(USER_TEMPLATE_OID);

		addObject(ROLE_PIRATE_FILE);
		addObject(ROLE_MUTINIER_FILE);
		addObject(ROLE_JUDGE_FILE);
		addObject(ROLE_CONSTABLE_FILE);
		addObject(ROLE_THIEF_FILE);

		addObjects(ROLE_CORP_FILES);

		assumeAssignmentPolicy(AssignmentPolicyEnforcementType.FULL);

		InternalMonitor.reset();
//		InternalMonitor.setTraceShadowFetchOperation(true);

//		DebugUtil.setPrettyPrintBeansAs(PrismContext.LANG_YAML);
	}

	@Test
	public void test005JackAttemptAssignRoleJudge() throws Exception {
		final String TEST_NAME = "test005JackAttemptAssignRoleJudge";
		TestUtil.displayTestTitle(this, TEST_NAME);

		// GIVEN
		Task task = taskManager.createTaskInstance(TestPolicyRules.class.getName() + "." + TEST_NAME);
		OperationResult result = task.getResult();

		LensContext<UserType> context = createUserLensContext();
		fillContextWithUser(context, USER_JACK_OID, result);
		addModificationToContextAssignRole(context, USER_JACK_OID, ROLE_JUDGE_OID);

		display("Input context", context);

		assertFocusModificationSanity(context);
		rememberCounter(InternalCounters.SHADOW_FETCH_OPERATION_COUNT);

		// WHEN
		TestUtil.displayWhen(TEST_NAME);
		projector.project(context, "test", task, result);

		// THEN
		TestUtil.displayThen(TEST_NAME);
		result.computeStatus();
		TestUtil.assertSuccess(result);

		dumpPolicyRules(context);
		//dumpPolicySituations(context);

		assertEvaluatedTargetPolicyRules(context, 7);
		assertTargetTriggers(context, PolicyConstraintKindType.FOCUS_STATE, 2);
		assertTargetTriggers(context, PolicyConstraintKindType.ASSIGNMENT, 4);
		assertTargetTriggers(context, null, 6);
	}

	@Test(enabled = false)
	public void test007JackAttemptAssignRoleJudgeAsOwner() throws Exception {
		final String TEST_NAME = "test007JackAttemptAssignRoleJudgeAsOwner";
		TestUtil.displayTestTitle(this, TEST_NAME);

		// GIVEN
		Task task = taskManager.createTaskInstance(TestPolicyRules.class.getName() + "." + TEST_NAME);
		OperationResult result = task.getResult();

		LensContext<UserType> context = createUserLensContext();
		fillContextWithUser(context, USER_JACK_OID, result);
		addModificationToContextAssignRole(context, USER_JACK_OID, ROLE_PIRATE_OID,
				assignment -> assignment.getTargetRef().setRelation(SchemaConstants.ORG_OWNER)
		);

		display("Input context", context);

		assertFocusModificationSanity(context);
		rememberCounter(InternalCounters.SHADOW_FETCH_OPERATION_COUNT);

		// WHEN
		TestUtil.displayWhen(TEST_NAME);
		projector.project(context, "test", task, result);

		// THEN
		TestUtil.displayThen(TEST_NAME);
		result.computeStatus();
		TestUtil.assertSuccess(result);

		dumpPolicyRules(context);
		//dumpPolicySituations(context);

		assertEvaluatedTargetPolicyRules(context, 4);
		assertTargetTriggers(context, PolicyConstraintKindType.ASSIGNMENT, 0);
	}


	/**
	 * Mostly preparation for other tests. But good check for no exclusion conflict.
	 */
	@Test
    public void test010JackAssignRoleJudge() throws Exception {
		final String TEST_NAME = "test010JackAssignRoleJudge";
        TestUtil.displayTestTitle(this, TEST_NAME);

        // GIVEN
        Task task = taskManager.createTaskInstance(TestPolicyRules.class.getName() + "." + TEST_NAME);
        OperationResult result = task.getResult();

        // WHEN
        TestUtil.displayWhen(TEST_NAME);
        assignRole(USER_JACK_OID, ROLE_JUDGE_OID, task, result);

        // THEN
        TestUtil.displayThen(TEST_NAME);
        result.computeStatus();
        TestUtil.assertSuccess(result);

        PrismObject<UserType> userAfter = getUser(USER_JACK_OID);
        display("User after", userAfter);
        assertAssignedRole(userAfter, ROLE_JUDGE_OID);
	}

	/**
	 * We expect 2 assignments rules to be triggered: unassign + all operations.
	 */
	@Test
	public void test020JackUnassignRoleJudge() throws Exception {
		final String TEST_NAME = "test020JackUnassignRoleJudge";
		TestUtil.displayTestTitle(this, TEST_NAME);

		// GIVEN
		Task task = taskManager.createTaskInstance(TestPolicyRules.class.getName() + "." + TEST_NAME);
		OperationResult result = task.getResult();

		LensContext<UserType> context = createUserLensContext();
		fillContextWithUser(context, USER_JACK_OID, result);
		addModificationToContextUnassignRole(context, USER_JACK_OID, ROLE_JUDGE_OID);

		display("Input context", context);

		assertFocusModificationSanity(context);
		rememberCounter(InternalCounters.SHADOW_FETCH_OPERATION_COUNT);

		// WHEN
		TestUtil.displayWhen(TEST_NAME);
		projector.project(context, "test", task, result);

		// THEN
		TestUtil.displayThen(TEST_NAME);
		result.computeStatus();
		TestUtil.assertSuccess(result);

		dumpPolicyRules(context);
		dumpPolicySituations(context);

		assertEvaluatedTargetPolicyRules(context, 7);
		assertTargetTriggers(context, PolicyConstraintKindType.ASSIGNMENT, 2);
		assertTargetTriggers(context, null, 2);
	}


	/**
	 * No exclusion here. The assignment should go smoothly.
	 */
	@Test
    public void test100AssignRoleMutinierToJack() throws Exception {
		final String TEST_NAME = "test100AssignRoleMutinierToJack";
        TestUtil.displayTestTitle(this, TEST_NAME);

        // GIVEN
        Task task = taskManager.createTaskInstance(TestPolicyRules.class.getName() + "." + TEST_NAME);
        OperationResult result = task.getResult();

        LensContext<UserType> context = createUserLensContext();
        fillContextWithUser(context, USER_JACK_OID, result);
        addModificationToContextAssignRole(context, USER_JACK_OID, ROLE_MUTINIER_OID);

        display("Input context", context);

        assertFocusModificationSanity(context);
        rememberCounter(InternalCounters.SHADOW_FETCH_OPERATION_COUNT);

        // WHEN
        TestUtil.displayWhen(TEST_NAME);
        projector.project(context, "test", task, result);

        // THEN
        TestUtil.displayThen(TEST_NAME);
        result.computeStatus();
        TestUtil.assertSuccess(result);

        assertAssignAccountToJack(context);

        DeltaSetTriple<EvaluatedAssignmentImpl<UserType>> evaluatedAssignmentTriple =
        		(DeltaSetTriple)context.getEvaluatedAssignmentTriple();
//        display("Output evaluatedAssignmentTriple", evaluatedAssignmentTriple);

        dumpPolicyRules(context);
<<<<<<< HEAD
		dumpPolicySituations(context);
        
        assertEvaluatedTargetPolicyRules(context, 7);
        assertTargetTriggers(context, null, 0);
=======

        assertEvaluatedRules(context, 4);
        assertTriggeredRules(context, 0, null);
>>>>>>> 914398f1
	}

	@Test
    public void test110AssignRolePirateToJack() throws Exception {
		final String TEST_NAME = "test110AssignRolePirateToJack";
        TestUtil.displayTestTitle(this, TEST_NAME);

        // GIVEN
        Task task = taskManager.createTaskInstance(TestPolicyRules.class.getName() + "." + TEST_NAME);
        OperationResult result = task.getResult();

        LensContext<UserType> context = createUserLensContext();
        fillContextWithUser(context, USER_JACK_OID, result);
        addModificationToContextAssignRole(context, USER_JACK_OID, ROLE_PIRATE_OID);

        display("Input context", context);

        assertFocusModificationSanity(context);
        rememberCounter(InternalCounters.SHADOW_FETCH_OPERATION_COUNT);

        // WHEN
        TestUtil.displayWhen(TEST_NAME);
        projector.project(context, "test", task, result);

        // THEN
        TestUtil.displayThen(TEST_NAME);
        result.computeStatus();
        TestUtil.assertSuccess(result);

        assertAssignAccountToJack(context);

        DeltaSetTriple<EvaluatedAssignmentImpl<UserType>> evaluatedAssignmentTriple =
        		(DeltaSetTriple)context.getEvaluatedAssignmentTriple();
//        display("Output evaluatedAssignmentTriple", evaluatedAssignmentTriple);

        dumpPolicyRules(context);
<<<<<<< HEAD
		dumpPolicySituations(context);
        
        assertEvaluatedTargetPolicyRules(context, 7);
        EvaluatedExclusionTrigger trigger = (EvaluatedExclusionTrigger) assertTriggeredTargetPolicyRule(context, null, PolicyConstraintKindType.EXCLUSION, 1, true);
=======

        assertEvaluatedRules(context, 4);
        EvaluatedExclusionTrigger trigger = (EvaluatedExclusionTrigger) assertTriggeredRule(context, null, PolicyConstraintKindType.EXCLUSION, 1, true);
>>>>>>> 914398f1
        assertNotNull("No conflicting assignment in trigger", trigger.getConflictingAssignment());
        assertEquals("Wrong conflicting assignment in trigger", ROLE_PIRATE_OID, trigger.getConflictingAssignment().getTarget().getOid());
	}

	/**
	 * Assignment with an exception from the exclusion rule.
	 */
	@Test
    public void test112AssignRolePirateWithExceptionToJack() throws Exception {
		final String TEST_NAME = "test112AssignRolePirateWithExceptionToJack";
        TestUtil.displayTestTitle(this, TEST_NAME);

        // GIVEN
        Task task = taskManager.createTaskInstance(TestPolicyRules.class.getName() + "." + TEST_NAME);
        OperationResult result = task.getResult();

        LensContext<UserType> context = createUserLensContext();
        fillContextWithUser(context, USER_JACK_OID, result);
        addModificationToContextAssignRole(context, USER_JACK_OID, ROLE_PIRATE_OID,
        		assignment -> {
        			PolicyExceptionType policyException = new PolicyExceptionType();
        			policyException.setRuleName(ROLE_JUDGE_POLICY_RULE_EXCLUSION_NAME);
					assignment.getPolicyException().add(policyException);
        		});

        display("Input context", context);

        assertFocusModificationSanity(context);
        rememberCounter(InternalCounters.SHADOW_FETCH_OPERATION_COUNT);

        // WHEN
        TestUtil.displayWhen(TEST_NAME);
        projector.project(context, "test", task, result);

        // THEN
        TestUtil.displayThen(TEST_NAME);
        result.computeStatus();
        TestUtil.assertSuccess(result);

        assertAssignAccountToJack(context);

        DeltaSetTriple<EvaluatedAssignmentImpl<UserType>> evaluatedAssignmentTriple =
        		(DeltaSetTriple)context.getEvaluatedAssignmentTriple();
//        display("Output evaluatedAssignmentTriple", evaluatedAssignmentTriple);

        dumpPolicyRules(context);
<<<<<<< HEAD
		dumpPolicySituations(context);
        
        List<EvaluatedPolicyRule> evaluatedRules = assertEvaluatedTargetPolicyRules(context, 7);
        assertTargetTriggers(context, null, 0);
=======

        List<EvaluatedPolicyRule> evaluatedRules = assertEvaluatedRules(context, 4);
        assertTriggeredRules(context, 0, null);
>>>>>>> 914398f1

        EvaluatedPolicyRule evaluatedPolicyRule = evaluatedRules.get(0);
        Collection<PolicyExceptionType> exceptions = evaluatedPolicyRule.getPolicyExceptions();
        assertEquals("Wrong number of exceptions", 1, exceptions.size());
        PolicyExceptionType policyException = exceptions.iterator().next();
        assertEquals("Wrong rule name in poliy excpetion", ROLE_JUDGE_POLICY_RULE_EXCLUSION_NAME, policyException.getRuleName());
	}

	@Test
    public void test120AssignRoleConstableToJack() throws Exception {
		final String TEST_NAME = "test120AssignRoleConstableToJack";
        TestUtil.displayTestTitle(this, TEST_NAME);

        // GIVEN
        Task task = taskManager.createTaskInstance(TestPolicyRules.class.getName() + "." + TEST_NAME);
        OperationResult result = task.getResult();

        LensContext<UserType> context = createUserLensContext();
        fillContextWithUser(context, USER_JACK_OID, result);
        addModificationToContextAssignRole(context, USER_JACK_OID, ROLE_CONSTABLE_OID);

        display("Input context", context);

        assertFocusModificationSanity(context);
        rememberCounter(InternalCounters.SHADOW_FETCH_OPERATION_COUNT);

        // WHEN
        TestUtil.displayWhen(TEST_NAME);
        projector.project(context, "test", task, result);

        // THEN
        TestUtil.displayThen(TEST_NAME);
        result.computeStatus();
        TestUtil.assertSuccess(result);

        display("Output context", context);

        DeltaSetTriple<EvaluatedAssignmentImpl<UserType>> evaluatedAssignmentTriple =
        		(DeltaSetTriple)context.getEvaluatedAssignmentTriple();
//        display("Output evaluatedAssignmentTriple", evaluatedAssignmentTriple);

        dumpPolicyRules(context);
<<<<<<< HEAD
		dumpPolicySituations(context);
        
        assertEvaluatedTargetPolicyRules(context, 8);
=======

        assertEvaluatedRules(context, 5);
>>>>>>> 914398f1
        // conflicting assignment was pruned, so the exclusion is no longer present here
//		EvaluatedExclusionTrigger trigger = (EvaluatedExclusionTrigger) assertTriggeredTargetPolicyRule(context, null, PolicyConstraintKindType.EXCLUSION, 1, true);
//        assertNotNull("No conflicting assignment in trigger", trigger.getConflictingAssignment());
//        assertEquals("Wrong conflicting assignment in trigger", ROLE_JUDGE_OID, trigger.getConflictingAssignment().getTarget().getOid());

        ObjectDelta<UserType> focusSecondaryDelta = context.getFocusContext().getSecondaryDelta();
        PrismAsserts.assertIsModify(focusSecondaryDelta);
        PrismAsserts.assertModifications(focusSecondaryDelta, 2);
        ContainerDelta<AssignmentType> assignmentDelta = focusSecondaryDelta.findContainerDelta(FocusType.F_ASSIGNMENT);
        assertEquals("Unexpected assignment secondary delta", 1, assignmentDelta.getValuesToDelete().size());
        PrismContainerValue<AssignmentType> deletedAssignment = assignmentDelta.getValuesToDelete().iterator().next();
        assertEquals("Wrong OID in deleted assignment", ROLE_JUDGE_OID, deletedAssignment.asContainerable().getTargetRef().getOid());

        ObjectDelta<ShadowType> accountSecondaryDelta = assertAssignAccountToJack(context);
        PrismAsserts.assertPropertyAdd(accountSecondaryDelta,
    		  getDummyResourceController().getAttributePath(DummyResourceContoller.DUMMY_ACCOUNT_ATTRIBUTE_TITLE_NAME),
    		  "Constable");
        PrismAsserts.assertPropertyDelete(accountSecondaryDelta,
      		  getDummyResourceController().getAttributePath(DummyResourceContoller.DUMMY_ACCOUNT_ATTRIBUTE_TITLE_NAME),
      		  "Honorable Justice");
	}

	/**
	 * Thief has got separated constraints and actions.
	 */
	@Test
	public void test150AssignRoleThiefToJack() throws Exception {
		final String TEST_NAME = "test150AssignRoleThiefToJack";
		TestUtil.displayTestTitle(this, TEST_NAME);

		// GIVEN
		Task task = taskManager.createTaskInstance(TestPolicyRules.class.getName() + "." + TEST_NAME);
		OperationResult result = task.getResult();

		LensContext<UserType> context = createUserLensContext();
		fillContextWithUser(context, USER_JACK_OID, result);
		addModificationToContextAssignRole(context, USER_JACK_OID, ROLE_THIEF_OID);

		display("Input context", context);

		assertFocusModificationSanity(context);
		rememberCounter(InternalCounters.SHADOW_FETCH_OPERATION_COUNT);

		// WHEN
		TestUtil.displayWhen(TEST_NAME);
		projector.project(context, "test", task, result);

		// THEN
		TestUtil.displayThen(TEST_NAME);
		result.computeStatus();
		TestUtil.assertSuccess(result);

		DeltaSetTriple<EvaluatedAssignmentImpl<UserType>> evaluatedAssignmentTriple =
				(DeltaSetTriple)context.getEvaluatedAssignmentTriple();
		display("Output evaluatedAssignmentTriple", evaluatedAssignmentTriple);

		dumpPolicyRules(context);
		dumpPolicySituations(context);

		assertEvaluatedTargetPolicyRules(context, 9);
		assertTargetTriggers(context, PolicyConstraintKindType.EXCLUSION, 1);
		assertTargetTriggers(context, PolicyConstraintKindType.SITUATION, 1);

		EvaluatedExclusionTrigger triggerExclusion = (EvaluatedExclusionTrigger) assertTriggeredTargetPolicyRule(context, null, PolicyConstraintKindType.EXCLUSION, 1, false);
		assertNotNull("No conflicting assignment in trigger", triggerExclusion.getConflictingAssignment());
		assertEquals("Wrong conflicting assignment in trigger", ROLE_JUDGE_OID, triggerExclusion.getConflictingAssignment().getTarget().getOid());

		EvaluatedSituationTrigger triggerSituation = (EvaluatedSituationTrigger) assertTriggeredTargetPolicyRule(context, null, PolicyConstraintKindType.SITUATION, 1, false);
		assertEquals("Wrong # of source rules", 1, triggerSituation.getSourceRules().size());
		EvaluatedPolicyRule sourceRule = triggerSituation.getSourceRules().iterator().next();
		EvaluatedExclusionTrigger sourceTrigger = (EvaluatedExclusionTrigger) sourceRule.getTriggers().iterator().next();
		assertNotNull("No conflicting assignment in source trigger", sourceTrigger.getConflictingAssignment());
		assertEquals("Wrong conflicting assignment in source trigger", ROLE_JUDGE_OID, sourceTrigger.getConflictingAssignment().getTarget().getOid());
	}

	/**
	 * Mostly preparation for other tests. But good check for no exclusion conflict.
	 */
	@Test
	public void test200JackAssignRoleContractor() throws Exception {
		final String TEST_NAME = "test200JackAssignRoleContractor";
		TestUtil.displayTestTitle(this, TEST_NAME);

		// GIVEN
		Task task = taskManager.createTaskInstance(TestPolicyRules.class.getName() + "." + TEST_NAME);
		OperationResult result = task.getResult();

		// WHEN
		TestUtil.displayWhen(TEST_NAME);
		assignRole(USER_JACK_OID, ROLE_CORP_CONTRACTOR_OID, task, result);

		// THEN
		TestUtil.displayThen(TEST_NAME);
		result.computeStatus();
		TestUtil.assertSuccess(result);

		PrismObject<UserType> userAfter = getUser(USER_JACK_OID);
		display("User after", userAfter);
		assertAssignedRole(userAfter, ROLE_CORP_CONTRACTOR_OID);
	}

	/**
	 *  Employee conflicts with Contractor.
	 */
	@Test
	public void test210AssignRoleEmployeeToJack() throws Exception {
		final String TEST_NAME = "test210AssignRoleEmployeeToJack";
		TestUtil.displayTestTitle(this, TEST_NAME);

		// GIVEN
		Task task = taskManager.createTaskInstance(TestPolicyRules.class.getName() + "." + TEST_NAME);
		OperationResult result = task.getResult();

		LensContext<UserType> context = createUserLensContext();
		fillContextWithUser(context, USER_JACK_OID, result);
		addModificationToContextAssignRole(context, USER_JACK_OID, ROLE_CORP_EMPLOYEE_OID);

		display("Input context", context);

		assertFocusModificationSanity(context);
		rememberCounter(InternalCounters.SHADOW_FETCH_OPERATION_COUNT);

		// WHEN
		TestUtil.displayWhen(TEST_NAME);
		projector.project(context, "test", task, result);

		// THEN
		TestUtil.displayThen(TEST_NAME);
		result.computeStatus();
		TestUtil.assertSuccess(result);

		DeltaSetTriple<EvaluatedAssignmentImpl<UserType>> evaluatedAssignmentTriple =
				(DeltaSetTriple)context.getEvaluatedAssignmentTriple();
		//display("Output evaluatedAssignmentTriple", evaluatedAssignmentTriple);

		dumpPolicyRules(context);
		dumpPolicySituations(context);

		// Judge: criminal-exclusion, unassignment, all-assignment-operations, all-assignment-operations-on-jack, all-assignment-operations-on-elaine, all-assignment-operations-on-jack-via-script, global-assignment-notification-for-judge
		// Employee: approve-any-corp-role, notify-exclusion-violations, employee-excludes-contractor
		// Contractor: approve-any-corp-role, notify-exclusion-violations, contractor-excludes-employee
		assertEvaluatedTargetPolicyRules(context, 13);

		EvaluatedExclusionTrigger trigger = (EvaluatedExclusionTrigger) assertTriggeredTargetPolicyRule(context, ROLE_CORP_EMPLOYEE_OID, PolicyConstraintKindType.EXCLUSION, 1, false);
		assertNotNull("No conflicting assignment in trigger", trigger.getConflictingAssignment());
		assertEquals("Wrong conflicting assignment in trigger", ROLE_CORP_CONTRACTOR_OID, trigger.getConflictingAssignment().getTarget().getOid());
	}

	/**
	 *  Engineer->Employee conflicts with Contractor.
	 */
	@Test
	public void test220AssignRoleEngineerToJack() throws Exception {
		final String TEST_NAME = "test220AssignRoleEngineerToJack";
		TestUtil.displayTestTitle(this, TEST_NAME);

		// GIVEN
		Task task = taskManager.createTaskInstance(TestPolicyRules.class.getName() + "." + TEST_NAME);
		OperationResult result = task.getResult();

		LensContext<UserType> context = createUserLensContext();
		fillContextWithUser(context, USER_JACK_OID, result);
		addModificationToContextAssignRole(context, USER_JACK_OID, ROLE_CORP_ENGINEER_OID);

		display("Input context", context);

		assertFocusModificationSanity(context);
		rememberCounter(InternalCounters.SHADOW_FETCH_OPERATION_COUNT);

		// WHEN
		TestUtil.displayWhen(TEST_NAME);
		projector.project(context, "test", task, result);

		// THEN
		TestUtil.displayThen(TEST_NAME);
		result.computeStatus();
		TestUtil.assertSuccess(result);

		DeltaSetTriple<EvaluatedAssignmentImpl<UserType>> evaluatedAssignmentTriple =
				(DeltaSetTriple)context.getEvaluatedAssignmentTriple();
		//display("Output evaluatedAssignmentTriple", evaluatedAssignmentTriple);

		dumpPolicyRules(context);
		dumpPolicySituations(context);

		// Judge: L:criminal-exclusion, L:unassignment, L:all-assignment-operations
		// Contractor: L:approve-any-corp-role, L:notify-exclusion-violations, L:contractor-excludes-employee
		// Engineer: approve-any-corp-role, notify-exclusion-violations, employee-excludes-contractor, L:approve-any-corp-role, L:notify-exclusion-violations
		assertEvaluatedTargetPolicyRules(context, 15);
		EvaluatedExclusionTrigger engineerTrigger = (EvaluatedExclusionTrigger) assertTriggeredTargetPolicyRule(context, ROLE_CORP_ENGINEER_OID, PolicyConstraintKindType.EXCLUSION, 1, false);
		assertNotNull("No conflicting assignment in trigger", engineerTrigger.getConflictingAssignment());
		assertEquals("Wrong conflicting assignment in trigger", ROLE_CORP_CONTRACTOR_OID, engineerTrigger.getConflictingAssignment().getTarget().getOid());
		assertTriggeredTargetPolicyRule(context, ROLE_CORP_ENGINEER_OID, PolicyConstraintKindType.ASSIGNMENT, 1, false);
		assertTriggeredTargetPolicyRule(context, ROLE_CORP_ENGINEER_OID, PolicyConstraintKindType.SITUATION, 1, false);

		EvaluatedPolicyRule engineerRule = getTriggeredTargetPolicyRule(context, ROLE_CORP_ENGINEER_OID, PolicyConstraintKindType.EXCLUSION);
		display("exclusion rule for Engineer", engineerRule);
		display("exclusion trigger for Engineer", engineerTrigger);
		display("Engineer: assignmentPath", engineerRule.getAssignmentPath());
		display("Engineer: conflictingPath", engineerTrigger.getConflictingPath());
		assertAssignmentPath(engineerRule.getAssignmentPath(), ROLE_CORP_ENGINEER_OID, ROLE_CORP_EMPLOYEE_OID, null);
		assertAssignmentPath(engineerTrigger.getConflictingPath(), ROLE_CORP_CONTRACTOR_OID);

		EvaluatedPolicyRule contractorRule = getTriggeredTargetPolicyRule(context, ROLE_CORP_CONTRACTOR_OID, PolicyConstraintKindType.EXCLUSION);
		EvaluatedExclusionTrigger contractorTrigger = (EvaluatedExclusionTrigger) assertTriggeredTargetPolicyRule(context, ROLE_CORP_CONTRACTOR_OID, PolicyConstraintKindType.EXCLUSION, 1, false);
		display("exclusion rule for Contractor", contractorRule);
		display("exclusion trigger for Contractor", contractorTrigger);
		display("Contractor: assignmentPath", contractorRule.getAssignmentPath());
		display("Contractor: conflictingPath", contractorTrigger.getConflictingPath());
		assertAssignmentPath(contractorRule.getAssignmentPath(), ROLE_CORP_CONTRACTOR_OID, null);
		assertAssignmentPath(contractorTrigger.getConflictingPath(), ROLE_CORP_ENGINEER_OID, ROLE_CORP_EMPLOYEE_OID);
	}

<<<<<<< HEAD
=======
	private void assertAssignmentPath(AssignmentPath path, String... targetOids) {
		assertEquals("Wrong path size", targetOids.length, path.size());
		for (int i = 0; i < targetOids.length; i++) {
			ObjectType target = path.getSegments().get(i).getTarget();
			if (targetOids[i] == null) {
				assertNull("Target #" + (i+1) + " should be null; it is: " + target, target);
			} else {
				assertNotNull("Target #" + (i+1) + " should not be null", target);
				assertEquals("Wrong OID in target #" + (i+1), targetOids[i], target.getOid());
			}
		}
	}

	private List<EvaluatedPolicyRule> assertEvaluatedRules(LensContext<UserType> context, int expected) {
		List<EvaluatedPolicyRule> rules = new ArrayList<>();
		forEvaluatedRule(context, null, rules::add);
		assertEquals("Unexpected number of evaluated policy rules in the context", expected, rules.size());
		return rules;
	}

	private void assertTriggeredRules(LensContext<UserType> context, int expected, PolicyConstraintKindType expectedConstraintKind) {
		List<EvaluatedPolicyRuleTrigger> triggers = new ArrayList<>();
		forTriggeredRule(context, null, trigger -> {
			display("Triggered rule", trigger);
			triggers.add(trigger);
			if (expectedConstraintKind != null) {
				assertEquals("Wrong trigger constraint type in "+trigger, expectedConstraintKind, trigger.getConstraintKind());
			}
		});
		assertEquals("Unexpected number of triggered policy rules in the context", expected, triggers.size());
	}

	// exclusive=true : there can be no other triggers than 'expectedCount' of 'expectedConstraintKind'
	private EvaluatedPolicyRuleTrigger assertTriggeredRule(LensContext<UserType> context, String targetOid, PolicyConstraintKindType expectedConstraintKind, int expectedCount, boolean exclusive) {
		List<EvaluatedPolicyRuleTrigger> triggers = new ArrayList<>();
		forTriggeredRule(context, targetOid, trigger -> {
			if (!exclusive && trigger.getConstraintKind() != expectedConstraintKind) {
				return;
			}
			display("Triggered rule", trigger);
			triggers.add(trigger);
			if (expectedConstraintKind != null) {
				assertEquals("Wrong trigger constraint type in "+trigger, expectedConstraintKind, trigger.getConstraintKind());
			}
		});
		assertEquals("Unexpected number of triggered policy rules in the context", expectedCount, triggers.size());
		return triggers.get(0);
	}

	private EvaluatedPolicyRule getTriggeredRule(LensContext<UserType> context, String targetOid, PolicyConstraintKindType expectedConstraintKind) {
		List<EvaluatedPolicyRule> rules = new ArrayList<>();
		forEvaluatedRule(context, targetOid, rule -> {
			if (rule.getTriggers().stream().anyMatch(t -> t.getConstraintKind() == expectedConstraintKind)) {
				rules.add(rule);
			}
		});
		if (rules.size() != 1) {
			fail("Wrong # of triggered rules for " + targetOid + ": expected 1, got " + rules.size() + ": " + rules);
		}
		return rules.get(0);
	}

	private void forTriggeredRule(LensContext<UserType> context, String targetOid, Consumer<EvaluatedPolicyRuleTrigger> handler) {
		forEvaluatedRule(context, targetOid, rule -> {
			Collection<EvaluatedPolicyRuleTrigger<?>> triggers = rule.getTriggers();
    		for (EvaluatedPolicyRuleTrigger<?> trigger: triggers) {
    			handler.accept(trigger);
    		}
		});
	}

	private void forEvaluatedRule(LensContext<UserType> context, String targetOid, Consumer<EvaluatedPolicyRule> handler) {
		DeltaSetTriple<EvaluatedAssignmentImpl<UserType>> evaluatedAssignmentTriple =
        		(DeltaSetTriple)context.getEvaluatedAssignmentTriple();
        evaluatedAssignmentTriple.simpleAccept(assignment -> {
        	if (targetOid == null || assignment.getTarget() != null && targetOid.equals(assignment.getTarget().getOid())) {
				assignment.getAllTargetsPolicyRules().forEach(handler::accept);
			}
        });
	}

	private void dumpPolicyRules(LensContext<UserType> context) {
		display("Policy rules", context.dumpPolicyRules(3));
	}

>>>>>>> 914398f1
	private ObjectDelta<ShadowType> assertAssignAccountToJack(LensContext<UserType> context) {
        display("Output context", context);

        assertTrue(context.getFocusContext().getPrimaryDelta().getChangeType() == ChangeType.MODIFY);
        assertFalse("No account changes", context.getProjectionContexts().isEmpty());
        Collection<LensProjectionContext> accountContexts = context.getProjectionContexts();
        assertEquals(1, accountContexts.size());
        LensProjectionContext accContext = accountContexts.iterator().next();
        assertNull("Account primary delta sneaked in", accContext.getPrimaryDelta());

        ObjectDelta<ShadowType> accountSecondaryDelta = accContext.getSecondaryDelta();

        assertEquals("Wrong decision", SynchronizationPolicyDecision.KEEP,accContext.getSynchronizationPolicyDecision());

        assertEquals(ChangeType.MODIFY, accountSecondaryDelta.getChangeType());

        return accountSecondaryDelta;

	}


}<|MERGE_RESOLUTION|>--- conflicted
+++ resolved
@@ -253,16 +253,9 @@
 //        display("Output evaluatedAssignmentTriple", evaluatedAssignmentTriple);
 
         dumpPolicyRules(context);
-<<<<<<< HEAD
-		dumpPolicySituations(context);
-        
+        dumpPolicySituations(context);
         assertEvaluatedTargetPolicyRules(context, 7);
-        assertTargetTriggers(context, null, 0);
-=======
-
-        assertEvaluatedRules(context, 4);
-        assertTriggeredRules(context, 0, null);
->>>>>>> 914398f1
+        assertTargetTriggers(context,  null, 0);
 	}
 
 	@Test
@@ -299,16 +292,9 @@
 //        display("Output evaluatedAssignmentTriple", evaluatedAssignmentTriple);
 
         dumpPolicyRules(context);
-<<<<<<< HEAD
-		dumpPolicySituations(context);
-        
+        dumpPolicySituations(context);
         assertEvaluatedTargetPolicyRules(context, 7);
         EvaluatedExclusionTrigger trigger = (EvaluatedExclusionTrigger) assertTriggeredTargetPolicyRule(context, null, PolicyConstraintKindType.EXCLUSION, 1, true);
-=======
-
-        assertEvaluatedRules(context, 4);
-        EvaluatedExclusionTrigger trigger = (EvaluatedExclusionTrigger) assertTriggeredRule(context, null, PolicyConstraintKindType.EXCLUSION, 1, true);
->>>>>>> 914398f1
         assertNotNull("No conflicting assignment in trigger", trigger.getConflictingAssignment());
         assertEquals("Wrong conflicting assignment in trigger", ROLE_PIRATE_OID, trigger.getConflictingAssignment().getTarget().getOid());
 	}
@@ -355,16 +341,9 @@
 //        display("Output evaluatedAssignmentTriple", evaluatedAssignmentTriple);
 
         dumpPolicyRules(context);
-<<<<<<< HEAD
-		dumpPolicySituations(context);
-        
+        dumpPolicySituations(context);
         List<EvaluatedPolicyRule> evaluatedRules = assertEvaluatedTargetPolicyRules(context, 7);
-        assertTargetTriggers(context, null, 0);
-=======
-
-        List<EvaluatedPolicyRule> evaluatedRules = assertEvaluatedRules(context, 4);
-        assertTriggeredRules(context, 0, null);
->>>>>>> 914398f1
+        assertTargetTriggers(context,  null, 0);
 
         EvaluatedPolicyRule evaluatedPolicyRule = evaluatedRules.get(0);
         Collection<PolicyExceptionType> exceptions = evaluatedPolicyRule.getPolicyExceptions();
@@ -407,14 +386,8 @@
 //        display("Output evaluatedAssignmentTriple", evaluatedAssignmentTriple);
 
         dumpPolicyRules(context);
-<<<<<<< HEAD
-		dumpPolicySituations(context);
-        
+        dumpPolicySituations(context);
         assertEvaluatedTargetPolicyRules(context, 8);
-=======
-
-        assertEvaluatedRules(context, 5);
->>>>>>> 914398f1
         // conflicting assignment was pruned, so the exclusion is no longer present here
 //		EvaluatedExclusionTrigger trigger = (EvaluatedExclusionTrigger) assertTriggeredTargetPolicyRule(context, null, PolicyConstraintKindType.EXCLUSION, 1, true);
 //        assertNotNull("No conflicting assignment in trigger", trigger.getConflictingAssignment());
@@ -628,94 +601,6 @@
 		assertAssignmentPath(contractorTrigger.getConflictingPath(), ROLE_CORP_ENGINEER_OID, ROLE_CORP_EMPLOYEE_OID);
 	}
 
-<<<<<<< HEAD
-=======
-	private void assertAssignmentPath(AssignmentPath path, String... targetOids) {
-		assertEquals("Wrong path size", targetOids.length, path.size());
-		for (int i = 0; i < targetOids.length; i++) {
-			ObjectType target = path.getSegments().get(i).getTarget();
-			if (targetOids[i] == null) {
-				assertNull("Target #" + (i+1) + " should be null; it is: " + target, target);
-			} else {
-				assertNotNull("Target #" + (i+1) + " should not be null", target);
-				assertEquals("Wrong OID in target #" + (i+1), targetOids[i], target.getOid());
-			}
-		}
-	}
-
-	private List<EvaluatedPolicyRule> assertEvaluatedRules(LensContext<UserType> context, int expected) {
-		List<EvaluatedPolicyRule> rules = new ArrayList<>();
-		forEvaluatedRule(context, null, rules::add);
-		assertEquals("Unexpected number of evaluated policy rules in the context", expected, rules.size());
-		return rules;
-	}
-
-	private void assertTriggeredRules(LensContext<UserType> context, int expected, PolicyConstraintKindType expectedConstraintKind) {
-		List<EvaluatedPolicyRuleTrigger> triggers = new ArrayList<>();
-		forTriggeredRule(context, null, trigger -> {
-			display("Triggered rule", trigger);
-			triggers.add(trigger);
-			if (expectedConstraintKind != null) {
-				assertEquals("Wrong trigger constraint type in "+trigger, expectedConstraintKind, trigger.getConstraintKind());
-			}
-		});
-		assertEquals("Unexpected number of triggered policy rules in the context", expected, triggers.size());
-	}
-
-	// exclusive=true : there can be no other triggers than 'expectedCount' of 'expectedConstraintKind'
-	private EvaluatedPolicyRuleTrigger assertTriggeredRule(LensContext<UserType> context, String targetOid, PolicyConstraintKindType expectedConstraintKind, int expectedCount, boolean exclusive) {
-		List<EvaluatedPolicyRuleTrigger> triggers = new ArrayList<>();
-		forTriggeredRule(context, targetOid, trigger -> {
-			if (!exclusive && trigger.getConstraintKind() != expectedConstraintKind) {
-				return;
-			}
-			display("Triggered rule", trigger);
-			triggers.add(trigger);
-			if (expectedConstraintKind != null) {
-				assertEquals("Wrong trigger constraint type in "+trigger, expectedConstraintKind, trigger.getConstraintKind());
-			}
-		});
-		assertEquals("Unexpected number of triggered policy rules in the context", expectedCount, triggers.size());
-		return triggers.get(0);
-	}
-
-	private EvaluatedPolicyRule getTriggeredRule(LensContext<UserType> context, String targetOid, PolicyConstraintKindType expectedConstraintKind) {
-		List<EvaluatedPolicyRule> rules = new ArrayList<>();
-		forEvaluatedRule(context, targetOid, rule -> {
-			if (rule.getTriggers().stream().anyMatch(t -> t.getConstraintKind() == expectedConstraintKind)) {
-				rules.add(rule);
-			}
-		});
-		if (rules.size() != 1) {
-			fail("Wrong # of triggered rules for " + targetOid + ": expected 1, got " + rules.size() + ": " + rules);
-		}
-		return rules.get(0);
-	}
-
-	private void forTriggeredRule(LensContext<UserType> context, String targetOid, Consumer<EvaluatedPolicyRuleTrigger> handler) {
-		forEvaluatedRule(context, targetOid, rule -> {
-			Collection<EvaluatedPolicyRuleTrigger<?>> triggers = rule.getTriggers();
-    		for (EvaluatedPolicyRuleTrigger<?> trigger: triggers) {
-    			handler.accept(trigger);
-    		}
-		});
-	}
-
-	private void forEvaluatedRule(LensContext<UserType> context, String targetOid, Consumer<EvaluatedPolicyRule> handler) {
-		DeltaSetTriple<EvaluatedAssignmentImpl<UserType>> evaluatedAssignmentTriple =
-        		(DeltaSetTriple)context.getEvaluatedAssignmentTriple();
-        evaluatedAssignmentTriple.simpleAccept(assignment -> {
-        	if (targetOid == null || assignment.getTarget() != null && targetOid.equals(assignment.getTarget().getOid())) {
-				assignment.getAllTargetsPolicyRules().forEach(handler::accept);
-			}
-        });
-	}
-
-	private void dumpPolicyRules(LensContext<UserType> context) {
-		display("Policy rules", context.dumpPolicyRules(3));
-	}
-
->>>>>>> 914398f1
 	private ObjectDelta<ShadowType> assertAssignAccountToJack(LensContext<UserType> context) {
         display("Output context", context);
 

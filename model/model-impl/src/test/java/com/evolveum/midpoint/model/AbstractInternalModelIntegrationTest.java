/*
 * Copyright (c) 2010-2013 Evolveum
 *
 * Licensed under the Apache License, Version 2.0 (the "License");
 * you may not use this file except in compliance with the License.
 * You may obtain a copy of the License at
 *
 *     http://www.apache.org/licenses/LICENSE-2.0
 *
 * Unless required by applicable law or agreed to in writing, software
 * distributed under the License is distributed on an "AS IS" BASIS,
 * WITHOUT WARRANTIES OR CONDITIONS OF ANY KIND, either express or implied.
 * See the License for the specific language governing permissions and
 * limitations under the License.
 */
package com.evolveum.midpoint.model;

import static com.evolveum.midpoint.test.IntegrationTestTools.display;
import static org.testng.AssertJUnit.assertEquals;
import static org.testng.AssertJUnit.assertFalse;
import static org.testng.AssertJUnit.assertNotNull;
import static org.testng.AssertJUnit.assertNull;
import static org.testng.AssertJUnit.assertTrue;

import java.io.File;
import java.io.FileNotFoundException;

import javax.xml.bind.JAXBException;
import javax.xml.namespace.QName;

import org.testng.AssertJUnit;

import com.evolveum.icf.dummy.resource.DummyAccount;
import com.evolveum.icf.dummy.resource.DummyResource;
import com.evolveum.midpoint.common.crypto.CryptoUtil;
import com.evolveum.midpoint.common.crypto.EncryptionException;
import com.evolveum.midpoint.common.refinery.RefinedAttributeDefinition;
import com.evolveum.midpoint.common.refinery.RefinedObjectClassDefinition;
import com.evolveum.midpoint.common.refinery.ResourceShadowDiscriminator;
import com.evolveum.midpoint.model.lens.LensContext;
import com.evolveum.midpoint.model.lens.LensFocusContext;
import com.evolveum.midpoint.model.lens.LensProjectionContext;
import com.evolveum.midpoint.model.test.AbstractModelIntegrationTest;
import com.evolveum.midpoint.model.util.mock.MockClockworkHook;
import com.evolveum.midpoint.prism.Item;
import com.evolveum.midpoint.prism.PrismObject;
import com.evolveum.midpoint.prism.PrismPropertyValue;
import com.evolveum.midpoint.prism.PrismValue;
import com.evolveum.midpoint.prism.delta.ChangeType;
import com.evolveum.midpoint.prism.delta.ItemDelta;
import com.evolveum.midpoint.prism.delta.ObjectDelta;
import com.evolveum.midpoint.prism.delta.PropertyDelta;
import com.evolveum.midpoint.prism.path.ItemPath;
import com.evolveum.midpoint.prism.util.PrismTestUtil;
import com.evolveum.midpoint.schema.DeltaConvertor;
import com.evolveum.midpoint.schema.constants.MidPointConstants;
import com.evolveum.midpoint.schema.result.OperationResult;
import com.evolveum.midpoint.schema.util.ShadowUtil;
import com.evolveum.midpoint.schema.util.ResourceTypeUtil;
import com.evolveum.midpoint.task.api.Task;
import com.evolveum.midpoint.test.DummyResourceContoller;
import com.evolveum.midpoint.util.exception.CommunicationException;
import com.evolveum.midpoint.util.exception.ConfigurationException;
import com.evolveum.midpoint.util.exception.ObjectAlreadyExistsException;
import com.evolveum.midpoint.util.exception.ObjectNotFoundException;
import com.evolveum.midpoint.util.exception.SchemaException;
import com.evolveum.midpoint.util.exception.SecurityViolationException;
import com.evolveum.midpoint.util.logging.Trace;
import com.evolveum.midpoint.util.logging.TraceManager;
import com.evolveum.midpoint.xml.ns._public.common.api_types_2.ObjectModificationType;
import com.evolveum.midpoint.xml.ns._public.common.common_2a.ConnectorType;
import com.evolveum.midpoint.xml.ns._public.common.common_2a.FocusType;
import com.evolveum.midpoint.xml.ns._public.common.common_2a.ObjectType;
import com.evolveum.midpoint.xml.ns._public.common.common_2a.ShadowKindType;
import com.evolveum.midpoint.xml.ns._public.common.common_2a.ShadowType;
import com.evolveum.midpoint.xml.ns._public.common.common_2a.ResourceType;
import com.evolveum.midpoint.xml.ns._public.common.common_2a.SystemConfigurationType;
import com.evolveum.midpoint.xml.ns._public.common.common_2a.SystemObjectsType;
import com.evolveum.midpoint.xml.ns._public.common.common_2a.ObjectTemplateType;
import com.evolveum.midpoint.xml.ns._public.common.common_2a.UserType;

/**
 * @author semancik
 *
 */
public class AbstractInternalModelIntegrationTest extends AbstractModelIntegrationTest {
	
	protected static final String CONNECTOR_DUMMY_FILENAME = COMMON_DIR_NAME + "/connector-dummy.xml";
	
	public static final String SYSTEM_CONFIGURATION_FILENAME = COMMON_DIR_NAME + "/system-configuration.xml";
	public static final String SYSTEM_CONFIGURATION_OID = SystemObjectsType.SYSTEM_CONFIGURATION.value();
	
	protected static final String USER_ADMINISTRATOR_FILENAME = COMMON_DIR_NAME + "/user-administrator.xml";
	protected static final String USER_ADMINISTRATOR_OID = "00000000-0000-0000-0000-000000000002";
	
	protected static final String USER_JACK_FILENAME = COMMON_DIR_NAME + "/user-jack.xml";
	protected static final String USER_JACK_OID = "c0c010c0-d34d-b33f-f00d-111111111111";
	protected static final String USER_JACK_USERNAME = "jack";
	
	protected static final String USER_BARBOSSA_FILENAME = COMMON_DIR_NAME + "/user-barbossa.xml";
	protected static final String USER_BARBOSSA_OID = "c0c010c0-d34d-b33f-f00d-111111111112";
	
	protected static final String USER_GUYBRUSH_FILENAME = COMMON_DIR_NAME + "/user-guybrush.xml";
	protected static final String USER_GUYBRUSH_OID = "c0c010c0-d34d-b33f-f00d-111111111116";
	
	static final String USER_ELAINE_FILENAME = COMMON_DIR_NAME + "/user-elaine.xml";
	protected static final String USER_ELAINE_OID = "c0c010c0-d34d-b33f-f00d-11111111111e";
	protected static final String USER_ELAINE_USERNAME = "elaine";
	
	// Largo does not have a full name set, employeeType=PIRATE
	protected static final String USER_LARGO_FILENAME = COMMON_DIR_NAME + "/user-largo.xml";
	protected static final String USER_LARGO_OID = "c0c010c0-d34d-b33f-f00d-111111111118";
	
	protected static final String ACCOUNT_HBARBOSSA_DUMMY_FILENAME = COMMON_DIR_NAME + "/account-hbarbossa-dummy.xml";
	protected static final String ACCOUNT_HBARBOSSA_DUMMY_OID = "c0c010c0-d34d-b33f-f00d-222211111112";
	protected static final String ACCOUNT_HBARBOSSA_DUMMY_USERNAME = "hbarbossa";
	
	public static final File ACCOUNT_SHADOW_JACK_DUMMY_FILE = new File(COMMON_DIR, "account-shadow-jack-dummy.xml");
	public static final String ACCOUNT_JACK_DUMMY_USERNAME = "jack";
	
	public static final String ACCOUNT_HERMAN_DUMMY_FILENAME = COMMON_DIR_NAME + "/account-herman-dummy.xml";
	public static final String ACCOUNT_HERMAN_DUMMY_OID = "22220000-2200-0000-0000-444400004444";
	public static final String ACCOUNT_HERMAN_DUMMY_USERNAME = "ht";
	
//	public static final String ACCOUNT_HERMAN_OPENDJ_FILENAME = COMMON_DIR_NAME + "/account-herman-opendj.xml";
//	public static final String ACCOUNT_HERMAN_OPENDJ_OID = "22220000-2200-0000-0000-333300003333";
	
	public static final String ACCOUNT_SHADOW_GUYBRUSH_DUMMY_FILENAME = COMMON_DIR_NAME + "/account-shadow-guybrush-dummy.xml";
	public static final String ACCOUNT_SHADOW_GUYBRUSH_OID = "22226666-2200-6666-6666-444400004444";
	public static final String ACCOUNT_GUYBRUSH_DUMMY_USERNAME = "guybrush";
	public static final String ACCOUNT_GUYBRUSH_DUMMY_FILENAME = COMMON_DIR_NAME + "/account-guybrush-dummy.xml";
	
	public static final String ACCOUNT_SHADOW_ELAINE_DUMMY_FILENAME = COMMON_DIR_NAME + "/account-elaine-dummy.xml";
	public static final String ACCOUNT_SHADOW_ELAINE_DUMMY_OID = "c0c010c0-d34d-b33f-f00d-22220004000e";
	public static final String ACCOUNT_ELAINE_DUMMY_USERNAME = USER_ELAINE_USERNAME;
	
	public static final File ENTITLEMENT_SHADOW_PIRATE_DUMMY_FILE = new File(COMMON_DIR, "entitlement-shadow-pirate-dummy.xml");
	public static final String ENTITLEMENT_PIRATE_DUMMY_NAME = "pirate";

	public static final String ACCOUNT_SHADOW_CALYPSO_DUMMY_FILENAME = COMMON_DIR_NAME + "/account-shadow-calypso-dummy.xml";
	public static final String ACCOUNT_CALYPSO_DUMMY_USERNAME = "calypso";
	
	public static final String RESOURCE_DUMMY_FILENAME = COMMON_DIR_NAME + "/resource-dummy.xml";
	public static final String RESOURCE_DUMMY_OID = "10000000-0000-0000-0000-000000000004";
	public static final String RESOURCE_DUMMY_NAMESPACE = "http://midpoint.evolveum.com/xml/ns/public/resource/instance/10000000-0000-0000-0000-000000000004";
	
	public static final String USER_TEMPLATE_FILENAME = COMMON_DIR_NAME + "/user-template.xml";
	public static final String USER_TEMPLATE_OID = "10000000-0000-0000-0000-000000000002";
	
	protected static final String PASSWORD_POLICY_GLOBAL_FILENAME = COMMON_DIR_NAME + "/password-policy-global.xml";
	protected static final String PASSWORD_POLICY_GLOBAL_OID = "12344321-0000-0000-0000-000000000003";
	
	protected static final String MOCK_CLOCKWORK_HOOK_URL = MidPointConstants.NS_MIDPOINT_TEST_PREFIX + "/mockClockworkHook";
	
	protected static final Trace LOGGER = TraceManager.getTrace(AbstractModelIntegrationTest.class);

	protected PrismObject<UserType> userAdministrator;
	
	protected UserType userTypeJack;
	protected UserType userTypeBarbossa;
	protected UserType userTypeGuybrush;
	protected UserType userTypeElaine;
		
	protected ResourceType resourceDummyType;
	protected PrismObject<ResourceType> resourceDummy;
	protected static DummyResource dummyResource;
	protected static DummyResourceContoller dummyResourceCtl;
	
	protected MockClockworkHook mockClockworkHook;
			
	public AbstractInternalModelIntegrationTest() {
		super();
	}

	@Override
	public void initSystem(Task initTask, OperationResult initResult) throws Exception {
		LOGGER.trace("initSystem");
		super.initSystem(initTask, initResult);
		
		mockClockworkHook = new MockClockworkHook();
		hookRegistry.registerChangeHook(MOCK_CLOCKWORK_HOOK_URL, mockClockworkHook);
		
		// System Configuration
		try {
			repoAddObjectFromFile(SYSTEM_CONFIGURATION_FILENAME, SystemConfigurationType.class, initResult);
		} catch (ObjectAlreadyExistsException e) {
			throw new ObjectAlreadyExistsException("System configuration already exists in repository;" +
					"looks like the previous test haven't cleaned it up", e);
		}
				
		// Administrator
		userAdministrator = repoAddObjectFromFile(USER_ADMINISTRATOR_FILENAME, UserType.class, initResult);
		
		// User Templates
		repoAddObjectFromFile(USER_TEMPLATE_FILENAME, ObjectTemplateType.class, initResult);

		// Connectors
		repoAddObjectFromFile(CONNECTOR_DUMMY_FILENAME, ConnectorType.class, initResult);
		
		// Resources
		
		dummyResourceCtl = DummyResourceContoller.create(null, resourceDummy);
		dummyResourceCtl.extendSchemaPirate();
		dummyResource = dummyResourceCtl.getDummyResource();
		resourceDummy = importAndGetObjectFromFile(ResourceType.class, RESOURCE_DUMMY_FILENAME, RESOURCE_DUMMY_OID, initTask, initResult);
		resourceDummyType = resourceDummy.asObjectable();
		dummyResourceCtl.setResource(resourceDummy);
		
		// We need to create Barbossa's account in exactly the shape that is given by his existing assignments
		// otherwise any substantial change will trigger reconciliation and the recon changes will interfere with
		// the tests
		DummyAccount account = new DummyAccount(ACCOUNT_HBARBOSSA_DUMMY_USERNAME);
		account.setEnabled(true);
		account.addAttributeValues(DummyResourceContoller.DUMMY_ACCOUNT_ATTRIBUTE_FULLNAME_NAME, "Hector Barbossa");
		account.addAttributeValues(DummyResourceContoller.DUMMY_ACCOUNT_ATTRIBUTE_LOCATION_NAME, "Caribbean");
		account.addAttributeValues(DummyResourceContoller.DUMMY_ACCOUNT_ATTRIBUTE_SHIP_NAME, "Pirate Brethren, Inc.");
		account.addAttributeValues(DummyResourceContoller.DUMMY_ACCOUNT_ATTRIBUTE_WEAPON_NAME, "Undead Monkey");
		account.addAttributeValues(DummyResourceContoller.DUMMY_ACCOUNT_ATTRIBUTE_DRINK_NAME, "rum");
		account.addAttributeValues(DummyResourceContoller.DUMMY_ACCOUNT_ATTRIBUTE_QUOTE_NAME, "Arr!");
		dummyResource.addAccount(account);
		
		dummyResourceCtl.addAccount(ACCOUNT_HERMAN_DUMMY_USERNAME, "Herman Toothrot", "Monkey Island");
		dummyResourceCtl.addAccount(ACCOUNT_GUYBRUSH_DUMMY_USERNAME, "Guybrush Threepwood", "Melee Island");
				
		// Accounts
		repoAddObjectFromFile(ACCOUNT_HBARBOSSA_DUMMY_FILENAME, ShadowType.class, initResult);
		repoAddObjectFromFile(ACCOUNT_SHADOW_GUYBRUSH_DUMMY_FILENAME, ShadowType.class, initResult);
		repoAddObjectFromFile(ACCOUNT_SHADOW_ELAINE_DUMMY_FILENAME, ShadowType.class, initResult);
		
		// Users
		userTypeJack = repoAddObjectFromFile(USER_JACK_FILENAME, UserType.class, initResult).asObjectable();
		userTypeBarbossa = repoAddObjectFromFile(USER_BARBOSSA_FILENAME, UserType.class, initResult).asObjectable();
		userTypeGuybrush = repoAddObjectFromFile(USER_GUYBRUSH_FILENAME, UserType.class, initResult).asObjectable();
		userTypeElaine = repoAddObjectFromFile(USER_ELAINE_FILENAME, UserType.class, initResult).asObjectable();
				
	}
	
	protected <O extends ObjectType> LensContext<O> createLensContext(Class<O> focusType) {
		return new LensContext<O>(focusType, prismContext, provisioningService);
	}
	
	protected LensContext<UserType> createUserAccountContext() {
		return new LensContext<UserType>(UserType.class, prismContext, provisioningService);
	}
	
	protected <O extends ObjectType> LensFocusContext<O> fillContextWithFocus(LensContext<O> context, PrismObject<O> focus) 
			throws SchemaException, ObjectNotFoundException {
		LensFocusContext<O> focusContext = context.getOrCreateFocusContext();
		focusContext.setLoadedObject(focus);
		return focusContext;
	}
	
	protected <O extends ObjectType> LensFocusContext<O> fillContextWithFocus(LensContext<O> context, Class<O> type,
			String userOid, OperationResult result) throws SchemaException,
			ObjectNotFoundException {
		PrismObject<O> focus = repositoryService.getObject(type, userOid, null, result);
		return fillContextWithFocus(context, focus);
	}
	
	protected LensFocusContext<UserType> fillContextWithUser(LensContext<UserType> context, String userOid, OperationResult result) throws SchemaException,
			ObjectNotFoundException {
		return fillContextWithFocus(context, UserType.class, userOid, result);
	}
        
	
	protected <O extends ObjectType> void fillContextWithFocus(LensContext<O> context, File file) throws SchemaException,
	ObjectNotFoundException, CommunicationException, ConfigurationException, SecurityViolationException {
		PrismObject<O> user = PrismTestUtil.parseObject(file);
		fillContextWithFocus(context, user);
	}
	
	protected void fillContextWithEmtptyAddUserDelta(LensContext<UserType> context, OperationResult result) throws SchemaException {
		ObjectDelta<UserType> userDelta = ObjectDelta.createEmptyAddDelta(UserType.class, null, prismContext);
		LensFocusContext<UserType> focusContext = context.getOrCreateFocusContext();
		focusContext.setPrimaryDelta(userDelta);
	}
	
	protected void fillContextWithAddUserDelta(LensContext<UserType> context, PrismObject<UserType> user) throws SchemaException, EncryptionException {
		CryptoUtil.encryptValues(protector, user);
		ObjectDelta<UserType> userDelta = ObjectDelta.createAddDelta(user);
		LensFocusContext<UserType> focusContext = context.getOrCreateFocusContext();
		focusContext.setPrimaryDelta(userDelta);
	}

	protected LensProjectionContext fillContextWithAccount(LensContext<UserType> context, String accountOid, OperationResult result) throws SchemaException,
			ObjectNotFoundException, CommunicationException, ConfigurationException, SecurityViolationException {
        PrismObject<ShadowType> account = repositoryService.getObject(ShadowType.class, accountOid, null, result);
        provisioningService.applyDefinition(account, result);
        return fillContextWithAccount(context, account, result);
	}

	protected LensProjectionContext fillContextWithAccountFromFile(LensContext<UserType> context, String filename, OperationResult result) throws SchemaException,
	ObjectNotFoundException, CommunicationException, ConfigurationException, SecurityViolationException {
		PrismObject<ShadowType> account = PrismTestUtil.parseObject(new File(filename));
		provisioningService.applyDefinition(account, result);
		return fillContextWithAccount(context, account, result);
	}

    protected LensProjectionContext fillContextWithAccount(LensContext<UserType> context, PrismObject<ShadowType> account, OperationResult result) throws SchemaException,
		ObjectNotFoundException, CommunicationException, ConfigurationException, SecurityViolationException {
    	ShadowType accountType = account.asObjectable();
        String resourceOid = accountType.getResourceRef().getOid();
        ResourceType resourceType = provisioningService.getObject(ResourceType.class, resourceOid, null, null, result).asObjectable();
        applyResourceSchema(accountType, resourceType);
        ResourceShadowDiscriminator rat = new ResourceShadowDiscriminator(resourceOid, 
        		ShadowKindType.ACCOUNT, ShadowUtil.getIntent(accountType));
        LensProjectionContext accountSyncContext = context.findOrCreateProjectionContext(rat);
        accountSyncContext.setOid(account.getOid());
		accountSyncContext.setLoadedObject(account);
		accountSyncContext.setResource(resourceType);
		accountSyncContext.setExists(true);
		context.rememberResource(resourceType);
		return accountSyncContext;
    }

	protected <O extends ObjectType> ObjectDelta<O> addFocusModificationToContext(
			LensContext<O> context, File file)
			throws JAXBException, SchemaException, FileNotFoundException {
		ObjectModificationType modElement = PrismTestUtil.unmarshalObject(
				file, ObjectModificationType.class);
		ObjectDelta<O> focusDelta = DeltaConvertor.createObjectDelta(
				modElement, context.getFocusClass(), prismContext);
		return addFocusDeltaToContext(context, focusDelta);
	}
	
	protected <O extends ObjectType> ObjectDelta<O> addFocusDeltaToContext(
			LensContext<O> context, ObjectDelta<O> focusDelta) throws SchemaException {
		LensFocusContext<O> focusContext = context.getOrCreateFocusContext();
		focusContext.addPrimaryDelta(focusDelta);
		return focusDelta;
	}

	protected ObjectDelta<UserType> addModificationToContextReplaceUserProperty(
			LensContext<UserType> context, QName propertyName, Object... propertyValues)
			throws SchemaException {
		return addModificationToContextReplaceUserProperty(context, new ItemPath(propertyName), propertyValues);
	}

	protected ObjectDelta<UserType> addModificationToContextReplaceUserProperty(
			LensContext<UserType> context, ItemPath propertyPath, Object... propertyValues)
			throws SchemaException {
		LensFocusContext<UserType> focusContext = context.getOrCreateFocusContext();
		ObjectDelta<UserType> userDelta = ObjectDelta.createModificationReplaceProperty(UserType.class, focusContext
				.getObjectOld().getOid(), propertyPath, prismContext, propertyValues);
		focusContext.addPrimaryDelta(userDelta);
		return userDelta;
	}
	
	protected ObjectDelta<UserType> addModificationToContextAddAccountFromFile(
			LensContext<UserType> context, String filename) throws JAXBException, SchemaException,
			FileNotFoundException {
		return addModificationToContextAddProjection(context, UserType.class, new File(filename));
	}
	
	protected ObjectDelta<UserType> addModificationToContextAddAccountFromFile(
			LensContext<UserType> context, File file) throws JAXBException, SchemaException,
			FileNotFoundException {
		return addModificationToContextAddProjection(context, UserType.class, file);
	}

	protected <F extends FocusType> ObjectDelta<F> addModificationToContextAddProjection(
			LensContext<F> context, Class<F> focusType, File file) throws JAXBException, SchemaException,
			FileNotFoundException {
		PrismObject<ShadowType> account = PrismTestUtil.parseObject(file);
		LensFocusContext<F> focusContext = context.getOrCreateFocusContext();
		ObjectDelta<F> userDelta = ObjectDelta.createModificationAddReference(focusType, focusContext
				.getObjectOld().getOid(), FocusType.F_LINK_REF, prismContext, account);
		focusContext.addPrimaryDelta(userDelta);
		return userDelta;
	}

	protected ObjectDelta<ShadowType> addModificationToContextDeleteAccount(
			LensContext<UserType> context, String accountOid) throws SchemaException,
			FileNotFoundException {
		LensProjectionContext accountCtx = context.findProjectionContextByOid(accountOid);
		ObjectDelta<ShadowType> deleteAccountDelta = ObjectDelta.createDeleteDelta(ShadowType.class,
				accountOid, prismContext);
		accountCtx.addPrimaryDelta(deleteAccountDelta);
		return deleteAccountDelta;
	}

	protected <T> ObjectDelta<ShadowType> addModificationToContextReplaceAccountAttribute(
			LensContext<UserType> context, String accountOid, String attributeLocalName,
			T... propertyValues) throws SchemaException {
		LensProjectionContext accCtx = context.findProjectionContextByOid(accountOid);
		ObjectDelta<ShadowType> accountDelta = createAccountDelta(accCtx, accountOid, attributeLocalName,
				propertyValues);
		accCtx.addPrimaryDelta(accountDelta);
		return accountDelta;
	}

	protected <T> ObjectDelta<ShadowType> addSyncModificationToContextReplaceAccountAttribute(
			LensContext<UserType> context, String accountOid, String attributeLocalName,
			T... propertyValues) throws SchemaException {
		LensProjectionContext accCtx = context.findProjectionContextByOid(accountOid);
		ObjectDelta<ShadowType> accountDelta = createAccountDelta(accCtx, accountOid, attributeLocalName,
				propertyValues);
		accCtx.addAccountSyncDelta(accountDelta);
		return accountDelta;
	}
	
	
	protected <T> ObjectDelta<ShadowType> createAccountDelta(LensProjectionContext accCtx, String accountOid, 
			String attributeLocalName, T... propertyValues) throws SchemaException {
		ResourceType resourceType = accCtx.getResource();
		QName attrQName = new QName(ResourceTypeUtil.getResourceNamespace(resourceType), attributeLocalName);
		ItemPath attrPath = new ItemPath(ShadowType.F_ATTRIBUTES, attrQName);
		RefinedObjectClassDefinition refinedAccountDefinition = accCtx.getRefinedAccountDefinition();
		RefinedAttributeDefinition attrDef = refinedAccountDefinition.findAttributeDefinition(attrQName);
		assertNotNull("No definition of attribute "+attrQName+" in account def "+refinedAccountDefinition, attrDef);
		ObjectDelta<ShadowType> accountDelta = ObjectDelta.createEmptyModifyDelta(ShadowType.class, accountOid, prismContext);
		PropertyDelta<T> attrDelta = new PropertyDelta<T>(attrPath, attrDef);
		attrDelta.setValuesToReplace(PrismPropertyValue.createCollection(propertyValues));
		accountDelta.addModification(attrDelta);
		return accountDelta;
	}	
	
	protected <F extends FocusType> void assertFocusModificationSanity(LensContext<F> context) throws JAXBException {
		LensFocusContext<F> focusContext = context.getFocusContext();
	    PrismObject<F> focusOld = focusContext.getObjectOld();
	    if (focusOld == null) {
	    	return;
	    }
	    ObjectDelta<F> focusPrimaryDelta = focusContext.getPrimaryDelta();
	    if (focusPrimaryDelta != null) {
		    assertEquals("No OID in old focus object", focusOld.getOid(), focusPrimaryDelta.getOid());
		    assertEquals(ChangeType.MODIFY, focusPrimaryDelta.getChangeType());
		    assertNull(focusPrimaryDelta.getObjectToAdd());
		    for (ItemDelta itemMod : focusPrimaryDelta.getModifications()) {
		        if (itemMod.getValuesToDelete() != null) {
<<<<<<< HEAD
		            Item property = focusOld.findItem(itemMod.getPath());
		            assertNotNull("Deleted item " + itemMod.getParentPath() + "/" + itemMod.getName() + " not found in focus", property);
		            for (Object valueToDelete : itemMod.getValuesToDelete()) {
		                if (!property.containsRealValue((PrismValue) valueToDelete)) {
		                    display("Deleted value " + valueToDelete + " is not in focus item " + itemMod.getParentPath() + "/" + itemMod.getName());
=======
		            Item property = userOld.findItem(itemMod.getPath());
		            assertNotNull("Deleted item " + itemMod.getParentPath() + "/" + itemMod.getElementName() + " not found in user", property);
		            for (Object valueToDelete : itemMod.getValuesToDelete()) {
		                if (!property.containsRealValue((PrismValue) valueToDelete)) {
		                    display("Deleted value " + valueToDelete + " is not in user item " + itemMod.getParentPath() + "/" + itemMod.getElementName());
>>>>>>> e84a8cc7
		                    display("Deleted value", valueToDelete);
		                    display("HASHCODE: " + valueToDelete.hashCode());
		                    for (Object value : property.getValues()) {
		                        display("Existing value", value);
		                        display("EQUALS: " + valueToDelete.equals(value));
		                        display("HASHCODE: " + value.hashCode());
		                    }
<<<<<<< HEAD
		                    AssertJUnit.fail("Deleted value " + valueToDelete + " is not in focus item " + itemMod.getParentPath() + "/" + itemMod.getName());
=======
		                    AssertJUnit.fail("Deleted value " + valueToDelete + " is not in user item " + itemMod.getParentPath() + "/" + itemMod.getElementName());
>>>>>>> e84a8cc7
		                }
		            }
		        }
		
		    }
	    }
	}
	
	/**
	 * Breaks user assignment delta in the context by inserting some empty value. This may interfere with comparing the values to
	 * existing user values. 
	 */
	protected <F extends FocusType> void breakAssignmentDelta(LensContext<F> context) throws SchemaException {
        LensFocusContext<F> focusContext = context.getFocusContext();
        ObjectDelta<F> userPrimaryDelta = focusContext.getPrimaryDelta();
        breakAssignmentDelta(userPrimaryDelta);		
	}
	
	protected void makeImportSyncDelta(LensProjectionContext accContext) {
    	PrismObject<ShadowType> syncAccountToAdd = accContext.getObjectOld().clone();
    	ObjectDelta<ShadowType> syncDelta = ObjectDelta.createAddDelta(syncAccountToAdd);
    	accContext.setSyncDelta(syncDelta);
    }
	
	protected void assertNoUserPrimaryDelta(LensContext<UserType> context) {
		LensFocusContext<UserType> focusContext = context.getFocusContext();
		ObjectDelta<UserType> userPrimaryDelta = focusContext.getPrimaryDelta();
		if (userPrimaryDelta == null) {
			return;
		}
		assertTrue("User primary delta is not empty", userPrimaryDelta.isEmpty());
	}

	protected void assertUserPrimaryDelta(LensContext<UserType> context) {
		LensFocusContext<UserType> focusContext = context.getFocusContext();
		ObjectDelta<UserType> userPrimaryDelta = focusContext.getPrimaryDelta();
		assertNotNull("User primary delta is null", userPrimaryDelta);
		assertFalse("User primary delta is empty", userPrimaryDelta.isEmpty());
	}
	
	protected void assertNoUserSecondaryDelta(LensContext<UserType> context) throws SchemaException {
		LensFocusContext<UserType> focusContext = context.getFocusContext();
		ObjectDelta<UserType> userSecondaryDelta = focusContext.getSecondaryDelta();
		if (userSecondaryDelta == null) {
			return;
		}
		assertTrue("User secondary delta is not empty", userSecondaryDelta.isEmpty());
	}

	protected void assertUserSecondaryDelta(LensContext<UserType> context) throws SchemaException {
		LensFocusContext<UserType> focusContext = context.getFocusContext();
		ObjectDelta<UserType> userSecondaryDelta = focusContext.getSecondaryDelta();
		assertNotNull("User secondary delta is null", userSecondaryDelta);
		assertFalse("User secondary delta is empty", userSecondaryDelta.isEmpty());
	}
	     	
}<|MERGE_RESOLUTION|>--- conflicted
+++ resolved
@@ -428,19 +428,11 @@
 		    assertNull(focusPrimaryDelta.getObjectToAdd());
 		    for (ItemDelta itemMod : focusPrimaryDelta.getModifications()) {
 		        if (itemMod.getValuesToDelete() != null) {
-<<<<<<< HEAD
 		            Item property = focusOld.findItem(itemMod.getPath());
-		            assertNotNull("Deleted item " + itemMod.getParentPath() + "/" + itemMod.getName() + " not found in focus", property);
+		            assertNotNull("Deleted item " + itemMod.getParentPath() + "/" + itemMod.getElementName() + " not found in focus", property);
 		            for (Object valueToDelete : itemMod.getValuesToDelete()) {
 		                if (!property.containsRealValue((PrismValue) valueToDelete)) {
-		                    display("Deleted value " + valueToDelete + " is not in focus item " + itemMod.getParentPath() + "/" + itemMod.getName());
-=======
-		            Item property = userOld.findItem(itemMod.getPath());
-		            assertNotNull("Deleted item " + itemMod.getParentPath() + "/" + itemMod.getElementName() + " not found in user", property);
-		            for (Object valueToDelete : itemMod.getValuesToDelete()) {
-		                if (!property.containsRealValue((PrismValue) valueToDelete)) {
-		                    display("Deleted value " + valueToDelete + " is not in user item " + itemMod.getParentPath() + "/" + itemMod.getElementName());
->>>>>>> e84a8cc7
+		                    display("Deleted value " + valueToDelete + " is not in focus item " + itemMod.getParentPath() + "/" + itemMod.getElementName());
 		                    display("Deleted value", valueToDelete);
 		                    display("HASHCODE: " + valueToDelete.hashCode());
 		                    for (Object value : property.getValues()) {
@@ -448,11 +440,7 @@
 		                        display("EQUALS: " + valueToDelete.equals(value));
 		                        display("HASHCODE: " + value.hashCode());
 		                    }
-<<<<<<< HEAD
-		                    AssertJUnit.fail("Deleted value " + valueToDelete + " is not in focus item " + itemMod.getParentPath() + "/" + itemMod.getName());
-=======
-		                    AssertJUnit.fail("Deleted value " + valueToDelete + " is not in user item " + itemMod.getParentPath() + "/" + itemMod.getElementName());
->>>>>>> e84a8cc7
+		                    AssertJUnit.fail("Deleted value " + valueToDelete + " is not in focus item " + itemMod.getParentPath() + "/" + itemMod.getElementName());
 		                }
 		            }
 		        }

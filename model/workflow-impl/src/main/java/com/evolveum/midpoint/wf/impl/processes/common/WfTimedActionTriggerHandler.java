/*
 * Copyright (c) 2010-2017 Evolveum
 *
 * Licensed under the Apache License, Version 2.0 (the "License");
 * you may not use this file except in compliance with the License.
 * You may obtain a copy of the License at
 *
 *     http://www.apache.org/licenses/LICENSE-2.0
 *
 * Unless required by applicable law or agreed to in writing, software
 * distributed under the License is distributed on an "AS IS" BASIS,
 * WITHOUT WARRANTIES OR CONDITIONS OF ANY KIND, either express or implied.
 * See the License for the specific language governing permissions and
 * limitations under the License.
 */

package com.evolveum.midpoint.wf.impl.processes.common;

import com.evolveum.midpoint.model.impl.trigger.MultipleTriggersHandler;
import com.evolveum.midpoint.model.impl.trigger.TriggerHandlerRegistry;
import com.evolveum.midpoint.prism.PrismObject;
import com.evolveum.midpoint.prism.util.CloneUtil;
import com.evolveum.midpoint.repo.common.expression.ExpressionVariables;
import com.evolveum.midpoint.schema.constants.SchemaConstants;
import com.evolveum.midpoint.schema.result.OperationResult;
import com.evolveum.midpoint.schema.result.OperationResultStatus;
import com.evolveum.midpoint.schema.util.ObjectTypeUtil;
import com.evolveum.midpoint.schema.util.WfContextUtil;
import com.evolveum.midpoint.task.api.RunningTask;
import com.evolveum.midpoint.task.api.Task;
import com.evolveum.midpoint.task.api.TaskManager;
import com.evolveum.midpoint.util.exception.*;
import com.evolveum.midpoint.util.logging.LoggingUtils;
import com.evolveum.midpoint.util.logging.Trace;
import com.evolveum.midpoint.util.logging.TraceManager;
import com.evolveum.midpoint.wf.api.WorkItemAllocationChangeOperationInfo;
import com.evolveum.midpoint.wf.api.WorkItemOperationSourceInfo;
import com.evolveum.midpoint.wf.api.WorkflowConstants;
import com.evolveum.midpoint.wf.impl.engine.dao.CompleteAction;
import com.evolveum.midpoint.wf.impl.engine.dao.WorkItemManager;
import com.evolveum.midpoint.wf.impl.engine.dao.WorkItemProvider;
import com.evolveum.midpoint.wf.impl.tasks.WfNotificationHelper;
import com.evolveum.midpoint.wf.impl.tasks.WfTaskController;
import com.evolveum.midpoint.xml.ns._public.common.common_3.*;
import org.apache.commons.lang.BooleanUtils;
import org.jetbrains.annotations.NotNull;
import org.springframework.beans.factory.annotation.Autowired;
import org.springframework.stereotype.Component;

import javax.annotation.PostConstruct;
import javax.xml.datatype.Duration;
import java.util.ArrayList;
import java.util.Collection;
import java.util.List;

import static org.apache.commons.lang3.ObjectUtils.defaultIfNull;

/**
 * @author mederly
 */
@Component
public class WfTimedActionTriggerHandler implements MultipleTriggersHandler {

	public static final String HANDLER_URI = WorkflowConstants.NS_WORKFLOW_TRIGGER_PREFIX + "/timed-action/handler-3";

	private static final transient Trace LOGGER = TraceManager.getTrace(WfTimedActionTriggerHandler.class);

	@Autowired private TriggerHandlerRegistry triggerHandlerRegistry;
	@Autowired private WorkItemProvider workItemProvider;
	@Autowired private WorkItemManager workItemManager;
	@Autowired private WfTaskController wfTaskController;
	@Autowired private WfNotificationHelper notificationHelper;
	@Autowired private TaskManager taskManager;
	@Autowired private WfExpressionEvaluationHelper evaluationHelper;
	@Autowired private WfStageComputeHelper stageComputeHelper;

	@PostConstruct
	private void initialize() {
		triggerHandlerRegistry.register(HANDLER_URI, this);
	}

	@Override
<<<<<<< HEAD
	public <O extends ObjectType> Collection<TriggerType> handle(PrismObject<O> object, Collection<TriggerType> triggers, Task triggerScannerTask, OperationResult parentResult) {
=======
	public <O extends ObjectType> void handle(PrismObject<O> object, TriggerType trigger, RunningTask triggerScannerTask, OperationResult parentResult) {
>>>>>>> 6171c270
		if (!(object.asObjectable() instanceof TaskType)) {
			throw new IllegalArgumentException("Unexpected object type: should be TaskType: " + object);
		}
		TaskType wfTaskType = (TaskType) object.asObjectable();
		WfContextType wfc = wfTaskType.getWorkflowContext();
		if (wfc == null) {
			LOGGER.warn("Task without workflow context; ignoring it: " + object);
			return triggers;
		}

		OperationResult triggersResult = parentResult.createSubresult(WfTimedActionTriggerHandler.class.getName() + ".handle");
		try {
			List<TriggerType> processedTriggers = new ArrayList<>();

			/*
			 * "Complete" action has to be executed for all the work items at once. Otherwise the first work item will be regularly
			 * completed and the other ones cancelled because the stage is being closed. (Before midPoint 4.0 there has to be
			 * a special code to treat this.)
			 */
			List<CompleteAction> completeActions = new ArrayList<>();
			Task wfTask;
			try {
				wfTask = taskManager.createTaskInstance(wfTaskType.asPrismObject(), triggersResult);
			} catch (SchemaException e) {
				String message = "Exception while handling work item triggers: " + e.getMessage();
				triggersResult.recordFatalError(message, e);
				throw new SystemException(message, e);
			}

			for (TriggerType trigger : triggers) {
				boolean ok = true;
				OperationResult triggerResult = triggersResult
						.createSubresult(WfTimedActionTriggerHandler.class.getName() + ".handleTrigger");
				String workItemId = ObjectTypeUtil
						.getExtensionItemRealValue(trigger.getExtension(), SchemaConstants.MODEL_EXTENSION_WORK_ITEM_ID);
				if (workItemId == null) {
					LOGGER.warn("Trigger without workItemId; ignoring it: " + trigger);
					triggerResult.recordStatus(OperationResultStatus.NOT_APPLICABLE, "No work item ID");
				} else {
					try {
						WorkItemType workItem = workItemProvider.getWorkItem(workItemId, triggerResult);
						Duration timeBeforeAction = ObjectTypeUtil
								.getExtensionItemRealValue(trigger.getExtension(),
										SchemaConstants.MODEL_EXTENSION_TIME_BEFORE_ACTION);
						if (timeBeforeAction != null) {
							AbstractWorkItemActionType action = ObjectTypeUtil
									.getExtensionItemRealValue(trigger.getExtension(),
											SchemaConstants.MODEL_EXTENSION_WORK_ITEM_ACTION);
							if (action == null) {
								LOGGER.warn("Notification trigger without workItemAction; ignoring it: {}", trigger);
								continue;
							}
							executeNotifications(timeBeforeAction, action, workItem, wfTask, triggerResult);
						} else {
							WorkItemActionsType actions = ObjectTypeUtil
									.getExtensionItemRealValue(trigger.getExtension(),
											SchemaConstants.MODEL_EXTENSION_WORK_ITEM_ACTIONS);
							if (actions == null) {
								LOGGER.warn("Trigger without workItemActions; ignoring it: " + trigger);
								continue;
							}
							executeActions(actions, workItem, wfTask, completeActions, triggerScannerTask, triggerResult);
						}
						triggerResult.computeStatusIfUnknown();
					} catch (RuntimeException | ObjectNotFoundException | SchemaException | SecurityViolationException | ExpressionEvaluationException | CommunicationException | ConfigurationException | ObjectAlreadyExistsException e) {
						String message =
								"Exception while handling work item trigger for ID " + workItemId + ": " + e.getMessage();
						triggerResult.recordPartialError(message, e);
						ok = false;
					}
				}
				if (ok) {
					processedTriggers.add(trigger);
				}
			}

			if (!completeActions.isEmpty()) {
				OperationResult result = triggersResult
						.createSubresult(WfTimedActionTriggerHandler.class.getName() + ".handleCompletions");
				try {
					workItemManager.completeWorkItems(completeActions, triggerScannerTask, result);
					result.recordSuccessIfUnknown();
				} catch (Throwable t) {
					LoggingUtils.logUnexpectedException(LOGGER, "Couldn't handler work item completion", t);
					result.recordFatalError("Couldn't handle work item completion", t);
					// but let's ignore this fact and mark all triggers as processed
				}
			}
			triggersResult.computeStatus();
			return processedTriggers;
		} catch (Throwable t) {
			triggersResult.recordFatalError("Couldn't process triggers: " + t.getMessage(), t);
			throw t;
		}
	}

	private void executeNotifications(Duration timeBeforeAction, AbstractWorkItemActionType action, WorkItemType workItem,
			Task wfTask, OperationResult result) throws SchemaException {
		WorkItemOperationKindType operationKind = WfContextUtil.getOperationKind(action);
		WorkItemEventCauseInformationType cause = WfContextUtil.createCause(action);
		List<ObjectReferenceType> assigneesAndDeputies = wfTaskController.getAssigneesAndDeputies(workItem, wfTask, result);
		WorkItemAllocationChangeOperationInfo operationInfo =
				new WorkItemAllocationChangeOperationInfo(operationKind, assigneesAndDeputies, null);
		WorkItemOperationSourceInfo sourceInfo = new WorkItemOperationSourceInfo(null, cause, action);
		notificationHelper.notifyWorkItemAllocationChangeCurrentActors(workItem, operationInfo, sourceInfo, timeBeforeAction, wfTask, result);
	}

	private void executeActions(WorkItemActionsType actions, WorkItemType workItem, Task wfTask,
			List<CompleteAction> completeActions, Task triggerScannerTask, OperationResult result)
			throws SchemaException, SecurityViolationException, ObjectNotFoundException, ExpressionEvaluationException,
			CommunicationException, ConfigurationException, ObjectAlreadyExistsException {
		for (WorkItemNotificationActionType notificationAction : actions.getNotify()) {
			executeNotificationAction(workItem, notificationAction, wfTask, result);
		}
		if (actions.getDelegate() != null) {
			executeDelegateAction(workItem, actions.getDelegate(), false, wfTask, triggerScannerTask, result);
		}
		if (actions.getEscalate() != null) {
			executeDelegateAction(workItem, actions.getEscalate(), true, wfTask, triggerScannerTask, result);
		}
		CompleteWorkItemActionType complete = actions.getComplete();
		if (complete != null) {
			completeActions.add(new CompleteAction(workItem,
					defaultIfNull(complete.getOutcome(), SchemaConstants.MODEL_APPROVAL_OUTCOME_REJECT),
					null, null, WfContextUtil.createCause(complete)));
		}
	}

//	private void executeCompleteAction(WorkItemType workItem, CompleteWorkItemActionType completeAction,
//			OperationResult result)
//			throws SchemaException, SecurityViolationException, ObjectNotFoundException, ExpressionEvaluationException,
//			CommunicationException, ConfigurationException, ObjectAlreadyExistsException {
//		WorkItemOutcomeType outcome = completeAction.getOutcome() != null ? ApprovalUtils.fromUri(completeAction.getOutcome()) : WorkItemOutcomeType.REJECT;
//		workItemManager.completeWorkItem(workItem.getExternalId(), ApprovalUtils.toUri(outcome),
//				null, null, WfContextUtil.createCause(completeAction), result);
//	}

	private void executeDelegateAction(WorkItemType workItem, DelegateWorkItemActionType delegateAction, boolean escalate,
			Task wfTask, Task triggerScannerTask, OperationResult result)
			throws SecurityViolationException, ObjectNotFoundException, SchemaException, ExpressionEvaluationException, CommunicationException, ConfigurationException {
		WorkItemEscalationLevelType escLevel = escalate ? WfContextUtil.createEscalationLevelInformation(delegateAction) : null;
		List<ObjectReferenceType> delegates = computeDelegateTo(delegateAction, workItem, wfTask, triggerScannerTask, result);
		workItemManager.delegateWorkItem(workItem.getExternalId(), delegates,
				delegateAction.getDelegationMethod(), escLevel,
				delegateAction.getDuration(), WfContextUtil.createCause(delegateAction), result);
	}

	private List<ObjectReferenceType> computeDelegateTo(DelegateWorkItemActionType delegateAction, WorkItemType workItem,
			Task wfTask, Task triggerScannerTask, OperationResult result)
			throws SchemaException, ObjectNotFoundException, ExpressionEvaluationException, CommunicationException, ConfigurationException, SecurityViolationException {
		List<ObjectReferenceType> rv = new ArrayList<>();
		rv.addAll(CloneUtil.cloneCollectionMembers(delegateAction.getApproverRef()));
		if (!delegateAction.getApproverExpression().isEmpty()) {
			ExpressionVariables variables = stageComputeHelper.getDefaultVariables(null, wfTask, result);
			variables.addVariableDefinition(SchemaConstants.C_WORK_ITEM, workItem);
			rv.addAll(evaluationHelper.evaluateRefExpressions(delegateAction.getApproverExpression(),
					variables, "computing delegates", triggerScannerTask, result));
		}
//		if (!delegateAction.getApproverRelation().isEmpty()) {
//			throw new UnsupportedOperationException("Approver relation in delegate/escalate action is not supported yet.");
//		}
		return rv;
	}

	private void executeNotificationAction(WorkItemType workItem, @NotNull WorkItemNotificationActionType notificationAction, Task wfTask,
			OperationResult result) throws SchemaException {
		WorkItemEventCauseInformationType cause = WfContextUtil.createCause(notificationAction);
		if (BooleanUtils.isNotFalse(notificationAction.isPerAssignee())) {
			List<ObjectReferenceType> assigneesAndDeputies = wfTaskController.getAssigneesAndDeputies(workItem, wfTask, result);
			for (ObjectReferenceType assigneeOrDeputy : assigneesAndDeputies) {
				notificationHelper.notifyWorkItemCustom(assigneeOrDeputy, workItem, cause, wfTask, notificationAction, result);
			}
		} else {
			notificationHelper.notifyWorkItemCustom(null, workItem, cause, wfTask, notificationAction, result);
		}

	}

}<|MERGE_RESOLUTION|>--- conflicted
+++ resolved
@@ -80,11 +80,7 @@
 	}
 
 	@Override
-<<<<<<< HEAD
-	public <O extends ObjectType> Collection<TriggerType> handle(PrismObject<O> object, Collection<TriggerType> triggers, Task triggerScannerTask, OperationResult parentResult) {
-=======
-	public <O extends ObjectType> void handle(PrismObject<O> object, TriggerType trigger, RunningTask triggerScannerTask, OperationResult parentResult) {
->>>>>>> 6171c270
+	public <O extends ObjectType> Collection<TriggerType> handle(PrismObject<O> object, Collection<TriggerType> triggers, RunningTask triggerScannerTask, OperationResult parentResult) {
 		if (!(object.asObjectable() instanceof TaskType)) {
 			throw new IllegalArgumentException("Unexpected object type: should be TaskType: " + object);
 		}

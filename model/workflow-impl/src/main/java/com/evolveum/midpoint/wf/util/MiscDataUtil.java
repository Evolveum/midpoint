--- conflicted
+++ resolved
@@ -1,442 +1,433 @@
-/*
- * Copyright (c) 2010-2013 Evolveum
- *
- * Licensed under the Apache License, Version 2.0 (the "License");
- * you may not use this file except in compliance with the License.
- * You may obtain a copy of the License at
- *
- *     http://www.apache.org/licenses/LICENSE-2.0
- *
- * Unless required by applicable law or agreed to in writing, software
- * distributed under the License is distributed on an "AS IS" BASIS,
- * WITHOUT WARRANTIES OR CONDITIONS OF ANY KIND, either express or implied.
- * See the License for the specific language governing permissions and
- * limitations under the License.
- */
-
-package com.evolveum.midpoint.wf.util;
-
-import com.evolveum.midpoint.model.api.context.ModelContext;
-import com.evolveum.midpoint.model.api.context.ModelElementContext;
-import com.evolveum.midpoint.prism.Containerable;
-import com.evolveum.midpoint.prism.PrismContainer;
-import com.evolveum.midpoint.prism.PrismContainerValue;
-import com.evolveum.midpoint.prism.PrismContext;
-import com.evolveum.midpoint.prism.PrismObject;
-import com.evolveum.midpoint.prism.delta.ObjectDelta;
-import com.evolveum.midpoint.repo.api.RepositoryService;
-import com.evolveum.midpoint.schema.DeltaConvertor;
-import com.evolveum.midpoint.schema.result.OperationResult;
-import com.evolveum.midpoint.schema.util.MiscSchemaUtil;
-import com.evolveum.midpoint.security.api.AuthorizationConstants;
-import com.evolveum.midpoint.security.api.MidPointPrincipal;
-import com.evolveum.midpoint.security.api.SecurityEnforcer;
-import com.evolveum.midpoint.task.api.Task;
-import com.evolveum.midpoint.task.api.TaskManager;
-import com.evolveum.midpoint.util.exception.ObjectNotFoundException;
-import com.evolveum.midpoint.util.exception.SchemaException;
-import com.evolveum.midpoint.util.exception.SecurityViolationException;
-import com.evolveum.midpoint.util.exception.SystemException;
-import com.evolveum.midpoint.util.logging.LoggingUtils;
-import com.evolveum.midpoint.util.logging.Trace;
-import com.evolveum.midpoint.util.logging.TraceManager;
-import com.evolveum.midpoint.wf.WfConfiguration;
-import com.evolveum.midpoint.wf.activiti.ActivitiEngine;
-import com.evolveum.midpoint.wf.processes.common.CommonProcessVariableNames;
-import com.evolveum.midpoint.wf.processes.common.StringHolder;
-import com.evolveum.midpoint.wf.processors.primary.PcpProcessVariableNames;
-import com.evolveum.midpoint.xml.ns._public.common.common_2a.AssignmentType;
-<<<<<<< HEAD
-import com.evolveum.midpoint.xml.ns._public.common.common_2a.ObjectReferenceType;
-=======
-import com.evolveum.midpoint.xml.ns._public.common.common_2a.AuthorizationPhaseType;
->>>>>>> 82003595
-import com.evolveum.midpoint.xml.ns._public.common.common_2a.ObjectType;
-import com.evolveum.midpoint.xml.ns._public.common.common_2a.OrgType;
-import com.evolveum.midpoint.xml.ns._public.common.common_2a.RoleType;
-import com.evolveum.midpoint.xml.ns._public.common.common_2a.UserType;
-import com.evolveum.midpoint.xml.ns._public.common.common_2a.WorkItemType;
-import com.evolveum.prism.xml.ns._public.types_2.ObjectDeltaType;
-
-import org.activiti.engine.ActivitiException;
-import org.activiti.engine.TaskService;
-import org.activiti.engine.form.FormProperty;
-import org.activiti.engine.task.IdentityLink;
-import org.springframework.beans.factory.annotation.Autowired;
-import org.springframework.stereotype.Component;
-
-import javax.xml.bind.JAXBException;
-
-import java.util.ArrayList;
-import java.util.HashMap;
-import java.util.List;
-import java.util.Map;
-
-/**
- * @author mederly
- */
-
-@Component
-public class MiscDataUtil {
-
-    private static final transient Trace LOGGER = TraceManager.getTrace(MiscDataUtil.class);
-
-    public static final String ROLE_PREFIX = "role";
-    public static final String ORG_PREFIX = "org";
-
-    @Autowired
-    private RepositoryService repositoryService;
-
-    @Autowired
-    private PrismContext prismContext;
-
-    @Autowired
-    private TaskManager taskManager;
-    
-    @Autowired
-    private SecurityEnforcer securityEnforcer;
-
-    @Autowired
-    private WfConfiguration wfConfiguration;
-
-    @Autowired
-    private ActivitiEngine activitiEngine;
-
-    public PrismObject<UserType> getUserByOid(String oid, OperationResult result) {
-        if (oid == null) {
-            return null;
-        }
-        try {
-            return repositoryService.getObject(UserType.class, oid, null, result);
-        } catch (ObjectNotFoundException e) {
-            // there should be a note in result by now
-            LoggingUtils.logException(LOGGER, "Couldn't get user {} details because it couldn't be found", e, oid);
-            return null;
-        } catch (SchemaException e) {
-            // there should be a note in result by now
-            LoggingUtils.logException(LOGGER, "Couldn't get user {} details due to schema exception", e, oid);
-            return null;
-        }
-    }
-
-
-    // returns oid when user cannot be retrieved
-    public String getUserNameByOid(String oid, OperationResult result) {
-        try {
-            PrismObject<UserType> user = repositoryService.getObject(UserType.class, oid, null, result);
-            return user.asObjectable().getName().getOrig();
-        } catch (ObjectNotFoundException e) {
-            // there should be a note in result by now
-            LoggingUtils.logException(LOGGER, "Couldn't get user {} details because it couldn't be found", e, oid);
-            return oid;
-        } catch (SchemaException e) {
-            // there should be a note in result by now
-            LoggingUtils.logException(LOGGER, "Couldn't get user {} details due to schema exception", e, oid);
-            return oid;
-        }
-    }
-
-    public PrismObject<UserType> getRequester(Map<String, Object> variables, OperationResult result) throws SchemaException, ObjectNotFoundException {
-        String oid = (String) variables.get(CommonProcessVariableNames.VARIABLE_MIDPOINT_REQUESTER_OID);
-        return repositoryService.getObject(UserType.class, oid, null, result);
-    }
-
-    public PrismObject<? extends ObjectType> getObjectBefore(Map<String, Object> variables, PrismContext prismContext, OperationResult result) throws SchemaException, ObjectNotFoundException, JAXBException {
-        String objectXml = (String) variables.get(PcpProcessVariableNames.VARIABLE_MIDPOINT_OBJECT_TO_BE_ADDED);
-        PrismObject<? extends ObjectType> object;
-        if (objectXml != null) {
-            object = prismContext.parseObject(objectXml, PrismContext.LANG_XML);
-        } else {
-            String oid = (String) variables.get(CommonProcessVariableNames.VARIABLE_MIDPOINT_OBJECT_OID);
-            if (oid == null) {
-                return null;
-            }
-            //Validate.notNull(oid, "Object OID in process variables is null");
-            object = repositoryService.getObject(ObjectType.class, oid, null, result);
-        }
-
-        if (object.asObjectable() instanceof UserType) {
-            resolveAssignmentTargetReferences((PrismObject) object, result);
-        }
-        return object;
-    }
-
-    public ObjectDelta getObjectDelta(Map<String, Object> variables) throws JAXBException, SchemaException {
-        return getObjectDelta(variables, false);
-    }
-
-    public ObjectDelta getObjectDelta(Map<String, Object> variables, boolean mayBeNull) throws JAXBException, SchemaException {
-        ObjectDeltaType objectDeltaType = getObjectDeltaType(variables, mayBeNull);
-        return objectDeltaType != null ? DeltaConvertor.createObjectDelta(objectDeltaType, prismContext) : null;
-    }
-
-    public ObjectDeltaType getObjectDeltaType(Map<String, Object> variables, boolean mayBeNull) throws JAXBException, SchemaException {
-        StringHolder deltaXml = (StringHolder) variables.get(PcpProcessVariableNames.VARIABLE_MIDPOINT_DELTA);
-        if (deltaXml == null) {
-            if (mayBeNull) {
-                return null;
-            } else {
-                throw new IllegalStateException("There's no delta in process variables");
-            }
-        }
-        return prismContext.parseAtomicValue(deltaXml.getValue(), ObjectDeltaType.COMPLEX_TYPE, PrismContext.LANG_XML);
-    }
-
-    public PrismObject<? extends ObjectType> getObjectAfter(Map<String, Object> variables, ObjectDeltaType deltaType, PrismObject<? extends ObjectType> objectBefore, PrismContext prismContext, OperationResult result) throws JAXBException, SchemaException {
-
-        ObjectDelta delta;
-        if (deltaType != null) {
-            delta = DeltaConvertor.createObjectDelta(deltaType, prismContext);
-        } else {
-            delta = getObjectDelta(variables, true);
-        }
-
-        if (delta == null) {
-            return null;
-        }
-
-        PrismObject<? extends ObjectType> objectAfter = objectBefore.clone();
-        delta.applyTo(objectAfter);
-
-        if (objectAfter.asObjectable() instanceof UserType) {
-            resolveAssignmentTargetReferences((PrismObject) objectAfter, result);
-        }
-        return objectAfter;
-    }
-
-    public static String serializeObjectToXml(PrismObject<? extends ObjectType> object) {
-        return serializeObjectToXml(object, object.getPrismContext());
-    }
-
-    public static String serializeObjectToXml(PrismObject<? extends ObjectType> object, PrismContext prismContext) {
-        try {
-            return prismContext.serializeObjectToString(object, PrismContext.LANG_XML);
-        } catch (SchemaException e) {
-            throw new SystemException("Couldn't serialize a PrismObject " + object + " into XML", e);
-        }
-    }
-
-    public static String serializeContainerableToXml(Containerable containerable, PrismContext prismContext) {
-        try {
-            PrismContainerValue value = containerable.asPrismContainerValue();
-            return prismContext.serializeContainerValueToString(value, value.getContainer().getElementName(), PrismContext.LANG_XML);
-        } catch (SchemaException e) {
-            throw new SystemException("Couldn't serialize a Containerable " + containerable + " into XML", e);
-        }
-    }
-
-    public static ObjectType deserializeObjectFromXml(String xml, PrismContext prismContext) {
-        try {
-            return (ObjectType) prismContext.parseObject(xml, PrismContext.LANG_XML).asObjectable();
-        } catch (SchemaException e) {
-            throw new SystemException("Couldn't deserialize a PrismObject from XML", e);
-        }
-    }
-
-    public static PrismContainer deserializeContainerFromXml(String xml, PrismContext prismContext) {
-        try {
-            return prismContext.parseContainer(xml, (Class) null, PrismContext.LANG_XML);
-        } catch (SchemaException e) {
-            throw new SystemException("Couldn't deserialize a Containerable from XML", e);
-        }
-    }
-
-    public void resolveAssignmentTargetReferences(PrismObject<? extends UserType> object, OperationResult result) {
-        for (AssignmentType assignmentType : object.asObjectable().getAssignment()) {
-            if (assignmentType.getTarget() == null && assignmentType.getTargetRef() != null) {
-                PrismObject<? extends ObjectType> target = null;
-                try {
-                    target = repositoryService.getObject(ObjectType.class, assignmentType.getTargetRef().getOid(), null, result);
-                    assignmentType.setTarget(target.asObjectable());
-                } catch (ObjectNotFoundException e) {
-                    LoggingUtils.logException(LOGGER, "Couldn't resolve assignment " + assignmentType, e);
-                } catch (SchemaException e) {
-                    LoggingUtils.logException(LOGGER, "Couldn't resolve assignment " + assignmentType, e);
-                }
-            }
-        }
-    }
-
-    /**
-     * Retrieves focus object name from the model context.
-     */
-    public static String getFocusObjectName(ModelContext<? extends ObjectType> modelContext) {
-        ModelElementContext<? extends ObjectType> fc = modelContext.getFocusContext();
-        PrismObject<? extends ObjectType> prism = fc.getObjectNew() != null ? fc.getObjectNew() : fc.getObjectOld();
-        if (prism == null) {
-            throw new IllegalStateException("No object (new or old) in model context");
-        }
-        ObjectType object = prism.asObjectable();
-        return object.getName() != null ? object.getName().getOrig() : null;
-    }
-
-    public Task getShadowTask(Map<String, Object> variables, OperationResult result) throws SchemaException, ObjectNotFoundException {
-        String oid = (String) variables.get(CommonProcessVariableNames.VARIABLE_MIDPOINT_TASK_OID);
-        if (oid != null) {
-            return taskManager.getTask(oid, result);
-        } else {
-            return null;
-        }
-    }
-
-    public boolean isAuthorizedToSubmit(WorkItemType workItem) {
-        return isAuthorizedToSubmit(workItem.getWorkItemId(),
-                workItem.getAssigneeRef() != null ? workItem.getAssigneeRef().getOid() : null);
-    }
-
-    public boolean isAuthorizedToSubmit(String taskId, String assigneeOid) {
-        MidPointPrincipal principal;
-		try {
-			principal = securityEnforcer.getPrincipal();
-		} catch (SecurityViolationException e) {
-			return false;
-		}
-        String currentUserOid = principal.getOid();
-        if (currentUserOid == null) {
-            return false;
-        }
-        LOGGER.trace("isAuthorizedToSubmit: principal = {}, assignee = {}", principal, assigneeOid);
-        // 1) is this the task assignee?
-        if (currentUserOid.equals(assigneeOid)) {       // assigneeOid may be null here
-            return true;
-        }
-        // 2) is the current user allowed to approve any item?
-        try {
-<<<<<<< HEAD
-			if (wfConfiguration.isAllowApproveOthersItems()
-					&& securityEnforcer.isAuthorized(AuthorizationConstants.AUTZ_UI_WORK_ITEMS_APPROVE_OTHERS_ITEMS_URL, null, null, null)) {
-                return true;
-            }
-=======
-			return wfConfiguration.isAllowApproveOthersItems() 
-					&& securityEnforcer.isAuthorized(AuthorizationConstants.AUTZ_UI_WORK_ITEMS_APPROVE_OTHERS_ITEMS_URL, 
-							null, null, null, null, null);
->>>>>>> 82003595
-		} catch (SchemaException e) {
-			throw new SystemException(e.getMessage(), e);
-		}
-        // 3) is the current user in one of candidate users or groups?
-        return isAmongCandidates(principal, taskId);
-    }
-
-    // principal != null, principal.getOid() != null, principal.getUser() != null
-    private boolean isAmongCandidates(MidPointPrincipal principal, String taskId) {
-        String currentUserOid = principal.getOid();
-        List<IdentityLink> identityLinks;
-        try {
-            TaskService taskService = activitiEngine.getTaskService();
-            identityLinks = taskService.getIdentityLinksForTask(taskId);
-        } catch (ActivitiException e) {
-            throw new SystemException("Couldn't determine user authorization, because the task candidate users and groups couldn't be retrieved: " + e.getMessage(), e);
-        }
-        for (IdentityLink identityLink : identityLinks) {
-            if (identityLink.getUserId() != null && identityLink.getUserId().equals(currentUserOid)) {
-                return true;
-            }
-            if (identityLink.getGroupId() != null) {
-                if (isMemberOfActivitiGroup(principal.getUser(), identityLink.getGroupId())) {
-                    return true;
-                }
-            }
-        }
-        return false;
-    }
-
-    public boolean isAuthorizedToClaim(WorkItemType workItem) {
-        return isAuthorizedToClaim(workItem.getWorkItemId());
-    }
-
-    public boolean isAuthorizedToClaim(String taskId) {
-        MidPointPrincipal principal;
-        try {
-            principal = securityEnforcer.getPrincipal();
-        } catch (SecurityViolationException e) {
-            return false;
-        }
-        String currentUserOid = principal.getOid();
-        if (currentUserOid == null) {
-            return false;
-        }
-        return isAmongCandidates(principal, taskId);
-    }
-
-
-    // todo move to something activiti-related
-
-    public static Map<String,FormProperty> formPropertiesAsMap(List<FormProperty> properties) {
-        Map<String,FormProperty> retval = new HashMap<String,FormProperty>();
-        for (FormProperty property : properties) {
-            retval.put(property.getId(), property);
-        }
-        return retval;
-    }
-
-    // TODO: currently we check only the direct assignments, we need to implement more complex mechanism
-    public boolean isMemberOfActivitiGroup(UserType userType, String activitiGroupId) {
-        ObjectReferenceType abstractRoleRef = groupIdToObjectReference(activitiGroupId);
-        for (AssignmentType assignmentType : userType.getAssignment()) {
-            if (assignmentType.getTargetRef() != null &&
-                    (RoleType.COMPLEX_TYPE.equals(assignmentType.getTargetRef().getType()) ||
-                     OrgType.COMPLEX_TYPE.equals(assignmentType.getTargetRef().getType())) &&
-                    abstractRoleRef.getOid().equals(assignmentType.getTargetRef().getOid())) {
-                return true;
-            }
-        }
-        return false;
-    }
-
-    // TODO: currently we check only the direct assignments, we need to implement more complex mechanism
-    public List<String> getGroupsForUser(String oid, OperationResult result) throws SchemaException, ObjectNotFoundException {
-        List<String> retval = new ArrayList<>();
-        UserType userType = repositoryService.getObject(UserType.class, oid, null, result).asObjectable();
-        for (AssignmentType assignmentType : userType.getAssignment()) {
-            ObjectReferenceType ref = assignmentType.getTargetRef();
-            if (ref != null) {
-                String groupName = objectReferenceToGroupName(ref);
-                if (groupName != null) {        // if the reference represents a group name (i.e. it is not e.g. an account ref)
-                    retval.add(groupName);
-                }
-            }
-        }
-        return retval;
-    }
-
-    public PrismObject resolveObjectReferenceType(ObjectReferenceType ref, OperationResult result) {
-        try {
-            return repositoryService.getObject((Class) prismContext.getSchemaRegistry().getCompileTimeClass(ref.getType()), ref.getOid(), null, result);
-        } catch (ObjectNotFoundException e) {
-            // there should be a note in result by now
-            LoggingUtils.logException(LOGGER, "Couldn't get reference {} details because it couldn't be found", e, ref);
-            return null;
-        } catch (SchemaException e) {
-            // there should be a note in result by now
-            LoggingUtils.logException(LOGGER, "Couldn't get reference {} details due to schema exception", e, ref);
-            return null;
-        }
-    }
-
-    public ObjectReferenceType groupIdToObjectReference(String groupId) {
-        String parts[] = groupId.split(":");
-        if (parts.length != 2) {
-            throw new IllegalStateException("Invalid format of group id: " + groupId);
-        }
-        if (ROLE_PREFIX.equals(parts[0])) {
-            return MiscSchemaUtil.createObjectReference(parts[1], RoleType.COMPLEX_TYPE);
-        } else if (ORG_PREFIX.equals(parts[0])) {
-            return MiscSchemaUtil.createObjectReference(parts[1], OrgType.COMPLEX_TYPE);
-        } else {
-            throw new IllegalStateException("Unknown kind of group id: " + parts[0] + " in: " + groupId);
-        }
-    }
-
-    private String objectReferenceToGroupName(ObjectReferenceType ref) {
-        if (RoleType.COMPLEX_TYPE.equals(ref.getType())) {
-            return ROLE_PREFIX + ":" + ref.getOid();
-        } else if (OrgType.COMPLEX_TYPE.equals(ref.getType())) {
-            return ORG_PREFIX + ":" + ref.getOid();
-        } else {
-            return null;
-        }
-    }
-
-}
+/*
+ * Copyright (c) 2010-2013 Evolveum
+ *
+ * Licensed under the Apache License, Version 2.0 (the "License");
+ * you may not use this file except in compliance with the License.
+ * You may obtain a copy of the License at
+ *
+ *     http://www.apache.org/licenses/LICENSE-2.0
+ *
+ * Unless required by applicable law or agreed to in writing, software
+ * distributed under the License is distributed on an "AS IS" BASIS,
+ * WITHOUT WARRANTIES OR CONDITIONS OF ANY KIND, either express or implied.
+ * See the License for the specific language governing permissions and
+ * limitations under the License.
+ */
+
+package com.evolveum.midpoint.wf.util;
+
+import com.evolveum.midpoint.model.api.context.ModelContext;
+import com.evolveum.midpoint.model.api.context.ModelElementContext;
+import com.evolveum.midpoint.prism.Containerable;
+import com.evolveum.midpoint.prism.PrismContainer;
+import com.evolveum.midpoint.prism.PrismContainerValue;
+import com.evolveum.midpoint.prism.PrismContext;
+import com.evolveum.midpoint.prism.PrismObject;
+import com.evolveum.midpoint.prism.delta.ObjectDelta;
+import com.evolveum.midpoint.repo.api.RepositoryService;
+import com.evolveum.midpoint.schema.DeltaConvertor;
+import com.evolveum.midpoint.schema.result.OperationResult;
+import com.evolveum.midpoint.schema.util.MiscSchemaUtil;
+import com.evolveum.midpoint.security.api.AuthorizationConstants;
+import com.evolveum.midpoint.security.api.MidPointPrincipal;
+import com.evolveum.midpoint.security.api.SecurityEnforcer;
+import com.evolveum.midpoint.task.api.Task;
+import com.evolveum.midpoint.task.api.TaskManager;
+import com.evolveum.midpoint.util.exception.ObjectNotFoundException;
+import com.evolveum.midpoint.util.exception.SchemaException;
+import com.evolveum.midpoint.util.exception.SecurityViolationException;
+import com.evolveum.midpoint.util.exception.SystemException;
+import com.evolveum.midpoint.util.logging.LoggingUtils;
+import com.evolveum.midpoint.util.logging.Trace;
+import com.evolveum.midpoint.util.logging.TraceManager;
+import com.evolveum.midpoint.wf.WfConfiguration;
+import com.evolveum.midpoint.wf.activiti.ActivitiEngine;
+import com.evolveum.midpoint.wf.processes.common.CommonProcessVariableNames;
+import com.evolveum.midpoint.wf.processes.common.StringHolder;
+import com.evolveum.midpoint.wf.processors.primary.PcpProcessVariableNames;
+import com.evolveum.midpoint.xml.ns._public.common.common_2a.AssignmentType;
+import com.evolveum.midpoint.xml.ns._public.common.common_2a.ObjectReferenceType;
+import com.evolveum.midpoint.xml.ns._public.common.common_2a.AuthorizationPhaseType;
+import com.evolveum.midpoint.xml.ns._public.common.common_2a.ObjectType;
+import com.evolveum.midpoint.xml.ns._public.common.common_2a.OrgType;
+import com.evolveum.midpoint.xml.ns._public.common.common_2a.RoleType;
+import com.evolveum.midpoint.xml.ns._public.common.common_2a.UserType;
+import com.evolveum.midpoint.xml.ns._public.common.common_2a.WorkItemType;
+import com.evolveum.prism.xml.ns._public.types_2.ObjectDeltaType;
+
+import org.activiti.engine.ActivitiException;
+import org.activiti.engine.TaskService;
+import org.activiti.engine.form.FormProperty;
+import org.activiti.engine.task.IdentityLink;
+import org.springframework.beans.factory.annotation.Autowired;
+import org.springframework.stereotype.Component;
+
+import javax.xml.bind.JAXBException;
+
+import java.util.ArrayList;
+import java.util.HashMap;
+import java.util.List;
+import java.util.Map;
+
+/**
+ * @author mederly
+ */
+
+@Component
+public class MiscDataUtil {
+
+    private static final transient Trace LOGGER = TraceManager.getTrace(MiscDataUtil.class);
+
+    public static final String ROLE_PREFIX = "role";
+    public static final String ORG_PREFIX = "org";
+
+    @Autowired
+    private RepositoryService repositoryService;
+
+    @Autowired
+    private PrismContext prismContext;
+
+    @Autowired
+    private TaskManager taskManager;
+    
+    @Autowired
+    private SecurityEnforcer securityEnforcer;
+
+    @Autowired
+    private WfConfiguration wfConfiguration;
+
+    @Autowired
+    private ActivitiEngine activitiEngine;
+
+    public PrismObject<UserType> getUserByOid(String oid, OperationResult result) {
+        if (oid == null) {
+            return null;
+        }
+        try {
+            return repositoryService.getObject(UserType.class, oid, null, result);
+        } catch (ObjectNotFoundException e) {
+            // there should be a note in result by now
+            LoggingUtils.logException(LOGGER, "Couldn't get user {} details because it couldn't be found", e, oid);
+            return null;
+        } catch (SchemaException e) {
+            // there should be a note in result by now
+            LoggingUtils.logException(LOGGER, "Couldn't get user {} details due to schema exception", e, oid);
+            return null;
+        }
+    }
+
+
+    // returns oid when user cannot be retrieved
+    public String getUserNameByOid(String oid, OperationResult result) {
+        try {
+            PrismObject<UserType> user = repositoryService.getObject(UserType.class, oid, null, result);
+            return user.asObjectable().getName().getOrig();
+        } catch (ObjectNotFoundException e) {
+            // there should be a note in result by now
+            LoggingUtils.logException(LOGGER, "Couldn't get user {} details because it couldn't be found", e, oid);
+            return oid;
+        } catch (SchemaException e) {
+            // there should be a note in result by now
+            LoggingUtils.logException(LOGGER, "Couldn't get user {} details due to schema exception", e, oid);
+            return oid;
+        }
+    }
+
+    public PrismObject<UserType> getRequester(Map<String, Object> variables, OperationResult result) throws SchemaException, ObjectNotFoundException {
+        String oid = (String) variables.get(CommonProcessVariableNames.VARIABLE_MIDPOINT_REQUESTER_OID);
+        return repositoryService.getObject(UserType.class, oid, null, result);
+    }
+
+    public PrismObject<? extends ObjectType> getObjectBefore(Map<String, Object> variables, PrismContext prismContext, OperationResult result) throws SchemaException, ObjectNotFoundException, JAXBException {
+        String objectXml = (String) variables.get(PcpProcessVariableNames.VARIABLE_MIDPOINT_OBJECT_TO_BE_ADDED);
+        PrismObject<? extends ObjectType> object;
+        if (objectXml != null) {
+            object = prismContext.parseObject(objectXml, PrismContext.LANG_XML);
+        } else {
+            String oid = (String) variables.get(CommonProcessVariableNames.VARIABLE_MIDPOINT_OBJECT_OID);
+            if (oid == null) {
+                return null;
+            }
+            //Validate.notNull(oid, "Object OID in process variables is null");
+            object = repositoryService.getObject(ObjectType.class, oid, null, result);
+        }
+
+        if (object.asObjectable() instanceof UserType) {
+            resolveAssignmentTargetReferences((PrismObject) object, result);
+        }
+        return object;
+    }
+
+    public ObjectDelta getObjectDelta(Map<String, Object> variables) throws JAXBException, SchemaException {
+        return getObjectDelta(variables, false);
+    }
+
+    public ObjectDelta getObjectDelta(Map<String, Object> variables, boolean mayBeNull) throws JAXBException, SchemaException {
+        ObjectDeltaType objectDeltaType = getObjectDeltaType(variables, mayBeNull);
+        return objectDeltaType != null ? DeltaConvertor.createObjectDelta(objectDeltaType, prismContext) : null;
+    }
+
+    public ObjectDeltaType getObjectDeltaType(Map<String, Object> variables, boolean mayBeNull) throws JAXBException, SchemaException {
+        StringHolder deltaXml = (StringHolder) variables.get(PcpProcessVariableNames.VARIABLE_MIDPOINT_DELTA);
+        if (deltaXml == null) {
+            if (mayBeNull) {
+                return null;
+            } else {
+                throw new IllegalStateException("There's no delta in process variables");
+            }
+        }
+        return prismContext.parseAtomicValue(deltaXml.getValue(), ObjectDeltaType.COMPLEX_TYPE, PrismContext.LANG_XML);
+    }
+
+    public PrismObject<? extends ObjectType> getObjectAfter(Map<String, Object> variables, ObjectDeltaType deltaType, PrismObject<? extends ObjectType> objectBefore, PrismContext prismContext, OperationResult result) throws JAXBException, SchemaException {
+
+        ObjectDelta delta;
+        if (deltaType != null) {
+            delta = DeltaConvertor.createObjectDelta(deltaType, prismContext);
+        } else {
+            delta = getObjectDelta(variables, true);
+        }
+
+        if (delta == null) {
+            return null;
+        }
+
+        PrismObject<? extends ObjectType> objectAfter = objectBefore.clone();
+        delta.applyTo(objectAfter);
+
+        if (objectAfter.asObjectable() instanceof UserType) {
+            resolveAssignmentTargetReferences((PrismObject) objectAfter, result);
+        }
+        return objectAfter;
+    }
+
+    public static String serializeObjectToXml(PrismObject<? extends ObjectType> object) {
+        return serializeObjectToXml(object, object.getPrismContext());
+    }
+
+    public static String serializeObjectToXml(PrismObject<? extends ObjectType> object, PrismContext prismContext) {
+        try {
+            return prismContext.serializeObjectToString(object, PrismContext.LANG_XML);
+        } catch (SchemaException e) {
+            throw new SystemException("Couldn't serialize a PrismObject " + object + " into XML", e);
+        }
+    }
+
+    public static String serializeContainerableToXml(Containerable containerable, PrismContext prismContext) {
+        try {
+            PrismContainerValue value = containerable.asPrismContainerValue();
+            return prismContext.serializeContainerValueToString(value, value.getContainer().getElementName(), PrismContext.LANG_XML);
+        } catch (SchemaException e) {
+            throw new SystemException("Couldn't serialize a Containerable " + containerable + " into XML", e);
+        }
+    }
+
+    public static ObjectType deserializeObjectFromXml(String xml, PrismContext prismContext) {
+        try {
+            return (ObjectType) prismContext.parseObject(xml, PrismContext.LANG_XML).asObjectable();
+        } catch (SchemaException e) {
+            throw new SystemException("Couldn't deserialize a PrismObject from XML", e);
+        }
+    }
+
+    public static PrismContainer deserializeContainerFromXml(String xml, PrismContext prismContext) {
+        try {
+            return prismContext.parseContainer(xml, (Class) null, PrismContext.LANG_XML);
+        } catch (SchemaException e) {
+            throw new SystemException("Couldn't deserialize a Containerable from XML", e);
+        }
+    }
+
+    public void resolveAssignmentTargetReferences(PrismObject<? extends UserType> object, OperationResult result) {
+        for (AssignmentType assignmentType : object.asObjectable().getAssignment()) {
+            if (assignmentType.getTarget() == null && assignmentType.getTargetRef() != null) {
+                PrismObject<? extends ObjectType> target = null;
+                try {
+                    target = repositoryService.getObject(ObjectType.class, assignmentType.getTargetRef().getOid(), null, result);
+                    assignmentType.setTarget(target.asObjectable());
+                } catch (ObjectNotFoundException e) {
+                    LoggingUtils.logException(LOGGER, "Couldn't resolve assignment " + assignmentType, e);
+                } catch (SchemaException e) {
+                    LoggingUtils.logException(LOGGER, "Couldn't resolve assignment " + assignmentType, e);
+                }
+            }
+        }
+    }
+
+    /**
+     * Retrieves focus object name from the model context.
+     */
+    public static String getFocusObjectName(ModelContext<? extends ObjectType> modelContext) {
+        ModelElementContext<? extends ObjectType> fc = modelContext.getFocusContext();
+        PrismObject<? extends ObjectType> prism = fc.getObjectNew() != null ? fc.getObjectNew() : fc.getObjectOld();
+        if (prism == null) {
+            throw new IllegalStateException("No object (new or old) in model context");
+        }
+        ObjectType object = prism.asObjectable();
+        return object.getName() != null ? object.getName().getOrig() : null;
+    }
+
+    public Task getShadowTask(Map<String, Object> variables, OperationResult result) throws SchemaException, ObjectNotFoundException {
+        String oid = (String) variables.get(CommonProcessVariableNames.VARIABLE_MIDPOINT_TASK_OID);
+        if (oid != null) {
+            return taskManager.getTask(oid, result);
+        } else {
+            return null;
+        }
+    }
+
+    public boolean isAuthorizedToSubmit(WorkItemType workItem) {
+        return isAuthorizedToSubmit(workItem.getWorkItemId(),
+                workItem.getAssigneeRef() != null ? workItem.getAssigneeRef().getOid() : null);
+    }
+
+    public boolean isAuthorizedToSubmit(String taskId, String assigneeOid) {
+        MidPointPrincipal principal;
+		try {
+			principal = securityEnforcer.getPrincipal();
+		} catch (SecurityViolationException e) {
+			return false;
+		}
+        String currentUserOid = principal.getOid();
+        if (currentUserOid == null) {
+            return false;
+        }
+        LOGGER.trace("isAuthorizedToSubmit: principal = {}, assignee = {}", principal, assigneeOid);
+        // 1) is this the task assignee?
+        if (currentUserOid.equals(assigneeOid)) {       // assigneeOid may be null here
+            return true;
+        }
+        // 2) is the current user allowed to approve any item?
+        try {
+			if (wfConfiguration.isAllowApproveOthersItems()
+					&& securityEnforcer.isAuthorized(AuthorizationConstants.AUTZ_UI_WORK_ITEMS_APPROVE_OTHERS_ITEMS_URL, null, null, null)) {
+                return true;
+            }
+		} catch (SchemaException e) {
+			throw new SystemException(e.getMessage(), e);
+		}
+        // 3) is the current user in one of candidate users or groups?
+        return isAmongCandidates(principal, taskId);
+    }
+
+    // principal != null, principal.getOid() != null, principal.getUser() != null
+    private boolean isAmongCandidates(MidPointPrincipal principal, String taskId) {
+        String currentUserOid = principal.getOid();
+        List<IdentityLink> identityLinks;
+        try {
+            TaskService taskService = activitiEngine.getTaskService();
+            identityLinks = taskService.getIdentityLinksForTask(taskId);
+        } catch (ActivitiException e) {
+            throw new SystemException("Couldn't determine user authorization, because the task candidate users and groups couldn't be retrieved: " + e.getMessage(), e);
+        }
+        for (IdentityLink identityLink : identityLinks) {
+            if (identityLink.getUserId() != null && identityLink.getUserId().equals(currentUserOid)) {
+                return true;
+            }
+            if (identityLink.getGroupId() != null) {
+                if (isMemberOfActivitiGroup(principal.getUser(), identityLink.getGroupId())) {
+                    return true;
+                }
+            }
+        }
+        return false;
+    }
+
+    public boolean isAuthorizedToClaim(WorkItemType workItem) {
+        return isAuthorizedToClaim(workItem.getWorkItemId());
+    }
+
+    public boolean isAuthorizedToClaim(String taskId) {
+        MidPointPrincipal principal;
+        try {
+            principal = securityEnforcer.getPrincipal();
+        } catch (SecurityViolationException e) {
+            return false;
+        }
+        String currentUserOid = principal.getOid();
+        if (currentUserOid == null) {
+            return false;
+        }
+        return isAmongCandidates(principal, taskId);
+    }
+
+
+    // todo move to something activiti-related
+
+    public static Map<String,FormProperty> formPropertiesAsMap(List<FormProperty> properties) {
+        Map<String,FormProperty> retval = new HashMap<String,FormProperty>();
+        for (FormProperty property : properties) {
+            retval.put(property.getId(), property);
+        }
+        return retval;
+    }
+
+    // TODO: currently we check only the direct assignments, we need to implement more complex mechanism
+    public boolean isMemberOfActivitiGroup(UserType userType, String activitiGroupId) {
+        ObjectReferenceType abstractRoleRef = groupIdToObjectReference(activitiGroupId);
+        for (AssignmentType assignmentType : userType.getAssignment()) {
+            if (assignmentType.getTargetRef() != null &&
+                    (RoleType.COMPLEX_TYPE.equals(assignmentType.getTargetRef().getType()) ||
+                     OrgType.COMPLEX_TYPE.equals(assignmentType.getTargetRef().getType())) &&
+                    abstractRoleRef.getOid().equals(assignmentType.getTargetRef().getOid())) {
+                return true;
+            }
+        }
+        return false;
+    }
+
+    // TODO: currently we check only the direct assignments, we need to implement more complex mechanism
+    public List<String> getGroupsForUser(String oid, OperationResult result) throws SchemaException, ObjectNotFoundException {
+        List<String> retval = new ArrayList<>();
+        UserType userType = repositoryService.getObject(UserType.class, oid, null, result).asObjectable();
+        for (AssignmentType assignmentType : userType.getAssignment()) {
+            ObjectReferenceType ref = assignmentType.getTargetRef();
+            if (ref != null) {
+                String groupName = objectReferenceToGroupName(ref);
+                if (groupName != null) {        // if the reference represents a group name (i.e. it is not e.g. an account ref)
+                    retval.add(groupName);
+                }
+            }
+        }
+        return retval;
+    }
+
+    public PrismObject resolveObjectReferenceType(ObjectReferenceType ref, OperationResult result) {
+        try {
+            return repositoryService.getObject((Class) prismContext.getSchemaRegistry().getCompileTimeClass(ref.getType()), ref.getOid(), null, result);
+        } catch (ObjectNotFoundException e) {
+            // there should be a note in result by now
+            LoggingUtils.logException(LOGGER, "Couldn't get reference {} details because it couldn't be found", e, ref);
+            return null;
+        } catch (SchemaException e) {
+            // there should be a note in result by now
+            LoggingUtils.logException(LOGGER, "Couldn't get reference {} details due to schema exception", e, ref);
+            return null;
+        }
+    }
+
+    public ObjectReferenceType groupIdToObjectReference(String groupId) {
+        String parts[] = groupId.split(":");
+        if (parts.length != 2) {
+            throw new IllegalStateException("Invalid format of group id: " + groupId);
+        }
+        if (ROLE_PREFIX.equals(parts[0])) {
+            return MiscSchemaUtil.createObjectReference(parts[1], RoleType.COMPLEX_TYPE);
+        } else if (ORG_PREFIX.equals(parts[0])) {
+            return MiscSchemaUtil.createObjectReference(parts[1], OrgType.COMPLEX_TYPE);
+        } else {
+            throw new IllegalStateException("Unknown kind of group id: " + parts[0] + " in: " + groupId);
+        }
+    }
+
+    private String objectReferenceToGroupName(ObjectReferenceType ref) {
+        if (RoleType.COMPLEX_TYPE.equals(ref.getType())) {
+            return ROLE_PREFIX + ":" + ref.getOid();
+        } else if (OrgType.COMPLEX_TYPE.equals(ref.getType())) {
+            return ORG_PREFIX + ":" + ref.getOid();
+        } else {
+            return null;
+        }
+    }
+
+}
--- conflicted
+++ resolved
@@ -152,14 +152,7 @@
     /**
      * Beware, in order to make the change permanent, it is necessary to call commitChanges on
      * "executesFirst". It is advisable not to modify underlying tasks between 'addDependency'
-<<<<<<< HEAD
-     * and 'commitChanges' because of the savePendingModifications() mechanism that is used here.
-=======
      * and 'commitChanges' because of the flushPendingModifications() mechanism that is used here.
-     *
-     * @param executesFirst
-     * @param executesSecond
->>>>>>> 6171c270
      */
     public void addDependency(WfTask executesFirst, WfTask executesSecond) {
         Validate.notNull(executesFirst.getTask());

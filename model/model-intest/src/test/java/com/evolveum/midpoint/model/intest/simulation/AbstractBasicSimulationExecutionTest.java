--- conflicted
+++ resolved
@@ -779,18 +779,12 @@
 
     // TEMPORARY
     @SafeVarargs
-<<<<<<< HEAD
-    private void assertUserTags(SimulationResult simResult, String... expectedTags) {
-        Collection<String> realTagsOids = simResult.getTagsForObjectType(UserType.class);
-        assertThat(realTagsOids).as("event tags").containsExactlyInAnyOrder(expectedTags);
-=======
     private void assertUserTags(SimulationResult simResult, TestResource<TagType>... expectedTags) {
         Collection<String> realTagsOids = simResult.getTagsForObjectType(UserType.class);
         Set<String> expectedTagsOids = Arrays.stream(expectedTags)
                 .map(r -> r.oid)
                 .collect(Collectors.toSet());
         assertThat(realTagsOids).as("event tags").containsExactlyInAnyOrderElementsOf(expectedTagsOids);
->>>>>>> d9c1b5d4
     }
 
     private boolean isDevelopmentConfiguration() {

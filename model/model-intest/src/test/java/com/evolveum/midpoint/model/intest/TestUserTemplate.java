--- conflicted
+++ resolved
@@ -2450,11 +2450,6 @@
     @Test
     public void test800NullTimeFrom() throws Exception {
         // GIVEN
-<<<<<<< HEAD
-        Task task = getTestTask();
-        OperationResult result = getResult();
-=======
->>>>>>> 05566271
         assumeAssignmentPolicy(AssignmentPolicyEnforcementType.RELATIVE);
 
         importObjectFromFile(TASK_TRIGGER_SCANNER_FILE);

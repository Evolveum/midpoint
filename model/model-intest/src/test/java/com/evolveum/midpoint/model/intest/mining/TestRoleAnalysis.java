--- conflicted
+++ resolved
@@ -212,12 +212,8 @@
         Integer expectedObjectsCount = 410;
         Integer expectedInnerOutlierCount = 3;
         Integer expectedOuterOutlierCount = 0;
-<<<<<<< HEAD
         Double expectedF1score = 0.14705882352941177;
-        Double expectedTopOutlierConfidence = 84.42238530607281;
-=======
         Double expectedTopOutlierConfidence = 75.98929597636382;
->>>>>>> 72699ae8
 
         OutlierDetectionResult expectedResult = new OutlierDetectionResult(
                 expectedObjectsCount,
@@ -247,12 +243,8 @@
         Integer expectedObjectsCount = 410;
         Integer expectedInnerOutlierCount = 3;
         Integer expectedOuterOutlierCount = 241;
-<<<<<<< HEAD
         Double expectedF1score = 0.27184466019417475;
-        Double expectedTopOutlierConfidence = 84.42238530607281;
-=======
         Double expectedTopOutlierConfidence = 79.3447630538118;
->>>>>>> 72699ae8
 
         OutlierDetectionResult expectedResult = new OutlierDetectionResult(
                 expectedObjectsCount,

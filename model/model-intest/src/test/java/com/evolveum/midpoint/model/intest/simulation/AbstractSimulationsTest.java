/*
 * Copyright (C) 2010-2022 Evolveum and contributors
 *
 * This work is dual-licensed under the Apache License 2.0
 * and European Union Public License. See LICENSE file for details.
 */

package com.evolveum.midpoint.model.intest.simulation;

import com.evolveum.midpoint.model.intest.AbstractEmptyModelIntegrationTest;
import com.evolveum.midpoint.prism.delta.ObjectDelta;
import com.evolveum.midpoint.schema.ObjectDeltaOperation;
import com.evolveum.midpoint.schema.result.OperationResult;
import com.evolveum.midpoint.schema.util.ObjectTypeUtil;
import com.evolveum.midpoint.task.api.Task;
import com.evolveum.midpoint.test.DummyTestResource;
import com.evolveum.midpoint.test.TestResource;
import com.evolveum.midpoint.util.exception.CommonException;
import com.evolveum.midpoint.util.exception.SchemaException;
import com.evolveum.midpoint.xml.ns._public.common.common_3.*;

import javax.xml.namespace.QName;
import java.io.File;

import static com.evolveum.midpoint.schema.constants.SchemaConstants.NS_MODEL;
import static com.evolveum.midpoint.schema.constants.SchemaConstants.RI_ACCOUNT_OBJECT_CLASS;
import static com.evolveum.midpoint.util.QNameUtil.qNameToUri;

public class AbstractSimulationsTest extends AbstractEmptyModelIntegrationTest {

    private static final File SIM_TEST_DIR = new File("src/test/resources/simulation");

<<<<<<< HEAD
    // TEMPORARY
    private static final String NS_MODEL_EVENT = NS_MODEL + "/event";
    static final String TAG_USER_ADD = qNameToUri(new QName(NS_MODEL_EVENT, "userAdd"));
    @SuppressWarnings("unused")
    static final String TAG_USER_DELETE = qNameToUri(new QName(NS_MODEL_EVENT, "userDelete"));
=======
    static final TestResource<TagType> TAG_USER_ADD = new TestResource<>(
            SIM_TEST_DIR, "tag-user-add.xml", "0c31f3a1-a7b1-4fad-8cea-eaafdc15daaf");
    private static final TestResource<TagType> TAG_USER_DELETE = new TestResource<>(
            SIM_TEST_DIR, "tag-user-delete.xml", "caa2921a-6cf4-4e70-ad2b-bfed278e29cf");
>>>>>>> d9c1b5d4

    private static final TestResource<RoleType> ROLE_PERSON = new TestResource<>(
            SIM_TEST_DIR, "role-person.xml", "ba88cf08-06bc-470f-aeaa-511e86d5ea7f");
    private static final TestResource<RoleType> ROLE_PERSON_DEV = new TestResource<>(
            SIM_TEST_DIR, "role-person-dev.xml", "5049daa8-5af8-4036-88af-5f374daf1340");
    private static final TestResource<RoleType> METAROLE = new TestResource<>(
            SIM_TEST_DIR, "metarole.xml", "23c615ae-e0e0-4d81-86a0-712d7164b4d2");
    private static final TestResource<ObjectTemplateType> TEMPLATE_PERSON_INCLUDED_DEV = new TestResource<>(
            SIM_TEST_DIR, "template-person-included-dev.xml", "3c27b909-5f79-4b24-a54f-85e7673f6782");
    private static final TestResource<ObjectTemplateType> TEMPLATE_PERSON = new TestResource<>(
            SIM_TEST_DIR, "template-person.xml", "fec07d55-5bdd-4d9a-87f1-5f814303a4f5");
    private static final TestResource<ObjectTemplateType> TEMPLATE_PERSON_DEV_TEMPLATE = new TestResource<>(
            SIM_TEST_DIR, "template-person-dev-template.xml", "a7f5bca6-4385-42ab-aca2-9740e1fa155f");
    static final TestResource<ArchetypeType> ARCHETYPE_PERSON = new TestResource<>(
            SIM_TEST_DIR, "archetype-person.xml", "f8d69091-02b3-436e-81fd-0f695f9045db");
    private static final TestResource<ArchetypeType> ARCHETYPE_PERSON_DEV_ARCHETYPE = new TestResource<>(
            SIM_TEST_DIR, "archetype-person-dev-archetype.xml", "be5bf6fb-11ce-40a8-b588-ec44cf051523");
    private static final TestResource<ArchetypeType> ARCHETYPE_PERSON_DEV_TEMPLATE = new TestResource<>(
            SIM_TEST_DIR, "archetype-person-dev-template.xml", "be7f8541-64ec-4bee-a5c3-855923ae9b90");

    private static final String ATTR_TYPE_NAME = "type";
//    private static final ItemName ATTR_TYPE_ITEM_NAME = new ItemName(NS_RI, ATTR_TYPE_NAME);

    static final DummyTestResource RESOURCE_SIMPLE_PRODUCTION_TARGET = new DummyTestResource(
            SIM_TEST_DIR,
            "resource-simple-production-target.xml",
            "3f8d6dee-9663-496f-a718-b3c27234aca7",
            "simple-production-target");
    static final DummyTestResource RESOURCE_SIMPLE_DEVELOPMENT_TARGET = new DummyTestResource(
            SIM_TEST_DIR,
            "resource-simple-development-target.xml",
            "572200ee-7499-47ec-9fdf-a575c96a5291",
            "simple-development-target");
    static final DummyTestResource RESOURCE_SIMPLE_PRODUCTION_SOURCE = new DummyTestResource(
            SIM_TEST_DIR,
            "resource-simple-production-source.xml",
            "c6caaa46-96c4-4244-883f-2771e18b82c9",
            "simple-production-source",
            controller -> controller.addAttrDef(
                    controller.getDummyResource().getAccountObjectClass(),
                    ATTR_TYPE_NAME, String.class, false, false));
    private static final DummyTestResource RESOURCE_SIMPLE_DEVELOPMENT_SOURCE = new DummyTestResource(
            SIM_TEST_DIR,
            "resource-simple-development-source.xml",
            "6d8ba4fd-95ee-4d98-80c2-3a194b566f89",
            "simple-development-source");

    @Override
    public void initSystem(Task initTask, OperationResult initResult) throws Exception {
        super.initSystem(initTask, initResult);

        repoAdd(TAG_USER_ADD, initResult);
        repoAdd(TAG_USER_DELETE, initResult);

        repoAdd(ROLE_PERSON, initResult);
        repoAdd(ROLE_PERSON_DEV, initResult);
        repoAdd(METAROLE, initResult);
        repoAdd(TEMPLATE_PERSON_INCLUDED_DEV, initResult);
        repoAdd(TEMPLATE_PERSON, initResult);
        repoAdd(TEMPLATE_PERSON_DEV_TEMPLATE, initResult);
        repoAdd(ARCHETYPE_PERSON, initResult);
        repoAdd(ARCHETYPE_PERSON_DEV_ARCHETYPE, initResult);
        repoAdd(ARCHETYPE_PERSON_DEV_TEMPLATE, initResult);

        RESOURCE_SIMPLE_PRODUCTION_TARGET.initAndTest(this, initTask, initResult);
        RESOURCE_SIMPLE_DEVELOPMENT_TARGET.initAndTest(this, initTask, initResult);
        RESOURCE_SIMPLE_PRODUCTION_SOURCE.initAndTest(this, initTask, initResult);
        RESOURCE_SIMPLE_DEVELOPMENT_SOURCE.initAndTest(this, initTask, initResult);
    }

    @Override
    protected File getSystemConfigurationFile() {
        return new File(SIM_TEST_DIR, "system-configuration.xml");
    }

    private ShadowType createAccount(DummyTestResource target) {
        return new ShadowType()
                .resourceRef(target.oid, ResourceType.COMPLEX_TYPE)
                .objectClass(RI_ACCOUNT_OBJECT_CLASS)
                .kind(ShadowKindType.ACCOUNT)
                .intent("default");
        // Name should be computed by mappings
    }

    ObjectReferenceType createLinkRefWithFullObject(DummyTestResource target) {
        return ObjectTypeUtil.createObjectRefWithFullObject(
                createAccount(target));
    }

    String addUser(String name, Task task, OperationResult result) throws CommonException {
        UserType user = new UserType()
                .name(name);

        var executed =
                executeChanges(user.asPrismObject().createAddDelta(), null, task, result);
        return ObjectDeltaOperation.findFocusDeltaOidInCollection(executed);
    }

    ObjectDelta<UserType> createLinkRefDelta(String userOid, DummyTestResource target) throws SchemaException {
        return deltaFor(UserType.class)
                .item(UserType.F_LINK_REF)
                .add(createLinkRefWithFullObject(target))
                .asObjectDelta(userOid);
    }

    ObjectDelta<UserType> createAssignmentDelta(String userOid, DummyTestResource target) throws SchemaException {
        return deltaFor(UserType.class)
                .item(UserType.F_ASSIGNMENT)
                .add(createAssignmentValue(target))
                .asObjectDelta(userOid);
    }

    static AssignmentType createAssignmentValue(DummyTestResource target) {
        return new AssignmentType()
                .construction(
                        new ConstructionType()
                                .resourceRef(target.oid, ResourceType.COMPLEX_TYPE));
    }
}<|MERGE_RESOLUTION|>--- conflicted
+++ resolved
@@ -19,29 +19,18 @@
 import com.evolveum.midpoint.util.exception.SchemaException;
 import com.evolveum.midpoint.xml.ns._public.common.common_3.*;
 
-import javax.xml.namespace.QName;
 import java.io.File;
 
-import static com.evolveum.midpoint.schema.constants.SchemaConstants.NS_MODEL;
 import static com.evolveum.midpoint.schema.constants.SchemaConstants.RI_ACCOUNT_OBJECT_CLASS;
-import static com.evolveum.midpoint.util.QNameUtil.qNameToUri;
 
 public class AbstractSimulationsTest extends AbstractEmptyModelIntegrationTest {
 
     private static final File SIM_TEST_DIR = new File("src/test/resources/simulation");
 
-<<<<<<< HEAD
-    // TEMPORARY
-    private static final String NS_MODEL_EVENT = NS_MODEL + "/event";
-    static final String TAG_USER_ADD = qNameToUri(new QName(NS_MODEL_EVENT, "userAdd"));
-    @SuppressWarnings("unused")
-    static final String TAG_USER_DELETE = qNameToUri(new QName(NS_MODEL_EVENT, "userDelete"));
-=======
     static final TestResource<TagType> TAG_USER_ADD = new TestResource<>(
             SIM_TEST_DIR, "tag-user-add.xml", "0c31f3a1-a7b1-4fad-8cea-eaafdc15daaf");
     private static final TestResource<TagType> TAG_USER_DELETE = new TestResource<>(
             SIM_TEST_DIR, "tag-user-delete.xml", "caa2921a-6cf4-4e70-ad2b-bfed278e29cf");
->>>>>>> d9c1b5d4
 
     private static final TestResource<RoleType> ROLE_PERSON = new TestResource<>(
             SIM_TEST_DIR, "role-person.xml", "ba88cf08-06bc-470f-aeaa-511e86d5ea7f");

--- conflicted
+++ resolved
@@ -79,15 +79,8 @@
 
 	public static final File SYSTEM_CONFIGURATION_FILE = new File(COMMON_DIR, "system-configuration.xml");
 	public static final String SYSTEM_CONFIGURATION_OID = SystemObjectsType.SYSTEM_CONFIGURATION.value();
-<<<<<<< HEAD
-	
+
 	protected static final int NUMBER_OF_GLOBAL_POLICY_RULES = 4;
-	
-=======
-
-	protected static final int NUMBER_OF_GLOBAL_POLICY_RULES = 3;
-
->>>>>>> 914398f1
 	public static final File USER_ADMINISTRATOR_FILE = new File(COMMON_DIR, "user-administrator.xml");
 	protected static final String USER_ADMINISTRATOR_OID = "00000000-0000-0000-0000-000000000002";
 	protected static final String USER_ADMINISTRATOR_USERNAME = "administrator";

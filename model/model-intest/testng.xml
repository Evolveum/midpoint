--- conflicted
+++ resolved
@@ -1,80 +1,77 @@
-<?xml version="1.0" encoding="UTF-8"?>
-<!--
-  ~ Copyright (c) 2010-2013 Evolveum
-  ~
-  ~ Licensed under the Apache License, Version 2.0 (the "License");
-  ~ you may not use this file except in compliance with the License.
-  ~ You may obtain a copy of the License at
-  ~
-  ~     http://www.apache.org/licenses/LICENSE-2.0
-  ~
-  ~ Unless required by applicable law or agreed to in writing, software
-  ~ distributed under the License is distributed on an "AS IS" BASIS,
-  ~ WITHOUT WARRANTIES OR CONDITIONS OF ANY KIND, either express or implied.
-  ~ See the License for the specific language governing permissions and
-  ~ limitations under the License.
-  -->
-<!DOCTYPE suite SYSTEM "http://testng.org/testng-1.0.dtd">
-<suite name="unit" parallel="false">
-    <listeners>
-        <listener class-name="com.evolveum.midpoint.tools.testng.TestMethodLoggerListener"/>
-    </listeners>
-    <test name="Model Integration" preserve-order="true" parallel="false" verbose="10">
-        <classes>
-        	<class name="com.evolveum.midpoint.model.intest.TestModelServiceContract"/>
-        	<class name="com.evolveum.midpoint.model.intest.TestModelCrudService"/>
-        	<class name="com.evolveum.midpoint.model.intest.TestPreviewChanges"/>
-        	<class name="com.evolveum.midpoint.model.intest.TestRbac"/>
-            <class name="com.evolveum.midpoint.model.intest.TestSegregationOfDuties"/>
-            <class name="com.evolveum.midpoint.model.intest.TestMultiResource"/>
-            <class name="com.evolveum.midpoint.model.intest.TestUserTemplate"/>
-            <class name="com.evolveum.midpoint.model.intest.TestOrgStruct"/>
-            <class name="com.evolveum.midpoint.model.intest.TestSchemalessResource"/>
-            <class name="com.evolveum.midpoint.model.intest.TestPassword"/>
-            <class name="com.evolveum.midpoint.model.intest.TestActivation"/>
-            <class name="com.evolveum.midpoint.model.intest.TestMultiConnector"/>
-            <class name="com.evolveum.midpoint.model.intest.TestStrangeCases"/>
-            <class name="com.evolveum.midpoint.model.intest.negative.TestAssignmentErrors"/>
-            <class name="com.evolveum.midpoint.model.intest.TestMisc"/>
-            <class name="com.evolveum.midpoint.model.intest.TestResourceModifications"/>
-            <class name="com.evolveum.midpoint.model.intest.TestMapping"/>
-            <class name="com.evolveum.midpoint.model.intest.TestSecurity"/>
-            <class name="com.evolveum.midpoint.model.intest.TestTriggerTask"/>
-            <class name="com.evolveum.midpoint.model.intest.TestIteration"/>
-            <class name="com.evolveum.midpoint.model.intest.TestTolerantAttributes"/>
-<<<<<<< HEAD
-            <class name="com.evolveum.midpoint.model.intest.TestRoleEntitlement"/>
-=======
-            <class name="com.evolveum.midpoint.model.intest.TestScriptHooks"/>
->>>>>>> 4317f7a9
-        </classes>
-    </test>
-    <test name="Synchronization" preserve-order="true" parallel="false" verbose="10">
-        <classes>
-            <class name="com.evolveum.midpoint.model.intest.sync.TestLiveSyncTask"/>
-            <class name="com.evolveum.midpoint.model.intest.sync.TestReconTask"/>
-            <class name="com.evolveum.midpoint.model.intest.sync.TestRecomputeTask"/>
-            <class name="com.evolveum.midpoint.model.intest.sync.TestImportRecon"/>
-            <class name="com.evolveum.midpoint.model.intest.sync.TestValidityRecomputeTask"/>
-            <class name="com.evolveum.midpoint.model.intest.sync.TestInboundLiveSyncTask"/>
-            <class name="com.evolveum.midpoint.model.intest.sync.TestInboundReconTask"/>
-        </classes>
-    </test>
-    <test name="Importer" preserve-order="true" parallel="false" verbose="10">
-        <classes>
-            <class name="com.evolveum.midpoint.model.intest.importer.ImportRefTest"/>
-            <class name="com.evolveum.midpoint.model.intest.importer.ImportTest"/>
-            <class name="com.evolveum.midpoint.model.intest.importer.BadImportTest"/>
-        </classes>
-    </test>
-    <!--
-        Some tests moved to the end of suite, because they change logging configuration.
-        TODO: Logging configuration should be refreshed from file during spring context reloading.
-    -->
-    <test name="Model Integration 2" preserve-order="true" parallel="false" verbose="10">
-        <classes>
-            <class name="com.evolveum.midpoint.model.intest.TestLoggingConfiguration"/>
-            <class name="com.evolveum.midpoint.model.intest.negative.TestBrokenCSV"/>
-        </classes>
-    </test>
-</suite>
+<?xml version="1.0" encoding="UTF-8"?>
+<!--
+  ~ Copyright (c) 2010-2013 Evolveum
+  ~
+  ~ Licensed under the Apache License, Version 2.0 (the "License");
+  ~ you may not use this file except in compliance with the License.
+  ~ You may obtain a copy of the License at
+  ~
+  ~     http://www.apache.org/licenses/LICENSE-2.0
+  ~
+  ~ Unless required by applicable law or agreed to in writing, software
+  ~ distributed under the License is distributed on an "AS IS" BASIS,
+  ~ WITHOUT WARRANTIES OR CONDITIONS OF ANY KIND, either express or implied.
+  ~ See the License for the specific language governing permissions and
+  ~ limitations under the License.
+  -->
+<!DOCTYPE suite SYSTEM "http://testng.org/testng-1.0.dtd">
+<suite name="unit" parallel="false">
+    <listeners>
+        <listener class-name="com.evolveum.midpoint.tools.testng.TestMethodLoggerListener"/>
+    </listeners>
+    <test name="Model Integration" preserve-order="true" parallel="false" verbose="10">
+        <classes>
+        	<class name="com.evolveum.midpoint.model.intest.TestModelServiceContract"/>
+        	<class name="com.evolveum.midpoint.model.intest.TestModelCrudService"/>
+        	<class name="com.evolveum.midpoint.model.intest.TestPreviewChanges"/>
+        	<class name="com.evolveum.midpoint.model.intest.TestRbac"/>
+            <class name="com.evolveum.midpoint.model.intest.TestSegregationOfDuties"/>
+            <class name="com.evolveum.midpoint.model.intest.TestMultiResource"/>
+            <class name="com.evolveum.midpoint.model.intest.TestUserTemplate"/>
+            <class name="com.evolveum.midpoint.model.intest.TestOrgStruct"/>
+            <class name="com.evolveum.midpoint.model.intest.TestSchemalessResource"/>
+            <class name="com.evolveum.midpoint.model.intest.TestPassword"/>
+            <class name="com.evolveum.midpoint.model.intest.TestActivation"/>
+            <class name="com.evolveum.midpoint.model.intest.TestMultiConnector"/>
+            <class name="com.evolveum.midpoint.model.intest.TestStrangeCases"/>
+            <class name="com.evolveum.midpoint.model.intest.negative.TestAssignmentErrors"/>
+            <class name="com.evolveum.midpoint.model.intest.TestMisc"/>
+            <class name="com.evolveum.midpoint.model.intest.TestResourceModifications"/>
+            <class name="com.evolveum.midpoint.model.intest.TestMapping"/>
+            <class name="com.evolveum.midpoint.model.intest.TestSecurity"/>
+            <class name="com.evolveum.midpoint.model.intest.TestTriggerTask"/>
+            <class name="com.evolveum.midpoint.model.intest.TestIteration"/>
+            <class name="com.evolveum.midpoint.model.intest.TestTolerantAttributes"/>
+            <class name="com.evolveum.midpoint.model.intest.TestRoleEntitlement"/>
+            <class name="com.evolveum.midpoint.model.intest.TestScriptHooks"/>
+        </classes>
+    </test>
+    <test name="Synchronization" preserve-order="true" parallel="false" verbose="10">
+        <classes>
+            <class name="com.evolveum.midpoint.model.intest.sync.TestLiveSyncTask"/>
+            <class name="com.evolveum.midpoint.model.intest.sync.TestReconTask"/>
+            <class name="com.evolveum.midpoint.model.intest.sync.TestRecomputeTask"/>
+            <class name="com.evolveum.midpoint.model.intest.sync.TestImportRecon"/>
+            <class name="com.evolveum.midpoint.model.intest.sync.TestValidityRecomputeTask"/>
+            <class name="com.evolveum.midpoint.model.intest.sync.TestInboundLiveSyncTask"/>
+            <class name="com.evolveum.midpoint.model.intest.sync.TestInboundReconTask"/>
+        </classes>
+    </test>
+    <test name="Importer" preserve-order="true" parallel="false" verbose="10">
+        <classes>
+            <class name="com.evolveum.midpoint.model.intest.importer.ImportRefTest"/>
+            <class name="com.evolveum.midpoint.model.intest.importer.ImportTest"/>
+            <class name="com.evolveum.midpoint.model.intest.importer.BadImportTest"/>
+        </classes>
+    </test>
+    <!--
+        Some tests moved to the end of suite, because they change logging configuration.
+        TODO: Logging configuration should be refreshed from file during spring context reloading.
+    -->
+    <test name="Model Integration 2" preserve-order="true" parallel="false" verbose="10">
+        <classes>
+            <class name="com.evolveum.midpoint.model.intest.TestLoggingConfiguration"/>
+            <class name="com.evolveum.midpoint.model.intest.negative.TestBrokenCSV"/>
+        </classes>
+    </test>
+</suite>
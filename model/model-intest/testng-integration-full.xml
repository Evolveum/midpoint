--- conflicted
+++ resolved
@@ -133,15 +133,9 @@
             <class name="com.evolveum.midpoint.model.intest.tasks.TestTaskReporting"/>
             <class name="com.evolveum.midpoint.model.intest.tasks.TestProgressReporting"/>
             <class name="com.evolveum.midpoint.model.intest.tasks.TestNoOpTask"/>
-<<<<<<< HEAD
-            <class name="com.evolveum.midpoint.model.intest.tasks.TestThresholdsSingleThread"/>
-            <class name="com.evolveum.midpoint.model.intest.tasks.TestThresholdsSingleTaskMultipleThreads"/>
-            <class name="com.evolveum.midpoint.model.intest.tasks.TestThresholdsMultiNode"/>
-=======
             <class name="com.evolveum.midpoint.model.intest.tasks.TestThresholdsMultiNode"/>
             <class name="com.evolveum.midpoint.model.intest.tasks.TestThresholdsSingleTaskMultipleThreads"/>
             <class name="com.evolveum.midpoint.model.intest.tasks.TestThresholdsSingleThread"/>
->>>>>>> 7cbcc7f5
             <class name="com.evolveum.midpoint.model.intest.tasks.TestMiscTasks"/>
             <class name="com.evolveum.midpoint.model.intest.tasks.TestShadowReclassification"/>
             <class name="com.evolveum.midpoint.model.intest.tasks.TestActivityPolicyThresholds"/>

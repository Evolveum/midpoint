/*
 * Copyright (C) 2010-2021 Evolveum and contributors
 *
 * This work is dual-licensed under the Apache License 2.0
 * and European Union Public License. See LICENSE file for details.
 */

package com.evolveum.midpoint.report.impl.activity;

import com.evolveum.midpoint.schema.config.ConfigurationItemOrigin;

import org.jetbrains.annotations.NotNull;

import com.evolveum.midpoint.schema.util.task.work.WorkDefinitionBean;
import com.evolveum.midpoint.util.DebugUtil;
import com.evolveum.midpoint.util.MiscUtil;
import com.evolveum.midpoint.util.exception.SchemaException;
import com.evolveum.midpoint.xml.ns._public.common.common_3.ClassicReportImportWorkDefinitionType;
import com.evolveum.midpoint.xml.ns._public.common.common_3.ObjectReferenceType;

import javax.xml.namespace.QName;

/**
 * Work definition for report import activity.
 */
public class ClassicReportImportWorkDefinition extends AbstractReportWorkDefinition {

    @NotNull private final ObjectReferenceType reportDataRef;

<<<<<<< HEAD
    ClassicReportImportWorkDefinition(@NotNull WorkDefinitionBean source, @NotNull ConfigurationItemOrigin origin)
            throws SchemaException {
        super(source, origin);
=======
    ClassicReportImportWorkDefinition(@NotNull WorkDefinitionBean source, @NotNull QName activityTypeName) throws SchemaException {
        super(source, activityTypeName);
>>>>>>> 80cece9f
        var typedDefinition = (ClassicReportImportWorkDefinitionType) source.getBean();
        reportDataRef = MiscUtil.requireNonNull(typedDefinition.getReportDataRef(), () -> "No report data object specified");
    }

    @NotNull ObjectReferenceType getReportDataRef() {
        return reportDataRef;
    }

    @Override
    protected void debugDumpContent(StringBuilder sb, int indent) {
        super.debugDumpContent(sb, indent);
        sb.append("\n");
        DebugUtil.debugDumpWithLabel(sb, "reportDataRef", String.valueOf(reportDataRef), indent + 1);
    }
}<|MERGE_RESOLUTION|>--- conflicted
+++ resolved
@@ -27,14 +27,8 @@
 
     @NotNull private final ObjectReferenceType reportDataRef;
 
-<<<<<<< HEAD
-    ClassicReportImportWorkDefinition(@NotNull WorkDefinitionBean source, @NotNull ConfigurationItemOrigin origin)
-            throws SchemaException {
-        super(source, origin);
-=======
     ClassicReportImportWorkDefinition(@NotNull WorkDefinitionBean source, @NotNull QName activityTypeName) throws SchemaException {
         super(source, activityTypeName);
->>>>>>> 80cece9f
         var typedDefinition = (ClassicReportImportWorkDefinitionType) source.getBean();
         reportDataRef = MiscUtil.requireNonNull(typedDefinition.getReportDataRef(), () -> "No report data object specified");
     }

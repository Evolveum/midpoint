/*
 * Copyright (c) 2010-2018 Evolveum
 *
 * Licensed under the Apache License, Version 2.0 (the "License");
 * you may not use this file except in compliance with the License.
 * You may obtain a copy of the License at
 *
 *     http://www.apache.org/licenses/LICENSE-2.0
 *
 * Unless required by applicable law or agreed to in writing, software
 * distributed under the License is distributed on an "AS IS" BASIS,
 * WITHOUT WARRANTIES OR CONDITIONS OF ANY KIND, either express or implied.
 * See the License for the specific language governing permissions and
 * limitations under the License.
 */
package com.evolveum.midpoint.report.impl;

import java.io.ByteArrayInputStream;
import java.io.File;
import java.io.InputStream;
import java.text.SimpleDateFormat;
import java.util.ArrayList;
import java.util.Arrays;
import java.util.Collection;
import java.util.Date;
import java.util.HashMap;
import java.util.List;
import java.util.Map;

import javax.annotation.PostConstruct;

import com.evolveum.midpoint.prism.delta.DeltaFactory;
import com.evolveum.midpoint.repo.common.ObjectResolver;
import com.evolveum.midpoint.repo.common.commandline.CommandLineScriptExecutor;
import com.evolveum.midpoint.repo.common.expression.ExpressionVariables;

import com.evolveum.midpoint.task.api.*;
import net.sf.jasperreports.engine.JRException;
import net.sf.jasperreports.engine.JRTemplate;
import net.sf.jasperreports.engine.JasperExportManager;
import net.sf.jasperreports.engine.JasperFillManager;
import net.sf.jasperreports.engine.JasperPrint;
import net.sf.jasperreports.engine.JasperReport;
import net.sf.jasperreports.engine.export.JRCsvExporter;
import net.sf.jasperreports.engine.export.JRRtfExporter;
import net.sf.jasperreports.engine.export.JRXlsExporter;
import net.sf.jasperreports.engine.export.oasis.JROdsExporter;
import net.sf.jasperreports.engine.export.oasis.JROdtExporter;
import net.sf.jasperreports.engine.export.ooxml.JRDocxExporter;
import net.sf.jasperreports.engine.export.ooxml.JRPptxExporter;
import net.sf.jasperreports.engine.export.ooxml.JRXlsxExporter;
import net.sf.jasperreports.engine.xml.JRXmlTemplateLoader;
import net.sf.jasperreports.export.Exporter;
import net.sf.jasperreports.export.ExporterOutput;
import net.sf.jasperreports.export.SimpleExporterInput;
import net.sf.jasperreports.export.SimpleOutputStreamExporterOutput;
import net.sf.jasperreports.export.SimpleWriterExporterOutput;

import org.apache.commons.codec.binary.Base64;
import org.apache.commons.io.FilenameUtils;
import org.apache.commons.lang.StringUtils;
import org.springframework.beans.factory.annotation.Autowired;
import org.springframework.beans.factory.annotation.Qualifier;
import org.springframework.stereotype.Component;

import com.evolveum.midpoint.model.api.ModelService;
import com.evolveum.midpoint.prism.Item;
import com.evolveum.midpoint.prism.PrismContainer;
import com.evolveum.midpoint.prism.PrismContainerValue;
import com.evolveum.midpoint.prism.PrismContext;
import com.evolveum.midpoint.prism.PrismObject;
import com.evolveum.midpoint.prism.PrismProperty;
import com.evolveum.midpoint.prism.delta.ObjectDelta;
import com.evolveum.midpoint.report.api.ReportConstants;
import com.evolveum.midpoint.report.api.ReportService;
import com.evolveum.midpoint.schema.SearchResultList;
import com.evolveum.midpoint.schema.constants.ExpressionConstants;
import com.evolveum.midpoint.schema.result.OperationResult;
import com.evolveum.midpoint.schema.util.MiscSchemaUtil;
import com.evolveum.midpoint.schema.util.ObjectTypeUtil;
import com.evolveum.midpoint.schema.util.ReportTypeUtil;
import com.evolveum.midpoint.task.api.TaskRunResult.TaskRunResultStatus;
import com.evolveum.midpoint.util.exception.CommunicationException;
import com.evolveum.midpoint.util.exception.ConfigurationException;
import com.evolveum.midpoint.util.exception.ExpressionEvaluationException;
import com.evolveum.midpoint.util.exception.ObjectNotFoundException;
import com.evolveum.midpoint.util.exception.SchemaException;
import com.evolveum.midpoint.util.exception.SecurityViolationException;
import com.evolveum.midpoint.util.exception.SystemException;
import com.evolveum.midpoint.util.logging.LoggingUtils;
import com.evolveum.midpoint.util.logging.Trace;
import com.evolveum.midpoint.util.logging.TraceManager;
import com.evolveum.midpoint.xml.ns._public.common.common_3.CommandLineScriptType;
import com.evolveum.midpoint.xml.ns._public.common.common_3.ExportType;
import com.evolveum.midpoint.xml.ns._public.common.common_3.NodeType;
import com.evolveum.midpoint.xml.ns._public.common.common_3.ObjectType;
import com.evolveum.midpoint.xml.ns._public.common.common_3.ReportOutputType;
import com.evolveum.midpoint.xml.ns._public.common.common_3.ReportParameterType;
import com.evolveum.midpoint.xml.ns._public.common.common_3.ReportType;
import com.evolveum.midpoint.xml.ns._public.common.common_3.SubreportType;
import com.evolveum.midpoint.xml.ns._public.common.common_3.TaskPartitionDefinitionType;
import com.evolveum.prism.xml.ns._public.types_3.PolyStringType;
import net.sf.jasperreports.engine.JRParameter;
import net.sf.jasperreports.engine.fill.JRAbstractLRUVirtualizer;
import net.sf.jasperreports.engine.fill.JRFileVirtualizer;
import net.sf.jasperreports.engine.fill.JRGzipVirtualizer;
import net.sf.jasperreports.engine.fill.JRSwapFileVirtualizer;
import net.sf.jasperreports.engine.util.JRSwapFile;
import net.sf.jasperreports.governors.MaxPagesGovernor;
import net.sf.jasperreports.governors.TimeoutGovernor;

@Component
public class ReportCreateTaskHandler implements TaskHandler {

    public static final String REPORT_CREATE_TASK_URI = "http://midpoint.evolveum.com/xml/ns/public/report/create/handler-3";
    private static final Trace LOGGER = TraceManager.getTrace(ReportCreateTaskHandler.class);

    private static String PARAMETER_TEMPLATE_STYLES = "baseTemplateStyles";
    private static String PARAMETER_REPORT_OID = "reportOid";
    private static String PARAMETER_OPERATION_RESULT = "operationResult";

    private static String MIDPOINT_HOME = System.getProperty("midpoint.home");
    private static String EXPORT_DIR = MIDPOINT_HOME + "export/";
    private static String TEMP_DIR = MIDPOINT_HOME + "tmp/";

    private static String JASPER_VIRTUALIZER_PKG = "net.sf.jasperreports.engine.fill";

    @Autowired private TaskManager taskManager;
    @Autowired private ModelService modelService;
    @Autowired private PrismContext prismContext;
    @Autowired private ReportService reportService;
    @Autowired @Qualifier("modelObjectResolver") private ObjectResolver objectResolver;
    @Autowired private CommandLineScriptExecutor commandLineScriptExecutor;

    @PostConstruct
    private void initialize() {
        if (LOGGER.isTraceEnabled()) {
            LOGGER.trace("Registering with taskManager as a handler for " + REPORT_CREATE_TASK_URI);
        }
        taskManager.registerHandler(REPORT_CREATE_TASK_URI, this);
    }

    @Override
<<<<<<< HEAD
    public TaskRunResult run(Task task, TaskPartitionDefinitionType partition) {
=======
    public TaskRunResult run(RunningTask task) {
>>>>>>> 7fbc3312
        // TODO Auto-generated method stub
        OperationResult parentResult = task.getResult();
        OperationResult result = parentResult.createSubresult(ReportCreateTaskHandler.class.getSimpleName() + ".run");

        TaskRunResult runResult = new TaskRunResult();
        runResult.setOperationResult(result);

        recordProgress(task, 0, result);
        JRSwapFile swapFile = null;
        JRAbstractLRUVirtualizer virtualizer = null; // http://community.jaspersoft.com/wiki/virtualizers-jasperreports

        try {
            ReportType parentReport = objectResolver.resolve(task.getObjectRef(), ReportType.class, null, "resolving report", task, result);
            Map<String, Object> parameters = completeReport(parentReport, task, result);

            JasperReport jasperReport = ReportTypeUtil.loadJasperReport(parentReport);
            LOGGER.trace("compile jasper design, create jasper report : {}", jasperReport);

            PrismContainer<ReportParameterType> reportParams = (PrismContainer) task.getExtensionItem(ReportConstants.REPORT_PARAMS_PROPERTY_NAME);
            if (reportParams != null) {
                PrismContainerValue<ReportParameterType> reportParamsValues = reportParams.getValue();
                List<Item<?, ?>> items = reportParamsValues.getItems();
                if (items != null) {
                    for (Item item : items) {
                        PrismProperty pp = (PrismProperty) item;
                        String paramName = pp.getPath().lastName().getLocalPart();
                        Object value;
                        if (isSingleValue(paramName, jasperReport.getParameters())) {
                        	value = pp.getRealValues().iterator().next();
                        } else {
                        	value = pp.getRealValues();
                        }

                        parameters.put(paramName, value);

                    }
                }
            }



            String virtualizerS = parentReport.getVirtualizer();
            Integer virtualizerKickOn = parentReport.getVirtualizerKickOn();
            Integer maxPages = parentReport.getMaxPages();
            Integer timeout = parentReport.getTimeout();

            if (maxPages != null && maxPages > 0) {
                LOGGER.trace("Setting hardlimit on number of report pages: " + maxPages);
                jasperReport.setProperty(MaxPagesGovernor.PROPERTY_MAX_PAGES_ENABLED, Boolean.TRUE.toString());
                jasperReport.setProperty(MaxPagesGovernor.PROPERTY_MAX_PAGES, String.valueOf(maxPages));
            }

            if (timeout != null && timeout > 0) {
                LOGGER.trace("Setting timeout on report execution [ms]: " + timeout);
                jasperReport.setProperty(TimeoutGovernor.PROPERTY_TIMEOUT_ENABLED, Boolean.TRUE.toString());
                jasperReport.setProperty(TimeoutGovernor.PROPERTY_TIMEOUT, String.valueOf(timeout));
            }

            if (virtualizerS != null && virtualizerKickOn != null && virtualizerKickOn > 0) {

                String virtualizerClassName = JASPER_VIRTUALIZER_PKG + "." + virtualizerS;
                try {
                    Class<?> clazz = Class.forName(virtualizerClassName);

                    if (clazz.equals(JRSwapFileVirtualizer.class)) {
                        swapFile = new JRSwapFile(TEMP_DIR, 4096, 200);
                        virtualizer = new JRSwapFileVirtualizer(virtualizerKickOn, swapFile);
                    } else if (clazz.equals(JRGzipVirtualizer.class)) {
                        virtualizer = new JRGzipVirtualizer(virtualizerKickOn);
                    } else if (clazz.equals(JRFileVirtualizer.class)) {
                        virtualizer = new JRFileVirtualizer(virtualizerKickOn, TEMP_DIR);
                    } else {
                        throw new ClassNotFoundException("No support for virtualizer class: " + clazz.getName());
                    }

                    LOGGER.trace("Setting explicit Jasper virtualizer: " + virtualizer);
                    virtualizer.setReadOnly(false);
                    parameters.put(JRParameter.REPORT_VIRTUALIZER, virtualizer);
                } catch (ClassNotFoundException e) {
                    LOGGER.error("Cannot find Jasper virtualizer: " + e.getMessage());
                }
            }

            LOGGER.trace("All Report parameters : {}", parameters);
            JasperPrint jasperPrint = JasperFillManager.fillReport(jasperReport, parameters);
            LOGGER.trace("fill report : {}", jasperPrint);

            String reportFilePath = generateReport(parentReport, jasperPrint);
            LOGGER.trace("generate report : {}", reportFilePath);

            saveReportOutputType(reportFilePath, parentReport, task, result);
            LOGGER.trace("create report output type : {}", reportFilePath);

            if (parentReport.getPostReportScript() != null) {
                processPostReportScript(parentReport, reportFilePath, task, result);
            }
            result.computeStatus();

        } catch (Exception ex) {
            LOGGER.error("CreateReport: {}", ex.getMessage(), ex);
            result.recordFatalError(ex.getMessage(), ex);
            runResult.setRunResultStatus(TaskRunResultStatus.PERMANENT_ERROR);
            return runResult;
        } finally {
            if (swapFile != null) {
                swapFile.dispose();
            }
            if (virtualizer != null) {
                virtualizer.cleanup();
            }
        }

        // This "run" is finished. But the task goes on ...
        runResult.setRunResultStatus(TaskRunResultStatus.FINISHED);
        LOGGER.trace("CreateReportTaskHandler.run stopping");
        return runResult;
    }

    private boolean isSingleValue(String paramName, JRParameter[] jrParams) {
    	JRParameter param = Arrays.stream(jrParams).filter(p -> p.getName().equals(paramName)).findAny().get();
    	return !List.class.isAssignableFrom(param.getValueClass());
    }

    private Map<String, Object> completeReport(ReportType parentReport, Task task, OperationResult result) throws SchemaException, ObjectNotFoundException, CommunicationException, ConfigurationException, SecurityViolationException, ExpressionEvaluationException {
        return completeReport(parentReport, null, null, task, result);
    }

    private Map<String, Object> completeReport(ReportType parentReport, JasperReport subReport, String subReportName, Task task, OperationResult result) throws SchemaException, ObjectNotFoundException, CommunicationException, ConfigurationException, SecurityViolationException, ExpressionEvaluationException {
        Map<String, Object> params = new HashMap<>();

        if (subReport != null && StringUtils.isNotBlank(subReportName)) {
            params.put(subReportName, subReport);
        }

        Map<String, Object> parameters = prepareReportParameters(parentReport, result);
        params.putAll(parameters);
        LOGGER.trace("create report params : {}", parameters);

        Map<String, Object> subreportParameters = processSubreportParameters(parentReport, task, result);
        params.putAll(subreportParameters);
        return params;
    }

//	private JasperReport loadJasperReport(ReportType reportType) throws SchemaException{
//
//			if (reportType.getTemplate() == null) {
//				throw new IllegalStateException("Could not create report. No jasper template defined.");
//			}
//			try	 {
//		    	 	byte[] reportTemplate = Base64.decodeBase64(reportType.getTemplate());
//		    	
//		    	 	InputStream inputStreamJRXML = new ByteArrayInputStream(reportTemplate);
//		    	 	JasperDesign jasperDesign = JRXmlLoader.load(inputStreamJRXML);
//		    	 	LOGGER.trace("load jasper design : {}", jasperDesign);
//
//				 if (reportType.getTemplateStyle() != null){
//					JRDesignReportTemplate templateStyle = new JRDesignReportTemplate(new JRDesignExpression("$P{" + PARAMETER_TEMPLATE_STYLES + "}"));
//					jasperDesign.addTemplate(templateStyle);
//					JRDesignParameter parameter = new JRDesignParameter();
//					parameter.setName(PARAMETER_TEMPLATE_STYLES);
//					parameter.setValueClass(JRTemplate.class);
//					parameter.setForPrompting(false);
//					jasperDesign.addParameter(parameter);
//				 }
//				 JasperReport jasperReport = JasperCompileManager.compileReport(jasperDesign);
//				 return jasperReport;
//			 } catch (JRException ex){
//				 LOGGER.error("Couldn't create jasper report design {}", ex.getMessage());
//				 throw new SchemaException(ex.getMessage(), ex.getCause());
//			 }
//
//
//	}
    private Map<String, Object> prepareReportParameters(ReportType reportType, OperationResult parentResult) {
        Map<String, Object> params = new HashMap<>();
        if (reportType.getTemplateStyle() != null) {
            byte[] reportTemplateStyleBase64 = reportType.getTemplateStyle();
            byte[] reportTemplateStyle = Base64.decodeBase64(reportTemplateStyleBase64);
            try {
                LOGGER.trace("Style template string {}", new String(reportTemplateStyle));
                InputStream inputStreamJRTX = new ByteArrayInputStream(reportTemplateStyle);
                JRTemplate templateStyle = JRXmlTemplateLoader.load(inputStreamJRTX);
                params.put(PARAMETER_TEMPLATE_STYLES, templateStyle);
                LOGGER.trace("Style template parameter {}", templateStyle);

            } catch (Exception ex) {
                LOGGER.error("Error create style template parameter {}", ex.getMessage());
                throw new SystemException(ex);
            }

        }

        // for our special datasource
        params.put(PARAMETER_REPORT_OID, reportType.getOid());
        params.put(PARAMETER_OPERATION_RESULT, parentResult);
        params.put(ReportService.PARAMETER_REPORT_SERVICE, reportService);

        return params;
    }

    private Map<String, Object> processSubreportParameters(ReportType reportType, Task task, OperationResult subreportResult) throws SchemaException, ObjectNotFoundException, CommunicationException, ConfigurationException, SecurityViolationException, ExpressionEvaluationException {
        Map<String, Object> subreportParameters = new HashMap<>();
        for (SubreportType subreport : reportType.getSubreport()) {
            Map<String, Object> subreportParam = getSubreportParameters(subreport, task, subreportResult);
            LOGGER.trace("create subreport params : {}", subreportParam);
            subreportParameters.putAll(subreportParam);

        }
        return subreportParameters;
    }

    private Map<String, Object> getSubreportParameters(SubreportType subreportType, Task task, OperationResult subResult)
            throws SchemaException, ObjectNotFoundException, CommunicationException, ConfigurationException, SecurityViolationException, ExpressionEvaluationException {
        Map<String, Object> reportParams = new HashMap<>();
        ReportType reportType = objectResolver.resolve(subreportType.getReportRef(), ReportType.class, null,
                "resolve subreport", task, subResult);

        Map<String, Object> parameters = prepareReportParameters(reportType, subResult);
        reportParams.putAll(parameters);

        JasperReport jasperReport = ReportTypeUtil.loadJasperReport(reportType);
        reportParams.put(subreportType.getName(), jasperReport);

        Map<String, Object> subReportParams = processSubreportParameters(reportType, task, subResult);
        reportParams.putAll(subReportParams);

        return reportParams;
    }

    private void recordProgress(Task task, long progress, OperationResult opResult) {
        try {
            task.setProgressImmediate(progress, opResult);
        } catch (ObjectNotFoundException e) {             // these exceptions are of so little probability and harmless, so we just log them and do not report higher
            LoggingUtils.logException(LOGGER, "Couldn't record progress to task {}, probably because the task does not exist anymore", e, task);
        } catch (SchemaException e) {
            LoggingUtils.logException(LOGGER, "Couldn't record progress to task {}, due to unexpected schema exception", e, task);
        }
    }

    private String generateReport(ReportType reportType, JasperPrint jasperPrint) throws JRException {
        String destinationFileName = getDestinationFileName(reportType);
        switch (reportType.getExport()) {
            case PDF:
                JasperExportManager.exportReportToPdfFile(jasperPrint, destinationFileName);
                break;
            case XML:
                JasperExportManager.exportReportToXmlFile(jasperPrint, destinationFileName, true);
                break;
            case XML_EMBED:
                JasperExportManager.exportReportToXmlFile(jasperPrint, destinationFileName, true);
                break;
            case XHTML:
            case HTML:
                JasperExportManager.exportReportToHtmlFile(jasperPrint, destinationFileName);
                break;
            case CSV:
            case RTF:
            case XLS:
            case ODT:
            case ODS:
            case DOCX:
            case XLSX:
            case PPTX:
                Exporter exporter = createExporter(reportType.getExport(), jasperPrint, destinationFileName);
                if (exporter != null) {
                    exporter.exportReport();
                }
            default:
                break;
        }
        return destinationFileName;
    }

    private Exporter createExporter(ExportType type, JasperPrint jasperPrint, String destinationFileName) {
        Exporter exporter;
        boolean writerOutput;
        switch (type) {
            case CSV:
                writerOutput = true;
                exporter = new JRCsvExporter();
                break;
            case RTF:
                writerOutput = true;
                exporter = new JRRtfExporter();
                break;
            case XLS:
                writerOutput = false;
                exporter = new JRXlsExporter();
                break;
            case ODT:
                writerOutput = false;
                exporter = new JROdtExporter();
                break;
            case ODS:
                writerOutput = false;
                exporter = new JROdsExporter();
                break;
            case DOCX:
                writerOutput = false;
                exporter = new JRDocxExporter();
                break;
            case XLSX:
                writerOutput = false;
                exporter = new JRXlsxExporter();
                break;
            case PPTX:
                writerOutput = false;
                exporter = new JRPptxExporter();
                break;
            default:
                return null;
        }
        //noinspection unchecked
        exporter.setExporterInput(new SimpleExporterInput(jasperPrint));
        ExporterOutput output = writerOutput
                ? new SimpleWriterExporterOutput(destinationFileName)
                : new SimpleOutputStreamExporterOutput(destinationFileName);
        //noinspection unchecked
        exporter.setExporterOutput(output);
        return exporter;
    }

    public static String getDateTime() {
        Date createDate = new Date(System.currentTimeMillis());
        SimpleDateFormat formatDate = new SimpleDateFormat("dd-MM-yyyy hh-mm-ss");
        return formatDate.format(createDate);
    }

    private static String getDestinationFileName(ReportType reportType) {
        File exportFolder = new File(EXPORT_DIR);
        if (!exportFolder.exists() || !exportFolder.isDirectory()) {
            exportFolder.mkdir();
        }

        String output = EXPORT_DIR + reportType.getName().getOrig() + " " + getDateTime();

        if (reportType.getExport() == ExportType.XML_EMBED) {
            return output + "_embed.xml";
        }

        return output + "." + reportType.getExport().value();

    }

    private void saveReportOutputType(String filePath, ReportType reportType, Task task, OperationResult parentResult) throws Exception {

        String fileName = FilenameUtils.getBaseName(filePath);
        String reportOutputName = fileName + " - " + reportType.getExport().value();

        ReportOutputType reportOutputType = new ReportOutputType();
        prismContext.adopt(reportOutputType);

        reportOutputType.setFilePath(filePath);
        reportOutputType.setReportRef(MiscSchemaUtil.createObjectReference(reportType.getOid(), ReportType.COMPLEX_TYPE));
        reportOutputType.setName(new PolyStringType(reportOutputName));
        reportOutputType.setDescription(reportType.getDescription() + " - " + reportType.getExport().value());
        reportOutputType.setExportType(reportType.getExport());


        SearchResultList<PrismObject<NodeType>> nodes = modelService.searchObjects(NodeType.class, prismContext
		        .queryFor(NodeType.class).item(NodeType.F_NODE_IDENTIFIER).eq(task.getNode()).build(), null, task, parentResult);
        if (nodes == null || nodes.isEmpty()) {
        	LOGGER.error("Could not found node for storing the report.");
        	throw new ObjectNotFoundException("Could not find node where to save report");
        }

        if (nodes.size() > 1) {
        	LOGGER.error("Found more than one node with ID {}.", task.getNode());
        	throw new IllegalStateException("Found more than one node with ID " + task.getNode());
        }

        reportOutputType.setNodeRef(ObjectTypeUtil.createObjectRef(nodes.iterator().next(), prismContext));

        ObjectDelta<ReportOutputType> objectDelta = null;
        Collection<ObjectDelta<? extends ObjectType>> deltas = new ArrayList<>();
        OperationResult subResult = null;

        objectDelta = DeltaFactory.Object.createAddDelta((PrismObject<ReportOutputType>) reportOutputType.asPrismObject());
        deltas.add(objectDelta);
        subResult = parentResult.createSubresult(ReportCreateTaskHandler.class.getName() + "createRepourtOutput");

        modelService.executeChanges(deltas, null, task, subResult);

		String outputOid = objectDelta.getOid();
		LOGGER.debug("Created report output with OID {}", outputOid);
		PrismProperty<String> outputOidProperty = prismContext.getSchemaRegistry().findPropertyDefinitionByElementName(ReportConstants.REPORT_OUTPUT_OID_PROPERTY_NAME).instantiate();
		outputOidProperty.setRealValue(outputOid);
		task.setExtensionPropertyImmediate(outputOidProperty, subResult);

        subResult.computeStatus();
    }

    private void processPostReportScript(ReportType parentReport, String reportOutputFilePath, Task task, OperationResult parentResult ) {
    	CommandLineScriptType scriptType = parentReport.getPostReportScript();
        if (scriptType == null) {
        	LOGGER.debug("No post report script found in {}, skipping", parentReport);
        	return;
        }
        
        ExpressionVariables variables = new ExpressionVariables();
        variables.addVariableDefinition(ExpressionConstants.VAR_OBJECT, parentReport);
        variables.addVariableDefinition(ExpressionConstants.VAR_TASK, task.getTaskPrismObject().asObjectable());
        variables.addVariableDefinition(ExpressionConstants.VAR_FILE, commandLineScriptExecutor.getOsSpecificFilePath(reportOutputFilePath));

        try {
        	
			commandLineScriptExecutor.executeScript(scriptType, variables, "post-report script in "+parentReport, task, parentResult);
			
        } catch (Exception e) {
            LOGGER.error("An exception has occurred during post report script execution {}",e.getLocalizedMessage());
            // LoggingUtils.logExceptionAsWarning(LOGGER,"And unexpected exception occurred during post report script execution",e, task);
        }
    }

    @Override
    public Long heartbeat(Task task) {
        // TODO Auto-generated method stub
        return null;
    }

    @Override
    public void refreshStatus(Task task) {
        // TODO Auto-generated method stub

    }

    @Override
    public String getCategoryName(Task task) {
        return TaskCategory.REPORT;
    }
}<|MERGE_RESOLUTION|>--- conflicted
+++ resolved
@@ -141,12 +141,7 @@
     }
 
     @Override
-<<<<<<< HEAD
-    public TaskRunResult run(Task task, TaskPartitionDefinitionType partition) {
-=======
-    public TaskRunResult run(RunningTask task) {
->>>>>>> 7fbc3312
-        // TODO Auto-generated method stub
+    public TaskRunResult run(RunningTask task, TaskPartitionDefinitionType partition) {
         OperationResult parentResult = task.getResult();
         OperationResult result = parentResult.createSubresult(ReportCreateTaskHandler.class.getSimpleName() + ".run");
 

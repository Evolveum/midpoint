/*
 * Copyright (c) 2010-2019 Evolveum and contributors
 *
 * This work is dual-licensed under the Apache License 2.0
 * and European Union Public License. See LICENSE file for details.
 */
package com.evolveum.midpoint.report.impl.controller.fileformat;

import java.io.IOException;
import java.io.InputStream;
import java.nio.charset.Charset;
import java.text.SimpleDateFormat;
import java.util.*;
import java.util.concurrent.atomic.AtomicInteger;
import javax.xml.namespace.QName;

import com.evolveum.midpoint.prism.PrismContainerDefinition;
import com.evolveum.midpoint.schema.ResultHandler;
import com.evolveum.midpoint.schema.expression.VariablesMap;
import com.evolveum.midpoint.task.api.RunningTask;

import com.evolveum.midpoint.xml.ns._public.common.audit_3.AuditEventRecordType;

import j2html.TagCreator;
import j2html.tags.ContainerTag;
import org.apache.commons.io.IOUtils;
import org.apache.commons.lang3.StringUtils;
import org.apache.commons.lang3.Validate;
import org.jetbrains.annotations.NotNull;

import com.evolveum.midpoint.model.api.authentication.CompiledObjectCollectionView;
import com.evolveum.midpoint.model.api.interaction.DashboardWidget;
import com.evolveum.midpoint.model.api.util.DashboardUtils;
import com.evolveum.midpoint.model.common.util.DefaultColumnUtils;
import com.evolveum.midpoint.prism.PrismObject;
import com.evolveum.midpoint.prism.PrismObjectDefinition;
import com.evolveum.midpoint.prism.path.ItemPath;
import com.evolveum.midpoint.report.impl.ReportServiceImpl;
import com.evolveum.midpoint.schema.GetOperationOptions;
import com.evolveum.midpoint.schema.SelectorOptions;
import com.evolveum.midpoint.schema.result.OperationResult;
import com.evolveum.midpoint.schema.util.MiscSchemaUtil;
import com.evolveum.midpoint.task.api.Task;
import com.evolveum.midpoint.util.QNameUtil;
import com.evolveum.midpoint.util.exception.*;
import com.evolveum.midpoint.util.logging.Trace;
import com.evolveum.midpoint.util.logging.TraceManager;
import com.evolveum.midpoint.xml.ns._public.common.common_3.*;

/**
 * @author skublik
 */

public class HtmlController extends FileFormatController {

    private static final Trace LOGGER = TraceManager.getTrace(HtmlController.class);

    private static final String REPORT_CSS_STYLE_FILE_NAME = "dashboard-report-style.css";

    private static final String REPORT_GENERATED_ON = "Widget.generatedOn";
    private static final String NUMBER_OF_RECORDS = "Widget.numberOfRecords";

    public HtmlController(FileFormatConfigurationType fileFormatConfiguration, ReportType report, ReportServiceImpl reportService) {
        super(fileFormatConfiguration, report, reportService);
    }

    @Override
    public byte[] processDashboard(DashboardReportEngineConfigurationType dashboardConfig, Task task, OperationResult result) throws Exception {
        ObjectReferenceType ref = dashboardConfig.getDashboardRef();
        Class<ObjectType> type = getReportService().getPrismContext().getSchemaRegistry().determineClassForType(ref.getType());
        DashboardType dashboard = (DashboardType) getReportService().getModelService()
                .getObject(type, ref.getOid(), null, task, result)
                .asObjectable();

        ClassLoader classLoader = getClass().getClassLoader();
        InputStream in = classLoader.getResourceAsStream(REPORT_CSS_STYLE_FILE_NAME);
        if (in == null) {
            throw new IllegalStateException("Resource " + REPORT_CSS_STYLE_FILE_NAME + " couldn't be found");
        }
        byte[] data = IOUtils.toByteArray(in);
        String cssStyle = new String(data, Charset.defaultCharset());

        StringBuilder body = new StringBuilder();
        body.append("<div> <style> ").append(cssStyle).append(" </style>");

        ContainerTag widgetTable = createTable();
        widgetTable.with(createTHead("Widget.", getHeadsOfWidget()));

        ContainerTag widgetTBody = TagCreator.tbody();
        List<ContainerTag> tableboxesFromWidgets = new ArrayList<>();
        long startMillis = getReportService().getClock().currentTimeMillis();
        long i = 1;
        task.setExpectedTotal((long) dashboard.getWidget().size());
        for (DashboardWidgetType widget : dashboard.getWidget()) {
            recordProgress(task, i, result, LOGGER);
            i++;
            if (widget == null) {
                throw new IllegalArgumentException("Widget in DashboardWidget is null");
            }
            DashboardWidget widgetData = getReportService().getDashboardService().createWidgetData(widget, task, result);
            widgetTBody.with(createTBodyRow(widgetData));
            if (!Boolean.TRUE.equals(dashboardConfig.isShowOnlyWidgetsTable())) {
                DashboardWidgetPresentationType presentation = widget.getPresentation();
                if (!DashboardUtils.isDataFieldsOfPresentationNullOrEmpty(presentation)) {
                    ContainerTag tableBox = null;
                    DashboardWidgetSourceTypeType sourceType = DashboardUtils.getSourceType(widget);
                    if (sourceType == null) {
                        throw new IllegalStateException("No source type specified in " + widget);
                    }
                    CollectionRefSpecificationType collectionRefSpecification = getReportService().getDashboardService().getCollectionRefSpecificationType(widget, task, result);
                    ObjectCollectionType collection = getReportService().getDashboardService().getObjectCollectionType(widget, task, result);

                    CompiledObjectCollectionView compiledCollection = new CompiledObjectCollectionView();
                    if (collection != null) {
                        getReportService().getModelInteractionService().applyView(compiledCollection, collection.getDefaultView());
                    } else if (collectionRefSpecification.getBaseCollectionRef() != null
                            && collectionRefSpecification.getBaseCollectionRef().getCollectionRef() != null) {
                        ObjectCollectionType baseCollection = (ObjectCollectionType) getObjectFromReference(collectionRefSpecification.getBaseCollectionRef().getCollectionRef()).asObjectable();
                        getReportService().getModelInteractionService().applyView(compiledCollection, baseCollection.getDefaultView());
                    }

                    if (widget.getPresentation() != null && widget.getPresentation().getView() != null) {
                        getReportService().getModelInteractionService().applyView(compiledCollection, widget.getPresentation().getView());
                    }

                    QName collectionType = resolveTypeQname(collectionRefSpecification, compiledCollection);
                    GuiObjectListViewType reportView = getReportViewByType(dashboardConfig, collectionType);
                    if (reportView != null) {
                        getReportService().getModelInteractionService().applyView(compiledCollection, reportView);
                    }

                    switch (sourceType) {
                        case OBJECT_COLLECTION:
                            tableBox = createTableBoxForObjectView(widgetData.getLabel(), collectionRefSpecification, compiledCollection, null, task, result, false);
                            break;
                        case AUDIT_SEARCH:
                            if (collection == null) {
                                LOGGER.error("CollectionRef is null for report of audit records");
                                throw new IllegalArgumentException("CollectionRef is null for report of audit records");
                            }
                            tableBox = createTableBoxForAuditView(widgetData.getLabel(), collectionRefSpecification, compiledCollection, null, task, result, false);
                            break;
                    }
                    if (tableBox != null) {
                        tableboxesFromWidgets.add(tableBox);
                    }
                }
            }
        }
        widgetTable.with(widgetTBody);

        body.append(createTableBox(widgetTable, "Widgets", dashboard.getWidget().size(),
                convertMillisToString(startMillis), null).render());
        appendNewLine(body);
        tableboxesFromWidgets.forEach(table -> {
            body.append(table.render());
            appendNewLine(body);
        });
        body.append("</div>");

        return body.toString().getBytes();
    }

    private GuiObjectListViewType getReportViewByType(DashboardReportEngineConfigurationType dashboardConfig, QName type) {
        for (GuiObjectListViewType view : dashboardConfig.getView()) {
            if (QNameUtil.match(view.getType(), type)) {
                return view;
            }
        }
        return null;
    }

    @Override
    public byte[] processCollection(String nameOfReport, ObjectCollectionReportEngineConfigurationType collectionConfig, Task task, OperationResult result) throws Exception {
        CollectionRefSpecificationType collectionRefSpecification = collectionConfig.getCollection();
        ObjectReferenceType ref = collectionRefSpecification.getCollectionRef();
        ObjectCollectionType collection = null;
        if (ref != null) {
            Class<ObjectType> type = getReportService().getPrismContext().getSchemaRegistry().determineClassForType(ref.getType());
            collection = (ObjectCollectionType) getReportService().getModelService()
                    .getObject(type, ref.getOid(), null, task, result)
                    .asObjectable();
        }

        ClassLoader classLoader = getClass().getClassLoader();
        InputStream in = classLoader.getResourceAsStream(REPORT_CSS_STYLE_FILE_NAME);
        if (in == null) {
            throw new IllegalStateException("Resource " + REPORT_CSS_STYLE_FILE_NAME + " couldn't be found");
        }
        byte[] data = IOUtils.toByteArray(in);
        String cssStyle = new String(data, Charset.defaultCharset());

        StringBuilder body = new StringBuilder();
        body.append("<div> <style> ").append(cssStyle).append(" </style>");

        CompiledObjectCollectionView compiledCollection = new CompiledObjectCollectionView();
        String defaultName = nameOfReport;
        if (collection != null) {
            if (!Boolean.TRUE.equals(collectionConfig.isUseOnlyReportView())) {
                getReportService().getModelInteractionService().applyView(compiledCollection, collection.getDefaultView());
            }
            defaultName = collection.getName().getOrig();
        } else if (collectionRefSpecification.getBaseCollectionRef() != null
                && collectionRefSpecification.getBaseCollectionRef().getCollectionRef() != null) {
            ObjectCollectionType baseCollection = (ObjectCollectionType) getObjectFromReference(collectionRefSpecification.getBaseCollectionRef().getCollectionRef()).asObjectable();
            if (!Boolean.TRUE.equals(collectionConfig.isUseOnlyReportView())) {
                getReportService().getModelInteractionService().applyView(compiledCollection, baseCollection.getDefaultView());
            }
            defaultName = baseCollection.getName().getOrig();
        }

        GuiObjectListViewType reportView = collectionConfig.getView();
        if (reportView != null) {
            getReportService().getModelInteractionService().applyView(compiledCollection, reportView);
        }

        String label;
        if (compiledCollection.getDisplay() != null && StringUtils.isEmpty(compiledCollection.getDisplay().getLabel().getOrig())) {
            label = compiledCollection.getDisplay().getLabel().getOrig();
        } else {
            label = defaultName;
        }

        ContainerTag tableBox;
        if (!isAuditCollection(collectionRefSpecification, task, result)) {
            tableBox = createTableBoxForObjectView(label, collectionRefSpecification, compiledCollection,
                    collectionConfig.getCondition(), task, result, true);
        } else {
            tableBox = createTableBoxForAuditView(label, collectionRefSpecification, compiledCollection,
                    collectionConfig.getCondition(), task, result, true);
        }

        body.append(tableBox.render());

        body.append("</div>");

        return body.toString().getBytes();
    }

    private ContainerTag createTable() {
        return TagCreator.table().withClasses("table", "table-striped", "table-hover", "table-bordered");
    }

    private ContainerTag createTable(CompiledObjectCollectionView compiledCollection, List<AuditEventRecordType> records, boolean recordProgress,
            ExpressionType condition, Task task, OperationResult result) throws CommunicationException, ObjectNotFoundException, SchemaException, SecurityViolationException, ConfigurationException, ExpressionEvaluationException {
        ContainerTag table = createTable();
        ContainerTag tHead = TagCreator.thead();
        ContainerTag tBody = TagCreator.tbody();
        List<GuiObjectColumnType> columns = MiscSchemaUtil.orderCustomColumns(compiledCollection.getColumns());
        ContainerTag trForHead = TagCreator.tr().withStyle("width: 100%;");
        PrismContainerDefinition<AuditEventRecordType> def = getReportService().getPrismContext().getSchemaRegistry()
                .findItemDefinitionByCompileTimeClass(AuditEventRecordType.class, PrismContainerDefinition.class);
        columns.forEach(column -> {
            Validate.notNull(column.getName(), "Name of column is null");

            DisplayType columnDisplay = column.getDisplay();
            String label = getColumnLabel(column, def);
            ContainerTag th = TagCreator.th(TagCreator.div(TagCreator.span(label).withClass("sortableLabel")));
            if (columnDisplay != null) {
                if (StringUtils.isNotBlank(columnDisplay.getCssClass())) {
                    th.withClass(columnDisplay.getCssClass());
                }
                if (StringUtils.isNotBlank(columnDisplay.getCssStyle())) {
                    th.withStyle(columnDisplay.getCssStyle());
                }
            }
            trForHead.with(th);
        });
        tHead.with(trForHead);
        table.with(tHead);

        int i = 1;
        if (recordProgress) {
            task.setExpectedTotal((long) records.size());
        }
        for (AuditEventRecordType record : records) {
            if (recordProgress) {
                recordProgress(task, i, result, LOGGER);
                i++;
            }
            boolean writeRecord = true;
            if (condition != null) {
                writeRecord = evaluateCondition(condition, record, task, result);
            }

            if (writeRecord) {
                ContainerTag tr = TagCreator.tr();
                columns.forEach(column -> {
                    ExpressionType expression = column.getExport() != null ? column.getExport().getExpression() : null;
                    ItemPath path = column.getPath() == null ? null : column.getPath().getItemPath();
                    try {
                        tr.with(TagCreator
                                .th(TagCreator.div(getRealValueAsString(column, getAuditRecordAsContainer(record),
                                        path, expression, task, result))
                                        .withStyle("white-space: pre-wrap")));
                    } catch (SchemaException e) {
                        LOGGER.error("Couldn't create singleValueContainer for audit record " + record);
                    }
                });
                tBody.with(tr);
            }
        }
        table.with(tBody);
        return table;
    }

    private ContainerTag createTableBox(ContainerTag table, String nameOfTable, int countOfTableRecords,
            String createdTime, DisplayType display) {
        ContainerTag div = TagCreator.div().withClasses("box-body", "no-padding").with(TagCreator.h1(nameOfTable))
                .with(TagCreator.p(getMessage(REPORT_GENERATED_ON, createdTime)))
                .with(TagCreator.p(getMessage(NUMBER_OF_RECORDS, countOfTableRecords))).with(table);
        String style = "";
        String classes = "";
        if (display != null) {
            if (display.getCssStyle() != null) {
                style = display.getCssStyle();
            }
            if (display.getCssClass() != null) {
                classes = display.getCssClass();
            }
        }
        return TagCreator.div().withClasses("box", "boxed-table", classes).withStyle(style).with(div);
    }

    private ContainerTag createTableBoxForObjectView(String tableLabel, CollectionRefSpecificationType collection, @NotNull CompiledObjectCollectionView compiledCollection,
            ExpressionType condition, Task task, OperationResult result, boolean recordProgress) throws ObjectNotFoundException, SchemaException, CommunicationException,
            ConfigurationException, SecurityViolationException, ExpressionEvaluationException {
        long startMillis = getReportService().getClock().currentTimeMillis();
        Class<ObjectType> type = resolveType(collection, compiledCollection);
        Collection<SelectorOptions<GetOperationOptions>> options = DefaultColumnUtils.createOption(type, getReportService().getSchemaHelper());
<<<<<<< HEAD
=======
        List<PrismObject<ObjectType>> values = getReportService().getDashboardService()
                .searchObjectFromCollection(collection, compiledCollection.getContainerType(), options, task, result);
        if (values == null || values.isEmpty()) {
            if (recordProgress) {
                values = new ArrayList<>();
            } else {
                return null;
            }
        }
>>>>>>> d53cdcf0
        PrismObjectDefinition<ObjectType> def = getReportService().getPrismContext().getSchemaRegistry().findItemDefinitionByCompileTimeClass(type, PrismObjectDefinition.class);

        ContainerTag table = createTable();
        ContainerTag tHead = TagCreator.thead();
        ContainerTag tBody = TagCreator.tbody();
        List<GuiObjectColumnType> columns;
        if (compiledCollection.getColumns().isEmpty()) {
            columns = MiscSchemaUtil.orderCustomColumns(DefaultColumnUtils.getDefaultView(type).getColumn());
        } else {
            columns = MiscSchemaUtil.orderCustomColumns(compiledCollection.getColumns());
        }
        ContainerTag trForHead = TagCreator.tr().withStyle("width: 100%;");

        columns.forEach(column -> {
            Validate.notNull(column.getName(), "Name of column is null");

            String label = getColumnLabel(column, def);
            DisplayType columnDisplay = column.getDisplay();
            ContainerTag th = TagCreator.th(TagCreator.div(TagCreator.span(label).withClass("sortableLabel")));
            if (columnDisplay != null) {
                if (StringUtils.isNotBlank(columnDisplay.getCssClass())) {
                    th.withClass(columnDisplay.getCssClass());
                }
                if (StringUtils.isNotBlank(columnDisplay.getCssStyle())) {
                    th.withStyle(columnDisplay.getCssStyle());
                }
            }
            trForHead.with(th);

        });
        tHead.with(trForHead);
        table.with(tHead);

        AtomicInteger index = new AtomicInteger(1);
        ResultHandler<ObjectType> handler = (value, prentResult) -> {
            if (recordProgress) {
                recordProgress(task, index.get(), result, LOGGER);
                index.getAndIncrement();
            }
            boolean writeRecord = true;
            if (condition != null) {
                try {
                    writeRecord = evaluateCondition(condition, value, task, result);
                } catch (Exception e) {
                    e.printStackTrace();
                }
            }
            if (writeRecord) {
                ContainerTag tr = TagCreator.tr();
                columns.forEach(column -> {
                    ItemPath path = column.getPath() == null ? null : column.getPath().getItemPath();
                    ExpressionType expression = column.getExport() != null ? column.getExport().getExpression() : null;
                    tr.with(TagCreator
                            .th(TagCreator.div(getRealValueAsString(column, value, path, expression, task, result))
                                    .withStyle("white-space: pre-wrap")));
                });
                tBody.with(tr);
            }
            return true;
        };
        tBody.ch
        getReportService().getDashboardService()
                .searchObjectFromCollection(collection, compiledCollection.getObjectType(), handler, options, task, result, recordProgress);
        if (tBody.getNumChildren() == 0 && !recordProgress) {
            return null;
        }
        table.with(tBody);
        DisplayType display = compiledCollection.getDisplay();
        return createTableBox(table, tableLabel, (index.get() - 1),
                convertMillisToString(startMillis), display);
    }

    private ContainerTag createTableBoxForAuditView(
            String label, CollectionRefSpecificationType collection, @NotNull CompiledObjectCollectionView compiledCollection,
            ExpressionType condition, Task task, OperationResult result, boolean recordProgress) throws CommunicationException, ObjectNotFoundException,
            SchemaException, SecurityViolationException, ConfigurationException, ExpressionEvaluationException {
        long startMillis = getReportService().getClock().currentTimeMillis();
        List<AuditEventRecordType> records = getReportService().getDashboardService().searchObjectFromCollection(collection, null, task, result);

        if (compiledCollection.getColumns().isEmpty()) {
            getReportService().getModelInteractionService().applyView(compiledCollection, DefaultColumnUtils.getDefaultAuditEventsView());
        }
        ContainerTag table = createTable(compiledCollection, records, recordProgress, condition, task, result);
        DisplayType display = compiledCollection.getDisplay();
        return createTableBox(table, label, records.size(),
                convertMillisToString(startMillis), display);
    }

    private ContainerTag createTHead(String prefix, Set<String> set) {
        return TagCreator.thead(TagCreator.tr(TagCreator.each(set,
                header -> TagCreator.th(TagCreator.div(TagCreator.span(getMessage(prefix + header)).withClass("sortableLabel")))))
                .withStyle("width: 100%;"));
    }

    private ContainerTag createTBodyRow(DashboardWidget data) {
        return TagCreator.tr(
                TagCreator.each(getHeadsOfWidget(),
                        header -> getContainerTagForWidgetHeader(header, data)));

    }

    private ContainerTag getContainerTagForWidgetHeader(String header, DashboardWidget data) {
        if (header.equals(LABEL_COLUMN)) {
            ContainerTag div = TagCreator.div(data.getLabel());
            return TagCreator.th().with(div);
        }
        if (header.equals(NUMBER_COLUMN)) {
            ContainerTag div = TagCreator.div(data.getNumberMessage());
            return TagCreator.th().with(div);
        }
        if (header.equals(STATUS_COLUMN)) {
            ContainerTag div = TagCreator.div().withStyle("width: 100%; height: 20px; ");
            ContainerTag th = TagCreator.th();
            if (data.getDisplay() != null && StringUtils.isNoneBlank(data.getDisplay().getColor())) {
                th.withStyle("background-color: " + data.getDisplay().getColor() + "; !important;");
            }
            th.with(div);
            return th;
        }
        return TagCreator.th();
    }

    private String convertMillisToString(long millis) {
        SimpleDateFormat dateFormat = new SimpleDateFormat("EEEE, d. MMM yyyy HH:mm:ss", Locale.getDefault());
        return dateFormat.format(millis);
    }

    private void appendNewLine(StringBuilder body) {
        body.append("<br>");
    }

    protected void appendMultivalueDelimiter(StringBuilder body) {
        appendNewLine(body);
    }

    @Override
    public void importCollectionReport(ReportType report, VariablesMap listOfVariables, RunningTask task, OperationResult result) {
        throw new UnsupportedOperationException("Unsupported operation import for HTML file format");
    }

    @Override
    public List<VariablesMap> createVariablesFromFile(ReportType report, ReportDataType reportData, boolean useImportScript, Task task, OperationResult result) throws IOException {
        throw new UnsupportedOperationException("Unsupported operation import for HTML file format");
    }

    @Override
    public String getTypeSuffix() {
        return ".html";
    }

    @Override
    public String getType() {
        return "HTML";
    }
}<|MERGE_RESOLUTION|>--- conflicted
+++ resolved
@@ -328,18 +328,6 @@
         long startMillis = getReportService().getClock().currentTimeMillis();
         Class<ObjectType> type = resolveType(collection, compiledCollection);
         Collection<SelectorOptions<GetOperationOptions>> options = DefaultColumnUtils.createOption(type, getReportService().getSchemaHelper());
-<<<<<<< HEAD
-=======
-        List<PrismObject<ObjectType>> values = getReportService().getDashboardService()
-                .searchObjectFromCollection(collection, compiledCollection.getContainerType(), options, task, result);
-        if (values == null || values.isEmpty()) {
-            if (recordProgress) {
-                values = new ArrayList<>();
-            } else {
-                return null;
-            }
-        }
->>>>>>> d53cdcf0
         PrismObjectDefinition<ObjectType> def = getReportService().getPrismContext().getSchemaRegistry().findItemDefinitionByCompileTimeClass(type, PrismObjectDefinition.class);
 
         ContainerTag table = createTable();
@@ -400,9 +388,8 @@
             }
             return true;
         };
-        tBody.ch
         getReportService().getDashboardService()
-                .searchObjectFromCollection(collection, compiledCollection.getObjectType(), handler, options, task, result, recordProgress);
+                .searchObjectFromCollection(collection, compiledCollection.getContainerType(), handler, options, task, result, recordProgress);
         if (tBody.getNumChildren() == 0 && !recordProgress) {
             return null;
         }

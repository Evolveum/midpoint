/*
 * Copyright (C) 2010-2021 Evolveum and contributors
 *
 * This work is dual-licensed under the Apache License 2.0
 * and European Union Public License. See LICENSE file for details.
 */

package com.evolveum.midpoint.report.impl.activity;

import com.evolveum.midpoint.schema.config.ConfigurationItemOrigin;
import com.evolveum.midpoint.schema.util.task.work.WorkDefinitionBean;

import com.evolveum.midpoint.xml.ns._public.common.common_3.TaskAffectedObjectsType;

import org.jetbrains.annotations.NotNull;

import com.evolveum.midpoint.repo.common.activity.definition.AbstractWorkDefinition;
import com.evolveum.midpoint.util.DebugUtil;
import com.evolveum.midpoint.util.MiscUtil;
import com.evolveum.midpoint.util.exception.SchemaException;
import com.evolveum.midpoint.xml.ns._public.common.common_3.AbstractReportWorkDefinitionType;
import com.evolveum.midpoint.xml.ns._public.common.common_3.ObjectReferenceType;
import com.evolveum.midpoint.xml.ns._public.common.common_3.ReportParameterType;

import org.jetbrains.annotations.Nullable;

import javax.xml.namespace.QName;

/**
 * Work definition for report export and imports.
 */
public class AbstractReportWorkDefinition extends AbstractWorkDefinition {

    @NotNull private final ObjectReferenceType reportRef;
    private final ReportParameterType reportParams;

<<<<<<< HEAD
    AbstractReportWorkDefinition(@NotNull WorkDefinitionBean source, @NotNull ConfigurationItemOrigin origin)
            throws SchemaException {
        super(origin);
=======
    AbstractReportWorkDefinition(@NotNull WorkDefinitionBean source, @NotNull QName activityTypeName) throws SchemaException {
        super(activityTypeName);
>>>>>>> 80cece9f
        var typedDefinition = (AbstractReportWorkDefinitionType) source.getBean();
        reportRef = MiscUtil.requireNonNull(typedDefinition.getReportRef(), () -> "No report definition");
        reportParams = typedDefinition.getReportParam();
    }

    public @NotNull ObjectReferenceType getReportRef() {
        return reportRef;
    }

    ReportParameterType getReportParams() {
        return reportParams;
    }

    @Override
    public @Nullable TaskAffectedObjectsType getAffectedObjects() {
        // Not supported for reports yet; it cannot be determined from the work definition alone, without analyzing the report.
        return null;
    }

    @Override
    protected void debugDumpContent(StringBuilder sb, int indent) {
        DebugUtil.debugDumpWithLabel(sb, "reportRef", String.valueOf(reportRef), indent+1);
    }
}<|MERGE_RESOLUTION|>--- conflicted
+++ resolved
@@ -34,14 +34,8 @@
     @NotNull private final ObjectReferenceType reportRef;
     private final ReportParameterType reportParams;
 
-<<<<<<< HEAD
-    AbstractReportWorkDefinition(@NotNull WorkDefinitionBean source, @NotNull ConfigurationItemOrigin origin)
-            throws SchemaException {
-        super(origin);
-=======
     AbstractReportWorkDefinition(@NotNull WorkDefinitionBean source, @NotNull QName activityTypeName) throws SchemaException {
         super(activityTypeName);
->>>>>>> 80cece9f
         var typedDefinition = (AbstractReportWorkDefinitionType) source.getBean();
         reportRef = MiscUtil.requireNonNull(typedDefinition.getReportRef(), () -> "No report definition");
         reportParams = typedDefinition.getReportParam();

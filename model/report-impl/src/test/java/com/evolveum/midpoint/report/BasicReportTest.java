--- conflicted
+++ resolved
@@ -595,11 +595,7 @@
         String output = ReportUtils.getReportOutputFilePath(reportType);
         
         AssertJUnit.assertNotNull(reportOutputType);
-<<<<<<< HEAD
-        assertEquals("Unexpected report reference", MiscSchemaUtil.createObjectReference(reportType.getOid(), ReportType.COMPLEX_TYPE), reportOutputType.getReportRef());
-=======
         assertEquals("Unexpected report reference", MiscSchemaUtil.createObjectReference(reportType.getOid(), SchemaConstants.C_REPORT), reportOutputType.getReportRef());
->>>>>>> c25b55b8
         assertEquals("Unexpected report file path", output, reportOutputType.getReportFilePath());
        
         BufferedReader br = null;  
@@ -714,11 +710,7 @@
         String output = ReportUtils.getReportOutputFilePath(report);
         
         AssertJUnit.assertNotNull(reportOutputType);
-<<<<<<< HEAD
-        assertEquals("Unexpected report reference", MiscSchemaUtil.createObjectReference(reportType.getOid(), ReportType.COMPLEX_TYPE), reportOutputType.getReportRef());
-=======
         assertEquals("Unexpected report reference", MiscSchemaUtil.createObjectReference(reportType.getOid(), SchemaConstants.C_REPORT), reportOutputType.getReportRef());
->>>>>>> c25b55b8
         assertEquals("Unexpected report file path", output, reportOutputType.getReportFilePath());
            
         BufferedReader br = null;  

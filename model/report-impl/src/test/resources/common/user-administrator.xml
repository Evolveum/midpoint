--- conflicted
+++ resolved
@@ -41,14 +41,8 @@
         </c:activation>
         <c:credentials xmlns="http://midpoint.evolveum.com/xml/ns/public/common/common-3">
             <c:password>
-<<<<<<< HEAD
-                <c:value xmlns:enc="http://www.w3.org/2001/04/xmlenc#"
-                         xmlns:ds="http://www.w3.org/2000/09/xmldsig#">
-                   <t:clearValue>5ecr3t</t:clearValue>
-=======
                 <c:value>
                     <t:clearValue>5ecr3t</t:clearValue>
->>>>>>> fc3d6211
                 </c:value>
             </c:password>
         </c:credentials>
